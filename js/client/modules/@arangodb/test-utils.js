--- conflicted
+++ resolved
@@ -606,12 +606,8 @@
           reply.hasOwnProperty('message') &&
           (
             (reply.message.search('Request timeout reached') >= 0 ) ||
-<<<<<<< HEAD
-            (reply.message.search('timeout during read') >= 0 )
-=======
             (reply.message.search('timeout during read') >= 0 ) ||
             (reply.message.search('Connection closed by remote') >= 0 )
->>>>>>> bccd2f3d
           )) {
         print(RED + Date() + " request timeout reached, aborting test execution" + RESET);
         return {
