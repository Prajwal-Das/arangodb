/*jshint globalstrict:false, strict:false, maxlen: 500 */
/*global assertEqual, assertTrue, assertFalse, assertNull, assertMatch, fail, AQL_EXECUTE, AQL_EXPLAIN */

////////////////////////////////////////////////////////////////////////////////
/// @brief tests for query language, bind parameters
///
/// @file
///
/// DISCLAIMER
///
/// Copyright 2010-2012 triagens GmbH, Cologne, Germany
///
/// Licensed under the Apache License, Version 2.0 (the "License");
/// you may not use this file except in compliance with the License.
/// You may obtain a copy of the License at
///
///     http://www.apache.org/licenses/LICENSE-2.0
///
/// Unless required by applicable law or agreed to in writing, software
/// distributed under the License is distributed on an "AS IS" BASIS,
/// WITHOUT WARRANTIES OR CONDITIONS OF ANY KIND, either express or implied.
/// See the License for the specific language governing permissions and
/// limitations under the License.
///
/// Copyright holder is triAGENS GmbH, Cologne, Germany
///
/// @author Jan Steemann
/// @author Copyright 2012, triAGENS GmbH, Cologne, Germany
////////////////////////////////////////////////////////////////////////////////

var internal = require("internal");
var db = require("@arangodb").db;
var jsunity = require("jsunity");
var _ = require('lodash');
var helper = require("@arangodb/aql-helper");
var getModifyQueryResults = helper.getModifyQueryResults;
var getModifyQueryResultsRaw = helper.getModifyQueryResultsRaw;
var assertQueryError = helper.assertQueryError;

var sanitizeStats = function (stats) {
  // remove these members from the stats because they don't matter
  // for the comparisons
  delete stats.scannedFull;
  delete stats.scannedIndex;
  delete stats.filtered;
  delete stats.executionTime;
  delete stats.httpRequests;
  delete stats.fullCount;
  return stats;
};

////////////////////////////////////////////////////////////////////////////////
/// @brief test suite
////////////////////////////////////////////////////////////////////////////////

function ahuacatlModifySuite () {
  var errors = internal.errors;
  var cn1 = "UnitTestsAhuacatlModify1";
  var cn2 = "UnitTestsAhuacatlModify2";
  var c1, c2;

  return {

////////////////////////////////////////////////////////////////////////////////
/// @brief set up
////////////////////////////////////////////////////////////////////////////////

    setUp : function () {
      db._drop(cn1);
      db._drop(cn2);
      c1 = db._create(cn1, {numberOfShards:5});
      c2 = db._create(cn2, {numberOfShards:5});

      c1.save({ _key: "foo", a: 1 });
      c2.save({ _key: "foo", b: 1 });
    },

////////////////////////////////////////////////////////////////////////////////
/// @brief tear down
////////////////////////////////////////////////////////////////////////////////

    tearDown : function () {
      db._drop(cn1);
      db._drop(cn2);
      c1 = null;
      c2 = null;
    },

////////////////////////////////////////////////////////////////////////////////
/// @brief test subquery
////////////////////////////////////////////////////////////////////////////////

    testDynamicOptions1 : function () {
      assertQueryError(errors.ERROR_QUERY_COMPILE_TIME_OPTIONS.code, "FOR d IN @@cn REMOVE d IN @@cn OPTIONS { foo: d }", { "@cn": cn1 });
    },

////////////////////////////////////////////////////////////////////////////////
/// @brief test subquery
////////////////////////////////////////////////////////////////////////////////

    testDynamicOptions2 : function () {
      assertQueryError(errors.ERROR_QUERY_COMPILE_TIME_OPTIONS.code, "FOR d IN @@cn REMOVE d IN @@cn OPTIONS { foo: MERGE(d, { }) }", { "@cn": cn1 });
    },

////////////////////////////////////////////////////////////////////////////////
/// @brief test subquery
////////////////////////////////////////////////////////////////////////////////

    testInvalidOptions : function () {
      assertQueryError(errors.ERROR_QUERY_PARSE.code, "FOR d IN @@cn REMOVE d IN @@cn OPTIONS 'foo'", { "@cn": cn1 });
    },
  };
}

////////////////////////////////////////////////////////////////////////////////
/// @brief test suite
////////////////////////////////////////////////////////////////////////////////

function ahuacatlRemoveSuite () {
  var errors = internal.errors;
  var cn =  "UnitTestsAhuacatlRemove";
  var cn1 = "UnitTestsAhuacatlRemove1";
  var cn2 = "UnitTestsAhuacatlRemove2";
  var c1;
  var c2;

  return {

////////////////////////////////////////////////////////////////////////////////
/// @brief set up
////////////////////////////////////////////////////////////////////////////////

    setUp : function () {
      var i;
      db._drop(cn1);
      db._drop(cn2);
      c1 = db._create(cn1, {numberOfShards:5});
      c2 = db._create(cn2, {numberOfShards:5});

      for (i = 0; i < 100; ++i) {
        c1.save({ _key: "test" + i, value1: i, value2: "test" + i });
      }
      for (i = 0; i < 50; ++i) {
        c2.save({ _key: "test" + i, value1: i, value2: "test" + i });
      }
    },

////////////////////////////////////////////////////////////////////////////////
/// @brief tear down
////////////////////////////////////////////////////////////////////////////////

    tearDown : function () {
      db._drop(cn);
      db._drop(cn1);
      db._drop(cn2);
      c1 = null;
      c2 = null;
    },

////////////////////////////////////////////////////////////////////////////////
/// @brief test remove
////////////////////////////////////////////////////////////////////////////////

    testRemoveNothing : function () {
      var expected = { writesExecuted: 0, writesIgnored: 0 };
      let query = "FOR d IN " + cn1 + " FILTER d.value1 < 0 REMOVE d IN " + cn1;
      var actual = getModifyQueryResults(query);

      assertEqual(100, c1.count());
      assertEqual(expected, sanitizeStats(actual));
      
      let rules = AQL_EXPLAIN(query).plan.rules;
      assertEqual(-1, rules.indexOf("restrict-to-single-shard"));
    },

////////////////////////////////////////////////////////////////////////////////
/// @brief test remove
////////////////////////////////////////////////////////////////////////////////

    testRemoveNothingBind : function () {
      var expected = { writesExecuted: 0, writesIgnored: 0 };
      let query = "FOR d IN @@cn FILTER d.value1 < 0 REMOVE d IN @@cn";
      var actual = getModifyQueryResults(query, { "@cn": cn1 });

      assertEqual(100, c1.count());
      assertEqual(expected, sanitizeStats(actual));
      
      let rules = AQL_EXPLAIN(query, { "@cn": cn1 }).plan.rules;
      assertEqual(-1, rules.indexOf("restrict-to-single-shard"));
    },

////////////////////////////////////////////////////////////////////////////////
/// @brief test remove
////////////////////////////////////////////////////////////////////////////////

    testRemoveInvalid1 : function () {
      assertQueryError(errors.ERROR_ARANGO_DOCUMENT_TYPE_INVALID.code, "FOR d IN @@cn REMOVE d.foobar IN @@cn", { "@cn": cn1 });
      assertEqual(100, c1.count());
    },

////////////////////////////////////////////////////////////////////////////////
/// @brief test remove
////////////////////////////////////////////////////////////////////////////////

    testRemoveInvalid2 : function () {
      assertQueryError(errors.ERROR_ARANGO_DOCUMENT_KEY_MISSING.code, "FOR d IN @@cn REMOVE { } IN @@cn", { "@cn": cn1 });
      assertEqual(100, c1.count());
    },

////////////////////////////////////////////////////////////////////////////////
/// @brief test remove
////////////////////////////////////////////////////////////////////////////////

    testRemoveInvalid3 : function () {
      assertQueryError(errors.ERROR_ARANGO_DOCUMENT_NOT_FOUND.code, "FOR d IN @@cn REMOVE 'foobar' IN @@cn", { "@cn": cn1 });
      assertEqual(100, c1.count());
    },

////////////////////////////////////////////////////////////////////////////////
/// @brief test remove
////////////////////////////////////////////////////////////////////////////////

    testRemoveReturn : function () {
      var expected = { writesExecuted: 100, writesIgnored: 0 };
      var actual = AQL_EXECUTE("FOR d IN @@cn REMOVE d IN @@cn LET removed = OLD RETURN removed", { "@cn": cn1 });

      assertEqual(0, c1.count());
      assertEqual(expected, sanitizeStats(actual.stats));

      actual.json = actual.json.sort(function(l, r) {
        return l.value1 - r.value1;
      });

      for (var i = 0; i < 100; ++i) {
        var doc = actual.json[i];
        assertEqual("test" + i, doc._key);
        assertTrue(doc.hasOwnProperty("_id"));
        assertTrue(doc.hasOwnProperty("_rev"));
        assertEqual(i, doc.value1);
        assertEqual("test" + i, doc.value2);
      }
    },

////////////////////////////////////////////////////////////////////////////////
/// @brief test remove
////////////////////////////////////////////////////////////////////////////////

    testRemoveIgnore1 : function () {
      var expected = { writesExecuted: 0, writesIgnored: 100 };
      let query = "FOR d IN @@cn REMOVE 'foo' IN @@cn OPTIONS { ignoreErrors: true }";
      var actual = getModifyQueryResults(query, { "@cn": cn1 });

      assertEqual(100, c1.count());
      assertEqual(expected, sanitizeStats(actual));
      
      let rules = AQL_EXPLAIN(query, { "@cn": cn1 }).plan.rules;
      assertEqual(-1, rules.indexOf("restrict-to-single-shard"));
    },

////////////////////////////////////////////////////////////////////////////////
/// @brief test remove
////////////////////////////////////////////////////////////////////////////////

    testRemoveIgnore2 : function () {
      var expected = { writesExecuted: 100, writesIgnored: 1 };
      var actual = getModifyQueryResults("FOR i IN 0..100 REMOVE CONCAT('test', i) IN @@cn OPTIONS { ignoreErrors: true }", { "@cn": cn1 });

      assertEqual(0, c1.count());
      assertEqual(expected, sanitizeStats(actual));
    },

////////////////////////////////////////////////////////////////////////////////
/// @brief test remove
////////////////////////////////////////////////////////////////////////////////

    testRemoveAll1 : function () {
      var expected = { writesExecuted: 100, writesIgnored: 0 };
      var actual = getModifyQueryResults("FOR d IN @@cn REMOVE d IN @@cn", { "@cn": cn1 });

      assertEqual(0, c1.count());
      assertEqual(expected, sanitizeStats(actual));
    },

////////////////////////////////////////////////////////////////////////////////
/// @brief test remove
////////////////////////////////////////////////////////////////////////////////

    testRemoveAll2 : function () {
      var expected = { writesExecuted: 100, writesIgnored: 0 };
      var actual = getModifyQueryResults("FOR d IN @@cn REMOVE d._key IN @@cn", { "@cn": cn1 });

      assertEqual(0, c1.count());
      assertEqual(expected, sanitizeStats(actual));
    },

////////////////////////////////////////////////////////////////////////////////
/// @brief test remove
////////////////////////////////////////////////////////////////////////////////

    testRemoveAll3 : function () {
      var expected = { writesExecuted: 100, writesIgnored: 0 };
      var actual = getModifyQueryResults("FOR d IN @@cn REMOVE { _key: d._key } IN @@cn", { "@cn": cn1 });

      assertEqual(0, c1.count());
      assertEqual(expected, sanitizeStats(actual));
    },

////////////////////////////////////////////////////////////////////////////////
/// @brief test remove
////////////////////////////////////////////////////////////////////////////////

    testRemoveAll4 : function () {
      var expected = { writesExecuted: 100, writesIgnored: 0 };
      var actual = getModifyQueryResults("FOR i IN 0..99 REMOVE { _key: CONCAT('test', i) } IN @@cn", { "@cn": cn1 });

      assertEqual(0, c1.count());
      assertEqual(expected, sanitizeStats(actual));
    },

////////////////////////////////////////////////////////////////////////////////
/// @brief test remove
////////////////////////////////////////////////////////////////////////////////

    testRemoveAll5 : function () {
      var expected = { writesExecuted: 100, writesIgnored: 0 };
      var actual = getModifyQueryResults("FOR d IN @@cn REMOVE d INTO @@cn", { "@cn": cn1 });

      assertEqual(0, c1.count());
      assertEqual(expected, sanitizeStats(actual));
    },

////////////////////////////////////////////////////////////////////////////////
/// @brief test remove
////////////////////////////////////////////////////////////////////////////////

    testRemoveHalf : function () {
      var expected = { writesExecuted: 50, writesIgnored: 0 };
      var actual = getModifyQueryResults("FOR i IN 0..99 FILTER i % 2 == 0 REMOVE { _key: CONCAT('test', i) } IN @@cn", { "@cn": cn1 });

      assertEqual(50, c1.count());
      assertEqual(expected, sanitizeStats(actual));
    },

////////////////////////////////////////////////////////////////////////////////
/// @brief test remove
////////////////////////////////////////////////////////////////////////////////

    testSingleNotFound : function () {
      assertQueryError(errors.ERROR_ARANGO_DOCUMENT_NOT_FOUND.code, "REMOVE 'foobar' IN @@cn", { "@cn": cn1 });
    },

////////////////////////////////////////////////////////////////////////////////
/// @brief test remove
////////////////////////////////////////////////////////////////////////////////

    testSingle : function () {
      var expected = { writesExecuted: 1, writesIgnored: 0 };
      var actual = getModifyQueryResults("REMOVE 'test0' IN @@cn", { "@cn": cn1 });

      assertEqual(99, c1.count());
      assertEqual(expected, sanitizeStats(actual));
    },

////////////////////////////////////////////////////////////////////////////////
/// @brief test remove
////////////////////////////////////////////////////////////////////////////////

    testTwoCollectionsNotFound : function () {
      assertQueryError(errors.ERROR_ARANGO_DOCUMENT_NOT_FOUND.code, "FOR d IN @@cn1 REMOVE { _key: d._key } IN @@cn2", { "@cn1": cn1, "@cn2": cn2 });

      assertEqual(100, c1.count());
      assertEqual(50, c2.count());
    },

////////////////////////////////////////////////////////////////////////////////
/// @brief test remove
////////////////////////////////////////////////////////////////////////////////

    testTwoCollectionsJoin1 : function () {
      var expected = { writesExecuted: 50, writesIgnored: 0 };
      var actual = getModifyQueryResults("FOR d IN @@cn1 FILTER d.value1 < 50 REMOVE { _key: d._key } IN @@cn2", { "@cn1": cn1, "@cn2": cn2 });

      assertEqual(100, c1.count());
      assertEqual(0, c2.count());
      assertEqual(expected, sanitizeStats(actual));
    },

////////////////////////////////////////////////////////////////////////////////
/// @brief test remove
////////////////////////////////////////////////////////////////////////////////

    testTwoCollectionsJoin2 : function () {
      var expected = { writesExecuted: 48, writesIgnored: 0 };
      var actual = getModifyQueryResults("FOR d IN @@cn1 FILTER d.value1 >= 2 && d.value1 < 50 REMOVE { _key: d._key } IN @@cn2", { "@cn1": cn1, "@cn2": cn2 });

      assertEqual(100, c1.count());
      assertEqual(2, c2.count());
      assertEqual(expected, sanitizeStats(actual));
    },

////////////////////////////////////////////////////////////////////////////////
/// @brief test remove
////////////////////////////////////////////////////////////////////////////////

    testTwoCollectionsIgnoreErrors1 : function () {
      var expected = { writesExecuted: 50, writesIgnored: 50 };
      var actual = getModifyQueryResults("FOR d IN @@cn1 REMOVE { _key: d._key } IN @@cn2 OPTIONS { ignoreErrors: true }", { "@cn1": cn1, "@cn2": cn2 });

      assertEqual(100, c1.count());
      assertEqual(0, c2.count());
      assertEqual(expected, sanitizeStats(actual));
    },

////////////////////////////////////////////////////////////////////////////////
/// @brief test remove
////////////////////////////////////////////////////////////////////////////////

    testTwoCollectionsIgnoreErrors2 : function () {
      var expected = { writesExecuted: 0, writesIgnored: 100 };
      var actual = getModifyQueryResults("FOR d IN @@cn1 REMOVE { _key: CONCAT('foo', d._key) } IN @@cn2 OPTIONS { ignoreErrors: true }", { "@cn1": cn1, "@cn2": cn2 });

      assertEqual(100, c1.count());
      assertEqual(50, c2.count());
      assertEqual(expected, sanitizeStats(actual));
    },

////////////////////////////////////////////////////////////////////////////////
/// @brief test remove
////////////////////////////////////////////////////////////////////////////////

    testRemoveWaitForSync : function () {
      var expected = { writesExecuted: 100, writesIgnored: 0 };
      var actual = getModifyQueryResults("FOR d IN @@cn REMOVE d IN @@cn OPTIONS { waitForSync: true }", { "@cn": cn1 });

      assertEqual(0, c1.count());
      assertEqual(expected, sanitizeStats(actual));
    },

////////////////////////////////////////////////////////////////////////////////
/// @brief test remove
////////////////////////////////////////////////////////////////////////////////

    testRemoveEdge : function () {
      db._drop("UnitTestsAhuacatlEdge");
      var edge = db._createEdgeCollection("UnitTestsAhuacatlEdge");

      for (var i = 0; i < 100; ++i) {
        edge.save("UnitTestsAhuacatlRemove1/foo" + i, "UnitTestsAhuacatlRemove2/bar", { what: i, _key: "test" + i });
      }
      var expected = { writesExecuted: 10, writesIgnored: 0 };
      var actual = getModifyQueryResults("FOR i IN 0..9 REMOVE CONCAT('test', i) IN @@cn", { "@cn": edge.name() });

      assertEqual(100, c1.count());
      assertEqual(90, edge.count());
      assertEqual(expected, sanitizeStats(actual));
      db._drop("UnitTestsAhuacatlEdge");
    },

    testRemoveObjectWithShardedNonMatchingPattern : function () {
      // tests that the keyExpression is used as a pattern for the document,
      // i.e., not only the _key must match but other attributes as well.

      const c = db._create(cn, {numberOfShards:5, shardKeys: ["someAttr"]});

      for (let i = 0; i < 100; ++i) {
        c.insert({ someAttr: "" + i % 10 });
      }

      const expected = { writesExecuted: 10, writesIgnored: 90 };
      const query = `
        FOR d IN ${cn}
          REMOVE { _key: d._key, someAttr: '5' }
            IN ${cn}
            OPTIONS { ignoreErrors: true }
      `;
      const actual = getModifyQueryResultsRaw(query);

      assertEqual(90, c.count());
      assertEqual(0, actual.json.length);
      assertEqual(expected, sanitizeStats(actual.stats));
    },

  };
}

////////////////////////////////////////////////////////////////////////////////
/// @brief test suite
////////////////////////////////////////////////////////////////////////////////

function ahuacatlInsertSuite () {
  var errors = internal.errors;
  var cn1 = "UnitTestsAhuacatlInsert1";
  var cn2 = "UnitTestsAhuacatlInsert2";
  var cn3 = "UnitTestsAhuacatlInsert3";
  var c1;
  var c2;
  var c3;

  return {

////////////////////////////////////////////////////////////////////////////////
/// @brief set up
////////////////////////////////////////////////////////////////////////////////

    setUp : function () {
      var i;
      db._drop(cn1);
      db._drop(cn2);
      db._drop(cn3);
      c1 = db._create(cn1, {numberOfShards: 5});
      c2 = db._create(cn2, {numberOfShards: 5});
      c3 = db._create(cn3, {numberOfShards: 2, shardKeys: [ "a", "b" ] });

      for (i = 0; i < 100; ++i) {
        c1.save({ _key: "test" + i, value1: i, value2: "test" + i });
      }
      for (i = 0; i < 50; ++i) {
        c2.save({ _key: "test" + i, value1: i, value2: "test" + i });
      }
    },

////////////////////////////////////////////////////////////////////////////////
/// @brief tear down
////////////////////////////////////////////////////////////////////////////////

    tearDown : function () {
      db._drop(cn1);
      db._drop(cn2);
      db._drop(cn3);
      c1 = null;
      c2 = null;
      c3 = null;
    },

////////////////////////////////////////////////////////////////////////////////
/// @brief test insert
////////////////////////////////////////////////////////////////////////////////

    testInsertDouble : function () {
      c1.truncate();
      c2.truncate();

      const query = `LET d1 = {name : 'foo'}
                     LET d2 = {name : 'bar'}
                     INSERT d1 IN @@c1
                     INSERT d2 IN @@c2
                     RETURN $NEW`;
      const bind = { "@c1" : cn1, "@c2" : cn2 };
      const options = { optimizer : {
                          rules : [ "+restrict-to-single-shard",
                                    "-optimize-cluster-single-document-operations",
                                    "-remove-unnecessary-remote-scatter"
                                  ]
                      } };
      db._query(query, bind, options);
      assertEqual(1, c1.count());
      assertEqual(1, c2.count());
    },

    testInsertTripleWithSub : function () {
      c1.truncate();
      c2.truncate();

      c3.drop();
      c3 = db._createEdgeCollection(cn3);

      const query = `WITH @@usersCollection, @@emailsCollection, @@userToEmailEdges
                     LET user = FIRST(INSERT @user IN @@usersCollection RETURN NEW) 
                     INSERT @email IN @@emailsCollection
                     INSERT @edge IN @@userToEmailEdges
                     RETURN user`;
      const bind = { "@usersCollection" : cn1,
                     "@emailsCollection" : cn2,
                     "@userToEmailEdges" : cn3,
                     "user" : { "name" : "ulf" },
                     "email" : { "addr" : "ulf@ulf.de"},
                     "edge" : { "_from" : "usersCollection/abc" , "_to" : "emailsCollection/def"}
                   };
      const options = {optimizer : { rules : ["+all"] } };

      db._query(query, bind, options);
      assertEqual(1, c1.count());
      assertEqual(1, c2.count());
      assertEqual(1, c3.count());
    },
////////////////////////////////////////////////////////////////////////////////
/// @brief test insert
////////////////////////////////////////////////////////////////////////////////

    testInsertNothing : function () {
      var expected = { writesExecuted: 0, writesIgnored: 0 };
      var actual = getModifyQueryResults("FOR d IN " + cn1 + " FILTER d.value1 < 0 INSERT { foxx: true } IN " + cn1);

      assertEqual(100, c1.count());
      assertEqual(expected, sanitizeStats(actual));
    },

////////////////////////////////////////////////////////////////////////////////
/// @brief test insert
////////////////////////////////////////////////////////////////////////////////

    testInsertNothingBind : function () {
      var expected = { writesExecuted: 0, writesIgnored: 0 };
      var actual = getModifyQueryResults("FOR d IN @@cn FILTER d.value1 < 0 INSERT { foxx: true } IN @@cn", { "@cn": cn1 });

      assertEqual(100, c1.count());
      assertEqual(expected, sanitizeStats(actual));
    },

////////////////////////////////////////////////////////////////////////////////
/// @brief test insert
////////////////////////////////////////////////////////////////////////////////

    testInsertInvalid1 : function () {
      assertQueryError(errors.ERROR_ARANGO_DOCUMENT_TYPE_INVALID.code, "FOR d IN @@cn INSERT d.foobar IN @@cn", { "@cn": cn1 });
      assertEqual(100, c1.count());
    },

////////////////////////////////////////////////////////////////////////////////
/// @brief test insert
////////////////////////////////////////////////////////////////////////////////

    testInsertInvalid2 : function () {
      assertQueryError(errors.ERROR_ARANGO_DOCUMENT_TYPE_INVALID.code, "FOR d IN @@cn INSERT [ ] IN @@cn", { "@cn": cn1 });
      assertEqual(100, c1.count());
    },

////////////////////////////////////////////////////////////////////////////////
/// @brief test insert
////////////////////////////////////////////////////////////////////////////////

    testInsertInvalid3 : function () {
      assertQueryError(errors.ERROR_ARANGO_UNIQUE_CONSTRAINT_VIOLATED.code, "FOR d IN @@cn INSERT 'foo' IN @@cn", { "@cn": cn1 });
      assertEqual(100, c1.count());
    },

////////////////////////////////////////////////////////////////////////////////
/// @brief test insert
////////////////////////////////////////////////////////////////////////////////

    testInsertInvalid4 : function () {
      assertQueryError(errors.ERROR_ARANGO_UNIQUE_CONSTRAINT_VIOLATED.code, "FOR d IN @@cn INSERT { _key: 'foo' } IN @@cn", { "@cn": cn1 });
      assertEqual(100, c1.count());
    },

////////////////////////////////////////////////////////////////////////////////
/// @brief test insert
////////////////////////////////////////////////////////////////////////////////

    testInsertUniqueConstraint1 : function () {
      assertQueryError(errors.ERROR_ARANGO_UNIQUE_CONSTRAINT_VIOLATED.code, "FOR d IN @@cn INSERT d IN @@cn", { "@cn": cn1 });
      assertEqual(100, c1.count());
    },

////////////////////////////////////////////////////////////////////////////////
/// @brief test insert
////////////////////////////////////////////////////////////////////////////////

    testInsertUniqueConstraint2 : function () {
      assertQueryError(errors.ERROR_ARANGO_UNIQUE_CONSTRAINT_VIOLATED.code, "FOR i IN 0..100 INSERT { _key: CONCAT('test', i) } IN @@cn", { "@cn": cn2 });
      assertEqual(50, c2.count());
    },

////////////////////////////////////////////////////////////////////////////////
/// @brief test insert
////////////////////////////////////////////////////////////////////////////////

    // This is disabled for the cluster because we do not yet have
    // full atomic transactions.
    //testInsertUniqueConstraint3 : function () {
    //  assertQueryError(errors.ERROR_ARANGO_UNIQUE_CONSTRAINT_VIOLATED.code, "FOR i IN 0..50 INSERT { _key: 'foo' } IN @@cn", { "@cn": cn1 });
    //  assertEqual(100, c1.count());
    //},

////////////////////////////////////////////////////////////////////////////////
/// @brief test insert
////////////////////////////////////////////////////////////////////////////////

    testInsertReturn : function () {
      var expected = { writesExecuted: 100, writesIgnored: 0 };
      // key is specified
      var actual = AQL_EXECUTE("FOR d IN 0..99 INSERT { _key: CONCAT('foo', d), bar: d } IN @@cn LET result = NEW RETURN result", { "@cn": cn1 });

      assertEqual(200, c1.count());
      assertEqual(expected, sanitizeStats(actual.stats));

      actual.json = actual.json.sort(function(l, r) {
        return l.bar - r.bar;
      });

      for (var i = 0; i < 100; ++i) {
        var doc = c1.document("foo" + i);
        assertEqual("foo" + i, doc._key);
        assertEqual(i, doc.bar);

        var doc2 = actual.json[i];
        assertEqual("foo" + i, doc2._key);
        assertEqual(i, doc2.bar);
        assertTrue(doc2.hasOwnProperty("_rev"));
        assertTrue(doc2.hasOwnProperty("_id"));
      }
    },

////////////////////////////////////////////////////////////////////////////////
/// @brief test insert
////////////////////////////////////////////////////////////////////////////////

    testInsertReturnNoKey : function () {
      var expected = { writesExecuted: 100, writesIgnored: 0 };
      // key is specified
      var actual = AQL_EXECUTE("FOR d IN 0..99 INSERT { bar: d } IN @@cn LET result = NEW RETURN result", { "@cn": cn1 });

      assertEqual(200, c1.count());
      assertEqual(expected, sanitizeStats(actual.stats));

      actual.json = actual.json.sort(function(l, r) {
        return l.bar - r.bar;
      });

      for (var i = 0; i < 100; ++i) {
        var doc = actual.json[i];
        assertMatch(/^\d+$/, doc._key);
        assertEqual(i, doc.bar);
        assertTrue(doc.hasOwnProperty("_rev"));
        assertTrue(doc.hasOwnProperty("_id"));

        var doc2 = c1.document(doc._key);
        assertEqual(doc._key, doc2._key);
        assertEqual(doc._rev, doc2._rev);
        assertEqual(doc._id, doc2._id);
        assertEqual(i, doc2.bar);
      }
    },

////////////////////////////////////////////////////////////////////////////////
/// @brief test insert
////////////////////////////////////////////////////////////////////////////////

    testInsertReturnShardKeys : function () {
      var expected = { writesExecuted: 100, writesIgnored: 0 };
      // key is specified
      var actual = AQL_EXECUTE("FOR d IN 0..99 INSERT { a: d, b: d + 1, bar: d } IN @@cn LET result = NEW RETURN result", { "@cn": cn3 });

      assertEqual(expected, sanitizeStats(actual.stats));

      actual.json = actual.json.sort(function(l, r) {
        return l.bar - r.bar;
      });

      for (var i = 0; i < 100; ++i) {
        var doc = actual.json[i];
        assertMatch(/^\d+$/, doc._key);
        assertTrue(doc.hasOwnProperty("_rev"));
        assertTrue(doc.hasOwnProperty("_id"));
        assertEqual(i, doc.bar);
        assertEqual(i, doc.a);
        assertEqual(i + 1, doc.b);

        var doc2 = c3.document(doc._key);
        assertEqual(doc._key, doc2._key);
        assertEqual(doc._rev, doc2._rev);
        assertEqual(doc._id, doc2._id);
        assertEqual(i, doc2.bar);
        assertEqual(i, doc2.a);
        assertEqual(i + 1, doc2.b);
      }
    },

////////////////////////////////////////////////////////////////////////////////
/// @brief test insert
////////////////////////////////////////////////////////////////////////////////

    testInsertKey1 : function () {
      var expected = { writesExecuted: 100, writesIgnored: 0 };
      // key is specified
      var actual = getModifyQueryResults("FOR d IN 0..99 INSERT { _key: CONCAT('foo', d), bar: d } IN @@cn", { "@cn": cn1 });

      assertEqual(200, c1.count());
      assertEqual(expected, sanitizeStats(actual));

      for (var i = 0; i < 100; ++i) {
        var doc = c1.document("foo" + i);
        assertEqual("foo" + i, doc._key);
        assertEqual(i, doc.bar);
      }
    },

////////////////////////////////////////////////////////////////////////////////
/// @brief test insert
////////////////////////////////////////////////////////////////////////////////

    testInsertKey2 : function () {
      var expected = { writesExecuted: 100, writesIgnored: 0 };
      // no key is specified, must be created automatically
      var actual = getModifyQueryResults("FOR d IN 0..99 INSERT { bar: d } IN @@cn", { "@cn": cn1 });

      assertEqual(200, c1.count());
      assertEqual(expected, sanitizeStats(actual));

      var docs = db._query("FOR doc IN @@cn FILTER doc.bar >= 0 SORT doc.bar RETURN doc", { "@cn": cn1 }).toArray();

      for (var i = 0; i < 100; ++i) {
        var doc = docs[i];
        assertMatch(/^\d+$/, doc._key);
        assertEqual(i, doc.bar);

        var doc2 = c1.document(doc._key);
        assertEqual(doc._key, doc2._key);
        assertEqual(doc._rev, doc2._rev);
      }
    },

////////////////////////////////////////////////////////////////////////////////
/// @brief test insert
////////////////////////////////////////////////////////////////////////////////

    testInsertKey3 : function () {
      // key is specified, but sharding is by different attributes
      assertQueryError(errors.ERROR_CLUSTER_MUST_NOT_SPECIFY_KEY.code, "FOR i IN 0..50 INSERT { _key: 'foo' } IN @@cn", { "@cn": cn3 });
    },

////////////////////////////////////////////////////////////////////////////////
/// @brief test insert
////////////////////////////////////////////////////////////////////////////////

    testInsertKey4 : function () {
      // key is specified, but sharding is by different attributes
      assertQueryError(errors.ERROR_CLUSTER_MUST_NOT_SPECIFY_KEY.code, "FOR i IN 0..50 INSERT { _key: 'foo', a: i, b: i } IN @@cn", { "@cn": cn3 });
    },

////////////////////////////////////////////////////////////////////////////////
/// @brief test insert
////////////////////////////////////////////////////////////////////////////////

    testInsertKey5 : function () {
      var expected = { writesExecuted: 100, writesIgnored: 0 };
      // no key is specified, must be created automatically
      var actual = getModifyQueryResults("FOR d IN 0..99 INSERT { bar: d, a: d, b: d } IN @@cn", { "@cn": cn3 });

      assertEqual(100, c3.count());
      assertEqual(expected, sanitizeStats(actual));

      var docs = db._query("FOR doc IN @@cn FILTER doc.bar >= 0 SORT doc.bar RETURN doc", { "@cn" : cn3 }).toArray();

      for (var i = 0; i < 100; ++i) {
        var doc = docs[i];
        assertMatch(/^\d+$/, doc._key);
        assertEqual(i, doc.bar);
        assertEqual(i, doc.a);
        assertEqual(i, doc.b);

        var doc2 = c3.document(doc._key);
        assertEqual(doc._key, doc2._key);
        assertEqual(doc._rev, doc2._rev);
        assertEqual(doc.a, doc2.a);
        assertEqual(doc.b, doc2.b);
      }
    },

////////////////////////////////////////////////////////////////////////////////
/// @brief test insert
////////////////////////////////////////////////////////////////////////////////

    testInsertKey6 : function () {
      var expected = { writesExecuted: 100, writesIgnored: 0 };
      // no key is specified, must be created automatically
      var actual = getModifyQueryResults("FOR d IN 0..99 INSERT { bar: d, a: d } IN @@cn", { "@cn": cn3 });

      assertEqual(100, c3.count());
      assertEqual(expected, sanitizeStats(actual));

      var docs = db._query("FOR doc IN @@cn FILTER doc.bar >= 0 SORT doc.bar RETURN doc", { "@cn" : cn3 }).toArray();

      for (var i = 0; i < 100; ++i) {
        var doc = docs[i];
        assertMatch(/^\d+$/, doc._key);
        assertEqual(i, doc.bar);
        assertEqual(i, doc.a);

        var doc2 = c3.document(doc._key);
        assertEqual(doc._key, doc2._key);
        assertEqual(doc._rev, doc2._rev);
        assertEqual(doc.a, doc2.a);
        assertEqual(doc.b, doc2.b);
      }
    },

////////////////////////////////////////////////////////////////////////////////
/// @brief test insert
////////////////////////////////////////////////////////////////////////////////

    testInsertIgnore1 : function () {
      var expected = { writesExecuted: 0, writesIgnored: 100 };
      var actual = getModifyQueryResults("FOR d IN @@cn INSERT d IN @@cn OPTIONS { ignoreErrors: true }", { "@cn": cn1 });

      assertEqual(100, c1.count());
      assertEqual(expected, sanitizeStats(actual));
    },

////////////////////////////////////////////////////////////////////////////////
/// @brief test insert
////////////////////////////////////////////////////////////////////////////////

    testInsertIgnore2 : function () {
      var expected = { writesExecuted: 1, writesIgnored: 50 };
      var actual = getModifyQueryResults("FOR i IN 50..100 INSERT { _key: CONCAT('test', i) } IN @@cn OPTIONS { ignoreErrors: true }", { "@cn": cn1 });

      assertEqual(101, c1.count());
      assertEqual(expected, sanitizeStats(actual));
    },

////////////////////////////////////////////////////////////////////////////////
/// @brief test insert
////////////////////////////////////////////////////////////////////////////////

    testInsertIgnore3 : function () {
      var expected = { writesExecuted: 51, writesIgnored: 50 };
      var actual = getModifyQueryResults("FOR i IN 0..100 INSERT { _key: CONCAT('test', i) } IN @@cn OPTIONS { ignoreErrors: true }", { "@cn": cn2 });

      assertEqual(101, c2.count());
      assertEqual(expected, sanitizeStats(actual));
    },

////////////////////////////////////////////////////////////////////////////////
/// @brief test insert
////////////////////////////////////////////////////////////////////////////////

    testInsertIgnore4 : function () {
      var expected = { writesExecuted: 0, writesIgnored: 100 };
      var actual = getModifyQueryResults("FOR i IN 0..99 INSERT { _key: CONCAT('test', i) } IN @@cn OPTIONS { ignoreErrors: true }", { "@cn": cn1 });

      assertEqual(100, c1.count());
      assertEqual(expected, sanitizeStats(actual));
    },

////////////////////////////////////////////////////////////////////////////////
/// @brief test insert
////////////////////////////////////////////////////////////////////////////////

    testInsertIgnore5 : function () {
      var expected = { writesExecuted: 50, writesIgnored: 50 };
      var actual = getModifyQueryResults("FOR i IN 0..99 INSERT { _key: CONCAT('test', i) } IN @@cn OPTIONS { ignoreErrors: true }", { "@cn": cn2 });

      assertEqual(100, c2.count());
      assertEqual(expected, sanitizeStats(actual));
    },

////////////////////////////////////////////////////////////////////////////////
/// @brief test insert
////////////////////////////////////////////////////////////////////////////////

    testInsertEmpty : function () {
      var expected = { writesExecuted: 100, writesIgnored: 0 };
      var actual = getModifyQueryResults("FOR d IN @@cn INSERT { } IN @@cn", { "@cn": cn1 });

      assertEqual(200, c1.count());
      assertEqual(expected, sanitizeStats(actual));
    },

////////////////////////////////////////////////////////////////////////////////
/// @brief test insert
////////////////////////////////////////////////////////////////////////////////

    testInsertCopy : function () {
      var expected = { writesExecuted: 50, writesIgnored: 0 };
      var actual = getModifyQueryResults("FOR i IN 50..99 INSERT { _key: CONCAT('test', i) } IN @@cn", { "@cn": cn2 });

      assertEqual(100, c1.count());
      assertEqual(100, c2.count());
      assertEqual(expected, sanitizeStats(actual));
    },

////////////////////////////////////////////////////////////////////////////////
/// @brief test insert
////////////////////////////////////////////////////////////////////////////////

    testSingle : function () {
      var expected = { writesExecuted: 1, writesIgnored: 0 };
      var actual = getModifyQueryResults("INSERT { value: 'foobar', _key: 'test' } IN @@cn", { "@cn": cn1 });

      assertEqual(101, c1.count());
      assertEqual("foobar", c1.document("test").value);
      assertEqual(expected, sanitizeStats(actual));
    },

////////////////////////////////////////////////////////////////////////////////
/// @brief test insert
////////////////////////////////////////////////////////////////////////////////

    testInsertWaitForSync : function () {
      var expected = { writesExecuted: 50, writesIgnored: 0 };
      var actual = getModifyQueryResults("FOR i IN 1..50 INSERT { value: i } INTO @@cn OPTIONS { waitForSync: true }", { "@cn": cn2 });

      assertEqual(100, c1.count());
      assertEqual(expected, sanitizeStats(actual));
    },

////////////////////////////////////////////////////////////////////////////////
/// @brief test insert
////////////////////////////////////////////////////////////////////////////////

    testInsertEdgeInvalid : function () {
      db._drop("UnitTestsAhuacatlEdge");
      var edge = db._createEdgeCollection("UnitTestsAhuacatlEdge");

      assertQueryError(errors.ERROR_ARANGO_INVALID_EDGE_ATTRIBUTE.code, "FOR i IN 1..50 INSERT { } INTO @@cn", { "@cn": edge.name() });
      assertEqual(0, edge.count());

      db._drop("UnitTestsAhuacatlEdge");
    },

////////////////////////////////////////////////////////////////////////////////
/// @brief test insert
////////////////////////////////////////////////////////////////////////////////

    testInsertEdgeNoFrom : function () {
      db._drop("UnitTestsAhuacatlEdge");
      var edge = db._createEdgeCollection("UnitTestsAhuacatlEdge");

      assertQueryError(errors.ERROR_ARANGO_INVALID_EDGE_ATTRIBUTE.code, "FOR i IN 1..50 INSERT { _to: CONCAT('UnitTestsAhuacatlInsert1/', i) } INTO @@cn", { "@cn": edge.name() });
      assertEqual(0, edge.count());

      db._drop("UnitTestsAhuacatlEdge");
    },

////////////////////////////////////////////////////////////////////////////////
/// @brief test insert
////////////////////////////////////////////////////////////////////////////////

    testInsertEdgeNoTo : function () {
      db._drop("UnitTestsAhuacatlEdge");
      var edge = db._createEdgeCollection("UnitTestsAhuacatlEdge");

      assertQueryError(errors.ERROR_ARANGO_INVALID_EDGE_ATTRIBUTE.code, "FOR i IN 1..50 INSERT { _from: CONCAT('UnitTestsAhuacatlInsert1/', i) } INTO @@cn", { "@cn": edge.name() });
      assertEqual(0, edge.count());

      db._drop("UnitTestsAhuacatlEdge");
    },

////////////////////////////////////////////////////////////////////////////////
/// @brief test insert
////////////////////////////////////////////////////////////////////////////////

    testInsertEdge : function () {
      db._drop("UnitTestsAhuacatlEdge");
      var edge = db._createEdgeCollection("UnitTestsAhuacatlEdge");

      var expected = { writesExecuted: 50, writesIgnored: 0 };
      var actual = getModifyQueryResults("FOR i IN 1..50 INSERT { _key: CONCAT('test', i), _from: CONCAT('UnitTestsAhuacatlInsert1/', i), _to: CONCAT('UnitTestsAhuacatlInsert2/', i), value: [ i ], sub: { foo: 'bar' } } INTO @@cn", { "@cn": edge.name() });

      assertEqual(expected, sanitizeStats(actual));
      assertEqual(50, edge.count());

      for (var i = 1; i <= 50; ++i) {
        var doc = edge.document("test" + i);
        assertEqual("UnitTestsAhuacatlInsert1/" + i, doc._from);
        assertEqual("UnitTestsAhuacatlInsert2/" + i, doc._to);
        assertEqual([ i ], doc.value);
        assertEqual({ foo: "bar" }, doc.sub);
      }
      db._drop("UnitTestsAhuacatlEdge");
    },

////////////////////////////////////////////////////////////////////////////////
/// @brief test insert
////////////////////////////////////////////////////////////////////////////////

    testInsertEdgeReturn : function () {
      db._drop("UnitTestsAhuacatlEdge");
      var edge = db._createEdgeCollection("UnitTestsAhuacatlEdge");

      var expected = { writesExecuted: 50, writesIgnored: 0 };
      var actual = AQL_EXECUTE("FOR i IN 0..49 INSERT { _key: CONCAT('test', i), _from: CONCAT('UnitTestsAhuacatlInsert1/', i), _to: CONCAT('UnitTestsAhuacatlInsert2/', i), value: [ i ], sub: { foo: 'bar' } } INTO @@cn LET result = NEW RETURN result", { "@cn": edge.name() });

      assertEqual(expected, sanitizeStats(actual.stats));
      assertEqual(50, edge.count());

      actual.json = actual.json.sort(function(l, r) {
        return l.value[0] - r.value[0];
      });

      for (var i = 0; i < 50; ++i) {
        var doc = actual.json[i];
        assertEqual("test" + i, doc._key);
        assertTrue(doc.hasOwnProperty("_id"));
        assertTrue(doc.hasOwnProperty("_rev"));
        assertEqual("UnitTestsAhuacatlInsert1/" + i, doc._from);
        assertEqual("UnitTestsAhuacatlInsert2/" + i, doc._to);
        assertEqual([ i ], doc.value);
        assertEqual({ foo: "bar" }, doc.sub);

        var doc2 = edge.document("test" + i);
        assertEqual(doc._rev, doc2._rev);
        assertEqual(doc._id, doc2._id);
        assertEqual(doc._from, doc2._from);
        assertEqual(doc._to, doc2._to);
        assertEqual([ i ], doc2.value);
        assertEqual({ foo: "bar" }, doc2.sub);
      }

      db._drop("UnitTestsAhuacatlEdge");
    },

////////////////////////////////////////////////////////////////////////////////
/// @brief test insert
////////////////////////////////////////////////////////////////////////////////

    testInsertOverwrite : function () {
      c1.truncate();
      assertEqual(0, c1.count());

      var rv1 = db._query(" INSERT { _key: '123', name: 'ulf' } IN @@cn OPTIONS { overwrite: false } RETURN NEW", { "@cn": cn1 });
      assertEqual(1, c1.count());
      var doc1 = rv1.toArray()[0];
      assertEqual(doc1._key, '123');
      assertEqual(doc1.name, 'ulf');

      var rv2 = db._query(" INSERT { _key: '123', name: 'ulfine' } IN @@cn OPTIONS { overwrite: true } RETURN {old: OLD, new: NEW}", { "@cn": cn1 });
      assertEqual(1, c1.count());
      var doc2 = rv2.toArray()[0];
      assertEqual(doc2.new._key, '123');
      assertEqual(doc2.new.name, 'ulfine');
      assertEqual(doc2.old._rev, doc1._rev);
      assertEqual(doc2.old._key, doc1._key);
      assertEqual(doc2.old.name, doc1.name);

      var rv3 = db._query(`
          LET x = (
            FOR a IN 3..5
              INSERT { _key: CONCAT('12',a), name: a }
            IN @@cn
              OPTIONS { overwrite: true }
              RETURN {old: OLD, new: NEW}
          )

          FOR d IN x SORT d.new._key
            RETURN d
        `, { "@cn": cn1 });

      var resultArray3 = rv3.toArray();
      assertEqual(3, c1.count());

      var doc3a = resultArray3[0];
      var doc3b = resultArray3[1];
      var doc3c = resultArray3[2];

      assertEqual(doc3a.old._rev, doc2.new._rev);
      assertEqual(doc3a.old._key, doc2.new._key);
      assertEqual(doc3a.old.name, "ulfine");
      assertEqual(doc3a.new.name, 3);
      assertEqual(doc3b.old, null);
      assertEqual(doc3b.new.name, 4);
      assertEqual(doc3c.old, null);
      assertEqual(doc3c.new.name, 5);

    },

  }; // end insert tests
}

////////////////////////////////////////////////////////////////////////////////
/// @brief test suite
////////////////////////////////////////////////////////////////////////////////

function ahuacatlUpdateSuite () {
  var errors = internal.errors;
  var cn =  "UnitTestsAhuacatlUpdate";
  var cn1 = "UnitTestsAhuacatlUpdate1";
  var cn2 = "UnitTestsAhuacatlUpdate2";
  var cn3 = "UnitTestsAhuacatlUpdate3";
  var cn4 = "UnitTestsAhuacatlUpdate4";
  var c1, c2, c3, c4;

  return {

////////////////////////////////////////////////////////////////////////////////
/// @brief set up
////////////////////////////////////////////////////////////////////////////////

    setUp : function () {
      var i;
      db._drop(cn1);
      db._drop(cn2);
      db._drop(cn3);
      db._drop(cn4);
      c1 = db._create(cn1, {numberOfShards: 5});
      c2 = db._create(cn2, {numberOfShards: 5});
      c3 = db._create(cn3, {numberOfShards: 1});
      c4 = db._create(cn4, {numberOfShards: 1});

      for (i = 0; i < 100; ++i) {
        c1.save({ _key: "test" + i, value1: i, value2: "test" + i });
      }
      for (i = 0; i < 50; ++i) {
        c2.save({ _key: "test" + i, value1: i, value2: "test" + i });
      }
      for (i = 0; i < 100; ++i) {
        c3.save({ _key: "test" + i, value1: i, value2: "test" + i });
      }
      for (i = 0; i < 50; ++i) {
        c4.save({ _key: "test" + i, value1: i, value2: "test" + i });
      }
    },

////////////////////////////////////////////////////////////////////////////////
/// @brief tear down
////////////////////////////////////////////////////////////////////////////////

    tearDown : function () {
      db._drop(cn);
      db._drop(cn1);
      db._drop(cn2);
      db._drop(cn3);
      db._drop(cn4);
      c1 = null;
      c2 = null;
      c3 = null;
      c4 = null;
    },

////////////////////////////////////////////////////////////////////////////////
/// @brief test update
////////////////////////////////////////////////////////////////////////////////

    testUpdateNothing : function () {
      var expected = { writesExecuted: 0, writesIgnored: 0 };
      var actual = getModifyQueryResults("FOR d IN " + cn1 + " FILTER d.value1 < 0 UPDATE { foxx: true } IN " + cn1);

      assertEqual(expected, sanitizeStats(actual));
    },

////////////////////////////////////////////////////////////////////////////////
/// @brief test update
////////////////////////////////////////////////////////////////////////////////

    testUpdateNothingBind : function () {
      var expected = { writesExecuted: 0, writesIgnored: 0 };
      var actual = getModifyQueryResults("FOR d IN @@cn FILTER d.value1 < 0 UPDATE { foxx: true } IN @@cn", { "@cn": cn1 });

      assertEqual(expected, sanitizeStats(actual));
    },

////////////////////////////////////////////////////////////////////////////////
/// @brief test update
////////////////////////////////////////////////////////////////////////////////

    testUpdateInvalidType1 : function () {
      assertQueryError(errors.ERROR_ARANGO_DOCUMENT_TYPE_INVALID.code, "FOR d IN @@cn UPDATE d.foobar IN @@cn", { "@cn": cn1 });
    },

////////////////////////////////////////////////////////////////////////////////
/// @brief test update
////////////////////////////////////////////////////////////////////////////////

    testUpdateInvalidType2 : function () {
      assertQueryError(errors.ERROR_ARANGO_DOCUMENT_TYPE_INVALID.code, "FOR d IN @@cn UPDATE [ ] IN @@cn", { "@cn": cn1 });
    },

////////////////////////////////////////////////////////////////////////////////
/// @brief test update
////////////////////////////////////////////////////////////////////////////////

    testUpdateInvalidType : function () {
      assertQueryError(errors.ERROR_ARANGO_DOCUMENT_TYPE_INVALID.code, "FOR d IN @@cn UPDATE 'foo' IN @@cn", { "@cn": cn1 });
    },

////////////////////////////////////////////////////////////////////////////////
/// @brief test update
////////////////////////////////////////////////////////////////////////////////

    testUpdateInvalidKey : function () {
      assertQueryError(errors.ERROR_ARANGO_DOCUMENT_NOT_FOUND.code, "FOR d IN @@cn UPDATE { _key: 'foo' } IN @@cn", { "@cn": cn1 });
    },

////////////////////////////////////////////////////////////////////////////////
/// @brief test update
////////////////////////////////////////////////////////////////////////////////

    testUpdateUniqueConstraint1 : function () {
      try {
        c1.ensureUniqueConstraint("value1");
        fail();
      }
      catch (e) {
        assertEqual(errors.ERROR_CLUSTER_UNSUPPORTED.code, e.errorNum);
      }
    },

////////////////////////////////////////////////////////////////////////////////
/// @brief test update
////////////////////////////////////////////////////////////////////////////////

    testUpdateUniqueConstraint2 : function () {
      c3.ensureUniqueConstraint("value1");
      assertQueryError(errors.ERROR_ARANGO_UNIQUE_CONSTRAINT_VIOLATED.code, "FOR d IN @@cn UPDATE d._key WITH { value1: 1 } IN @@cn", { "@cn": cn3 });
    },

////////////////////////////////////////////////////////////////////////////////
/// @brief test update
////////////////////////////////////////////////////////////////////////////////

    testUpdateUniqueConstraint3 : function () {
      c3.ensureUniqueConstraint("value3", { sparse: true });
      assertQueryError(errors.ERROR_ARANGO_UNIQUE_CONSTRAINT_VIOLATED.code, "FOR d IN @@cn UPDATE d._key WITH { value3: 1 } IN @@cn", { "@cn": cn3 });
    },

////////////////////////////////////////////////////////////////////////////////
/// @brief test update
////////////////////////////////////////////////////////////////////////////////

    testUpdateIgnore1 : function () {
      c3.ensureUniqueConstraint("value3", { sparse: true });
      var expected = { writesExecuted: 1, writesIgnored: 99 };
      var actual = getModifyQueryResults("FOR d IN @@cn UPDATE d WITH { value3: 1 } IN @@cn OPTIONS { ignoreErrors: true }", { "@cn": cn3 });

      assertEqual(expected, sanitizeStats(actual));
    },

////////////////////////////////////////////////////////////////////////////////
/// @brief test update
////////////////////////////////////////////////////////////////////////////////

    testUpdateIgnore2 : function () {
      c3.ensureUniqueConstraint("value1");
      var expected = { writesExecuted: 0, writesIgnored: 51 };
      var actual = getModifyQueryResults("FOR i IN 50..100 UPDATE { _key: CONCAT('test', i), value1: 1 } IN @@cn OPTIONS { ignoreErrors: true }", { "@cn": cn3 });

      assertEqual(expected, sanitizeStats(actual));
    },

////////////////////////////////////////////////////////////////////////////////
/// @brief test update
////////////////////////////////////////////////////////////////////////////////

    testUpdateEmpty1 : function () {
      var expected = { writesExecuted: 100, writesIgnored: 0 };
      var actual = getModifyQueryResults("FOR d IN @@cn UPDATE { _key: d._key } IN @@cn", { "@cn": cn1 });

      assertEqual(expected, sanitizeStats(actual));
      for (var i = 0; i < 100; ++i) {
        var doc = c1.document("test" + i);
        assertEqual(i, doc.value1);
        assertEqual("test" + i, doc.value2);
      }
    },

////////////////////////////////////////////////////////////////////////////////
/// @brief test update
////////////////////////////////////////////////////////////////////////////////

    testUpdateEmpty2 : function () {
      var expected = { writesExecuted: 100, writesIgnored: 0 };
      var actual = getModifyQueryResults("FOR d IN @@cn UPDATE d IN @@cn", { "@cn": cn1 });

      assertEqual(expected, sanitizeStats(actual));
      for (var i = 0; i < 100; ++i) {
        var doc = c1.document("test" + i);
        assertEqual(i, doc.value1);
        assertEqual("test" + i, doc.value2);
      }
    },

////////////////////////////////////////////////////////////////////////////////
/// @brief test update
////////////////////////////////////////////////////////////////////////////////

    testSingleNotFound : function () {
      assertQueryError(errors.ERROR_ARANGO_DOCUMENT_NOT_FOUND.code, "UPDATE { _key: 'foobar' } WITH { value1: 1 } IN @@cn", { "@cn": cn1 });
    },

////////////////////////////////////////////////////////////////////////////////
/// @brief test update
////////////////////////////////////////////////////////////////////////////////

    testSingle : function () {
      var expected = { writesExecuted: 1, writesIgnored: 0 };
      var actual = getModifyQueryResults("UPDATE { value: 'foobar', _key: 'test17' } IN @@cn", { "@cn": cn1 });

      assertEqual("foobar", c1.document("test17").value);
      assertEqual(expected, sanitizeStats(actual));
    },

////////////////////////////////////////////////////////////////////////////////
/// @brief test update
////////////////////////////////////////////////////////////////////////////////

    testUpdateOldValue : function () {
      var expected = { writesExecuted: 100, writesIgnored: 0 };
      var actual = getModifyQueryResults("FOR d IN @@cn UPDATE { _key: d._key, value1: d.value2, value2: d.value1, value3: d.value1 + 5 } IN @@cn", { "@cn": cn1 });
      assertEqual(expected, sanitizeStats(actual));

      for (var i = 0; i < 100; ++i) {
        var doc = c1.document("test" + i);
        assertEqual("test" + i, doc.value1);
        assertEqual(i, doc.value2);
        assertEqual(i + 5, doc.value3);
      }
    },

////////////////////////////////////////////////////////////////////////////////
/// @brief test update
////////////////////////////////////////////////////////////////////////////////

    testUpdateWaitForSync : function () {
      var expected = { writesExecuted: 50, writesIgnored: 0 };
      var actual = getModifyQueryResults("FOR i IN 1..50 UPDATE { _key: CONCAT('test', i) } INTO @@cn OPTIONS { waitForSync: true }", { "@cn": cn1 });
      assertEqual(expected, sanitizeStats(actual));

      for (var i = 0; i < 100; ++i) {
        var doc = c1.document("test" + i);
        assertEqual(i, doc.value1);
        assertEqual("test" + i, doc.value2);
      }
    },

////////////////////////////////////////////////////////////////////////////////
/// @brief test update
////////////////////////////////////////////////////////////////////////////////

    testUpdateKeepNullDefault : function () {
      var expected = { writesExecuted: 100, writesIgnored: 0 };
      var actual = getModifyQueryResults("FOR d IN @@cn UPDATE d._key WITH { value1: null, value3: 'foobar', value9: null } INTO @@cn", { "@cn": cn1 });
      assertEqual(expected, sanitizeStats(actual));

      for (var i = 0; i < 100; ++i) {
        var doc = c1.document("test" + i);
        assertNull(doc.value1);
        assertEqual("test" + i, doc.value2);
        assertEqual("foobar", doc.value3);
        assertNull(doc.value9);
      }
    },

////////////////////////////////////////////////////////////////////////////////
/// @brief test update
////////////////////////////////////////////////////////////////////////////////

    testUpdateKeepNullTrue : function () {
      var expected = { writesExecuted: 100, writesIgnored: 0 };
      var actual = getModifyQueryResults("FOR d IN @@cn UPDATE d._key WITH { value1: null, value3: 'foobar', value9: null } INTO @@cn OPTIONS { keepNull: true }", { "@cn": cn1 });
      assertEqual(expected, sanitizeStats(actual));

      for (var i = 0; i < 100; ++i) {
        var doc = c1.document("test" + i);
        assertNull(doc.value1);
        assertEqual("test" + i, doc.value2);
        assertEqual("foobar", doc.value3);
        assertNull(doc.value9);
      }
    },

////////////////////////////////////////////////////////////////////////////////
/// @brief test update
////////////////////////////////////////////////////////////////////////////////

    testUpdateKeepNullFalse : function () {
      var expected = { writesExecuted: 100, writesIgnored: 0 };
      var actual = getModifyQueryResults("FOR d IN @@cn UPDATE d._key WITH { value1: null, value3: 'foobar', value9: null } INTO @@cn OPTIONS { keepNull: false }", { "@cn": cn1 });
      assertEqual(expected, sanitizeStats(actual));

      for (var i = 0; i < 100; ++i) {
        var doc = c1.document("test" + i);
        assertFalse(doc.hasOwnProperty("value1"));
        assertEqual("test" + i, doc.value2);
        assertEqual("foobar", doc.value3);
        assertFalse(doc.hasOwnProperty("value9"));
      }
    },

////////////////////////////////////////////////////////////////////////////////
/// @brief test update
////////////////////////////////////////////////////////////////////////////////

    testUpdateFilter : function () {
      var expected = { writesExecuted: 50, writesIgnored: 0 };
      var actual = getModifyQueryResults("FOR d IN @@cn FILTER d.value1 % 2 == 0 UPDATE d._key WITH { value2: 100 } INTO @@cn", { "@cn": cn1 });
      assertEqual(expected, sanitizeStats(actual));

      for (var i = 0; i < 100; ++i) {
        var doc = c1.document("test" + i);
        if (i % 2 === 0) {
          assertEqual(100, doc.value2);
        }
        else {
          assertEqual("test" + i, doc.value2);
        }
      }
    },

////////////////////////////////////////////////////////////////////////////////
/// @brief test update
////////////////////////////////////////////////////////////////////////////////

    testUpdateUpdate : function () {
      var i;
      var expected = { writesExecuted: 100, writesIgnored: 0 };
      for (i = 0; i < 5; ++i) {
        var actual = getModifyQueryResults("FOR d IN @@cn UPDATE d._key WITH { counter: HAS(d, 'counter') ? d.counter + 1 : 1 } INTO @@cn", { "@cn": cn1 });
        assertEqual(expected, sanitizeStats(actual));
      }

      for (i = 0; i < 100; ++i) {
        var doc = c1.document("test" + i);
        assertEqual(5, doc.counter);
      }
    },

////////////////////////////////////////////////////////////////////////////////
/// @brief test update
////////////////////////////////////////////////////////////////////////////////

    testUpdateAfterInsert : function () {
      AQL_EXECUTE("FOR i IN 0..99 INSERT { _key: CONCAT('sometest', i), value: i, wantToFind: true } IN @@cn", { "@cn": cn1 });

      var expected = { writesExecuted: 100, writesIgnored: 0 };
      var actual = getModifyQueryResults("FOR d IN @@cn FILTER d.wantToFind UPDATE d._key WITH { value2: d.value % 2 == 0 ? d.value : d.value + 1 } INTO @@cn", { "@cn": cn1 });
      assertEqual(expected, sanitizeStats(actual));

      for (var i = 0; i < 100; ++i) {
        var doc = c1.document("sometest" + i);
        assertTrue(doc.wantToFind);
        assertEqual(i, doc.value);
        assertEqual(i % 2 === 0 ? i : i + 1, doc.value2);
        assertEqual(i, doc.value);
      }
    },

////////////////////////////////////////////////////////////////////////////////
/// @brief test update
////////////////////////////////////////////////////////////////////////////////

    testUpdateReturnOld : function () {
      var expected = { writesExecuted: 100, writesIgnored: 0 };
      var actual = AQL_EXECUTE("FOR d IN @@cn UPDATE d WITH { value3: d.value1 + 5 } IN @@cn LET previous = OLD RETURN previous", { "@cn": cn1 });

      assertEqual(100, c1.count());
      assertEqual(expected, sanitizeStats(actual.stats));

      actual.json = actual.json.sort(function(l, r) {
        return l.value1 - r.value1;
      });

      for (var i = 0; i < 100; ++i) {
        var doc = actual.json[i];
        assertEqual("test" + i, doc._key);
        assertTrue(doc.hasOwnProperty("_id"));
        assertTrue(doc.hasOwnProperty("_rev"));
        assertEqual(i, doc.value1);
        assertEqual("test" + i, doc.value2);
        assertFalse(doc.hasOwnProperty("value3"));
      }
    },

////////////////////////////////////////////////////////////////////////////////
/// @brief test update
////////////////////////////////////////////////////////////////////////////////

    testUpdateReturnNew : function () {
      var expected = { writesExecuted: 100, writesIgnored: 0 };
      var actual = AQL_EXECUTE("FOR d IN @@cn UPDATE d WITH { value3: d.value1 + 5 } IN @@cn LET now = NEW RETURN now", { "@cn": cn1 });

      assertEqual(100, c1.count());
      assertEqual(expected, sanitizeStats(actual.stats));

      actual.json = actual.json.sort(function(l, r) {
        return l.value1 - r.value1;
      });

      for (var i = 0; i < 100; ++i) {
        var doc = actual.json[i];
        assertEqual("test" + i, doc._key);
        assertTrue(doc.hasOwnProperty("_id"));
        assertTrue(doc.hasOwnProperty("_rev"));
        assertEqual(i, doc.value1);
        assertEqual("test" + i, doc.value2);
        assertEqual(i + 5, doc.value3);
      }
    },

////////////////////////////////////////////////////////////////////////////////
/// @brief test replace
////////////////////////////////////////////////////////////////////////////////

    testReplace1 : function () {
      var i;
      var expected = { writesExecuted: 100, writesIgnored: 0 };
      let query = "FOR d IN @@cn REPLACE d._key WITH { value4: 12 } INTO @@cn";
      var actual = getModifyQueryResults(query, { "@cn": cn1 });
      assertEqual(expected, sanitizeStats(actual));

      for (i = 0; i < 100; ++i) {
        var doc = c1.document("test" + i);
        assertFalse(doc.hasOwnProperty("value1"));
        assertFalse(doc.hasOwnProperty("value2"));
        assertFalse(doc.hasOwnProperty("value3"));
        assertEqual(12, doc.value4);
      }
      
      let rules = AQL_EXPLAIN(query, { "@cn": cn1 }).plan.rules;
      assertEqual(-1, rules.indexOf("restrict-to-single-shard"));
    },

////////////////////////////////////////////////////////////////////////////////
/// @brief test replace
////////////////////////////////////////////////////////////////////////////////

    testReplace2 : function () {
      var i;
      var expected = { writesExecuted: 100, writesIgnored: 0 };
      let query = "FOR d IN @@cn REPLACE { _key: d._key, value4: 13 } INTO @@cn";
      var actual = getModifyQueryResults(query, { "@cn": cn1 });
      assertEqual(expected, sanitizeStats(actual));

      for (i = 0; i < 100; ++i) {
        var doc = c1.document("test" + i);
        assertFalse(doc.hasOwnProperty("value1"));
        assertFalse(doc.hasOwnProperty("value2"));
        assertFalse(doc.hasOwnProperty("value3"));
        assertEqual(13, doc.value4);
      }
      
      let rules = AQL_EXPLAIN(query, { "@cn": cn1 }).plan.rules;
      assertEqual(-1, rules.indexOf("restrict-to-single-shard"));
    },

////////////////////////////////////////////////////////////////////////////////
/// @brief test replace
////////////////////////////////////////////////////////////////////////////////

    testReplaceReplace : function () {
      var i;
      var expected = { writesExecuted: 100, writesIgnored: 0 };
      let query = "FOR d IN @@cn REPLACE d._key WITH { value1: d.value1 + 1 } INTO @@cn";
      for (i = 0; i < 5; ++i) {
        var actual = getModifyQueryResults(query, { "@cn": cn1 });
        assertEqual(expected, sanitizeStats(actual));
      }

      for (i = 0; i < 100; ++i) {
        var doc = c1.document("test" + i);
        assertEqual(i + 5, doc.value1);
        assertFalse(doc.hasOwnProperty("value2"));
      }
      
      let rules = AQL_EXPLAIN(query, { "@cn": cn1 }).plan.rules;
      assertEqual(-1, rules.indexOf("restrict-to-single-shard"));
    },

////////////////////////////////////////////////////////////////////////////////
/// @brief test replace
////////////////////////////////////////////////////////////////////////////////

    testReplaceReturnOld : function () {
      var expected = { writesExecuted: 100, writesIgnored: 0 };
      let query = "FOR d IN @@cn REPLACE d WITH { value3: d.value1 + 5 } IN @@cn LET previous = OLD RETURN previous";
      var actual = AQL_EXECUTE(query, { "@cn": cn1 });

      assertEqual(100, c1.count());
      assertEqual(expected, sanitizeStats(actual.stats));

      actual.json = actual.json.sort(function(l, r) {
        return l.value1 - r.value1;
      });

      for (var i = 0; i < 100; ++i) {
        var doc = actual.json[i];
        assertEqual("test" + i, doc._key);
        assertTrue(doc.hasOwnProperty("_id"));
        assertTrue(doc.hasOwnProperty("_rev"));
        assertEqual(i, doc.value1);
        assertEqual("test" + i, doc.value2);
        assertFalse(doc.hasOwnProperty("value3"));
      }
      
      let rules = AQL_EXPLAIN(query, { "@cn": cn1 }).plan.rules;
      assertEqual(-1, rules.indexOf("restrict-to-single-shard"));
    },

////////////////////////////////////////////////////////////////////////////////
/// @brief test replace
////////////////////////////////////////////////////////////////////////////////

    testReplaceReturnNew : function () {
      var expected = { writesExecuted: 100, writesIgnored: 0 };
      let query = "FOR d IN @@cn REPLACE d WITH { value3: d.value1 + 5 } IN @@cn LET now = NEW RETURN now";
      var actual = AQL_EXECUTE(query, { "@cn": cn1 });

      assertEqual(100, c1.count());
      assertEqual(expected, sanitizeStats(actual.stats));

      actual.json = actual.json.sort(function(l, r) {
        return l.value3 - r.value3;
      });

      for (var i = 0; i < 100; ++i) {
        var doc = actual.json[i];
        assertEqual("test" + i, doc._key);
        assertTrue(doc.hasOwnProperty("_id"));
        assertTrue(doc.hasOwnProperty("_rev"));
        assertFalse(doc.hasOwnProperty("value1"));
        assertFalse(doc.hasOwnProperty("value2"));
        assertEqual(i + 5, doc.value3);
      }
      
      let rules = AQL_EXPLAIN(query, { "@cn": cn1 }).plan.rules;
      assertEqual(-1, rules.indexOf("restrict-to-single-shard"));
    },

////////////////////////////////////////////////////////////////////////////////
/// @brief test replace
////////////////////////////////////////////////////////////////////////////////

    testReplaceAfterInsert : function () {
      AQL_EXECUTE("FOR i IN 0..99 INSERT { _key: CONCAT('sometest', i), value: i, wantToFind: true } IN @@cn", { "@cn" : cn1 });

      var expected = { writesExecuted: 100, writesIgnored: 0 };
      let query = "FOR d IN @@cn FILTER d.wantToFind REPLACE d._key WITH { value2: d.value % 2 == 0 ? d.value : d.value + 1 } INTO @@cn";
      var actual = getModifyQueryResults(query, { "@cn": cn1 });
      assertEqual(expected, sanitizeStats(actual));

      for (var i = 0; i < 100; ++i) {
        var doc = c1.document("sometest" + i);
        assertEqual(i % 2 === 0 ? i : i + 1, doc.value2);
        assertFalse(doc.hasOwnProperty("value"));
        assertFalse(doc.hasOwnProperty("wantToFind"));
      }
<<<<<<< HEAD
    },

    testReplaceObjectWithShardedNonMatchingPatternIgnore : function () {
      // tests that the keyExpression is used as a pattern for the document,
      // i.e., not only the _key must match but other attributes as well.

      const c = db._create(cn, {numberOfShards:5, shardKeys: ["someAttr"]});

      for (let i = 0; i < 100; ++i) {
        c.insert({ someAttr: "" + i % 10 });
      }

      const expected = { writesExecuted: 10, writesIgnored: 90 };
      const query = `
        FOR d IN ${cn}
          REPLACE { _key: d._key, someAttr: '5' }
            WITH { replaced: true }
            IN ${cn}
            OPTIONS { ignoreErrors: true }
      `;
      const actual = getModifyQueryResultsRaw(query);

      const docs = c.all().toArray();
      const matchingDocs = docs.filter(x => x.someAttr % 10 === 5);
      const nonMatchingDocs = docs.filter(x => x.someAttr % 10 !== 5);
      assertEqual(10, matchingDocs.length);
      assertEqual(90, nonMatchingDocs.length);
      assertTrue(_.every(matchingDocs.map(x => x.replaced)));
      assertTrue(_.every(nonMatchingDocs.map(x => !x.hasOwnProperty('replaced'))));

      assertEqual(100, c.count());
      assertEqual(0, actual.json.length);
      assertEqual(expected, sanitizeStats(actual.stats));
    },

    testSimpleReplaceObjectWithShardedNonMatchingPattern : function () {
      // tests that the shard keys *are* used as a pattern (to avoid mixed
      // "document not found" and "cannot change shard key" errors), but
      // not the rest of the document, which must be used exclusively for the
      // replace.

      const c = db._create(cn, {numberOfShards:5, shardKeys: ["someAttr"]});

      for (let i = 0; i < 100; ++i) {
        c.insert({ someAttr: "" + i % 10 });
      }

      const query = `
        FOR d IN ${cn}
          REPLACE { _key: d._key, someAttr: '5', replaced: true }
            IN ${cn}
      `;

      try {
        db._query(query);
        fail();
      } catch (err) {
        assertEqual(err.errorNum, errors.ERROR_ARANGO_DOCUMENT_NOT_FOUND.code);
      }

      // without transactional guarantees, at least the non-matching document
      // may not have been replaced
      assertEqual(
        90,
        c.toArray().filter(x => x.someAttr !== '5' && !x.replaced).length
      );
    },

    testUpdateObjectWithShardedNonMatchingPatternIgnore : function () {
      // tests that the keyExpression is used as a pattern for the document,
      // i.e., not only the _key must match but other attributes as well.

      const c = db._create(cn, {numberOfShards:5, shardKeys: ["someAttr"]});

      for (let i = 0; i < 100; ++i) {
        c.insert({ someAttr: "" + i % 10 });
      }

      const expected = { writesExecuted: 10, writesIgnored: 90 };
      const query = `
        FOR d IN ${cn}
          UPDATE { _key: d._key, someAttr: '5' }
            WITH { updated: true }
            IN ${cn}
            OPTIONS { ignoreErrors: true }
      `;
      const actual = getModifyQueryResultsRaw(query);

      const docs = c.all().toArray();
      const matchingDocs = docs.filter(x => x.someAttr % 10 === 5);
      const nonMatchingDocs = docs.filter(x => x.someAttr % 10 !== 5);
      assertEqual(10, matchingDocs.length);
      assertEqual(90, nonMatchingDocs.length);
      assertTrue(_.every(matchingDocs.map(x => x.updated)));
      assertTrue(_.every(nonMatchingDocs.map(x => !x.hasOwnProperty('updated'))));

      assertEqual(100, c.count());
      assertEqual(0, actual.json.length);
      assertEqual(expected, sanitizeStats(actual.stats));
    },

    testSimpleUpdateObjectWithShardedNonMatchingPattern : function () {
      // tests that the shard keys *are* used as a pattern (to avoid mixed
      // "document not found" and "cannot change shard key" errors), but
      // not the rest of the document, which must be used exclusively for the
      // update.

      const c = db._create(cn, {numberOfShards:5, shardKeys: ["someAttr"]});

      for (let i = 0; i < 100; ++i) {
        c.insert({ someAttr: "" + i % 10 });
      }

      const query = `
        FOR d IN ${cn}
          UPDATE { _key: d._key, someAttr: '5', updated: true }
            IN ${cn}
      `;

      try {
        db._query(query);
        fail();
      } catch (err) {
        assertEqual(err.errorNum, errors.ERROR_ARANGO_DOCUMENT_NOT_FOUND.code);
      }

      // without transactional guarantees, at least the non-matching document
      // may not have been updated
      assertEqual(
        90,
        c.toArray().filter(x => x.someAttr !== '5' && !x.updated).length
      );
    },
=======
      
      let rules = AQL_EXPLAIN(query, { "@cn": cn1 }).plan.rules;
      assertEqual(-1, rules.indexOf("restrict-to-single-shard"));
    }
>>>>>>> bbad6bb6

  };
}

////////////////////////////////////////////////////////////////////////////////
/// @brief executes the test suites
////////////////////////////////////////////////////////////////////////////////

jsunity.run(ahuacatlModifySuite);
jsunity.run(ahuacatlRemoveSuite);
jsunity.run(ahuacatlInsertSuite);
jsunity.run(ahuacatlUpdateSuite);

return jsunity.done();
<|MERGE_RESOLUTION|>--- conflicted
+++ resolved
@@ -1724,7 +1724,8 @@
         assertFalse(doc.hasOwnProperty("value"));
         assertFalse(doc.hasOwnProperty("wantToFind"));
       }
-<<<<<<< HEAD
+      let rules = AQL_EXPLAIN(query, { "@cn": cn1 }).plan.rules;
+      assertEqual(-1, rules.indexOf("restrict-to-single-shard"));
     },
 
     testReplaceObjectWithShardedNonMatchingPatternIgnore : function () {
@@ -1858,12 +1859,6 @@
         c.toArray().filter(x => x.someAttr !== '5' && !x.updated).length
       );
     },
-=======
-      
-      let rules = AQL_EXPLAIN(query, { "@cn": cn1 }).plan.rules;
-      assertEqual(-1, rules.indexOf("restrict-to-single-shard"));
-    }
->>>>>>> bbad6bb6
 
   };
 }
