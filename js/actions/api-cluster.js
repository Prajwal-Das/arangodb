--- conflicted
+++ resolved
@@ -760,13 +760,8 @@
     let nid = body.newSecondary;
 
     if (fetchKey(dbservers, id) === undefined) {
-<<<<<<< HEAD
-      for (sid in sID) {
-        if(sID[sid].ShortName == id) {
-=======
       for (var sid in sID) {
         if(sID[sid].ShortName === id) {
->>>>>>> bee32b63
           id = sid;
           break;
         }
@@ -778,11 +773,7 @@
 
     if (fetchKey(dbservers, nid) === undefined) {
       for (sid in sID) {
-<<<<<<< HEAD
-        if(sID[sid].ShortName == nid) {
-=======
         if(sID[sid].ShortName === nid) {
->>>>>>> bee32b63
           nid = sid;
           break;
         }
