--- conflicted
+++ resolved
@@ -13,14 +13,8 @@
 }
 
 .deleteButton {
-<<<<<<< HEAD
-  color: #B30000;
+  color: #DA4F49;
   font-size: 22px;
-=======
-  /*color: #B30000;*/
-  color: #DA4F49;
-  font-size: 20px;
->>>>>>> 466ff383
   padding-right: 3px;
   top: 3px;
   position: relative;
