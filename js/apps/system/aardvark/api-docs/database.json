--- conflicted
+++ resolved
@@ -55,11 +55,7 @@
                     "notes": "Retrieves information about the current database <br><br>The response is a JSON object with the following attributes: <br><br>- <em>name</em>: the name of the current database<br><br>- <em>id</em>: the id of the current database<br><br>- <em>path</em>: the filesystem path of the current database<br><br>- <em>isSystem</em>: whether or not the current database is the <em>_system</em> database<br><br>",
                     "summary": "retrieves information about the current database",
                     "httpMethod": "GET",
-<<<<<<< HEAD
-                    "examples": "<br><br><pre><code class=\"json\" >unix> curl --dump - http://localhost:8529/_api/database/current\n\nHTTP/1.1 200 OK\ncontent-type: application/json; charset=utf-8\n\n{ \n  \"result\" : { \n    \"name\" : \"_system\", \n    \"id\" : \"82343\", \n    \"path\" : \"/tmp/vocdir.9579/databases/database-82343\", \n    \"isSystem\" : true \n  }, \n  \"error\" : false, \n  \"code\" : 200 \n}\n\n</code></pre><br>",
-=======
                     "examples": "<br><br><pre><code class=\"json\" >unix> curl --dump - http://localhost:8529/_api/database/current\n\nHTTP/1.1 200 OK\ncontent-type: application/json; charset=utf-8\n\n{ \n  \"result\" : { \n    \"name\" : \"_system\", \n    \"id\" : \"123583\", \n    \"path\" : \"/tmp/vocdir.18633/databases/database-123583\", \n    \"isSystem\" : true \n  }, \n  \"error\" : false, \n  \"code\" : 200 \n}\n\n</code></pre><br>",
->>>>>>> 6330eac2
                     "nickname": "retrievesInformationAboutTheCurrentDatabase"
                 }
             ],
