////////////////////////////////////////////////////////////////////////////////
/// DISCLAIMER
///
/// Copyright 2018 ArangoDB GmbH, Cologne, Germany
///
/// Licensed under the Apache License, Version 2.0 (the "License");
/// you may not use this file except in compliance with the License.
/// You may obtain a copy of the License at
///
///     http://www.apache.org/licenses/LICENSE-2.0
///
/// Unless required by applicable law or agreed to in writing, software
/// distributed under the License is distributed on an "AS IS" BASIS,
/// WITHOUT WARRANTIES OR CONDITIONS OF ANY KIND, either express or implied.
/// See the License for the specific language governing permissions and
/// limitations under the License.
///
/// Copyright holder is ArangoDB GmbH, Cologne, Germany
///
/// @author Andrey Abramov
/// @author Vasiliy Nabatchikov
////////////////////////////////////////////////////////////////////////////////

#include "catch.hpp"
#include "common.h"

#include "IResearch/IResearchViewNode.h"

#include "../Mocks/StorageEngineMock.h"

#if USE_ENTERPRISE
#include "Enterprise/Ldap/LdapFeature.h"
#endif

#include "3rdParty/iresearch/tests/tests_config.hpp"
#include "Aql/AqlFunctionFeature.h"
#include "Aql/Ast.h"
#include "Aql/ExecutionBlockImpl.h"
#include "Aql/ExecutionEngine.h"
#include "Aql/ExecutionPlan.h"
#include "Aql/NoResultsExecutor.h"
#include "Aql/OptimizerRulesFeature.h"
#include "Aql/Query.h"
#include "Basics/VelocyPackHelper.h"
#include "GeneralServer/AuthenticationFeature.h"
#include "IResearch/ApplicationServerHelper.h"
#include "IResearch/IResearchAnalyzerFeature.h"
#include "IResearch/IResearchCommon.h"
#include "IResearch/IResearchFeature.h"
#include "IResearch/IResearchFilterFactory.h"
#include "IResearch/IResearchView.h"
#include "IResearch/IResearchViewBlock.h"
#include "IResearch/IResearchViewNode.h"
#include "Logger/LogTopic.h"
#include "Logger/Logger.h"
#include "RestServer/AqlFeature.h"
#include "RestServer/DatabaseFeature.h"
#include "RestServer/DatabasePathFeature.h"
#include "RestServer/QueryRegistryFeature.h"
#include "RestServer/SystemDatabaseFeature.h"
#include "RestServer/TraverserEngineRegistryFeature.h"
#include "RestServer/ViewTypesFeature.h"
#include "Sharding/ShardingFeature.h"
#include "StorageEngine/EngineSelectorFeature.h"
#include "Transaction/StandaloneContext.h"
#include "Utils/OperationOptions.h"
#include "Utils/SingleCollectionTransaction.h"
#include "VocBase/LogicalCollection.h"
#include "VocBase/LogicalView.h"

#include "IResearch/VelocyPackHelper.h"
#include "analysis/analyzers.hpp"
#include "analysis/token_attributes.hpp"
#include "utils/utf8_path.hpp"

#include "velocypack/Iterator.h"

namespace {

struct IResearchViewNodeSetup {
  StorageEngineMock engine;
  arangodb::application_features::ApplicationServer server;
  std::unique_ptr<TRI_vocbase_t> system;
  std::vector<std::pair<arangodb::application_features::ApplicationFeature*, bool>> features;

  IResearchViewNodeSetup() : engine(server), server(nullptr, nullptr) {
    arangodb::EngineSelectorFeature::ENGINE = &engine;

    arangodb::tests::init(true);

    // suppress INFO {authentication} Authentication is turned on (system only), authentication for unix sockets is turned on
    arangodb::LogTopic::setLogLevel(arangodb::Logger::AUTHENTICATION.name(),
                                    arangodb::LogLevel::WARN);

    // suppress log messages since tests check error conditions
    arangodb::LogTopic::setLogLevel(arangodb::Logger::FIXME.name(), arangodb::LogLevel::ERR);  // suppress WARNING DefaultCustomTypeHandler called
    arangodb::LogTopic::setLogLevel(arangodb::iresearch::TOPIC.name(),
                                    arangodb::LogLevel::FATAL);
    irs::logger::output_le(iresearch::logger::IRL_FATAL, stderr);

    // setup required application features
    features.emplace_back(new arangodb::ViewTypesFeature(server), true);
    features.emplace_back(new arangodb::AuthenticationFeature(server), true);
    features.emplace_back(new arangodb::DatabasePathFeature(server), false);
    features.emplace_back(new arangodb::DatabaseFeature(server), false);
    features.emplace_back(new arangodb::ShardingFeature(server), false);
    features.emplace_back(new arangodb::QueryRegistryFeature(server), false);  // must be first
    arangodb::application_features::ApplicationServer::server->addFeature(
        features.back().first);  // need QueryRegistryFeature feature to be added now in order to create the system database
    system = irs::memory::make_unique<TRI_vocbase_t>(TRI_vocbase_type_e::TRI_VOCBASE_TYPE_NORMAL,
                                                     0, TRI_VOC_SYSTEM_DATABASE);
    features.emplace_back(new arangodb::SystemDatabaseFeature(server, system.get()),
                          false);  // required for IResearchAnalyzerFeature
    features.emplace_back(new arangodb::TraverserEngineRegistryFeature(server), false);  // must be before AqlFeature
    features.emplace_back(new arangodb::AqlFeature(server), true);
    features.emplace_back(new arangodb::aql::OptimizerRulesFeature(server), true);
    features.emplace_back(new arangodb::aql::AqlFunctionFeature(server), true);  // required for IResearchAnalyzerFeature
    features.emplace_back(new arangodb::iresearch::IResearchAnalyzerFeature(server), true);
    features.emplace_back(new arangodb::iresearch::IResearchFeature(server), true);

#if USE_ENTERPRISE
    features.emplace_back(new arangodb::LdapFeature(server),
                          false);  // required for AuthenticationFeature with USE_ENTERPRISE
#endif

    for (auto& f : features) {
      arangodb::application_features::ApplicationServer::server->addFeature(f.first);
    }

    for (auto& f : features) {
      f.first->prepare();
    }

    for (auto& f : features) {
      if (f.second) {
        f.first->start();
      }
    }

    auto* dbPathFeature =
        arangodb::application_features::ApplicationServer::getFeature<arangodb::DatabasePathFeature>(
            "DatabasePath");
    arangodb::tests::setDatabasePath(*dbPathFeature);  // ensure test data is stored in a unique directory
  }

  ~IResearchViewNodeSetup() {
    system.reset();  // destroy before reseting the 'ENGINE'
    arangodb::AqlFeature(server).stop();  // unset singleton instance
    arangodb::LogTopic::setLogLevel(arangodb::iresearch::TOPIC.name(),
                                    arangodb::LogLevel::DEFAULT);
    arangodb::LogTopic::setLogLevel(arangodb::Logger::FIXME.name(),
                                    arangodb::LogLevel::DEFAULT);
    arangodb::application_features::ApplicationServer::server = nullptr;
    arangodb::EngineSelectorFeature::ENGINE = nullptr;

    // destroy application features
    for (auto& f : features) {
      if (f.second) {
        f.first->stop();
      }
    }

    for (auto& f : features) {
      f.first->unprepare();
    }

    arangodb::LogTopic::setLogLevel(arangodb::Logger::AUTHENTICATION.name(),
                                    arangodb::LogLevel::DEFAULT);
  }
};  // IResearchViewNodeSetup

}  // namespace

TEST_CASE("IResearchViewNodeTest", "[iresearch][iresearch-view-node]") {
  IResearchViewNodeSetup s;
  UNUSED(s);

  SECTION("construct") {
    TRI_vocbase_t vocbase(TRI_vocbase_type_e::TRI_VOCBASE_TYPE_NORMAL, 1,
                          "testVocbase");
    // create view
    auto createJson = arangodb::velocypack::Parser::fromJson(
        "{ \"name\": \"testView\", \"type\": \"arangosearch\" }");
    auto logicalView = vocbase.createView(createJson->slice());
    REQUIRE((false == !logicalView));

    // dummy query
    arangodb::aql::Query query(false, vocbase, arangodb::aql::QueryString("RETURN 1"),
                               nullptr, arangodb::velocypack::Parser::fromJson("{}"),
                               arangodb::aql::PART_MAIN);
    query.prepare(arangodb::QueryRegistryFeature::registry());
    arangodb::aql::Variable const outVariable("variable", 0);

    // no options
    {
      arangodb::iresearch::IResearchViewNode node(*query.plan(),  // plan
                                                  42,             // id
                                                  vocbase,        // database
                                                  logicalView,    // view
                                                  outVariable,  // out variable
                                                  nullptr,  // no filter condition
                                                  nullptr,  // no options
                                                  {}        // no sort condition
      );

      CHECK(node.empty());                // view has no links
      CHECK(node.collections().empty());  // view has no links
      CHECK(node.shards().empty());

      CHECK(arangodb::aql::ExecutionNode::ENUMERATE_IRESEARCH_VIEW == node.getType());
      CHECK(&outVariable == &node.outVariable());
      CHECK(query.plan() == node.plan());
      CHECK(42 == node.id());
      CHECK(logicalView == node.view());
      CHECK(node.scorers().empty());
      CHECK(!node.volatility().first);   // filter volatility
      CHECK(!node.volatility().second);  // sort volatility
      arangodb::HashSet<arangodb::aql::Variable const*> usedHere;
      node.getVariablesUsedHere(usedHere);
      CHECK(usedHere.empty());
      auto const setHere = node.getVariablesSetHere();
      CHECK(1 == setHere.size());
      CHECK(&outVariable == setHere[0]);
      CHECK(false == node.options().forceSync);

      CHECK(0. == node.getCost().estimatedCost);    // no dependencies
      CHECK(0 == node.getCost().estimatedNrItems);  // no dependencies
    }

    // with options
    {
      // build options node
      arangodb::aql::AstNode attributeValue(arangodb::aql::NODE_TYPE_VALUE);
      attributeValue.setValueType(arangodb::aql::VALUE_TYPE_BOOL);
      attributeValue.setBoolValue(true);
      arangodb::aql::AstNode attributeName(arangodb::aql::NODE_TYPE_OBJECT_ELEMENT);
      attributeName.addMember(&attributeValue);
      attributeName.setStringValue("waitForSync", strlen("waitForSync"));
      arangodb::aql::AstNode options(arangodb::aql::NODE_TYPE_OBJECT);
      options.addMember(&attributeName);

      arangodb::iresearch::IResearchViewNode node(*query.plan(),  // plan
                                                  42,             // id
                                                  vocbase,        // database
                                                  logicalView,    // view
                                                  outVariable,  // out variable
                                                  nullptr,  // no filter condition
                                                  &options, {}  // no sort condition
      );

      CHECK(node.empty());                // view has no links
      CHECK(node.collections().empty());  // view has no links
      CHECK(node.shards().empty());

      CHECK(arangodb::aql::ExecutionNode::ENUMERATE_IRESEARCH_VIEW == node.getType());
      CHECK(&outVariable == &node.outVariable());
      CHECK(query.plan() == node.plan());
      CHECK(42 == node.id());
      CHECK(logicalView == node.view());
      CHECK(node.scorers().empty());
      CHECK(!node.volatility().first);   // filter volatility
      CHECK(!node.volatility().second);  // sort volatility
      arangodb::HashSet<arangodb::aql::Variable const*> usedHere;
      node.getVariablesUsedHere(usedHere);
      CHECK(usedHere.empty());
      auto const setHere = node.getVariablesSetHere();
      CHECK(1 == setHere.size());
      CHECK(&outVariable == setHere[0]);
      CHECK(true == node.options().forceSync);

      CHECK(0. == node.getCost().estimatedCost);    // no dependencies
      CHECK(0 == node.getCost().estimatedNrItems);  // no dependencies
    }

    // invalid options
    {
      // build options node
      arangodb::aql::AstNode attributeValue(arangodb::aql::NODE_TYPE_VALUE);
      attributeValue.setValueType(arangodb::aql::VALUE_TYPE_STRING);
      attributeValue.setBoolValue(true);
      arangodb::aql::AstNode attributeName(arangodb::aql::NODE_TYPE_OBJECT_ELEMENT);
      attributeName.addMember(&attributeValue);
      attributeName.setStringValue("waitForSync", strlen("waitForSync"));
      attributeName.addMember(&attributeName);
      arangodb::aql::AstNode options(arangodb::aql::NODE_TYPE_OBJECT);
      options.addMember(&attributeName);

      CHECK_THROWS(arangodb::iresearch::IResearchViewNode(*query.plan(),  // plan
                                                          42,             // id
                                                          vocbase,  // database
                                                          logicalView,  // view
                                                          outVariable,  // out variable
                                                          nullptr,  // no filter condition
                                                          &options, {}  // no sort condition
                                                          ));
    }

    // invalid options
    {
      // build options node
      arangodb::aql::AstNode attributeValue(arangodb::aql::NODE_TYPE_VALUE);
      attributeValue.setValueType(arangodb::aql::VALUE_TYPE_BOOL);
      attributeValue.setBoolValue(true);
      arangodb::aql::AstNode attributeName(arangodb::aql::NODE_TYPE_OBJECT_ELEMENT);
      attributeName.setStringValue("waitForSync1", strlen("waitForSync1"));
      attributeName.addMember(&attributeValue);
      attributeName.addMember(&attributeName);
      arangodb::aql::AstNode options(arangodb::aql::NODE_TYPE_OBJECT);
      options.addMember(&attributeName);

      arangodb::iresearch::IResearchViewNode node(*query.plan(),  // plan
                                                  42,             // id
                                                  vocbase,        // database
                                                  logicalView,    // view
                                                  outVariable,  // out variable
                                                  nullptr,  // no filter condition
                                                  &options, {}  // no sort condition
      );

      CHECK(node.empty());                // view has no links
      CHECK(node.collections().empty());  // view has no links
      CHECK(node.shards().empty());

      CHECK(arangodb::aql::ExecutionNode::ENUMERATE_IRESEARCH_VIEW == node.getType());
      CHECK(&outVariable == &node.outVariable());
      CHECK(query.plan() == node.plan());
      CHECK(42 == node.id());
      CHECK(logicalView == node.view());
      CHECK(node.scorers().empty());
      CHECK(!node.volatility().first);   // filter volatility
      CHECK(!node.volatility().second);  // sort volatility
      arangodb::HashSet<arangodb::aql::Variable const*> usedHere;
      node.getVariablesUsedHere(usedHere);
      CHECK(usedHere.empty());
      auto const setHere = node.getVariablesSetHere();
      CHECK(1 == setHere.size());
      CHECK(&outVariable == setHere[0]);
      CHECK(false == node.options().forceSync);

      CHECK(0. == node.getCost().estimatedCost);    // no dependencies
      CHECK(0 == node.getCost().estimatedNrItems);  // no dependencies
    }
  }

  SECTION("constructFromVPackSingleServer") {
    TRI_vocbase_t vocbase(TRI_vocbase_type_e::TRI_VOCBASE_TYPE_NORMAL, 1,
                          "testVocbase");
    // create view
    auto createJson = arangodb::velocypack::Parser::fromJson(
        "{ \"name\": \"testView\", \"type\": \"arangosearch\" }");
    auto logicalView = vocbase.createView(createJson->slice());
    REQUIRE((false == !logicalView));

    // dummy query
    arangodb::aql::Query query(false, vocbase, arangodb::aql::QueryString("RETURN 1"),
                               nullptr, arangodb::velocypack::Parser::fromJson("{}"),
                               arangodb::aql::PART_MAIN);
    query.prepare(arangodb::QueryRegistryFeature::registry());
    arangodb::aql::Variable const outVariable("variable", 0);

    // missing 'viewId'
    {
      auto json = arangodb::velocypack::Parser::fromJson(
          "{ \"id\":42, \"depth\":0, \"totalNrRegs\":0, \"varInfoList\":[], "
          "\"nrRegs\":[], \"nrRegsHere\":[], \"regsToClear\":[], "
          "\"varsUsedLater\":[], \"varsValid\":[], \"outVariable\": { "
          "\"name\":\"variable\", \"id\":0 } }");

      try {
        arangodb::iresearch::IResearchViewNode node(*query.plan(),  // plan
                                                    json->slice());
        CHECK(false);
      } catch (arangodb::basics::Exception const& ex) {
        CHECK(TRI_ERROR_BAD_PARAMETER == ex.code());
      }
    }

    // invalid 'viewId' type (string expected)
    {
      auto json = arangodb::velocypack::Parser::fromJson(
          "{ \"id\":42, \"depth\":0, \"totalNrRegs\":0, \"varInfoList\":[], "
          "\"nrRegs\":[], \"nrRegsHere\":[], \"regsToClear\":[], "
          "\"varsUsedLater\":[], \"varsValid\":[], \"outVariable\": { "
          "\"name\":\"variable\", \"id\":0 }, \"viewId\":123 }");

      try {
        arangodb::iresearch::IResearchViewNode node(*query.plan(),  // plan
                                                    json->slice());
        CHECK(false);
      } catch (arangodb::basics::Exception const& ex) {
        CHECK(TRI_ERROR_BAD_PARAMETER == ex.code());
      }
    }

    // invalid 'viewId' specified
    {
      auto json = arangodb::velocypack::Parser::fromJson(
          "{ \"id\":42, \"depth\":0, \"totalNrRegs\":0, \"varInfoList\":[], "
          "\"nrRegs\":[], \"nrRegsHere\":[], \"regsToClear\":[], "
          "\"varsUsedLater\":[], \"varsValid\":[], \"outVariable\": { "
          "\"name\":\"variable\", \"id\":0 }, \"viewId\": \"foo\"}");

      try {
        arangodb::iresearch::IResearchViewNode node(*query.plan(),  // plan
                                                    json->slice());
        CHECK(false);
      } catch (arangodb::basics::Exception const& ex) {
        CHECK(TRI_ERROR_ARANGO_DATA_SOURCE_NOT_FOUND == ex.code());
      }
    }

    // no options
    {
      auto json = arangodb::velocypack::Parser::fromJson(
          "{ \"id\":42, \"depth\":0, \"totalNrRegs\":0, \"varInfoList\":[], "
          "\"nrRegs\":[], \"nrRegsHere\":[], \"regsToClear\":[], "
          "\"varsUsedLater\":[], \"varsValid\":[], \"outVariable\": { "
          "\"name\":\"variable\", \"id\":0 }, \"viewId\": \"" +
          std::to_string(logicalView->id()) + "\" }");

      arangodb::iresearch::IResearchViewNode node(*query.plan(),  // plan
                                                  json->slice());

      CHECK(node.empty());                // view has no links
      CHECK(node.collections().empty());  // view has no links
      CHECK(node.shards().empty());

      CHECK(arangodb::aql::ExecutionNode::ENUMERATE_IRESEARCH_VIEW == node.getType());
      CHECK(outVariable.id == node.outVariable().id);
      CHECK(outVariable.name == node.outVariable().name);
      CHECK(query.plan() == node.plan());
      CHECK(42 == node.id());
      CHECK(logicalView == node.view());
      CHECK(node.scorers().empty());
      CHECK(!node.volatility().first);   // filter volatility
      CHECK(!node.volatility().second);  // sort volatility
      arangodb::HashSet<arangodb::aql::Variable const*> usedHere;
      node.getVariablesUsedHere(usedHere);
      CHECK(usedHere.empty());
      auto const setHere = node.getVariablesSetHere();
      CHECK(1 == setHere.size());
      CHECK(outVariable.id == setHere[0]->id);
      CHECK(outVariable.name == setHere[0]->name);
      CHECK(false == node.options().forceSync);

      CHECK(0. == node.getCost().estimatedCost);    // no dependencies
      CHECK(0 == node.getCost().estimatedNrItems);  // no dependencies
    }

    // with options
    {
      auto json = arangodb::velocypack::Parser::fromJson(
          "{ \"id\":42, \"depth\":0, \"totalNrRegs\":0, \"varInfoList\":[], "
          "\"nrRegs\":[], \"nrRegsHere\":[], \"regsToClear\":[], "
          "\"varsUsedLater\":[], \"varsValid\":[], \"outVariable\": { "
          "\"name\":\"variable\", \"id\":0 }, \"options\": { \"waitForSync\" : "
          "true, \"collections\":[42] }, \"viewId\": \"" +
          std::to_string(logicalView->id()) + "\" }");

      arangodb::iresearch::IResearchViewNode node(*query.plan(),  // plan
                                                  json->slice());

      CHECK(node.empty());                // view has no links
      CHECK(node.collections().empty());  // view has no links
      CHECK(node.shards().empty());

      CHECK(arangodb::aql::ExecutionNode::ENUMERATE_IRESEARCH_VIEW == node.getType());
      CHECK(outVariable.id == node.outVariable().id);
      CHECK(outVariable.name == node.outVariable().name);
      CHECK(query.plan() == node.plan());
      CHECK(42 == node.id());
      CHECK(logicalView == node.view());
      CHECK(node.scorers().empty());
      CHECK(!node.volatility().first);   // filter volatility
      CHECK(!node.volatility().second);  // sort volatility
      arangodb::HashSet<arangodb::aql::Variable const*> usedHere;
      node.getVariablesUsedHere(usedHere);
      CHECK(usedHere.empty());
      auto const setHere = node.getVariablesSetHere();
      CHECK(1 == setHere.size());
      CHECK(outVariable.id == setHere[0]->id);
      CHECK(outVariable.name == setHere[0]->name);
      CHECK(true == node.options().forceSync);
      CHECK(true == node.options().restrictSources);
      CHECK(1 == node.options().sources.size());
      CHECK(42 == *node.options().sources.begin());

      CHECK(0. == node.getCost().estimatedCost);    // no dependencies
      CHECK(0 == node.getCost().estimatedNrItems);  // no dependencies
    }

    // with options
    {
      auto json = arangodb::velocypack::Parser::fromJson(
          "{ \"id\":42, \"depth\":0, \"totalNrRegs\":0, \"varInfoList\":[], "
          "\"nrRegs\":[], \"nrRegsHere\":[], \"regsToClear\":[], "
          "\"varsUsedLater\":[], \"varsValid\":[], \"outVariable\": { "
          "\"name\":\"variable\", \"id\":0 }, \"options\": { \"waitForSync\" : "
          "true, \"collections\":[] }, \"viewId\": \"" +
          std::to_string(logicalView->id()) + "\" }");

      arangodb::iresearch::IResearchViewNode node(*query.plan(),  // plan
                                                  json->slice());

      CHECK(node.empty());                // view has no links
      CHECK(node.collections().empty());  // view has no links
      CHECK(node.shards().empty());

      CHECK(arangodb::aql::ExecutionNode::ENUMERATE_IRESEARCH_VIEW == node.getType());
      CHECK(outVariable.id == node.outVariable().id);
      CHECK(outVariable.name == node.outVariable().name);
      CHECK(query.plan() == node.plan());
      CHECK(42 == node.id());
      CHECK(logicalView == node.view());
      CHECK(node.scorers().empty());
      CHECK(!node.volatility().first);   // filter volatility
      CHECK(!node.volatility().second);  // sort volatility
      arangodb::HashSet<arangodb::aql::Variable const*> usedHere;
      node.getVariablesUsedHere(usedHere);
      CHECK(usedHere.empty());
      auto const setHere = node.getVariablesSetHere();
      CHECK(1 == setHere.size());
      CHECK(outVariable.id == setHere[0]->id);
      CHECK(outVariable.name == setHere[0]->name);
      CHECK(true == node.options().forceSync);
      CHECK(true == node.options().restrictSources);
      CHECK(0 == node.options().sources.size());

      CHECK(0. == node.getCost().estimatedCost);    // no dependencies
      CHECK(0 == node.getCost().estimatedNrItems);  // no dependencies
    }

    // with options
    {
      auto json = arangodb::velocypack::Parser::fromJson(
          "{ \"id\":42, \"depth\":0, \"totalNrRegs\":0, \"varInfoList\":[], "
          "\"nrRegs\":[], \"nrRegsHere\":[], \"regsToClear\":[], "
          "\"varsUsedLater\":[], \"varsValid\":[], \"outVariable\": { "
          "\"name\":\"variable\", \"id\":0 }, \"options\": { \"waitForSync\" : "
          "true, \"collection\":null }, \"viewId\": \"" +
          std::to_string(logicalView->id()) + "\" }");

      arangodb::iresearch::IResearchViewNode node(*query.plan(),  // plan
                                                  json->slice());

      CHECK(node.empty());                // view has no links
      CHECK(node.collections().empty());  // view has no links
      CHECK(node.shards().empty());

      CHECK(arangodb::aql::ExecutionNode::ENUMERATE_IRESEARCH_VIEW == node.getType());
      CHECK(outVariable.id == node.outVariable().id);
      CHECK(outVariable.name == node.outVariable().name);
      CHECK(query.plan() == node.plan());
      CHECK(42 == node.id());
      CHECK(logicalView == node.view());
      CHECK(node.scorers().empty());
      CHECK(!node.volatility().first);   // filter volatility
      CHECK(!node.volatility().second);  // sort volatility
      arangodb::HashSet<arangodb::aql::Variable const*> usedHere;
      node.getVariablesUsedHere(usedHere);
      CHECK(usedHere.empty());
      auto const setHere = node.getVariablesSetHere();
      CHECK(1 == setHere.size());
      CHECK(outVariable.id == setHere[0]->id);
      CHECK(outVariable.name == setHere[0]->name);
      CHECK(true == node.options().forceSync);
      CHECK(false == node.options().restrictSources);
      CHECK(0 == node.options().sources.size());

      CHECK(0. == node.getCost().estimatedCost);    // no dependencies
      CHECK(0 == node.getCost().estimatedNrItems);  // no dependencies
    }

    // invalid option 'waitForSync'
    {
      auto json = arangodb::velocypack::Parser::fromJson(
          "{ \"id\":42, \"depth\":0, \"totalNrRegs\":0, \"varInfoList\":[], "
          "\"nrRegs\":[], \"nrRegsHere\":[], \"regsToClear\":[], "
          "\"varsUsedLater\":[], \"varsValid\":[], \"outVariable\": { "
          "\"name\":\"variable\", \"id\":0 }, \"options\": { \"waitForSync\" : "
          "\"false\"}, \"viewId\": \"" +
          std::to_string(logicalView->id()) + "\" }");

      try {
        arangodb::iresearch::IResearchViewNode node(*query.plan(),  // plan
                                                    json->slice());
        CHECK(false);
      } catch (arangodb::basics::Exception const& e) {
        CHECK(TRI_ERROR_BAD_PARAMETER == e.code());
      } catch (...) {
        CHECK(false);
      }
    }

    // invalid option 'collections'
    {
      auto json = arangodb::velocypack::Parser::fromJson(
          "{ \"id\":42, \"depth\":0, \"totalNrRegs\":0, \"varInfoList\":[], "
          "\"nrRegs\":[], \"nrRegsHere\":[], \"regsToClear\":[], "
          "\"varsUsedLater\":[], \"varsValid\":[], \"outVariable\": { "
          "\"name\":\"variable\", \"id\":0 }, \"options\": { \"collections\" : "
          "\"false\"}, \"viewId\": \"" +
          std::to_string(logicalView->id()) + "\" }");

      try {
        arangodb::iresearch::IResearchViewNode node(*query.plan(),  // plan
                                                    json->slice());
        CHECK(false);
      } catch (arangodb::basics::Exception const& e) {
        CHECK(TRI_ERROR_BAD_PARAMETER == e.code());
      } catch (...) {
        CHECK(false);
      }
    }

    // invalid option 'collections'
    {
      auto json = arangodb::velocypack::Parser::fromJson(
          "{ \"id\":42, \"depth\":0, \"totalNrRegs\":0, \"varInfoList\":[], "
          "\"nrRegs\":[], \"nrRegsHere\":[], \"regsToClear\":[], "
          "\"varsUsedLater\":[], \"varsValid\":[], \"outVariable\": { "
          "\"name\":\"variable\", \"id\":0 }, \"options\": { \"collections\" : "
          "{}}, \"viewId\": \"" +
          std::to_string(logicalView->id()) + "\" }");

      try {
        arangodb::iresearch::IResearchViewNode node(*query.plan(),  // plan
                                                    json->slice());
        CHECK(false);
      } catch (arangodb::basics::Exception const& e) {
        CHECK(TRI_ERROR_BAD_PARAMETER == e.code());
      } catch (...) {
        CHECK(false);
      }
    }
  }

  // FIXME TODO
  // SECTION("constructFromVPackCluster") {
  //}

  SECTION("clone") {
    TRI_vocbase_t vocbase(TRI_vocbase_type_e::TRI_VOCBASE_TYPE_NORMAL, 1,
                          "testVocbase");
    // create view
    auto createJson = arangodb::velocypack::Parser::fromJson(
        "{ \"name\": \"testView\", \"type\": \"arangosearch\" }");
    auto logicalView = vocbase.createView(createJson->slice());
    REQUIRE((false == !logicalView));

    // dummy query
    arangodb::aql::Query query(false, vocbase, arangodb::aql::QueryString("RETURN 1"),
                               nullptr, arangodb::velocypack::Parser::fromJson("{}"),
                               arangodb::aql::PART_MAIN);
    query.prepare(arangodb::QueryRegistryFeature::registry());
    arangodb::aql::Variable const outVariable("variable", 0);

    // no filter condition, no sort condition, no shards, no options
    {
      arangodb::iresearch::IResearchViewNode node(*query.plan(),
                                                  42,           // id
                                                  vocbase,      // database
                                                  logicalView,  // view
                                                  outVariable,
                                                  nullptr,  // no filter condition
                                                  nullptr,  // no options
                                                  {}        // no sort condition
      );

      CHECK(node.empty());                // view has no links
      CHECK(node.collections().empty());  // view has no links
      CHECK(node.shards().empty());

      // clone without properties into the same plan
      {
        auto const nextId = node.plan()->nextId();
        auto& cloned = dynamic_cast<arangodb::iresearch::IResearchViewNode&>(
            *node.clone(query.plan(), true, false));
        CHECK(node.getType() == cloned.getType());
        CHECK(&node.outVariable() == &cloned.outVariable());  // same objects
        CHECK(node.plan() == cloned.plan());
        CHECK(nextId + 1 == cloned.id());
        CHECK(&node.vocbase() == &cloned.vocbase());
        CHECK(node.view() == cloned.view());
        CHECK(&node.filterCondition() == &cloned.filterCondition());
        CHECK(node.scorers() == cloned.scorers());
        CHECK(node.volatility() == cloned.volatility());

        CHECK(node.getCost() == cloned.getCost());
      }

      // clone with properties into another plan
      {
        // another dummy query
        arangodb::aql::Query otherQuery(false, vocbase,
                                        arangodb::aql::QueryString("RETURN 1"), nullptr,
                                        arangodb::velocypack::Parser::fromJson("{}"),
                                        arangodb::aql::PART_MAIN);
        otherQuery.prepare(arangodb::QueryRegistryFeature::registry());

        auto& cloned = dynamic_cast<arangodb::iresearch::IResearchViewNode&>(
            *node.clone(otherQuery.plan(), true, true));
        CHECK(node.getType() == cloned.getType());
        CHECK(&node.outVariable() != &cloned.outVariable());  // different objects
        CHECK(node.outVariable().id == cloned.outVariable().id);
        CHECK(node.outVariable().name == cloned.outVariable().name);
        CHECK(otherQuery.plan() == cloned.plan());
        CHECK(node.id() == cloned.id());
        CHECK(&node.vocbase() == &cloned.vocbase());
        CHECK(node.view() == cloned.view());
        CHECK(&node.filterCondition() == &cloned.filterCondition());
        CHECK(node.scorers() == cloned.scorers());
        CHECK(node.volatility() == cloned.volatility());
        CHECK(node.options().forceSync == cloned.options().forceSync);

        CHECK(node.getCost() == cloned.getCost());
      }

      // clone without properties into another plan
      {
        // another dummy query
        arangodb::aql::Query otherQuery(false, vocbase,
                                        arangodb::aql::QueryString("RETURN 1"), nullptr,
                                        arangodb::velocypack::Parser::fromJson("{}"),
                                        arangodb::aql::PART_MAIN);
        otherQuery.prepare(arangodb::QueryRegistryFeature::registry());

        node.plan()->nextId();
        auto& cloned = dynamic_cast<arangodb::iresearch::IResearchViewNode&>(
            *node.clone(otherQuery.plan(), true, false));
        CHECK(node.getType() == cloned.getType());
        CHECK(&node.outVariable() == &cloned.outVariable());  // same objects
        CHECK(otherQuery.plan() == cloned.plan());
        CHECK(node.id() == cloned.id());
        CHECK(&node.vocbase() == &cloned.vocbase());
        CHECK(node.view() == cloned.view());
        CHECK(&node.filterCondition() == &cloned.filterCondition());
        CHECK(node.scorers() == cloned.scorers());
        CHECK(node.volatility() == cloned.volatility());
        CHECK(node.options().forceSync == cloned.options().forceSync);

        CHECK(node.getCost() == cloned.getCost());
      }
    }

    // no filter condition, no sort condition, no shards, options
    {
      // build options node
      arangodb::aql::AstNode attributeValue(arangodb::aql::NODE_TYPE_VALUE);
      attributeValue.setValueType(arangodb::aql::VALUE_TYPE_BOOL);
      attributeValue.setBoolValue(true);
      arangodb::aql::AstNode attributeName(arangodb::aql::NODE_TYPE_OBJECT_ELEMENT);
      attributeName.addMember(&attributeValue);
      attributeName.setStringValue("waitForSync", strlen("waitForSync"));
      arangodb::aql::AstNode options(arangodb::aql::NODE_TYPE_OBJECT);
      options.addMember(&attributeName);

      arangodb::iresearch::IResearchViewNode node(*query.plan(),
                                                  42,           // id
                                                  vocbase,      // database
                                                  logicalView,  // view
                                                  outVariable,
                                                  nullptr,  // no filter condition
                                                  &options, {}  // no sort condition
      );

      CHECK(node.empty());                // view has no links
      CHECK(node.collections().empty());  // view has no links
      CHECK(node.shards().empty());
      CHECK(true == node.options().forceSync);

      // clone without properties into the same plan
      {
        auto const nextId = node.plan()->nextId();
        auto& cloned = dynamic_cast<arangodb::iresearch::IResearchViewNode&>(
            *node.clone(query.plan(), true, false));
        CHECK(node.getType() == cloned.getType());
        CHECK(&node.outVariable() == &cloned.outVariable());  // same objects
        CHECK(node.plan() == cloned.plan());
        CHECK(nextId + 1 == cloned.id());
        CHECK(&node.vocbase() == &cloned.vocbase());
        CHECK(node.view() == cloned.view());
        CHECK(&node.filterCondition() == &cloned.filterCondition());
        CHECK(node.scorers() == cloned.scorers());
        CHECK(node.volatility() == cloned.volatility());

        CHECK(node.getCost() == cloned.getCost());
      }

      // clone with properties into another plan
      {
        // another dummy query
        arangodb::aql::Query otherQuery(false, vocbase,
                                        arangodb::aql::QueryString("RETURN 1"), nullptr,
                                        arangodb::velocypack::Parser::fromJson("{}"),
                                        arangodb::aql::PART_MAIN);
        otherQuery.prepare(arangodb::QueryRegistryFeature::registry());

        auto& cloned = dynamic_cast<arangodb::iresearch::IResearchViewNode&>(
            *node.clone(otherQuery.plan(), true, true));
        CHECK(node.getType() == cloned.getType());
        CHECK(&node.outVariable() != &cloned.outVariable());  // different objects
        CHECK(node.outVariable().id == cloned.outVariable().id);
        CHECK(node.outVariable().name == cloned.outVariable().name);
        CHECK(otherQuery.plan() == cloned.plan());
        CHECK(node.id() == cloned.id());
        CHECK(&node.vocbase() == &cloned.vocbase());
        CHECK(node.view() == cloned.view());
        CHECK(&node.filterCondition() == &cloned.filterCondition());
        CHECK(node.scorers() == cloned.scorers());
        CHECK(node.volatility() == cloned.volatility());
        CHECK(node.options().forceSync == cloned.options().forceSync);

        CHECK(node.getCost() == cloned.getCost());
      }

      // clone without properties into another plan
      {
        // another dummy query
        arangodb::aql::Query otherQuery(false, vocbase,
                                        arangodb::aql::QueryString("RETURN 1"), nullptr,
                                        arangodb::velocypack::Parser::fromJson("{}"),
                                        arangodb::aql::PART_MAIN);
        otherQuery.prepare(arangodb::QueryRegistryFeature::registry());

        node.plan()->nextId();
        auto& cloned = dynamic_cast<arangodb::iresearch::IResearchViewNode&>(
            *node.clone(otherQuery.plan(), true, false));
        CHECK(node.getType() == cloned.getType());
        CHECK(&node.outVariable() == &cloned.outVariable());  // same objects
        CHECK(otherQuery.plan() == cloned.plan());
        CHECK(node.id() == cloned.id());
        CHECK(&node.vocbase() == &cloned.vocbase());
        CHECK(node.view() == cloned.view());
        CHECK(&node.filterCondition() == &cloned.filterCondition());
        CHECK(node.scorers() == cloned.scorers());
        CHECK(node.volatility() == cloned.volatility());
        CHECK(node.options().forceSync == cloned.options().forceSync);

        CHECK(node.getCost() == cloned.getCost());
      }
    }

    // no filter condition, no sort condition, with shards, no options
    {
      arangodb::iresearch::IResearchViewNode node(*query.plan(),
                                                  42,           // id
                                                  vocbase,      // database
                                                  logicalView,  // view
                                                  outVariable,
                                                  nullptr,  // no filter condition
                                                  nullptr,  // no options
                                                  {}        // no sort condition
      );

      CHECK(node.empty());                // view has no links
      CHECK(node.collections().empty());  // view has no links
      CHECK(node.shards().empty());

      node.shards().emplace_back("abc");
      node.shards().emplace_back("def");

      // clone without properties into the same plan
      {
        auto const nextId = node.plan()->nextId();
        auto& cloned = dynamic_cast<arangodb::iresearch::IResearchViewNode&>(
            *node.clone(query.plan(), true, false));
        CHECK(cloned.collections().empty());
        CHECK(node.empty() == cloned.empty());
        CHECK(node.shards() == cloned.shards());
        CHECK(node.getType() == cloned.getType());
        CHECK(&node.outVariable() == &cloned.outVariable());  // same objects
        CHECK(node.plan() == cloned.plan());
        CHECK(nextId + 1 == cloned.id());
        CHECK(&node.vocbase() == &cloned.vocbase());
        CHECK(node.view() == cloned.view());
        CHECK(&node.filterCondition() == &cloned.filterCondition());
        CHECK(node.scorers() == cloned.scorers());
        CHECK(node.volatility() == cloned.volatility());
        CHECK(node.options().forceSync == cloned.options().forceSync);

        CHECK(node.getCost() == cloned.getCost());
      }

      // clone with properties into another plan
      {
        // another dummy query
        arangodb::aql::Query otherQuery(false, vocbase,
                                        arangodb::aql::QueryString("RETURN 1"), nullptr,
                                        arangodb::velocypack::Parser::fromJson("{}"),
                                        arangodb::aql::PART_MAIN);
        otherQuery.prepare(arangodb::QueryRegistryFeature::registry());

        auto& cloned = dynamic_cast<arangodb::iresearch::IResearchViewNode&>(
            *node.clone(otherQuery.plan(), true, true));
        CHECK(cloned.collections().empty());
        CHECK(node.empty() == cloned.empty());
        CHECK(node.shards() == cloned.shards());
        CHECK(node.getType() == cloned.getType());
        CHECK(&node.outVariable() != &cloned.outVariable());  // different objects
        CHECK(node.outVariable().id == cloned.outVariable().id);
        CHECK(node.outVariable().name == cloned.outVariable().name);
        CHECK(otherQuery.plan() == cloned.plan());
        CHECK(node.id() == cloned.id());
        CHECK(&node.vocbase() == &cloned.vocbase());
        CHECK(node.view() == cloned.view());
        CHECK(&node.filterCondition() == &cloned.filterCondition());
        CHECK(node.scorers() == cloned.scorers());
        CHECK(node.volatility() == cloned.volatility());
        CHECK(node.options().forceSync == cloned.options().forceSync);

        CHECK(node.getCost() == cloned.getCost());
      }

      // clone without properties into another plan
      {
        // another dummy query
        arangodb::aql::Query otherQuery(false, vocbase,
                                        arangodb::aql::QueryString("RETURN 1"), nullptr,
                                        arangodb::velocypack::Parser::fromJson("{}"),
                                        arangodb::aql::PART_MAIN);
        otherQuery.prepare(arangodb::QueryRegistryFeature::registry());

        node.plan()->nextId();
        auto& cloned = dynamic_cast<arangodb::iresearch::IResearchViewNode&>(
            *node.clone(otherQuery.plan(), true, false));
        CHECK(cloned.collections().empty());
        CHECK(node.empty() == cloned.empty());
        CHECK(node.shards() == cloned.shards());
        CHECK(node.getType() == cloned.getType());
        CHECK(&node.outVariable() == &cloned.outVariable());  // same objects
        CHECK(otherQuery.plan() == cloned.plan());
        CHECK(node.id() == cloned.id());
        CHECK(&node.vocbase() == &cloned.vocbase());
        CHECK(node.view() == cloned.view());
        CHECK(&node.filterCondition() == &cloned.filterCondition());
        CHECK(node.scorers() == cloned.scorers());
        CHECK(node.volatility() == cloned.volatility());
        CHECK(node.options().forceSync == cloned.options().forceSync);

        CHECK(node.getCost() == cloned.getCost());
      }
    }
  }

  SECTION("serialize") {
    TRI_vocbase_t vocbase(TRI_vocbase_type_e::TRI_VOCBASE_TYPE_NORMAL, 1,
                          "testVocbase");
    // create view
    auto createJson = arangodb::velocypack::Parser::fromJson(
        "{ \"name\": \"testView\", \"type\": \"arangosearch\" }");
    auto logicalView = vocbase.createView(createJson->slice());
    REQUIRE((false == !logicalView));

    // dummy query
    arangodb::aql::Query query(false, vocbase, arangodb::aql::QueryString("RETURN 1"),
                               nullptr, arangodb::velocypack::Parser::fromJson("{}"),
                               arangodb::aql::PART_MAIN);
    query.prepare(arangodb::QueryRegistryFeature::registry());

    arangodb::aql::Variable const outVariable("variable", 0);

    // no filter condition, no sort condition
    {
      arangodb::iresearch::IResearchViewNode node(*query.plan(),
                                                  42,           // id
                                                  vocbase,      // database
                                                  logicalView,  // view
                                                  outVariable,
                                                  nullptr,  // no filter condition
                                                  nullptr,  // no options
                                                  {}        // no sort condition
      );

      CHECK(node.empty());                // view has no links
      CHECK(node.collections().empty());  // view has no links
      CHECK(node.shards().empty());

      arangodb::velocypack::Builder builder;
      unsigned flags = arangodb::aql::ExecutionNode::SERIALIZE_DETAILS;
      node.toVelocyPack(builder, flags, false);  // object with array of objects

      auto const slice = builder.slice();
      CHECK(slice.isObject());
      auto const nodesSlice = slice.get("nodes");
      CHECK(nodesSlice.isArray());
      arangodb::velocypack::ArrayIterator it(nodesSlice);
      CHECK(1 == it.size());
      auto nodeSlice = it.value();

      // constructor
      {
        arangodb::iresearch::IResearchViewNode const deserialized(*query.plan(), nodeSlice);
        CHECK(node.empty() == deserialized.empty());
        CHECK(node.shards() == deserialized.shards());
        CHECK(deserialized.collections().empty());
        CHECK(node.getType() == deserialized.getType());
        CHECK(node.outVariable().id == deserialized.outVariable().id);
        CHECK(node.outVariable().name == deserialized.outVariable().name);
        CHECK(node.plan() == deserialized.plan());
        CHECK(node.id() == deserialized.id());
        CHECK(&node.vocbase() == &deserialized.vocbase());
        CHECK(node.view() == deserialized.view());
        CHECK(&node.filterCondition() == &deserialized.filterCondition());
        CHECK(node.scorers() == deserialized.scorers());
        CHECK(node.volatility() == deserialized.volatility());
        CHECK(node.options().forceSync == deserialized.options().forceSync);

        CHECK(node.getCost() == deserialized.getCost());
      }

      // factory method
      {
        std::unique_ptr<arangodb::aql::ExecutionNode> deserializedNode(
            arangodb::aql::ExecutionNode::fromVPackFactory(query.plan(), nodeSlice));
        auto& deserialized =
            dynamic_cast<arangodb::iresearch::IResearchViewNode&>(*deserializedNode);
        CHECK(node.empty() == deserialized.empty());
        CHECK(node.shards() == deserialized.shards());
        CHECK(deserialized.collections().empty());
        CHECK(node.getType() == deserialized.getType());
        CHECK(node.outVariable().id == deserialized.outVariable().id);
        CHECK(node.outVariable().name == deserialized.outVariable().name);
        CHECK(node.plan() == deserialized.plan());
        CHECK(node.id() == deserialized.id());
        CHECK(&node.vocbase() == &deserialized.vocbase());
        CHECK(node.view() == deserialized.view());
        CHECK(&node.filterCondition() == &deserialized.filterCondition());
        CHECK(node.scorers() == deserialized.scorers());
        CHECK(node.volatility() == deserialized.volatility());
        CHECK(node.options().forceSync == deserialized.options().forceSync);

        CHECK(node.getCost() == deserialized.getCost());
      }
    }

    // no filter condition, no sort condition, options
    {
      // build options node
      arangodb::aql::AstNode attributeValue(arangodb::aql::NODE_TYPE_VALUE);
      attributeValue.setValueType(arangodb::aql::VALUE_TYPE_BOOL);
      attributeValue.setBoolValue(true);
      arangodb::aql::AstNode attributeName(arangodb::aql::NODE_TYPE_OBJECT_ELEMENT);
      attributeName.addMember(&attributeValue);
      attributeName.setStringValue("waitForSync", strlen("waitForSync"));
      arangodb::aql::AstNode options(arangodb::aql::NODE_TYPE_OBJECT);
      options.addMember(&attributeName);

      arangodb::iresearch::IResearchViewNode node(*query.plan(),
                                                  42,           // id
                                                  vocbase,      // database
                                                  logicalView,  // view
                                                  outVariable,
                                                  nullptr,  // no filter condition
                                                  &options, {}  // no sort condition
      );

      CHECK(node.empty());                // view has no links
      CHECK(node.collections().empty());  // view has no links
      CHECK(node.shards().empty());
      CHECK(true == node.options().forceSync);

      arangodb::velocypack::Builder builder;
      unsigned flags = arangodb::aql::ExecutionNode::SERIALIZE_DETAILS;
      node.toVelocyPack(builder, flags, false);  // object with array of objects

      auto const slice = builder.slice();
      CHECK(slice.isObject());
      auto const nodesSlice = slice.get("nodes");
      CHECK(nodesSlice.isArray());
      arangodb::velocypack::ArrayIterator it(nodesSlice);
      CHECK(1 == it.size());
      auto nodeSlice = it.value();

      // constructor
      {
        arangodb::iresearch::IResearchViewNode const deserialized(*query.plan(), nodeSlice);
        CHECK(node.empty() == deserialized.empty());
        CHECK(node.shards() == deserialized.shards());
        CHECK(deserialized.collections().empty());
        CHECK(node.getType() == deserialized.getType());
        CHECK(node.outVariable().id == deserialized.outVariable().id);
        CHECK(node.outVariable().name == deserialized.outVariable().name);
        CHECK(node.plan() == deserialized.plan());
        CHECK(node.id() == deserialized.id());
        CHECK(&node.vocbase() == &deserialized.vocbase());
        CHECK(node.view() == deserialized.view());
        CHECK(&node.filterCondition() == &deserialized.filterCondition());
        CHECK(node.scorers() == deserialized.scorers());
        CHECK(node.volatility() == deserialized.volatility());
        CHECK(node.options().forceSync == deserialized.options().forceSync);

        CHECK(node.getCost() == deserialized.getCost());
      }

      // factory method
      {
        std::unique_ptr<arangodb::aql::ExecutionNode> deserializedNode(
            arangodb::aql::ExecutionNode::fromVPackFactory(query.plan(), nodeSlice));
        auto& deserialized =
            dynamic_cast<arangodb::iresearch::IResearchViewNode&>(*deserializedNode);
        CHECK(node.empty() == deserialized.empty());
        CHECK(node.shards() == deserialized.shards());
        CHECK(deserialized.collections().empty());
        CHECK(node.getType() == deserialized.getType());
        CHECK(node.outVariable().id == deserialized.outVariable().id);
        CHECK(node.outVariable().name == deserialized.outVariable().name);
        CHECK(node.plan() == deserialized.plan());
        CHECK(node.id() == deserialized.id());
        CHECK(&node.vocbase() == &deserialized.vocbase());
        CHECK(node.view() == deserialized.view());
        CHECK(&node.filterCondition() == &deserialized.filterCondition());
        CHECK(node.scorers() == deserialized.scorers());
        CHECK(node.volatility() == deserialized.volatility());
        CHECK(node.options().forceSync == deserialized.options().forceSync);

        CHECK(node.getCost() == deserialized.getCost());
      }
    }
  }

  SECTION("collections") {
    TRI_vocbase_t vocbase(TRI_vocbase_type_e::TRI_VOCBASE_TYPE_NORMAL, 1,
                          "testVocbase");

    std::shared_ptr<arangodb::LogicalCollection> collection0;
    std::shared_ptr<arangodb::LogicalCollection> collection1;

    // create collection0
    {
      auto createJson = arangodb::velocypack::Parser::fromJson(
          "{ \"name\": \"testCollection0\", \"id\" : \"42\" }");
      collection0 = vocbase.createCollection(createJson->slice());
      REQUIRE((nullptr != collection0));
    }

    // create collection1
    {
      auto createJson = arangodb::velocypack::Parser::fromJson(
          "{ \"name\": \"testCollection1\", \"id\" : \"4242\"  }");
      collection1 = vocbase.createCollection(createJson->slice());
      REQUIRE((nullptr != collection1));
    }

    // create collection2
    {
      auto createJson = arangodb::velocypack::Parser::fromJson(
          "{ \"name\": \"testCollection2\" , \"id\" : \"424242\" }");
      REQUIRE(nullptr != vocbase.createCollection(createJson->slice()));
    }

    // create view
    auto createJson = arangodb::velocypack::Parser::fromJson(
        "{ \"name\": \"testView\", \"type\": \"arangosearch\" }");
    auto logicalView = vocbase.createView(createJson->slice());
    REQUIRE((false == !logicalView));

    // link collections
    auto updateJson = arangodb::velocypack::Parser::fromJson(
        "{ \"links\": {"
        "\"testCollection0\": { \"includeAllFields\": true, "
        "\"trackListPositions\": true },"
        "\"testCollection1\": { \"includeAllFields\": true },"
        "\"testCollection2\": { \"includeAllFields\": true }"
        "}}");
    CHECK((logicalView->properties(updateJson->slice(), true).ok()));

    // dummy query
    arangodb::aql::Query query(false, vocbase, arangodb::aql::QueryString("RETURN 1"),
                               nullptr, arangodb::velocypack::Parser::fromJson("{}"),
                               arangodb::aql::PART_MAIN);

    // register collections with the query
    query.addCollection(std::to_string(collection0->id()), arangodb::AccessMode::Type::READ);
    query.addCollection(std::to_string(collection1->id()), arangodb::AccessMode::Type::READ);

    // prepare query
    query.prepare(arangodb::QueryRegistryFeature::registry());

    arangodb::aql::Variable const outVariable("variable", 0);

    // no filter condition, no sort condition
    arangodb::iresearch::IResearchViewNode node(*query.plan(),
                                                42,           // id
                                                vocbase,      // database
                                                logicalView,  // view
                                                outVariable,
                                                nullptr,  // no filter condition
                                                nullptr,  // no options
                                                {}        // no sort condition
    );

    CHECK(node.shards().empty());
    CHECK(!node.empty());  // view has no links
    auto collections = node.collections();
    CHECK(!collections.empty());  // view has no links
    CHECK(2 == collections.size());

    // we expect only collections 'collection0', 'collection1' to be
    // present since 'collection2' is not registered with the query
    std::unordered_set<std::string> expectedCollections{
        std::to_string(collection0->id()), std::to_string(collection1->id())};

    for (arangodb::aql::Collection const& collection : collections) {
      CHECK(1 == expectedCollections.erase(collection.name()));
    }
    CHECK(expectedCollections.empty());
  }

  SECTION("createBlockSingleServer") {
    TRI_vocbase_t vocbase(TRI_vocbase_type_e::TRI_VOCBASE_TYPE_NORMAL, 1,
                          "testVocbase");
    auto createJson = arangodb::velocypack::Parser::fromJson(
        "{ \"name\": \"testView\", \"type\": \"arangosearch\" }");
    auto logicalView = vocbase.createView(createJson->slice());
    REQUIRE((false == !logicalView));
<<<<<<< HEAD
    auto view = dynamic_cast<arangodb::iresearch::IResearchView*>(logicalView.get());
    REQUIRE(nullptr != view);
=======
>>>>>>> 924115a5

    // create collection0
    std::shared_ptr<arangodb::LogicalCollection> collection0;
    {
      auto createJson = arangodb::velocypack::Parser::fromJson(
          "{ \"name\": \"testCollection0\", \"id\" : \"42\" }");
      collection0 = vocbase.createCollection(createJson->slice());
      REQUIRE((nullptr != collection0));
    }

    // link collections
    auto updateJson = arangodb::velocypack::Parser::fromJson(
        "{ \"links\": {"
        "\"testCollection0\": { \"includeAllFields\": true, "
        "\"trackListPositions\": true }"
        "}}");
    CHECK((logicalView->properties(updateJson->slice(), true).ok()));

    // insert into collection
    {
      std::vector<std::string> const EMPTY;

      arangodb::OperationOptions opt;
      TRI_voc_tick_t tick;
      arangodb::ManagedDocumentResult mmdoc;

      arangodb::transaction::Methods trx(arangodb::transaction::StandaloneContext::Create(vocbase),
                                         EMPTY, EMPTY, EMPTY,
                                         arangodb::transaction::Options());
      CHECK((trx.begin().ok()));

      auto json = arangodb::velocypack::Parser::fromJson("{}");
      auto const res = collection0->insert(&trx, json->slice(), mmdoc, opt, tick, false);
      CHECK(res.ok());

      CHECK((trx.commit().ok()));
      CHECK((TRI_ERROR_NO_ERROR == arangodb::tests::executeQuery(
                                       vocbase,
                                       "FOR d IN testView SEARCH 1 ==1 OPTIONS "
                                       "{ waitForSync: true } RETURN d")
                                       .code));  // commit
    }

    // dummy query
    arangodb::aql::Query query(false, vocbase, arangodb::aql::QueryString("RETURN 1"),
                               nullptr, arangodb::velocypack::Parser::fromJson("{}"),
                               arangodb::aql::PART_MAIN);
    query.prepare(arangodb::QueryRegistryFeature::registry());

    // dummy engine
    arangodb::aql::ExecutionEngine engine(&query);

    arangodb::aql::Variable const outVariable("variable", 0);

    // no filter condition, no sort condition
    {
      arangodb::iresearch::IResearchViewNode node(*query.plan(),
                                                  42,           // id
                                                  vocbase,      // database
                                                  logicalView,  // view
                                                  outVariable,
                                                  nullptr,  // no filter condition
                                                  nullptr,  // no options
                                                  {}        // no sort condition
      );

      std::unordered_map<arangodb::aql::ExecutionNode*, arangodb::aql::ExecutionBlock*> EMPTY;

      // before transaction has started (no snapshot)
      try {
        auto block = node.createBlock(engine, EMPTY);
        CHECK(false);
      } catch (arangodb::basics::Exception const& e) {
        CHECK(TRI_ERROR_INTERNAL == e.code());
      }

      // start transaction (put snapshot into)
      REQUIRE(query.trx()->state());
      CHECK(nullptr ==
            arangodb::LogicalView::cast<arangodb::iresearch::IResearchView>(*logicalView)
                .snapshot(*query.trx(), arangodb::iresearch::IResearchView::SnapshotMode::Find));
      auto* snapshot =
          arangodb::LogicalView::cast<arangodb::iresearch::IResearchView>(*logicalView)
              .snapshot(*query.trx(), arangodb::iresearch::IResearchView::SnapshotMode::FindOrCreate);
      CHECK(snapshot ==
            arangodb::LogicalView::cast<arangodb::iresearch::IResearchView>(*logicalView)
                .snapshot(*query.trx(), arangodb::iresearch::IResearchView::SnapshotMode::Find));
      CHECK(snapshot ==
            arangodb::LogicalView::cast<arangodb::iresearch::IResearchView>(*logicalView)
                .snapshot(*query.trx(), arangodb::iresearch::IResearchView::SnapshotMode::FindOrCreate));
      CHECK(snapshot ==
            arangodb::LogicalView::cast<arangodb::iresearch::IResearchView>(*logicalView)
                .snapshot(*query.trx(), arangodb::iresearch::IResearchView::SnapshotMode::SyncAndReplace));

      // after transaction has started
      {
        auto block = node.createBlock(engine, EMPTY);
        CHECK(nullptr != block);
        CHECK(nullptr != dynamic_cast<arangodb::iresearch::IResearchViewUnorderedBlock*>(
                             block.get()));
      }
    }
  }

  // FIXME TODO
  // SECTION("createBlockDBServer") {
  //}

  SECTION("createBlockCoordinator") {
    TRI_vocbase_t vocbase(TRI_vocbase_type_e::TRI_VOCBASE_TYPE_NORMAL, 1,
                          "testVocbase");
    auto createJson = arangodb::velocypack::Parser::fromJson(
        "{ \"name\": \"testView\", \"type\": \"arangosearch\" }");
    auto logicalView = vocbase.createView(createJson->slice());
    REQUIRE((false == !logicalView));

    // dummy query
    arangodb::aql::Query query(false, vocbase, arangodb::aql::QueryString("RETURN 1"),
                               nullptr, arangodb::velocypack::Parser::fromJson("{}"),
                               arangodb::aql::PART_MAIN);
    query.prepare(arangodb::QueryRegistryFeature::registry());

    // dummy engine
    arangodb::aql::ExecutionEngine engine(&query);
    arangodb::aql::SingletonNode singleton(query.plan(), 0);
    arangodb::aql::Variable const outVariable("variable", 0);

    // no filter condition, no sort condition
    arangodb::iresearch::IResearchViewNode node(*query.plan(),
                                                42,           // id
                                                vocbase,      // database
                                                logicalView,  // view
                                                outVariable,
                                                nullptr,  // no filter condition
                                                nullptr,  // no options
                                                {}        // no sort condition
    );
    node.addDependency(&singleton);

    std::unordered_map<arangodb::aql::ExecutionNode*, arangodb::aql::ExecutionBlock*> EMPTY;
    singleton.setVarUsageValid();
    node.setVarUsageValid();
    singleton.planRegisters(nullptr);
    node.planRegisters(nullptr);
    arangodb::ServerState::instance()->setRole(arangodb::ServerState::ROLE_COORDINATOR);
    auto emptyBlock = node.createBlock(engine, EMPTY);
    arangodb::ServerState::instance()->setRole(arangodb::ServerState::ROLE_SINGLE);
    CHECK(nullptr != emptyBlock);
    CHECK(nullptr != dynamic_cast<arangodb::aql::ExecutionBlockImpl<arangodb::aql::NoResultsExecutor>*>(
                         emptyBlock.get()));
  }
}

// -----------------------------------------------------------------------------
// --SECTION--                                                       END-OF-FILE
// -----------------------------------------------------------------------------<|MERGE_RESOLUTION|>--- conflicted
+++ resolved
@@ -1214,11 +1214,7 @@
         "{ \"name\": \"testView\", \"type\": \"arangosearch\" }");
     auto logicalView = vocbase.createView(createJson->slice());
     REQUIRE((false == !logicalView));
-<<<<<<< HEAD
-    auto view = dynamic_cast<arangodb::iresearch::IResearchView*>(logicalView.get());
     REQUIRE(nullptr != view);
-=======
->>>>>>> 924115a5
 
     // create collection0
     std::shared_ptr<arangodb::LogicalCollection> collection0;
