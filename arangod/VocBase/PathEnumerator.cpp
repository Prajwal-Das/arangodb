--- conflicted
+++ resolved
@@ -204,84 +204,4 @@
   result.close();
   result.close();
   return arangodb::aql::AqlValue(result.slice());
-<<<<<<< HEAD
-=======
-}
-
-NeighborsEnumerator::NeighborsEnumerator(Traverser* traverser,
-                                         std::string const& startVertex,
-                                         TraverserOptions const* opts)
-    : PathEnumerator(traverser, startVertex, opts),
-      _searchDepth(0) {
-        VPackSlice start(startVertex.c_str());
-  _allFound.insert(arangodb::basics::VPackHashedSlice(start));
-  _currentDepth.insert(arangodb::basics::VPackHashedSlice(start));
-  _iterator = _currentDepth.begin();
-}
-
-bool NeighborsEnumerator::next() {
-  if (_isFirst) {
-    _isFirst = false;
-    if (_opts->minDepth == 0) {
-      return true;
-    }
-  }
-
-  if (_iterator == _currentDepth.end() || ++_iterator == _currentDepth.end()) {
-    do {
-      // This depth is done. Get next
-      if (_opts->maxDepth == _searchDepth) {
-        // We are finished.
-        return false;
-      }
-
-      _lastDepth.swap(_currentDepth);
-      _currentDepth.clear();
-      for (auto const& nextVertex : _lastDepth) {
-        size_t cursorIdx = 0;
-        std::unique_ptr<arangodb::traverser::EdgeCursor> cursor(
-            _opts->nextCursor(_traverser->mmdr(), StringRef(nextVertex.slice), _searchDepth));
-        while (cursor->readAll(_tmpEdges, cursorIdx)) {
-          if (!_tmpEdges.empty()) {
-            _traverser->_readDocuments += _tmpEdges.size();
-            VPackSlice v;
-            for (auto const& e : _tmpEdges) {
-              if (_traverser->getSingleVertex(e, nextVertex.slice, _searchDepth, v)) {
-                arangodb::basics::VPackHashedSlice hashed(v);
-                if (_allFound.find(hashed) == _allFound.end()) {
-                  _currentDepth.emplace(hashed);
-                  _allFound.emplace(hashed);
-                }
-              }
-            }
-            _tmpEdges.clear();
-          }
-        }
-      }
-      if (_currentDepth.empty()) {
-        // Nothing found. Cannot do anything more.
-        return false;
-      }
-      ++_searchDepth;
-    } while (_searchDepth < _opts->minDepth);
-    _iterator = _currentDepth.begin();
-  }
-  TRI_ASSERT(_iterator != _currentDepth.end());
-  return true;
-}
-
-arangodb::aql::AqlValue NeighborsEnumerator::lastVertexToAqlValue() {
-  TRI_ASSERT(_iterator != _currentDepth.end());
-  return _traverser->fetchVertexData(StringRef((*_iterator).slice));
-}
-
-arangodb::aql::AqlValue NeighborsEnumerator::lastEdgeToAqlValue() {
-  // TODO should return Optimizer failed
-  THROW_ARANGO_EXCEPTION(TRI_ERROR_NOT_IMPLEMENTED);
-}
-
-arangodb::aql::AqlValue NeighborsEnumerator::pathToAqlValue(arangodb::velocypack::Builder& result) {
-  // TODO should return Optimizer failed
-  THROW_ARANGO_EXCEPTION(TRI_ERROR_NOT_IMPLEMENTED);
->>>>>>> c6b177df
 }