--- conflicted
+++ resolved
@@ -933,7 +933,6 @@
     return NULL;
   }
 
-<<<<<<< HEAD
   shaper = TRI_Allocate(TRI_UNKNOWN_MEM_ZONE, sizeof(voc_shaper_t), false);
   if (shaper == NULL) {
     // out of memory
@@ -942,10 +941,6 @@
     return NULL;
   }
 
-=======
-  shaper = (voc_shaper_t*)(TRI_Allocate(TRI_UNKNOWN_MEM_ZONE, sizeof(voc_shaper_t), false));
-  // TODO: memory allocation might fail
->>>>>>> f188357f
   TRI_InitShaper(&shaper->base, TRI_UNKNOWN_MEM_ZONE);
   InitVocShaper(shaper, collection);
 
