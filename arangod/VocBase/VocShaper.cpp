--- conflicted
+++ resolved
@@ -573,7 +573,8 @@
     res = TRI_ERROR_INTERNAL;
   }
 
-  LOG(WARN) << "could not save attribute marker in log: " << TRI_errno_string(res);
+  LOG(WARN) << "could not save attribute marker in log: "
+            << TRI_errno_string(res);
 
   return 0;
 }
@@ -862,15 +863,12 @@
     bool const isIdentical = EqualElementShape(nullptr, f, l);
     if (isIdentical) {
       // duplicate shape, but with identical content. simply ignore it
-      LOG(TRACE) << "found duplicate shape markers for id " << l->_sid << " in collection '" << name << "' in shape dictionary";
+      LOG(TRACE) << "found duplicate shape markers for id " << l->_sid
+                 << " in collection '" << name << "' in shape dictionary";
     } else {
-<<<<<<< HEAD
-      LOG(ERR) << "found heterogenous shape markers for id " << l->_sid << " in collection '" << name.c_str() << "' in shape dictionary";
+      LOG(ERR) << "found heterogenous shape markers for id " << l->_sid
+               << " in collection '" << name << "' in shape dictionary";
 #ifdef ARANGODB_ENABLE_MAINTAINER_MODE
-=======
-      LOG(ERR) << "found heterogenous shape markers for id " << l->_sid << " in collection '" << name << "' in shape dictionary";
-#ifdef TRI_ENABLE_MAINTAINER_MODE
->>>>>>> 5a0c6597
       TRI_ASSERT(false);
 #endif
     }
@@ -887,15 +885,12 @@
 
     if (isIdentical) {
       // duplicate shape, but with identical content. simply ignore it
-      LOG(TRACE) << "found duplicate shape markers for id " << l->_sid << " in collection '" << name << "' in shape ids table";
+      LOG(TRACE) << "found duplicate shape markers for id " << l->_sid
+                 << " in collection '" << name << "' in shape ids table";
     } else {
-<<<<<<< HEAD
-      LOG(ERR) << "found heterogenous shape markers for id " << l->_sid << " in collection '" << name.c_str() << "' in shape ids table";
+      LOG(ERR) << "found heterogenous shape markers for id " << l->_sid
+               << " in collection '" << name << "' in shape ids table";
 #ifdef ARANGODB_ENABLE_MAINTAINER_MODE
-=======
-      LOG(ERR) << "found heterogenous shape markers for id " << l->_sid << " in collection '" << name << "' in shape ids table";
-#ifdef TRI_ENABLE_MAINTAINER_MODE
->>>>>>> 5a0c6597
       TRI_ASSERT(false);
 #endif
     }
@@ -950,9 +945,11 @@
 
     if (isIdentical) {
       // duplicate attribute, but with identical content. simply ignore it
-      LOG(TRACE) << "found duplicate attribute name '" << name << "' in collection '" << cname << "'";
+      LOG(TRACE) << "found duplicate attribute name '" << name
+                 << "' in collection '" << cname << "'";
     } else {
-      LOG(ERR) << "found heterogenous attribute name '" << name << "' in collection '" << cname << "'";
+      LOG(ERR) << "found heterogenous attribute name '" << name
+               << "' in collection '" << cname << "'";
     }
   }
 
@@ -968,9 +965,11 @@
 
     if (isIdentical) {
       // duplicate attribute, but with identical content. simply ignore it
-      LOG(TRACE) << "found duplicate attribute id '" << aid << "' in collection '" << cname << "'";
+      LOG(TRACE) << "found duplicate attribute id '" << aid
+                 << "' in collection '" << cname << "'";
     } else {
-      LOG(ERR) << "found heterogenous attribute id '" << aid << "' in collection '" << cname << "'";
+      LOG(ERR) << "found heterogenous attribute id '" << aid
+               << "' in collection '" << cname << "'";
     }
   }
 
@@ -1051,7 +1050,8 @@
 
   if (accessor == nullptr) {
 #ifdef ARANGODB_ENABLE_MAINTAINER_MODE
-    LOG(TRACE) << "failed to get accessor for sid " << document->_sid << " and path " << pid;
+    LOG(TRACE) << "failed to get accessor for sid " << document->_sid
+               << " and path " << pid;
 #endif
     return false;
   }
@@ -1069,7 +1069,8 @@
 
   if (*shape == nullptr) {
 #ifdef ARANGODB_ENABLE_MAINTAINER_MODE
-    LOG(TRACE) << "expecting any object for path " << pid << ", got unknown shape id " << accessor->_resultSid;
+    LOG(TRACE) << "expecting any object for path " << pid
+               << ", got unknown shape id " << accessor->_resultSid;
 #endif
     *shape = nullptr;
 
@@ -1078,7 +1079,8 @@
 
   if (sid != 0 && sid != accessor->_resultSid) {
 #ifdef ARANGODB_ENABLE_MAINTAINER_MODE
-    LOG(TRACE) << "expecting sid " << sid << " for path " << pid << ", got sid " << accessor->_resultSid;
+    LOG(TRACE) << "expecting sid " << sid << " for path " << pid << ", got sid "
+               << accessor->_resultSid;
 #endif
     return false;
   }
@@ -1087,7 +1089,8 @@
 
   if (!ok) {
 #ifdef ARANGODB_ENABLE_MAINTAINER_MODE
-    LOG(TRACE) << "failed to get accessor for sid " << document->_sid << " and path " << pid;
+    LOG(TRACE) << "failed to get accessor for sid " << document->_sid
+               << " and path " << pid;
 #endif
     return false;
   }
