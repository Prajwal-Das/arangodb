--- conflicted
+++ resolved
@@ -616,12 +616,8 @@
     TRI_ASSERT(_state->status() != transaction::Status::RUNNING);
     // store result
     _transactionContextPtr->storeTransactionResult(
-<<<<<<< HEAD
-      _state->id().identifier, _state->hasFailedOperations());
-=======
       _state->id().id(), _state->hasFailedOperations());
     _transactionContextPtr->unregisterTransaction();
->>>>>>> 180e8494
 
     try { // Transaction counld not be found
       TransactionRegistryFeature::TRANSACTION_REGISTRY->decomission(
