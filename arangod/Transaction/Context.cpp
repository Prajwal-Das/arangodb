////////////////////////////////////////////////////////////////////////////////
/// DISCLAIMER
///
/// Copyright 2014-2016 ArangoDB GmbH, Cologne, Germany
/// Copyright 2004-2014 triAGENS GmbH, Cologne, Germany
///
/// Licensed under the Apache License, Version 2.0 (the "License");
/// you may not use this file except in compliance with the License.
/// You may obtain a copy of the License at
///
///     http://www.apache.org/licenses/LICENSE-2.0
///
/// Unless required by applicable law or agreed to in writing, software
/// distributed under the License is distributed on an "AS IS" BASIS,
/// WITHOUT WARRANTIES OR CONDITIONS OF ANY KIND, either express or implied.
/// See the License for the specific language governing permissions and
/// limitations under the License.
///
/// Copyright holder is ArangoDB GmbH, Cologne, Germany
///
/// @author Jan Steemann
////////////////////////////////////////////////////////////////////////////////

#include "Context.h"

#include "Basics/StringBuffer.h"
#include "Cluster/ClusterInfo.h"
#include "StorageEngine/EngineSelectorFeature.h"
#include "StorageEngine/StorageEngine.h"
<<<<<<< HEAD
#include "Transaction/Manager.h"
#include "Transaction/ManagerFeature.h"
=======
>>>>>>> 0c6de0c6
#include "Transaction/ContextData.h"
#include "Transaction/Helpers.h"
#include "Transaction/Manager.h"
#include "Transaction/ManagerFeature.h"
#include "Transaction/Methods.h"
#include "Utils/CollectionNameResolver.h"
#include "VocBase/LogicalCollection.h"

#include <velocypack/Builder.h>
#include <velocypack/Dumper.h>
#include <velocypack/Options.h>
#include <velocypack/velocypack-aliases.h>

using namespace arangodb;

// custom type value handler, used for deciphering the _id attribute
struct CustomTypeHandler final : public VPackCustomTypeHandler {
  CustomTypeHandler(TRI_vocbase_t& vocbase, CollectionNameResolver const& resolver)
      : vocbase(vocbase), resolver(resolver) {}

  ~CustomTypeHandler() {}

  void dump(VPackSlice const& value, VPackDumper* dumper, VPackSlice const& base) override final {
    dumper->appendString(toString(value, nullptr, base));
  }

  std::string toString(VPackSlice const& value, VPackOptions const* options,
                       VPackSlice const& base) override final {
    return transaction::helpers::extractIdString(&resolver, value, base);
  }

  TRI_vocbase_t& vocbase;
  CollectionNameResolver const& resolver;
};

/// @brief create the context
transaction::Context::Context(TRI_vocbase_t& vocbase)
    : _vocbase(vocbase),
      _resolver(nullptr),
      _customTypeHandler(),
      _builders{_arena},
      _stringBuffer(),
      _options(arangodb::velocypack::Options::Defaults),
      _dumpOptions(arangodb::velocypack::Options::Defaults),
      _transaction{0, false},
      _ownsResolver(false) {
  /// dump options contain have the escapeUnicode attribute set to true
  /// this allows dumping of string values as plain 7-bit ASCII values.
  /// for example, the string "möter" will be dumped as "m\u00F6ter".
  /// this allows faster JSON parsing in some client implementations,
  /// which speculate on ASCII strings first and only fall back to slower
  /// multibyte strings on first actual occurrence of a multibyte character.
  _dumpOptions.escapeUnicode = true;
  StorageEngine* engine = EngineSelectorFeature::ENGINE;
  _contextData = engine->createTransactionContextData();
}

/// @brief destroy the context
transaction::Context::~Context() {
  // unregister the transaction from the logfile manager
  if (_transaction.id > 0) {
    transaction::ManagerFeature::manager()->unregisterTransaction(_transaction.id,
                                                                  _transaction.hasFailedOperations);
  }

  // free all VPackBuilders we handed out
  for (auto& it : _builders) {
    delete it;
  }

  if (_ownsResolver) {
    delete _resolver;
  }

  _resolver = nullptr;
}

/// @brief factory to create a custom type handler, not managed
VPackCustomTypeHandler* transaction::Context::createCustomTypeHandler(
    TRI_vocbase_t& vocbase, CollectionNameResolver const& resolver) {
  return new CustomTypeHandler(vocbase, resolver);
}

/// @brief pin data for the collection
void transaction::Context::pinData(LogicalCollection* collection) {
  if (_contextData) {
    _contextData->pinData(collection);
  }
}

/// @brief whether or not the data for the collection is pinned
bool transaction::Context::isPinned(TRI_voc_cid_t cid) {
  if (_contextData) {
    return _contextData->isPinned(cid);
  }
<<<<<<< HEAD
  return true; // storage engine does not need pinning
=======
  return true;  // storage engine does not need pinning
>>>>>>> 0c6de0c6
}

/// @brief temporarily lease a StringBuffer object
basics::StringBuffer* transaction::Context::leaseStringBuffer(size_t initialSize) {
  if (_stringBuffer == nullptr) {
    _stringBuffer.reset(new basics::StringBuffer(initialSize, false));
  } else {
    _stringBuffer->reset();
  }

  return _stringBuffer.release();
}

/// @brief return a temporary StringBuffer object
void transaction::Context::returnStringBuffer(basics::StringBuffer* stringBuffer) {
  _stringBuffer.reset(stringBuffer);
}

<<<<<<< HEAD

=======
>>>>>>> 0c6de0c6
/// @brief temporarily lease a std::string
std::string* transaction::Context::leaseString() {
  if (_stdString == nullptr) {
    _stdString.reset(new std::string());
  } else {
    _stdString->clear();
  }
<<<<<<< HEAD
  
=======

>>>>>>> 0c6de0c6
  return _stdString.release();
}

/// @brief return a temporary std::string object
void transaction::Context::returnString(std::string* str) {
  _stdString.reset(str);
}

/// @brief temporarily lease a Builder object
VPackBuilder* transaction::Context::leaseBuilder() {
  if (_builders.empty()) {
    // create a new builder and return it
    return new VPackBuilder();
  }

  // re-use an existing builder
  VPackBuilder* b = _builders.back();
  b->clear();
  _builders.pop_back();

  return b;
}

/// @brief return a temporary Builder object
void transaction::Context::returnBuilder(VPackBuilder* builder) {
  try {
    // put builder back into our vector of builders
    _builders.push_back(builder);
  } catch (...) {
    // no harm done. just wipe the builder
    delete builder;
  }
}

/// @brief get velocypack options with a custom type handler
VPackOptions* transaction::Context::getVPackOptions() {
  if (_customTypeHandler == nullptr) {
    // this modifies options!
    orderCustomTypeHandler();
  }

  return &_options;
}

/// @brief get velocypack options with a custom type handler for dumping
VPackOptions* transaction::Context::getVPackOptionsForDump() {
  if (_customTypeHandler == nullptr) {
    // this modifies options!
    orderCustomTypeHandler();
  }

  /// dump options have the escapeUnicode attribute set to true.
  /// this allows dumping of string values as plain 7-bit ASCII values.
  /// for example, the string "möter" will be dumped as "m\u00F6ter".
  /// this allows faster JSON parsing in some client implementations,
  /// which speculate on ASCII strings first and only fall back to slower
  /// multibyte strings on first actual occurrence of a multibyte character.
  return &_dumpOptions;
}

/// @brief create a resolver
CollectionNameResolver const* transaction::Context::createResolver() {
  TRI_ASSERT(_resolver == nullptr);
  _resolver = new CollectionNameResolver(_vocbase);
  _ownsResolver = true;

  return _resolver;
}

/// @brief unregister the transaction
/// this will save the transaction's id and status locally
void transaction::Context::storeTransactionResult(TRI_voc_tid_t id, bool hasFailedOperations,
                                                  bool wasRegistered) noexcept {
  TRI_ASSERT(_transaction.id == 0);

  if (wasRegistered) {
    _transaction.id = id;
    _transaction.hasFailedOperations = hasFailedOperations;
<<<<<<< HEAD
  }
}

TRI_voc_tid_t transaction::Context::generateId() const {
  auto role = ServerState::instance()->getRole();
  if (ServerState::isCoordinator(role)) {
    return TRI_NewServerSpecificTickMod4();
  } else if (ServerState::isDBServer(role)) {
    return TRI_NewServerSpecificTickMod4() + 3; // legacy
  }
=======
  }
}

TRI_voc_tid_t transaction::Context::generateId() const {
>>>>>>> 0c6de0c6
  return TRI_NewTickServer();
}<|MERGE_RESOLUTION|>--- conflicted
+++ resolved
@@ -27,11 +27,6 @@
 #include "Cluster/ClusterInfo.h"
 #include "StorageEngine/EngineSelectorFeature.h"
 #include "StorageEngine/StorageEngine.h"
-<<<<<<< HEAD
-#include "Transaction/Manager.h"
-#include "Transaction/ManagerFeature.h"
-=======
->>>>>>> 0c6de0c6
 #include "Transaction/ContextData.h"
 #include "Transaction/Helpers.h"
 #include "Transaction/Manager.h"
@@ -127,11 +122,7 @@
   if (_contextData) {
     return _contextData->isPinned(cid);
   }
-<<<<<<< HEAD
-  return true; // storage engine does not need pinning
-=======
   return true;  // storage engine does not need pinning
->>>>>>> 0c6de0c6
 }
 
 /// @brief temporarily lease a StringBuffer object
@@ -150,10 +141,6 @@
   _stringBuffer.reset(stringBuffer);
 }
 
-<<<<<<< HEAD
-
-=======
->>>>>>> 0c6de0c6
 /// @brief temporarily lease a std::string
 std::string* transaction::Context::leaseString() {
   if (_stdString == nullptr) {
@@ -161,11 +148,6 @@
   } else {
     _stdString->clear();
   }
-<<<<<<< HEAD
-  
-=======
-
->>>>>>> 0c6de0c6
   return _stdString.release();
 }
 
@@ -244,7 +226,6 @@
   if (wasRegistered) {
     _transaction.id = id;
     _transaction.hasFailedOperations = hasFailedOperations;
-<<<<<<< HEAD
   }
 }
 
@@ -255,11 +236,4 @@
   } else if (ServerState::isDBServer(role)) {
     return TRI_NewServerSpecificTickMod4() + 3; // legacy
   }
-=======
-  }
-}
-
-TRI_voc_tid_t transaction::Context::generateId() const {
->>>>>>> 0c6de0c6
-  return TRI_NewTickServer();
 }