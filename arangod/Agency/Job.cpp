--- conflicted
+++ resolved
@@ -201,7 +201,6 @@
   return randomIdleAvailableServer(snap, ev);
 }
 
-<<<<<<< HEAD
 // The following counts in a given server list how many of the servers are
 // in Status "GOOD".
 size_t Job::countGoodServersInList(Node const& snap, VPackSlice const& serverList) {
@@ -234,10 +233,7 @@
   return count;
 }
 
-/// @brief Get servers from plan, which are not failed or cleaned out
-=======
 /// @brief Get servers from plan, which are not failed or (to be) cleaned out
->>>>>>> f68eb327
 std::vector<std::string> Job::availableServers(Node const& snapshot) {
   std::vector<std::string> ret;
 
