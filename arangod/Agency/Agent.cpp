////////////////////////////////////////////////////////////////////////////////
/// DISCLAIMER
///
/// Copyright 2014-2016 ArangoDB GmbH, Cologne, Germany
/// Copyright 2004-2014 triAGENS GmbH, Cologne, Germany
///
/// Licensed under the Apache License, Version 2.0 (the "License");
/// you may not use this file except in compliance with the License.
/// You may obtain a copy of the License at
///
///     http://www.apache.org/licenses/LICENSE-2.0
///
/// Unless required by applicable law or agreed to in writing, software
/// distributed under the License is distributed on an "AS IS" BASIS,
/// WITHOUT WARRANTIES OR CONDITIONS OF ANY KIND, either express or implied.
/// See the License for the specific language governing permissions and
/// limitations under the License.
///
/// Copyright holder is ArangoDB GmbH, Cologne, Germany
///
/// @author Kaveh Vahedipour
////////////////////////////////////////////////////////////////////////////////

#include "Agent.h"

#include <velocypack/Iterator.h>
#include <velocypack/velocypack-aliases.h>

#include <chrono>
#include <thread>

#include "Agency/GossipCallback.h"
#include "Basics/ConditionLocker.h"
#include "RestServer/DatabaseFeature.h"
#include "RestServer/QueryRegistryFeature.h"
#include "VocBase/vocbase.h"

using namespace arangodb::application_features;
using namespace arangodb::velocypack;
using namespace std::chrono;

namespace arangodb {
namespace consensus {

/// Agent configuration
Agent::Agent(config_t const& config)
  : Thread("Agent"),
    _config(config),
    _commitIndex(0),
    _lastReconfiguration(1),
    _spearhead(this),
    _readDB(this),
    _transient(this),
    _agentNeedsWakeup(false),
    _compactor(this),
    _ready(false),
<<<<<<< HEAD
    _preparing(false),
    _configVersion(0),
    _joinConfig(nullptr) {
=======
    _preparing(0) {
>>>>>>> b603ea5f
  _state.configure(this);
  _constituent.configure(this);
  if (size() > 1) {
    _inception = std::make_unique<Inception>(this);
  } else {
    _leaderSince = std::chrono::system_clock::now();
  }
}

/// This agent's id
std::string Agent::id() const { return _config.id(); }

/// Agent's id is set once from state machine
bool Agent::id(std::string const& id) {
  bool success;
  if ((success = _config.setId(id))) {
    LOG_TOPIC(DEBUG, Logger::AGENCY) << "My id is " << id;
  } else {
    LOG_TOPIC(ERR, Logger::AGENCY)
      << "Cannot reassign id once set: My id is " << _config.id()
      << " reassignment to " << id;
  }
  return success;
}

/// Merge command line and persisted comfigurations
bool Agent::mergeConfiguration(VPackSlice const& persisted) {
  return _config.merge(persisted); // Concurrency managed in merge
}

/// Dtor shuts down thread
Agent::~Agent() {
  waitForThreadsStop();
  // This usually was already done called from AgencyFeature::unprepare,
  // but since this only waits for the threads to stop, it can be done
  // multiple times, and we do it just in case the Agent object was
  // created but never really started. Here, we exit with a fatal error
  // if the threads do not stop in time.
}

/// Wait until threads are terminated:
void Agent::waitForThreadsStop() {
  // It is allowed to call this multiple times, we do so from the constructor
  // and from AgencyFeature::unprepare.
  int counter = 0;
  while (_constituent.isRunning() || _compactor.isRunning() ||
         (_config.supervision() && _supervision.isRunning()) ||
         (_inception != nullptr && _inception->isRunning())) {
    usleep(100000);

    // fail fatally after 5 mins:
    if (++counter >= 10 * 60 * 5) {
      LOG_TOPIC(FATAL, Logger::AGENCY) << "some agency thread did not finish";
      FATAL_ERROR_EXIT();
    }
  }
  shutdown();  // wait for the main Agent thread to terminate
}

/// State machine
State const& Agent::state() const {
  return _state;
}

/// Start all agent thread
bool Agent::start() {
  LOG_TOPIC(DEBUG, Logger::AGENCY) << "Starting agency comm worker.";
  Thread::start();
  return true;
}

/// Get all logs from state machine
query_t Agent::allLogs() const {
  return _state.allLogs();
}

/// This agent's term
term_t Agent::term() const {
  return _constituent.term();
}

/// Agency size
size_t Agent::size() const {
  return _config.size();
}

/// My endpoint
std::string Agent::endpoint() const {
  return _config.endpoint();
}

/// Handle voting
priv_rpc_ret_t Agent::requestVote(
    term_t termOfPeer, std::string const& id, index_t lastLogIndex,
    index_t lastLogTerm, query_t const& query, int64_t timeoutMult) {

  if (timeoutMult != -1 && timeoutMult != _config.timeoutMult()) {
    adjustTimeoutMult(timeoutMult);
    LOG_TOPIC(WARN, Logger::AGENCY) << "Voter: setting timeout multiplier to "
      << timeoutMult << " for next term.";
  }

  bool doIVote = _constituent.vote(termOfPeer, id, lastLogIndex, lastLogTerm);
  return priv_rpc_ret_t(doIVote, this->term());
}

/// Get copy of momentary configuration
config_t const Agent::config() const {
  return _config;
}

/// Adjust timeoutMult:
void Agent::adjustTimeoutMult(int64_t timeoutMult) {
  _config.setTimeoutMult(timeoutMult);
}

/// Get timeoutMult:
int64_t Agent::getTimeoutMult() const {
  return _config.timeoutMult();
}

/// Leader's id
std::string Agent::leaderID() const {
  return _constituent.leaderID();
}

/// Are we leading?
bool Agent::leading() const {
  // When we become leader, we are first entering a preparation phase.
  // Note that this method returns true regardless of whether we
  // are still preparing or not. The preparation phases 1 and 2 are
  // indicated by the _preparing member in the Agent, the Constituent is
  // already LEADER.
  // The Constituent has to send out AppendEntriesRPC calls immediately, but
  // only when we are properly leading (with initialized stores etc.)
  // can we execute requests.
  return _constituent.leading();
}

// Waits here for confirmation of log's commits up to index. Timeout in seconds.
AgentInterface::raft_commit_t Agent::waitFor(index_t index, double timeout) {

  if (size() == 1) {  // single host agency
    return Agent::raft_commit_t::OK;
  }

  TimePoint startTime = system_clock::now();
  index_t lastCommitIndex = 0;

  // Wait until woken up through AgentCallback
  while (true) {
    /// success?
    CONDITION_LOCKER(guard, _waitForCV);
    if (leading()) {
      if (lastCommitIndex != _commitIndex) {
        // We restart the timeout computation if there has been progress:
        startTime = system_clock::now();
      }
      lastCommitIndex = _commitIndex;
      if (lastCommitIndex >= index) {
        return Agent::raft_commit_t::OK;
      }
    } else {
      return Agent::raft_commit_t::UNKNOWN;
    }

    LOG_TOPIC(DEBUG, Logger::AGENCY) << "waitFor: index: " << index <<
      " _commitIndex: " << _commitIndex
      << " _lastCommitIndex: " << lastCommitIndex << " startTime: "
      << timepointToString(startTime) << " now: "
      << timepointToString(system_clock::now());

    duration<double> d = system_clock::now() - startTime;
    if (d.count() >= timeout) {
      return Agent::raft_commit_t::TIMEOUT;
    }

    // Go to sleep:
    _waitForCV.wait(static_cast<uint64_t>(1.0e6 * (timeout - d.count())));

    // shutting down
    if (this->isStopping()) {
      return Agent::raft_commit_t::UNKNOWN;
    }
  }

  // We should never get here
  TRI_ASSERT(false);

  return Agent::raft_commit_t::UNKNOWN;
}

//  AgentCallback reports id of follower and its highest processed index
void Agent::reportIn(std::string const& peerId, index_t index, size_t toLog) {

  auto startTime = system_clock::now();

  // only update the time stamps here:
  {
    MUTEX_LOCKER(tiLocker, _tiLock);

    // Update last acknowledged answer
    auto t = system_clock::now();
    std::chrono::duration<double> d = t - _lastAcked[peerId];
    if (peerId != id() && d.count() > _config.minPing() * _config.timeoutMult()) {
      LOG_TOPIC(WARN, Logger::AGENCY) << "Last confirmation from peer "
        << peerId << " was received more than minPing ago: " << d.count();
    }
    LOG_TOPIC(DEBUG, Logger::AGENCY) << "Setting _lastAcked["
      << peerId << "] to time "
      << std::chrono::duration_cast<std::chrono::microseconds>(
          t.time_since_epoch()).count();
    _lastAcked[peerId] = t;

    if (index > _confirmed[peerId]) {  // progress this follower?
      _confirmed[peerId] = index;
      if (toLog > 0) { // We want to reset the wait time only if a package callback
        LOG_TOPIC(DEBUG, Logger::AGENCY) << "Got call back of " << toLog << " logs";
        _earliestPackage[peerId] = system_clock::now();
      }
      wakeupMainLoop();   // only necessary for non-empty callbacks
    }
  }


  duration<double> reportInTime = system_clock::now() - startTime;
  if (reportInTime.count() > 0.1) {
    LOG_TOPIC(DEBUG, Logger::AGENCY)
      << "reportIn took longer than 0.1s: " << reportInTime.count();
  }
}

/// @brief Report a failed append entry call from AgentCallback
void Agent::reportFailed(std::string const& slaveId, size_t toLog) {
  if (toLog > 0) {
    // This is only used for non-empty appendEntriesRPC calls. If such calls
    // fail, we have to set this earliestPackage time to now such that the
    // main thread tries again immediately:
    MUTEX_LOCKER(guard, _tiLock);
    _earliestPackage[slaveId] = system_clock::now();
  }
}

/// Followers' append entries
priv_rpc_ret_t Agent::recvAppendEntriesRPC(
  term_t term, std::string const& leaderId, index_t prevIndex, term_t prevTerm,
  index_t leaderCommitIndex, query_t const& queries) {

  LOG_TOPIC(DEBUG, Logger::AGENCY) << "Got AppendEntriesRPC from "
    << leaderId << " with term " << term;

  term_t t(this->term());
  if (!ready()) { // We have not been able to put together our configuration
    LOG_TOPIC(DEBUG, Logger::AGENCY) << "Agent is not ready yet.";
    return priv_rpc_ret_t(false,t);
  }

  VPackSlice payload = queries->slice();

  // Update commit index
  if (payload.type() != VPackValueType::Array) {
    LOG_TOPIC(DEBUG, Logger::AGENCY)
      << "Received malformed entries for appending. Discarding!";
    return priv_rpc_ret_t(false,t);
  }

  if (!_constituent.checkLeader(term, leaderId, prevIndex, prevTerm)) {
    LOG_TOPIC(DEBUG, Logger::AGENCY)
      << "Not accepting appendEntries from " << leaderId;
    return priv_rpc_ret_t(false,t);
  }

  size_t nqs = payload.length();

  if (nqs == 0) {
    LOG_TOPIC(DEBUG, Logger::AGENCY) << "Finished empty AppendEntriesRPC from "
      << leaderId << " with term " << term;
    return priv_rpc_ret_t(true,t);
  }

  bool ok = true;
  index_t lastIndex = 0;   // Index of last entry in our log
  try {
    lastIndex = _state.logFollower(queries);
    if (lastIndex < payload[nqs-1].get("index").getNumber<index_t>()) {
      // We could not log all the entries in this query, we need to report
      // this to the leader!
      ok = false;
    }
  } catch (std::exception const& e) {
    LOG_TOPIC(DEBUG, Logger::AGENCY)
      << "Exception during log append: " << __FILE__ << __LINE__
      << " " << e.what();
  }

  {
    _tiLock.assertNotLockedByCurrentThread();
    MUTEX_LOCKER(ioLocker, _ioLock);  // protects writing to _commitIndex as well
    CONDITION_LOCKER(guard, _waitForCV);
    _commitIndex = std::max(_commitIndex,
                            std::min(leaderCommitIndex, lastIndex));
    _waitForCV.broadcast();
    if (_commitIndex >= _state.nextCompactionAfter()) {
      _compactor.wakeUp();
    }
  }

  LOG_TOPIC(DEBUG, Logger::AGENCY) << "Finished AppendEntriesRPC from "
    << leaderId << " with term " << term;

  return priv_rpc_ret_t(ok,t);

}

/// Leader's append entries
void Agent::sendAppendEntriesRPC() {
  auto cc = ClusterComm::instance();
  if (cc == nullptr) {
    // nullptr only happens during controlled shutdown
    return;
  }

  // _lastSent only accessed in main thread
  std::string const myid = id();
  
  for (auto const& followerId : _config.active()) {

    if (followerId != myid && leading()) {

      term_t t(0);

      index_t lastConfirmed;
      auto startTime = system_clock::now();
      time_point<system_clock> earliestPackage, lastAcked;
      
      {
        t = this->term();
        MUTEX_LOCKER(tiLocker, _tiLock);
        lastConfirmed = _confirmed[followerId];
        lastAcked = _lastAcked[followerId];
        earliestPackage = _earliestPackage[followerId];
      }

      if (
        ((system_clock::now() - earliestPackage).count() < 0)) {
        continue;
      }

      duration<double> lockTime = system_clock::now() - startTime;
      if (lockTime.count() > 0.1) {
        LOG_TOPIC(WARN, Logger::AGENCY)
          << "Reading lastConfirmed took too long: " << lockTime.count();
      }

      std::vector<log_t> unconfirmed = _state.get(lastConfirmed, lastConfirmed+99);

      lockTime = system_clock::now() - startTime;
      if (lockTime.count() > 0.2) {
        LOG_TOPIC(WARN, Logger::AGENCY)
          << "Finding unconfirmed entries took too long: " << lockTime.count();
      }

      // Note that despite compaction this vector can never be empty, since
      // any compaction keeps at least one active log entry!

      if (unconfirmed.empty()) {
        CONDITION_LOCKER(guard, _waitForCV);
        LOG_TOPIC(ERR, Logger::AGENCY) << "Unexpected empty unconfirmed: "
          << "lastConfirmed=" << lastConfirmed << " commitIndex="
          << _commitIndex;
      }

      TRI_ASSERT(!unconfirmed.empty());

      if (unconfirmed.size() == 1) {
        // Note that this case means that everything we have is already
        // confirmed, since we always get everything from (and including!)
        // the last confirmed entry.
        LOG_TOPIC(DEBUG, Logger::AGENCY) << "Nothing to append.";
        continue;
      }

      duration<double> m = system_clock::now() - _lastSent[followerId];

      if (m.count() > _config.minPing() &&
          _lastSent[followerId].time_since_epoch().count() != 0) {
        LOG_TOPIC(DEBUG, Logger::AGENCY)
          << "Note: sent out last AppendEntriesRPC "
          << "to follower " << followerId << " more than minPing ago: " 
          << m.count() << " lastAcked: " << timepointToString(lastAcked)
          << " lastSent: " << timepointToString(_lastSent[followerId]);
      }
      index_t lowest = unconfirmed.front().index;

      bool needSnapshot = false;
      Store snapshot(this, "snapshot");
      index_t snapshotIndex;
      term_t snapshotTerm;
      if (lowest > lastConfirmed) {
        // Ooops, compaction has thrown away so many log entries that
        // we cannot actually update the follower. We need to send our
        // latest snapshot instead:
        needSnapshot = true;
        bool success = false;
        try {
          success = _state.loadLastCompactedSnapshot(snapshot,
              snapshotIndex, snapshotTerm);
        } catch (std::exception const& e) {
          LOG_TOPIC(WARN, Logger::AGENCY)
            << "Exception thrown by loadLastCompactedSnapshot: "
            << e.what();
        }
        if (!success) {
          LOG_TOPIC(WARN, Logger::AGENCY)
            << "Could not load last compacted snapshot, not sending appendEntriesRPC!";
          continue;
        }
        if (snapshotTerm == 0) {
          // No shapshot yet
          needSnapshot = false;
        }
      }

      // RPC path
      std::stringstream path;
      index_t prevLogIndex = unconfirmed.front().index;
      index_t prevLogTerm = unconfirmed.front().term;
      if (needSnapshot) {
        prevLogIndex = snapshotIndex;
        prevLogTerm = snapshotTerm;
      }
      {
        CONDITION_LOCKER(guard, _waitForCV);
        path << "/_api/agency_priv/appendEntries?term=" << t << "&leaderId="
             << id() << "&prevLogIndex=" << prevLogIndex
             << "&prevLogTerm=" << prevLogTerm << "&leaderCommit=" << _commitIndex
             << "&senderTimeStamp=" << std::llround(readSystemClock() * 1000);
      }
      
      // Body
      Builder builder;
      builder.add(VPackValue(VPackValueType::Array));

      if (needSnapshot) {
        { VPackObjectBuilder guard(&builder);
          builder.add(VPackValue("readDB"));
          { VPackArrayBuilder guard2(&builder);
            snapshot.dumpToBuilder(builder);
          }
          builder.add("term", VPackValue(snapshotTerm));
          builder.add("index", VPackValue(snapshotIndex));
        }
      }

      size_t toLog = 0;
      index_t highest = 0;
      for (size_t i = 0; i < unconfirmed.size(); ++i) {
        auto const& entry = unconfirmed.at(i);
        if (entry.index > lastConfirmed) {
          builder.add(VPackValue(VPackValueType::Object));
          builder.add("index", VPackValue(entry.index));
          builder.add("term", VPackValue(entry.term));
          builder.add("query", VPackSlice(entry.entry->data()));
          builder.add("clientId", VPackValue(entry.clientId));
          builder.close();
          highest = entry.index;
          ++toLog;
        }
      }
      builder.close();
      
      // Really leading?
      {
        if (challengeLeadership()) {
          resign();
          return;
        }
      }
      
      earliestPackage = system_clock::now() + std::chrono::seconds(3600);
      {
        MUTEX_LOCKER(tiLocker, _tiLock);
        _earliestPackage[followerId] = earliestPackage;
      }

      // Send request
      auto headerFields =
        std::make_unique<std::unordered_map<std::string, std::string>>();
      cc->asyncRequest(
        "1", 1, _config.poolAt(followerId),
        arangodb::rest::RequestType::POST, path.str(),
        std::make_shared<std::string>(builder.toJson()), headerFields,
        std::make_shared<AgentCallback>(this, followerId, highest, toLog),
        3600.0, true);
      // Note the timeout is essentially indefinite. We let TCP/IP work its
      // magic here, because all we could do would be to resend the same 
      // message if a timeout occurs.

      _lastSent[followerId]    = system_clock::now();
      // _constituent.notifyHeartbeatSent(followerId);
      // Do not notify constituent, because the AppendEntriesRPC here could
      // take a very long time, so this must not disturb the empty ones
      // being sent out.

      LOG_TOPIC(DEBUG, Logger::AGENCY)
        << "Appending (" << (uint64_t) (TRI_microtime() * 1000000000.0) << ") "
        << unconfirmed.size() - 1 << " entries up to index "
        << highest << (needSnapshot ? " and a snapshot" : "")
        << " to follower " << followerId
        << ". Next real log contact to " << followerId<< " in: " 
        <<  std::chrono::duration<double, std::milli>(
          earliestPackage-system_clock::now()).count() << "ms";
    }
  }
}


void Agent::resign(term_t otherTerm) {
  LOG_TOPIC(DEBUG, Logger::AGENCY) << "Resigning in term "
    << _constituent.term() << " because of peer's term " << otherTerm;
  _constituent.follow(otherTerm);
  endPrepareLeadership();
}


/// Leader's append entries, empty ones for heartbeat, triggered by Constituent
void Agent::sendEmptyAppendEntriesRPC(std::string followerId) {

  auto cc = ClusterComm::instance();
  if (cc == nullptr) {
    // nullptr only happens during controlled shutdown
    return;
  }

  if (!leading()) {
    LOG_TOPIC(DEBUG, Logger::AGENCY)
      << "Not sending empty appendEntriesRPC to follower " << followerId
      << " because we are no longer leading.";
    return;
  }

  // RPC path
  std::stringstream path;
  {
    CONDITION_LOCKER(guard, _waitForCV);
    path << "/_api/agency_priv/appendEntries?term=" << _constituent.term()
         << "&leaderId=" << id() << "&prevLogIndex=0"
         << "&prevLogTerm=0&leaderCommit=" << _commitIndex
         << "&senderTimeStamp=" << std::llround(readSystemClock() * 1000);
  }

  // Just check once more:
  if (!leading()) {
    LOG_TOPIC(DEBUG, Logger::AGENCY)
      << "Not sending empty appendEntriesRPC to follower " << followerId
      << " because we are no longer leading.";
    return;
  }

  // Send request
  auto headerFields =
    std::make_unique<std::unordered_map<std::string, std::string>>();
  cc->asyncRequest(
    "1", 1, _config.poolAt(followerId),
    arangodb::rest::RequestType::POST, path.str(),
    std::make_shared<std::string>("[]"), headerFields,
    std::make_shared<AgentCallback>(this, followerId, 0, 0),
    3 * _config.minPing() * _config.timeoutMult(), true);
  _constituent.notifyHeartbeatSent(followerId);

  double now = TRI_microtime();
  LOG_TOPIC(DEBUG, Logger::AGENCY)
    << "Sending empty appendEntriesRPC to follower " << followerId;
  double diff = TRI_microtime() - now;
  if (diff > 0.01) {
    LOG_TOPIC(DEBUG, Logger::AGENCY) << "Logging of a line took more than 1/100 of a second, this is bad:" << diff;
  }
}

void Agent::advanceCommitIndex() {
  // Determine median _confirmed value of followers:
  std::vector<index_t> temp;
  {
    MUTEX_LOCKER(_tiLocker, _tiLock);
    for (auto const& id: config().active()) {
      if (_confirmed.find(id) != _confirmed.end()) {
        temp.push_back(_confirmed[id]);
      }
    }
  }

  index_t quorum = size() / 2 + 1;
  if (temp.size() < quorum) {
    LOG_TOPIC(WARN, Logger::AGENCY) << "_confirmed not populated, quorum: " << quorum << ".";
    return;
  }
  std::sort(temp.begin(), temp.end());
  index_t index = temp[temp.size() - quorum];
    
  term_t t = _constituent.term();
  {
    _tiLock.assertNotLockedByCurrentThread();
    MUTEX_LOCKER(_ioLocker, _ioLock);
    index_t commitIndex;
    {
      CONDITION_LOCKER(guard, _waitForCV);
      commitIndex = _commitIndex;
    }
    if (index > commitIndex) {
      LOG_TOPIC(TRACE, Logger::AGENCY)
        << "Critical mass for commiting " << commitIndex + 1
        << " through " << index << " to read db";
      // Change _readDB and _commitIndex atomically together:
      _readDB.applyLogEntries(
        _state.slices( /* inform others by callbacks */ 
          commitIndex + 1, index), commitIndex, t, true);

      CONDITION_LOCKER(guard, _waitForCV);
      _commitIndex = index;
      // Wake up rest handlers:
      _waitForCV.broadcast();

      if (_commitIndex >= _state.nextCompactionAfter()) {
        _compactor.wakeUp();
      }
    }
  }
}

// Check if I am member of active agency
bool Agent::active() const {
  std::vector<std::string> active = _config.active();
  return (find(active.begin(), active.end(), id()) != active.end());
}


/// @brief Activate agency (Inception thread for multi-host, main thread else)
void Agent::activateAgency() {

  _config.activate();
  try {
    _state.persistActiveAgents(
      _config.activeToBuilder(), _config.poolToBuilder());
  } catch (std::exception const& e) {
    LOG_TOPIC(FATAL, Logger::AGENCY)
      << "Failed to persist active agency: " << e.what();
      FATAL_ERROR_EXIT();
  }
  
}

/// Load persistent state called once
void Agent::load() {

  DatabaseFeature* database =
      ApplicationServer::getFeature<DatabaseFeature>("Database");

  auto vocbase = database->systemDatabase();
  auto queryRegistry = QueryRegistryFeature::QUERY_REGISTRY;

  if (vocbase == nullptr) {
    LOG_TOPIC(FATAL, Logger::AGENCY) << "could not determine _system database";
    FATAL_ERROR_EXIT();
  }

  {
    _tiLock.assertNotLockedByCurrentThread();
    MUTEX_LOCKER(guard, _ioLock);  // need this for callback to set _readDB
    LOG_TOPIC(DEBUG, Logger::AGENCY) << "Loading persistent state.";
    if (!_state.loadCollections(vocbase, queryRegistry, _config.waitForSync())) {
      LOG_TOPIC(FATAL, Logger::AGENCY)
          << "Failed to load persistent state on startup.";
      FATAL_ERROR_EXIT();
    }
  }

  // Note that the agent thread is terminated immediately when there is only
  // one agent, since no AppendEntriesRPC have to be issued. Therefore,
  // this thread is almost certainly terminated (and thus isStopping() returns
  // true), when we get here.
  if (size() > 1 && this->isStopping()) {
    return;
  }

  wakeupMainLoop();

  _compactor.start();

  LOG_TOPIC(DEBUG, Logger::AGENCY) << "Starting spearhead worker.";

  _constituent.start(vocbase, queryRegistry);
  persistConfiguration(term());

  if (_config.supervision()) {
    LOG_TOPIC(DEBUG, Logger::AGENCY) << "Starting cluster sanity facilities";
    _supervision.start(this);
  }

  if (_inception != nullptr) { // resilient agency only
    _inception->start();
  } else {
    _spearhead = _readDB;
    activateAgency();
  }
}


/// Still member of agency?
bool Agent::legitimate() {
  legitimacy_t res = _config.legitimise(_configVersion);
  _configVersion = res.version;
  return res.legitimate;
}


/// Still leading? Under MUTEX from ::read or ::write
bool Agent::challengeLeadership() {

  // Still member of the outfit? If not leadership is challenged.
  // Should be fine to diverge in membership from LOCK below.
  if (!legitimate()) {
    return true;
  }

  MUTEX_LOCKER(tiLocker, _tiLock);
  
  size_t good = 0;
  std::string const myid = id();  
  
  for (auto const& i : _lastAcked) {
    if (i.first != myid) {  // do not count ourselves
      duration<double> m = system_clock::now() - i.second;
      LOG_TOPIC(DEBUG, Logger::AGENCY) << "challengeLeadership: found "
        "_lastAcked[" << i.first << "] to be "
        << std::chrono::duration_cast<std::chrono::microseconds>(
            i.second.time_since_epoch()).count()
        << " which is " << static_cast<uint64_t>(m.count() * 1000000.0)
        << " microseconds in the past.";

      // This is rather arbitrary here: We used to have 0.9 here to absolutely
      // ensure that a leader resigns before another one even starts an election.
      // However, the Raft paper does not mention this at all. Rather, in the
      // paper it is written that the leader should resign immediately if it
      // sees a higher term from another server. Currently we have not
      // implemented to return the follower's term with a response to
      // AppendEntriesRPC, so the leader cannot find out a higher term this
      // way. The leader can, however, see a higher term in the incoming
      // AppendEntriesRPC a new leader sends out, and it will immediately
      // resign if it sees that. For the moment, this value here can stay.
      // We should soon implement sending the follower's term back with
      // each response and probably get rid of this method altogether,
      // but this requires a bit more thought.
      if (_config.maxPing() * _config.timeoutMult() > m.count()) {
        ++good;
      }
    }
  }
  LOG_TOPIC(DEBUG, Logger::AGENCY) << "challengeLeadership: good=" << good;
  
  return (good < size() / 2);  // not counting myself
}


/// Get last acknowledged responses on leader
query_t Agent::lastAckedAgo() const {
  
  std::unordered_map<std::string, TimePoint> lastAcked;
  {
    MUTEX_LOCKER(tiLocker, _tiLock);
    lastAcked = _lastAcked;
  }
  
  auto ret = std::make_shared<Builder>();
  ret->openObject();
  if (leading()) {
    for (auto const& i : lastAcked) {
      ret->add(i.first, VPackValue(
                 1.0e-2 * std::floor(
                   (i.first!=id() ?
                    duration<double>(system_clock::now()-i.second).count()*100.0
                    : 0.0))));
    }
  }
  ret->close();
  
  return ret;
  
}

trans_ret_t Agent::transact(query_t const& queries) {

  arangodb::consensus::index_t maxind = 0; // maximum write index

  // Note that we are leading (_constituent.leading()) if and only
  // if _constituent.leaderId == our own ID. Therefore, we do not have
  // to use leading() or _constituent.leading() here, but can simply
  // look at the leaderID.
  auto leader = _constituent.leaderID();
  if (leader != id()) {
    return trans_ret_t(false, leader);
  }

  {
    CONDITION_LOCKER(guard, _waitForCV);
    while (getPrepareLeadership() != 0) {
      _waitForCV.wait(100);
    }
  }

  // Apply to spearhead and get indices for log entries
  auto qs = queries->slice();
  addTrxsOngoing(qs);    // remember that these are ongoing
  auto ret = std::make_shared<arangodb::velocypack::Builder>();
  size_t failed = 0;
  ret->openArray();
  {
    // Only leader else redirect
    if (challengeLeadership()) {
      resign();
      return trans_ret_t(false, NO_LEADER);
    }
    
    _tiLock.assertNotLockedByCurrentThread();
    MUTEX_LOCKER(ioLocker, _ioLock);
    
    for (const auto& query : VPackArrayIterator(qs)) {
      if (query[0].isObject()) {
        check_ret_t res = _spearhead.applyTransaction(query); 
        if(res.successful()) {
          maxind = (query.length() == 3 && query[2].isString()) ?
            _state.logLeaderSingle(query[0], term(), query[2].copyString()) :
            _state.logLeaderSingle(query[0], term());
          ret->add(VPackValue(maxind));
        } else {
          _spearhead.read(res.failed->slice(), *ret);
          ++failed;
        }
      } else if (query[0].isString()) {
        _spearhead.read(query, *ret);
      }
    }
    
    removeTrxsOngoing(qs);

  }
  ret->close();
  
  // Report that leader has persisted
  reportIn(id(), maxind);

  if (size() == 1) {
    advanceCommitIndex();
  }

  return trans_ret_t(true, id(), maxind, failed, ret);
}


// Non-persistent write to non-persisted key-value store
trans_ret_t Agent::transient(query_t const& queries) {

  // Note that we are leading (_constituent.leading()) if and only
  // if _constituent.leaderId == our own ID. Therefore, we do not have
  // to use leading() or _constituent.leading() here, but can simply
  // look at the leaderID.
  auto leader = _constituent.leaderID();
  if (leader != id()) {
    return trans_ret_t(false, leader);
  }

  {
    CONDITION_LOCKER(guard, _waitForCV);
    while (getPrepareLeadership() != 0) {
      _waitForCV.wait(100);
    }
  }
  
  auto ret = std::make_shared<arangodb::velocypack::Builder>();

  // Apply to spearhead and get indices for log entries
  {
    VPackArrayBuilder b(ret.get());
    
    // Only leader else redirect
    if (challengeLeadership()) {
      resign();
      return trans_ret_t(false, NO_LEADER);
    }

    _tiLock.assertNotLockedByCurrentThread();
    MUTEX_LOCKER(ioLocker, _ioLock);
    
    // Read and writes
    for (const auto& query : VPackArrayIterator(queries->slice())) {
      if (query[0].isObject()) {
        ret->add(VPackValue(_transient.applyTransaction(query).successful()));
      } else if (query[0].isString()) {
        _transient.read(query, *ret);
      }
    }

  }

  return trans_ret_t(true, id(), 0, 0, ret);

}


inquire_ret_t Agent::inquire(query_t const& query) {
  inquire_ret_t ret;

  // Note that we are leading (_constituent.leading()) if and only
  // if _constituent.leaderId == our own ID. Therefore, we do not have
  // to use leading() or _constituent.leading() here, but can simply
  // look at the leaderID.
  auto leader = _constituent.leaderID();
  if (leader != id()) {
    return inquire_ret_t(false, leader);
  }
  
  _tiLock.assertNotLockedByCurrentThread();
  MUTEX_LOCKER(ioLocker, _ioLock);

  auto si = _state.inquire(query);

  bool found = false;
  auto builder = std::make_shared<VPackBuilder>();
  {
    VPackArrayBuilder b(builder.get());
    for (auto const& i : si) {
      VPackArrayBuilder bb(builder.get());
      for (auto const& j : i) {
        found = true;
        VPackObjectBuilder bbb(builder.get());
        builder->add("index", VPackValue(j.index));
        builder->add("term", VPackValue(j.term));
        builder->add("query", VPackSlice(j.entry->data()));
      }
    }
  }
  
  ret = inquire_ret_t(true, id(), builder);

  if (!found) {
    return ret;
  }

  // Check ongoing ones:
  for (auto const& s : VPackArrayIterator(query->slice())) {
    std::string ss = s.copyString();
    if (isTrxOngoing(ss)) {
      ret.result->clear();
      ret.result->add(VPackValue("ongoing"));
    }
  }

  return ret;
}


/// Write new entries to replicated state and store
write_ret_t Agent::write(query_t const& query, WriteMode const& wmode) {

  std::vector<apply_ret_t> applied;
  std::vector<index_t> indices;
  auto multihost = size()>1;

  // Note that we are leading (_constituent.leading()) if and only
  // if _constituent.leaderId == our own ID. Therefore, we do not have
  // to use leading() or _constituent.leading() here, but can simply
  // look at the leaderID.
  auto leader = _constituent.leaderID();
  if (multihost && leader != id()) {
    return write_ret_t(false, leader);
  }

  if (!wmode.discardStartup()) {
    CONDITION_LOCKER(guard, _waitForCV);
    while (getPrepareLeadership() != 0) {
      _waitForCV.wait(100);
    }
  }
  
  addTrxsOngoing(query->slice());    // remember that these are ongoing

  auto slice = query->slice();
  size_t ntrans = slice.length();
  size_t npacks = ntrans/_config.maxAppendSize();
  if (ntrans%_config.maxAppendSize()!=0) {
    npacks++;
  }

  // Apply to spearhead and get indices for log entries
  // Avoid keeping lock indefinitely
  for (size_t i = 0, l = 0; i < npacks; ++i) {

    query_t chunk = std::make_shared<Builder>();
    { VPackArrayBuilder b(chunk.get());
      for (size_t j = 0; j < _config.maxAppendSize() && l < ntrans; ++j, ++l) {
        chunk->add(slice.at(l));
      }}

    // Only leader else redirect
    if (multihost && challengeLeadership()) {
      resign();
      return write_ret_t(false, NO_LEADER);
    }
    
    _tiLock.assertNotLockedByCurrentThread();
    MUTEX_LOCKER(ioLocker, _ioLock);

    applied = _spearhead.applyTransactions(chunk, wmode);

    auto tmp = _state.logLeaderMulti(chunk, applied, term());
    indices.insert(indices.end(), tmp.begin(), tmp.end());

    if (wmode.privileged()) {
      TRI_ASSERT(indices.size() == 1);
      _lastReconfiguration = indices.front();
      LOG_TOPIC(INFO, Logger::AGENCY)
        << "Agency reconfiguration at index " << _lastReconfiguration;
    }
    
  }

  removeTrxsOngoing(query->slice());

  // Maximum log index
  index_t maxind = 0;
  if (!indices.empty()) {
    maxind = *std::max_element(indices.begin(), indices.end());
  }

  // Report that leader has persisted
  reportIn(id(), maxind);

  if (size() == 1) {
    advanceCommitIndex();
  }

  return write_ret_t(true, id(), applied, indices);
}

/// Read from store
read_ret_t Agent::read(query_t const& query) {

  // Note that we are leading (_constituent.leading()) if and only
  // if _constituent.leaderId == our own ID. Therefore, we do not have
  // to use leading() or _constituent.leading() here, but can simply
  // look at the leaderID.
  auto leader = _constituent.leaderID();
  if (leader != id()) {
    return read_ret_t(false, leader);
  }

  {
    CONDITION_LOCKER(guard, _waitForCV);
    while (getPrepareLeadership() != 0) {
      _waitForCV.wait(100);
    }
  }

  // Only leader else redirect
  if (challengeLeadership()) {
    resign();
    return read_ret_t(false, NO_LEADER);
  }

  std::string leaderId = _constituent.leaderID(); 
  _tiLock.assertNotLockedByCurrentThread();
  MUTEX_LOCKER(ioLocker, _ioLock);

  // Retrieve data from readDB
  auto result = std::make_shared<arangodb::velocypack::Builder>();
  std::vector<bool> success = _readDB.read(query, result);

  return read_ret_t(true, leaderId, success, result);
  
}


/// Send out append entries to followers regularly or on event
void Agent::run() {

  // Only run in case we are in multi-host mode
  while (!this->isStopping() && size() > 1) {

    {
      // We set the variable to false here, if any change happens during
      // or after the calls in this loop, this will be set to true to
      // indicate no sleeping. Any change will happen under the mutex.
      CONDITION_LOCKER(guard, _appendCV);
      _agentNeedsWakeup = false;
    }

    if (leading() && getPrepareLeadership() == 1) {
      // If we are officially leading but the _preparing flag is set, we
      // are in the process of preparing for leadership. This flag is
      // set when the Constituent celebrates an election victory. Here,
      // in the main thread, we do the actual preparations:

      if (!prepareLead()) {
        _constituent.follow(0);  // do not change term
      } else {
        // we need to start work as leader
        lead();
      }

      donePrepareLeadership();   // we are ready to roll, except that we
                                 // have to wait for the _commitIndex to
                                 // reach the end of our log
    }

    // Leader working only
    if (leading()) {
      if (1 == getPrepareLeadership()) {
        // Skip the usual work and the waiting such that above preparation
        // code runs immediately. We will return with value 2 such that
        // replication and confirmation of it can happen. Service will 
        // continue once _commitIndex has reached the end of the log and then
        // getPrepareLeadership() will finally return 0.
        continue;
      }

      // Append entries to followers
      sendAppendEntriesRPC();

      // Check whether we can advance _commitIndex
      advanceCommitIndex();

      bool commenceService = false;
      {
        CONDITION_LOCKER(guard2, _waitForCV);
        if (leading() && getPrepareLeadership() == 2 &&
            _commitIndex == _state.lastIndex()) {
          commenceService = true;
        }
      }

      if (commenceService) {
        _tiLock.assertNotLockedByCurrentThread();
        MUTEX_LOCKER(ioLocker, _ioLock);
        _spearhead = _readDB;
        endPrepareLeadership();  // finally service can commence
      }

      // Go to sleep some:
      {
        CONDITION_LOCKER(guard, _appendCV);
        if (!_agentNeedsWakeup) {
          // wait up to minPing():
          _appendCV.wait(static_cast<uint64_t>(1.0e6 * _config.minPing()));
          // We leave minPing here without the multiplier to run this
          // loop often enough in cases of high load.
        }
      }

    } else {
      CONDITION_LOCKER(guard, _appendCV);
      if (!_agentNeedsWakeup) {
        _appendCV.wait(1000000);
      }
    }

  }
  
}

void Agent::persistConfiguration(term_t t) {

  // Agency configuration
  auto agency = std::make_shared<Builder>();
  { VPackArrayBuilder trxs(agency.get());
    { VPackArrayBuilder trx(agency.get());
      { VPackObjectBuilder oper(agency.get());
        agency->add(".agency", _config.toBuilder()->slice());
      }}} 
  // In case we've lost leadership, no harm will arise as the failed write
  // prevents bogus agency configuration to be replicated among agents. ***
  write(agency, WriteMode(true,true)); 
}


/// Orderly shutdown
void Agent::beginShutdown() {
  Thread::beginShutdown();

  // Stop constituent and key value stores
  _constituent.beginShutdown();

  // Stop supervision
  if (_config.supervision()) {
    _supervision.beginShutdown();
  }

  // Stop inception process
  if (_inception != nullptr) { // resilient agency only
    _inception->beginShutdown();
  } 

  // Compactor
  _compactor.beginShutdown();

  // Wake up all waiting rest handlers
  _waitForCV.broadcast();
  
  // Wake up run
  wakeupMainLoop();
}


bool Agent::prepareLead() {

  // Key value stores
  try {
    rebuildDBs();
  } catch (std::exception const& e) {
    LOG_TOPIC(ERR, Logger::AGENCY)
      << "Failed to rebuild key value stores." << e.what();
    return false;
  }
  
  // Reset last acknowledged
  {
    MUTEX_LOCKER(tiLocker, _tiLock);
    for (auto const& i : _config.active()) {
      _lastAcked[i] = system_clock::now();
    }
    _leaderSince = system_clock::now();
  }
  
  return true; 
  
}

/// Becoming leader
void Agent::lead() {

  {
    // We cannot start sendAppendentries before first log index.
    // Any missing indices before _commitIndex were compacted.
    // DO NOT EDIT without understanding the consequences for sendAppendEntries!
    CONDITION_LOCKER(guard, _waitForCV);
    MUTEX_LOCKER(tiLocker, _tiLock);
    for (auto& i : _confirmed) {
      if (i.first != id()) {
        i.second = _commitIndex;
      }
    }
  }
  
  // Agency configuration
  persistConfiguration(_constituent.term());

  // This is all right now, in the main loop we will wait until a
  // majority of all servers have replicated this configuration.
  // Then we will copy the _readDB to the _spearhead and start service.
}

// When did we take on leader ship?
TimePoint const& Agent::leaderSince() const {
  return _leaderSince;
}

// Notify inactive pool members of configuration change()
void Agent::notifyInactive() const {
  auto cc = ClusterComm::instance();
  if (cc == nullptr) {
    // nullptr only happens during controlled shutdown
    return;
  }

  std::unordered_map<std::string, std::string> pool = _config.pool();
  std::string path = "/_api/agency_priv/inform";

  Builder out;
  {
    VPackObjectBuilder o(&out);
    out.add("term", VPackValue(term()));
    out.add("id", VPackValue(id()));
    out.add("active", _config.activeToBuilder()->slice());
    out.add("pool", _config.poolToBuilder()->slice());
    out.add("min ping", VPackValue(_config.minPing()));
    out.add("max ping", VPackValue(_config.maxPing()));
    out.add("timeoutMult", VPackValue(_config.timeoutMult()));
  }

  for (auto const& p : pool) {
    if (p.first != id()) {
      auto headerFields =
          std::make_unique<std::unordered_map<std::string, std::string>>();
      cc->asyncRequest("1", 1, p.second, arangodb::rest::RequestType::POST,
                       path, std::make_shared<std::string>(out.toJson()),
                       headerFields, nullptr, 1.0, true);
    }
  }
}

void Agent::updatePeerEndpoint(query_t const& message) {
  VPackSlice slice = message->slice();

  if (!slice.isObject() || slice.length() == 0) {
    THROW_ARANGO_EXCEPTION_MESSAGE(
      TRI_ERROR_AGENCY_INFORM_MUST_BE_OBJECT,
      std::string("Inproper greeting: ") + slice.toJson());
  }

  std::string uuid, endpoint;
  try {
    uuid = slice.keyAt(0).copyString();
  } catch (std::exception const& e) {
    THROW_ARANGO_EXCEPTION_MESSAGE(
      TRI_ERROR_AGENCY_INFORM_MUST_BE_OBJECT,
      std::string("Cannot deal with UUID: ") + e.what());
  }

  try {
    endpoint = slice.valueAt(0).copyString();
  } catch (std::exception const& e) {
    THROW_ARANGO_EXCEPTION_MESSAGE(
      TRI_ERROR_AGENCY_INFORM_MUST_BE_OBJECT,
      std::string("Cannot deal with UUID: ") + e.what());
  }

  updatePeerEndpoint(uuid, endpoint);
  
}

void Agent::updatePeerEndpoint(std::string const& id, std::string const& ep) {
  if (_config.updateEndpoint(id, ep)) {
    if (!challengeLeadership()) {
      persistConfiguration(term());
      notifyInactive();
    }
  }
  
}

void Agent::notify(query_t const& message) {
  VPackSlice slice = message->slice();

  if (!slice.isObject()) {
    THROW_ARANGO_EXCEPTION_MESSAGE(
        TRI_ERROR_AGENCY_INFORM_MUST_BE_OBJECT,
        std::string("Inform message must be an object. Incoming type is ") +
            slice.typeName());
  }

  if (!slice.hasKey("id") || !slice.get("id").isString()) {
    THROW_ARANGO_EXCEPTION(TRI_ERROR_AGENCY_INFORM_MUST_CONTAIN_ID);
  }
  if (!slice.hasKey("term")) {
    THROW_ARANGO_EXCEPTION(TRI_ERROR_AGENCY_INFORM_MUST_CONTAIN_TERM);
  }
  _constituent.update(slice.get("id").copyString(),
                      slice.get("term").getUInt());

  if (!slice.hasKey("active") || !slice.get("active").isArray()) {
    THROW_ARANGO_EXCEPTION(TRI_ERROR_AGENCY_INFORM_MUST_CONTAIN_ACTIVE);
  }
  if (!slice.hasKey("pool") || !slice.get("pool").isObject()) {
    THROW_ARANGO_EXCEPTION(TRI_ERROR_AGENCY_INFORM_MUST_CONTAIN_POOL);
  }
  if (!slice.hasKey("min ping") || !slice.get("min ping").isNumber()) {
    THROW_ARANGO_EXCEPTION(TRI_ERROR_AGENCY_INFORM_MUST_CONTAIN_MIN_PING);
  }
  if (!slice.hasKey("max ping") || !slice.get("max ping").isNumber()) {
    THROW_ARANGO_EXCEPTION(TRI_ERROR_AGENCY_INFORM_MUST_CONTAIN_MAX_PING);
  }
  if (!slice.hasKey("timeoutMult") || !slice.get("timeoutMult").isInteger()) {
    THROW_ARANGO_EXCEPTION(TRI_ERROR_AGENCY_INFORM_MUST_CONTAIN_TIMEOUT_MULT);
  }

  _config.update(message);

  _state.persistActiveAgents(_config.activeToBuilder(), _config.poolToBuilder());
  
}

// Rebuild key value stores
void Agent::rebuildDBs() {

  term_t term = _constituent.term();

  _tiLock.assertNotLockedByCurrentThread();
  MUTEX_LOCKER(ioLocker, _ioLock);

  index_t lastCompactionIndex;

  // We must go back to clean sheet
  _readDB.clear();
  _spearhead.clear();
  
  if (!_state.loadLastCompactedSnapshot(_readDB, lastCompactionIndex, term)) {
    THROW_ARANGO_EXCEPTION(TRI_ERROR_AGENCY_CANNOT_REBUILD_DBS);
  }
  index_t commitIndex;
  {
    CONDITION_LOCKER(guard, _waitForCV);
    _commitIndex = lastCompactionIndex;
    commitIndex = _commitIndex;
  }
  _waitForCV.broadcast();

  // Apply logs from last applied index to leader's commit index
  LOG_TOPIC(DEBUG, Logger::AGENCY)
    << "Rebuilding key-value stores from index "
    << lastCompactionIndex << " to " << commitIndex << " " << _state;

  {
    auto logs = _state.slices(lastCompactionIndex+1, commitIndex);
    _readDB.applyLogEntries(logs, commitIndex, term,
        false /* do not send callbacks */);
  }

  _spearhead = _readDB;

  LOG_TOPIC(INFO, Logger::AGENCY)
    << id() << " rebuilt key-value stores - serving.";
}


/// Compact read db
void Agent::compact() {
  // We do not allow the case _config.compactionKeepSize() == 0, since
  // we need to keep a part of the recent log. Therefore we cannot use
  // the _readDB ever, since we have to compute a state of the key/value
  // space well before _commitIndex anyway. Apart from this, the compaction
  // code runs on the followers as well where we do not have a _readDB
  // anyway.
  index_t commitIndex;
  {
    CONDITION_LOCKER(guard, _waitForCV);
    commitIndex = _commitIndex;
  }

  if (commitIndex > _config.compactionKeepSize()) {
    // If the keep size is too large, we do not yet compact
    // TODO: check if there is at problem that we call State::compact()
    // now with a commit index that may have been slightly modified by other
    // threads
    // TODO: the question is if we have to lock out others while we 
    // call compact or while we grab _commitIndex and then call compact
    if (!_state.compact(commitIndex - _config.compactionKeepSize())) {
      LOG_TOPIC(WARN, Logger::AGENCY) << "Compaction for index "
        << commitIndex - _config.compactionKeepSize()
        << " did not work.";
    }
  }
}


/// Last commit index
arangodb::consensus::index_t Agent::lastCommitted() const {
  CONDITION_LOCKER(guard, _waitForCV);
  return _commitIndex;
}

/// Last log entry
log_t Agent::lastLog() const { return _state.lastLog(); }

/// Get spearhead
Store const& Agent::spearhead() const { return _spearhead; }

/// Get readdb
/// intentionally no lock is acquired here, so we can return
/// a const reference
/// the caller has to make sure the lock is actually held
Store const& Agent::readDB() const { 
  _ioLock.assertLockedByCurrentThread();
  return _readDB; 
}

/// Get readdb
arangodb::consensus::index_t Agent::readDB(Node& node) const {
  _tiLock.assertNotLockedByCurrentThread();
  MUTEX_LOCKER(ioLocker, _ioLock);
  node = _readDB.get();
  CONDITION_LOCKER(guard, _waitForCV);
  return _commitIndex;
}

void Agent::executeLocked(std::function<void()> const& cb) {
  _tiLock.assertNotLockedByCurrentThread();
  MUTEX_LOCKER(ioLocker, _ioLock);
  cb();
}

/// Get transient
/// intentionally no lock is acquired here, so we can return
/// a const reference
/// the caller has to make sure the lock is actually held
Store const& Agent::transient() const { 
  _ioLock.assertLockedByCurrentThread();
  return _transient;
}

/// Rebuild from persisted state
void Agent::setPersistedState(VPackSlice const& compaction) {
  // Catch up with compacted state, this is only called at startup
  _ioLock.assertLockedByCurrentThread();
  _spearhead = compaction.get("readDB");
  _readDB = compaction.get("readDB");

  // Catch up with commit
  try {
    CONDITION_LOCKER(guard, _waitForCV);
    _commitIndex = arangodb::basics::StringUtils::uint64(
      compaction.get("_key").copyString());
    _waitForCV.broadcast();
  } catch (std::exception const& e) {
    LOG_TOPIC(ERR, Logger::AGENCY) << e.what() << " " << __FILE__ << __LINE__;
  }

}

bool Agent::haveJoinConfig() const {
  MUTEX_LOCKER(guard, _joinLock);
  return (_joinConfig != nullptr);
}

void Agent::join(query_t const& config) {

  if (config != nullptr) {
    _joinConfig = config;
  }

  MUTEX_LOCKER(guard, _joinLock);
  TRI_ASSERT(_joinConfig != nullptr);
  
  std::string path = "/_api/agency_priv/add-server";
  VPackBuilder addServerBody;
  { VPackObjectBuilder a(&addServerBody);
    addServerBody.add("endpoint", VPackValue(endpoint()));
    addServerBody.add("id", VPackValue(id()));
  }

  auto const pool = _joinConfig->slice().get(poolStr);
  std::unique_ptr<ClusterCommResult> comres;
  
  std::string ep;
  auto cc = ClusterComm::instance();
  CONDITION_LOCKER(cuard, _waitForCV);

  while (true) {
    
    if (comres != nullptr &&
        comres->sendWasComplete == true && comres->result != nullptr) {
      if (comres->result->getHttpReturnCode() == 307) {
        try {
          std::string location = comres->result->getHeaderFields().at("location");
          auto pos  = location.find(':') + 3;        
          auto ssl  = (location[pos-4]=='s');
          auto host = location.substr(pos, location.find('/',pos)-pos);
          ep  = std::string(ssl ? "ssl://" : "tcp://") + host;
        } catch (...) {
          ep.clear();
        }
      } if (comres->result->getHttpReturnCode() == 400) {
        LOG_TOPIC(ERR, Logger::AGENCY)
          << "Failed to join agency with response 400: "
          << comres->result->getBody().c_str();
      }
    } else {
      ep.clear();
    }

    if (ep.empty()) {
      ep = pool.valueAt(rand() % size()).copyString();
    }

    LOG_TOPIC(INFO, Logger::AGENCY)
      << "Have response code while trying to join agency "
      << ((comres != nullptr && comres->result != nullptr) ?
          comres->result->getHttpReturnCode() : 0)
      << ". Contacting " << ep << " next ...";
    
    if (cc == nullptr) {
      break;
    }
    
    comres = cc->syncRequest(
      id(), 1, ep, rest::RequestType::POST, path, addServerBody.toJson(),
      std::unordered_map<std::string, std::string>(), 5.0);
    
    if (comres->status == CL_COMM_SENT) {
      if (comres->result != nullptr) {
        LOG_TOPIC(DEBUG, Logger::AGENCY)
          << "Handling add-server request with headers("
          << comres->result->getHeaderFields() << ") and httpCode("
          << comres->result->getHttpReturnCode() << ")";
        
        if (comres->result->getHttpReturnCode() == 200) {
          auto const newconfig =
            comres->result->getBodyVelocyPack()->slice().get("configuration");
          updateConfiguration(newconfig);
          break;
        }
      } 
    }

    _waitForCV.wait(1000000);

  }

}


/// Are we still starting up?
bool Agent::booting() { return (!_config.poolComplete()); }

/// We expect an object as follows {id:<id>,endpoint:<endpoint>,pool:{...}}
/// key: uuid value: endpoint
/// Lock configuration and compare
/// Add whatever is missing in our list.
/// Compare whatever is in our list already. (ASSERT identity)
/// If I know more immediately contact peer with my list.
query_t Agent::gossip(query_t const& in, bool isCallback, size_t version) {

  LOG_TOPIC(DEBUG, Logger::AGENCY) << "Incoming gossip: "
      << in->slice().toJson();

  // Once term > 0 
  // will only respond with join key word containing configuration
  if (term() > 0) {
    auto ret = std::make_shared<Builder>();
    { VPackObjectBuilder a(ret.get());
      ret->add("leaderId", VPackValue(leaderID()));
      ret->add("join", _config.toBuilder()->slice()); }
    return ret;
  }

  VPackSlice slice = in->slice();
  if (!slice.isObject()) {
    THROW_ARANGO_EXCEPTION_MESSAGE(
        20001,
        std::string("Gossip message must be an object. Incoming type is ") +
            slice.typeName());
  }

  // If in has "join" keyword we are joining live agency,
  // stop gossipping and contact leader add-server
  // else continue normal gossipping
  if (slice.hasKey("join")) {
    Slice join = slice.get("join");
    TRI_ASSERT(join.isObject());

    auto pool = join.get("pool");
    TRI_ASSERT(pool.isObject());
    if (pool.length() == 1) {
      LOG_TOPIC(FATAL, Logger::AGENCY) << "We do not expand single host agencies";
      FATAL_ERROR_EXIT();
    }

    {
      MUTEX_LOCKER(guard, _joinLock);
      if (_joinConfig == nullptr) {
        _joinConfig = std::make_shared<Builder>();
        _joinConfig->add(slice.get("join"));
      }
    }

    // return true
    auto ret = std::make_shared<Builder>();
    ret->add(VPackValue(true));
    return ret;
  }

  // Regular gossipping from here on
  if (!slice.hasKey("id") || !slice.get("id").isString()) {
    THROW_ARANGO_EXCEPTION_MESSAGE(
        20002, "Gossip message must contain string parameter 'id'");
  }
  std::string id = slice.get("id").copyString();

  if (!slice.hasKey("endpoint") || !slice.get("endpoint").isString()) {
    THROW_ARANGO_EXCEPTION_MESSAGE(
        20003, "Gossip message must contain string parameter 'endpoint'");
  }
  std::string endpoint = slice.get("endpoint").copyString();
  
  if ( _inception != nullptr && isCallback) {
    _inception->reportVersionForEp(endpoint, version);
  }

  // If pool complete but knabe is not member => reject at all times
  if (_config.poolComplete()) {
    auto pool = _config.pool();
    if (pool.find(id) == pool.end()) {
      THROW_ARANGO_EXCEPTION_MESSAGE(
        20003, "Gossip message from new peer while my pool is complete.");
    }
  }

  LOG_TOPIC(TRACE, Logger::AGENCY)
      << "Gossip " << ((isCallback) ? "callback" : "call") << " from "
      << endpoint;

  if (!slice.hasKey("pool") || !slice.get("pool").isObject()) {
    THROW_ARANGO_EXCEPTION_MESSAGE(
        20003, "Gossip message must contain object parameter 'pool'");
  }
  VPackSlice pslice = slice.get("pool");


  LOG_TOPIC(TRACE, Logger::AGENCY) << "Received gossip " << slice.toJson();

  std::unordered_map<std::string, std::string> incoming;
  for (auto const& pair : VPackObjectIterator(pslice)) {
    if (!pair.value.isString()) {
      THROW_ARANGO_EXCEPTION_MESSAGE(
          20004, "Gossip message pool must contain string parameters");
    }
    incoming[pair.key.copyString()] = pair.value.copyString();
  }

  query_t out = std::make_shared<Builder>();

  {  
    VPackObjectBuilder b(out.get());
    
    std::vector<std::string> gossipPeers = _config.gossipPeers();
    if (!gossipPeers.empty()) {
      try {
        _config.eraseFromGossipPeers(endpoint);
      } catch (std::exception const& e) {
        LOG_TOPIC(ERR, Logger::AGENCY)
          << __FILE__ << ":" << __LINE__ << " " << e.what();
      }
    }
    
    for (auto const& i : incoming) {
      
      /// disagreement over pool membership: fatal!
      if (!_config.addToPool(i)) {
        LOG_TOPIC(FATAL, Logger::AGENCY) << "Discrepancy in agent pool!";
        FATAL_ERROR_EXIT();
      }
      
    }
    
    if (!isCallback) { // no gain in callback to a callback.
      auto pool = _config.pool();
      auto active = _config.active();

      // Wrapped in envelope in RestAgencyPrivHandler
      out->add(VPackValue("pool"));
      {
        VPackObjectBuilder bb(out.get());
        for (auto const& i : pool) {
          out->add(i.first, VPackValue(i.second));
        }
      }
    }
  }
  
  if (!isCallback) {
    LOG_TOPIC(TRACE, Logger::AGENCY) << "Answering with gossip "
                                     << out->slice().toJson();
  }

  return out;
}


void Agent::resetRAFTTimes(double min_timeout, double max_timeout) {
  _config.pingTimes(min_timeout,max_timeout);
}

void Agent::ready(bool b) {
  // From main thread of Inception
  _ready = b;
}


bool Agent::ready() const {

  if (size() == 1) {
    return true;
  }

  return _ready;

}

query_t Agent::buildDB(arangodb::consensus::index_t index) {
  Store store(this);
  index_t oldIndex;
  term_t term;
  if (!_state.loadLastCompactedSnapshot(store, oldIndex, term)) {
    THROW_ARANGO_EXCEPTION(TRI_ERROR_AGENCY_CANNOT_REBUILD_DBS);
  }
 
  { 
    _tiLock.assertNotLockedByCurrentThread();
    MUTEX_LOCKER(ioLocker, _ioLock);
    CONDITION_LOCKER(guard, _waitForCV);
    if (index > _commitIndex) {
      LOG_TOPIC(INFO, Logger::AGENCY)
        << "Cannot snapshot beyond leaderCommitIndex: " << _commitIndex;
      index = _commitIndex;
    } else if (index < oldIndex) {
      LOG_TOPIC(INFO, Logger::AGENCY)
        << "Cannot snapshot before last compaction index: " << oldIndex;
      index = oldIndex;
    }
  }
  
  {
    if (index > oldIndex) {
      auto logs = _state.slices(oldIndex+1, index);
      store.applyLogEntries(logs, index, term,
                            false  /* do not perform callbacks */);
    } else {
      VPackBuilder logs;
      logs.openArray();
      logs.close();
      store.applyLogEntries(logs, index, term,
                            false  /* do not perform callbacks */);
    }
  }

  auto builder = std::make_shared<VPackBuilder>();
  store.toBuilder(*builder);
  
  return builder;
  
}

void Agent::addTrxsOngoing(Slice trxs) {
  try {
    MUTEX_LOCKER(guard,_trxsLock);
    for (auto const& trx : VPackArrayIterator(trxs)) {
      if (trx.isArray() && trx.length() == 3 && trx[0].isObject() && trx[2].isString()) {
        // only those are interesting:
        _ongoingTrxs.insert(trx[2].copyString());
      }
    }
  } catch (...) {
  }
}

void Agent::removeTrxsOngoing(Slice trxs) {
  try {
    MUTEX_LOCKER(guard, _trxsLock);
    for (auto const& trx : VPackArrayIterator(trxs)) {
      if (trx.isArray() && trx.length() == 3 && trx[0].isObject() && trx[2].isString()) {
        // only those are interesting:
        _ongoingTrxs.erase(trx[2].copyString());
      }
    }
  } catch (...) {
  }
}

bool Agent::isTrxOngoing(std::string& id) {
  try {
    MUTEX_LOCKER(guard, _trxsLock);
    auto it = _ongoingTrxs.find(id);
    return it != _ongoingTrxs.end();
  } catch (...) {
    return false;
  }
}

Inception const* Agent::inception() const {
  return _inception.get();
}

write_ret_t Agent::reconfigure(query_t const payload) {

  static std::string const addServer("add-server");
  static std::string const removeServer("remove-server");

  if (challengeLeadership()) {
    return write_ret_t(false, leaderID());
  }
  
  Slice slice = payload->slice();
  if (!slice.isObject()) {
    LOG_TOPIC(WARN, Logger::AGENCY)
      << "add-server call must be a json object containing endpoint and id";
  }
  std::string operation = slice.keyAt(0).copyString();
  Slice opVal = slice.valueAt(0);
  std::string theID = opVal.get("id").copyString();

  // The new configuration to be persisted. ------------------------------------
  // Actual agent's configuration is changed
  //   imemdiately after successful persistence.
  auto config = _config;
  Result result;
  
  if (operation == addServer) {
    MUTEX_LOCKER(ioLocker, _ioLock);
    for (auto const& i : _config.active()) {
      if (i != id()) {
        if (_lastReconfiguration > _confirmed[i]) {
          result.reset(
            1, "Cannot add new server to agency. An other reconfiguration is still pending");
          break;
        } 
      }
    }
    if (result.ok()) {
      result = config.addServer(opVal);
    }
  } else if (operation == removeServer) {
    MUTEX_LOCKER(ioLocker, _ioLock);
    for (auto const& i : _config.active()) {
      if (i != id()) {
        if (_lastReconfiguration > _confirmed[i] && i != theID) {
          result.reset(
            1, std::string("Cannot remove server from agency.") 
            + std::string("An other reconfiguration is still pending. Only server ")
            + i + ",  may be removed as it is lagging behind.");
          break;
        }
      }
    }
    if (result.ok()) {
      result = config.removeServer(opVal);
      MUTEX_LOCKER(tiLocker, _tiLock);
      _lastAcked.erase(theID);
    }
  } else {
    result.reset(3, "Unknown agency reconfiguration operation");
  }
  
  if (!result.ok()) {
    THROW_ARANGO_EXCEPTION_MESSAGE(result.errorNumber(), result.errorMessage());
  }

  // Persist new .agency entry
  query_t agency = std::make_shared<Builder>();
  { VPackArrayBuilder trxs(agency.get());
    { VPackArrayBuilder trx(agency.get());
      { VPackObjectBuilder wa(agency.get());
        agency->add(".agency", config.toBuilder()->slice());
      }}} // Close transactions
  LOG_TOPIC(INFO, Logger::AGENCY) << agency->toJson();
  
  return write(agency, WriteMode(false,true));

}

void Agent::updateConfiguration(Slice const& slice) {
  _config.updateConfiguration(slice);
}


}}  // namespace<|MERGE_RESOLUTION|>--- conflicted
+++ resolved
@@ -54,13 +54,9 @@
     _agentNeedsWakeup(false),
     _compactor(this),
     _ready(false),
-<<<<<<< HEAD
-    _preparing(false),
+    _preparing(0),
     _configVersion(0),
     _joinConfig(nullptr) {
-=======
-    _preparing(0) {
->>>>>>> b603ea5f
   _state.configure(this);
   _constituent.configure(this);
   if (size() > 1) {
