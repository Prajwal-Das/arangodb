--- conflicted
+++ resolved
@@ -85,13 +85,9 @@
         }
         std::string clientid = config.id() + std::to_string(j++);
         auto hf =
-<<<<<<< HEAD
           std::make_unique<std::unordered_map<std::string, std::string>>();
-=======
-            std::make_unique<std::unordered_map<std::string, std::string>>();
         LOG_TOPIC(DEBUG, Logger::AGENCY) << "Sending gossip message: "
             << out->toJson() << " to peer " << clientid;
->>>>>>> 8e805622
         arangodb::ClusterComm::instance()->asyncRequest(
           clientid, 1, p, rest::RequestType::POST, path,
           std::make_shared<std::string>(out->toJson()), hf,
@@ -110,13 +106,9 @@
         }
         std::string clientid = config.id() + std::to_string(j++);
         auto hf =
-<<<<<<< HEAD
           std::make_unique<std::unordered_map<std::string, std::string>>();
-=======
-            std::make_unique<std::unordered_map<std::string, std::string>>();
         LOG_TOPIC(DEBUG, Logger::AGENCY) << "Sending gossip message: "
             << out->toJson() << " to pool member " << clientid;
->>>>>>> 8e805622
         arangodb::ClusterComm::instance()->asyncRequest(
           clientid, 1, pair.second, rest::RequestType::POST, path,
           std::make_shared<std::string>(out->toJson()), hf,
