////////////////////////////////////////////////////////////////////////////////
/// DISCLAIMER
///
/// Copyright 2014-2016 ArangoDB GmbH, Cologne, Germany
/// Copyright 2004-2014 triAGENS GmbH, Cologne, Germany
///
/// Licensed under the Apache License, Version 2.0 (the "License");
/// you may not use this file except in compliance with the License.
/// You may obtain a copy of the License at
///
///     http://www.apache.org/licenses/LICENSE-2.0
///
/// Unless required by applicable law or agreed to in writing, software
/// distributed under the License is distributed on an "AS IS" BASIS,
/// WITHOUT WARRANTIES OR CONDITIONS OF ANY KIND, either express or implied.
/// See the License for the specific language governing permissions and
/// limitations under the License.
///
/// Copyright holder is ArangoDB GmbH, Cologne, Germany
///
/// @author Michael Hackstein
////////////////////////////////////////////////////////////////////////////////

#include "Traverser.h"
#include "Basics/VelocyPackHelper.h"
#include "Graph/TraverserCache.h"
#include "Graph/TraverserOptions.h"
#include "Transaction/Context.h"
#include "Transaction/Helpers.h"
#include "Transaction/Methods.h"
#include "VocBase/KeyGenerator.h"
#include "VocBase/ManagedDocumentResult.h"

#include <velocypack/Iterator.h>
#include <velocypack/velocypack-aliases.h>

using namespace arangodb;
using namespace arangodb::traverser;
using namespace arangodb::graph;

bool Traverser::VertexGetter::getVertex(VPackSlice edge, std::vector<arangodb::velocypack::StringRef>& result) {
  VPackSlice res = edge;
  if (!res.isString()) {
    res = transaction::helpers::extractFromFromDocument(edge);
    if (result.back() == arangodb::velocypack::StringRef(res)) {
      res = transaction::helpers::extractToFromDocument(edge);
    }
  }
  TRI_ASSERT(res.isString());

  if (!_traverser->vertexMatchesConditions(arangodb::velocypack::StringRef(res), result.size())) {
    return false;
  }
  result.emplace_back(_traverser->traverserCache()->persistString(arangodb::velocypack::StringRef(res)));
  return true;
}

bool Traverser::VertexGetter::getSingleVertex(arangodb::velocypack::Slice edge, arangodb::velocypack::StringRef cmp,
                                              uint64_t depth, arangodb::velocypack::StringRef& result) {
  VPackSlice resSlice = edge;
  if (!resSlice.isString()) {
    VPackSlice from = transaction::helpers::extractFromFromDocument(edge);
    if (from.compareString(cmp.data(), cmp.length()) != 0) {
      resSlice = from;
    } else {
      resSlice = transaction::helpers::extractToFromDocument(edge);
    }
    TRI_ASSERT(resSlice.isString());
  }
  result = _traverser->traverserCache()->persistString(arangodb::velocypack::StringRef(resSlice));
  return _traverser->vertexMatchesConditions(result, depth);
}

void Traverser::VertexGetter::reset(arangodb::velocypack::StringRef const&) {}

bool Traverser::UniqueVertexGetter::getVertex(VPackSlice edge,
                                              std::vector<arangodb::velocypack::StringRef>& result) {
  VPackSlice toAdd = edge;
  if (!toAdd.isString()) {
    toAdd = transaction::helpers::extractFromFromDocument(edge);
    arangodb::velocypack::StringRef const& cmp = result.back();
    TRI_ASSERT(toAdd.isString());
    if (cmp == arangodb::velocypack::StringRef(toAdd)) {
      toAdd = transaction::helpers::extractToFromDocument(edge);
    }
    TRI_ASSERT(toAdd.isString());
  }

  arangodb::velocypack::StringRef toAddStr = _traverser->traverserCache()->persistString(arangodb::velocypack::StringRef(toAdd));
  // First check if we visited it. If not, then mark
  if (_returnedVertices.find(toAddStr) != _returnedVertices.end()) {
    // This vertex is not unique.
    _traverser->traverserCache()->increaseFilterCounter();
    return false;
  } else {
    if (!_traverser->vertexMatchesConditions(toAddStr, result.size())) {
      return false;
    }
    _returnedVertices.emplace(toAddStr);
  }

  result.emplace_back(toAddStr);
  return true;
}

bool Traverser::UniqueVertexGetter::getSingleVertex(arangodb::velocypack::Slice edge,
                                                    arangodb::velocypack::StringRef cmp, uint64_t depth,
                                                    arangodb::velocypack::StringRef& result) {
  VPackSlice resSlice = edge;
  if (!resSlice.isString()) {
    resSlice = transaction::helpers::extractFromFromDocument(edge);
    if (resSlice.compareString(cmp.data(), cmp.length()) == 0) {
      resSlice = transaction::helpers::extractToFromDocument(edge);
    }
    TRI_ASSERT(resSlice.isString());
  }

  result = _traverser->traverserCache()->persistString(arangodb::velocypack::StringRef(resSlice));
  // First check if we visited it. If not, then mark
  if (_returnedVertices.find(result) != _returnedVertices.end()) {
    // This vertex is not unique.
    _traverser->traverserCache()->increaseFilterCounter();
    return false;
  }

  if (!_traverser->vertexMatchesConditions(result, depth)) {
    return false;
  }

  _returnedVertices.emplace(result);
  return true;
}

void Traverser::UniqueVertexGetter::reset(arangodb::velocypack::StringRef const& startVertex) {
  _returnedVertices.clear();
  // The startVertex always counts as visited!
  _returnedVertices.emplace(startVertex);
}

Traverser::Traverser(arangodb::traverser::TraverserOptions* opts, transaction::Methods* trx)
    : _trx(trx),
<<<<<<< HEAD
      _mmdr(mmdr),
      _startIdBuilder(trx),
=======
      _mmdr(new arangodb::ManagedDocumentResult()),
      _startIdBuilder(),
      _pruneNext(false),
>>>>>>> 74c57dce
      _done(true),
      _opts(opts),
      _canUseOptimizedNeighbors(false) {
  if (opts->uniqueVertices == TraverserOptions::UniquenessLevel::GLOBAL) {
    _vertexGetter = std::make_unique<UniqueVertexGetter>(this);
  } else {
    _vertexGetter = std::make_unique<VertexGetter>(this);
  }
}

Traverser::~Traverser() {}

bool arangodb::traverser::Traverser::edgeMatchesConditions(VPackSlice e, arangodb::velocypack::StringRef vid,
                                                           uint64_t depth, size_t cursorId) {
  if (!_opts->evaluateEdgeExpression(e, vid, depth, cursorId)) {
    return false;
  }
  return true;
}

bool arangodb::traverser::Traverser::vertexMatchesConditions(arangodb::velocypack::StringRef v, uint64_t depth) {
  if (_opts->vertexHasFilter(depth)) {
    // We always need to destroy this vertex
    aql::AqlValue vertex = fetchVertexData(v);
    if (!_opts->evaluateVertexExpression(vertex.slice(), depth)) {
      vertex.destroy();
      return false;
    }
    vertex.destroy();
  }
  return true;
}

bool arangodb::traverser::Traverser::next() {
  TRI_ASSERT(!_done);
  bool res = _enumerator->next();
  if (!res) {
    _done = true;
  }
  return res;
}

TraverserCache* arangodb::traverser::Traverser::traverserCache() {
  return _opts->cache();
}

size_t arangodb::traverser::Traverser::getAndResetReadDocuments() {
  return traverserCache()->getAndResetInsertedDocuments();
}

size_t arangodb::traverser::Traverser::getAndResetFilteredPaths() {
  return traverserCache()->getAndResetFilteredDocuments();
}

void arangodb::traverser::Traverser::allowOptimizedNeighbors() {
  _canUseOptimizedNeighbors = true;
}

void arangodb::traverser::Traverser::prune() {
  _enumerator->prune();
}<|MERGE_RESOLUTION|>--- conflicted
+++ resolved
@@ -38,7 +38,8 @@
 using namespace arangodb::traverser;
 using namespace arangodb::graph;
 
-bool Traverser::VertexGetter::getVertex(VPackSlice edge, std::vector<arangodb::velocypack::StringRef>& result) {
+bool Traverser::VertexGetter::getVertex(VPackSlice edge,
+                                        std::vector<arangodb::velocypack::StringRef>& result) {
   VPackSlice res = edge;
   if (!res.isString()) {
     res = transaction::helpers::extractFromFromDocument(edge);
@@ -48,15 +49,19 @@
   }
   TRI_ASSERT(res.isString());
 
-  if (!_traverser->vertexMatchesConditions(arangodb::velocypack::StringRef(res), result.size())) {
-    return false;
-  }
-  result.emplace_back(_traverser->traverserCache()->persistString(arangodb::velocypack::StringRef(res)));
-  return true;
-}
-
-bool Traverser::VertexGetter::getSingleVertex(arangodb::velocypack::Slice edge, arangodb::velocypack::StringRef cmp,
-                                              uint64_t depth, arangodb::velocypack::StringRef& result) {
+  if (!_traverser->vertexMatchesConditions(arangodb::velocypack::StringRef(res),
+                                           result.size())) {
+    return false;
+  }
+  result.emplace_back(_traverser->traverserCache()->persistString(
+      arangodb::velocypack::StringRef(res)));
+  return true;
+}
+
+bool Traverser::VertexGetter::getSingleVertex(arangodb::velocypack::Slice edge,
+                                              arangodb::velocypack::StringRef cmp,
+                                              uint64_t depth,
+                                              arangodb::velocypack::StringRef& result) {
   VPackSlice resSlice = edge;
   if (!resSlice.isString()) {
     VPackSlice from = transaction::helpers::extractFromFromDocument(edge);
@@ -67,7 +72,8 @@
     }
     TRI_ASSERT(resSlice.isString());
   }
-  result = _traverser->traverserCache()->persistString(arangodb::velocypack::StringRef(resSlice));
+  result = _traverser->traverserCache()->persistString(
+      arangodb::velocypack::StringRef(resSlice));
   return _traverser->vertexMatchesConditions(result, depth);
 }
 
@@ -86,7 +92,8 @@
     TRI_ASSERT(toAdd.isString());
   }
 
-  arangodb::velocypack::StringRef toAddStr = _traverser->traverserCache()->persistString(arangodb::velocypack::StringRef(toAdd));
+  arangodb::velocypack::StringRef toAddStr =
+      _traverser->traverserCache()->persistString(arangodb::velocypack::StringRef(toAdd));
   // First check if we visited it. If not, then mark
   if (_returnedVertices.find(toAddStr) != _returnedVertices.end()) {
     // This vertex is not unique.
@@ -104,7 +111,8 @@
 }
 
 bool Traverser::UniqueVertexGetter::getSingleVertex(arangodb::velocypack::Slice edge,
-                                                    arangodb::velocypack::StringRef cmp, uint64_t depth,
+                                                    arangodb::velocypack::StringRef cmp,
+                                                    uint64_t depth,
                                                     arangodb::velocypack::StringRef& result) {
   VPackSlice resSlice = edge;
   if (!resSlice.isString()) {
@@ -115,7 +123,8 @@
     TRI_ASSERT(resSlice.isString());
   }
 
-  result = _traverser->traverserCache()->persistString(arangodb::velocypack::StringRef(resSlice));
+  result = _traverser->traverserCache()->persistString(
+      arangodb::velocypack::StringRef(resSlice));
   // First check if we visited it. If not, then mark
   if (_returnedVertices.find(result) != _returnedVertices.end()) {
     // This vertex is not unique.
@@ -139,14 +148,8 @@
 
 Traverser::Traverser(arangodb::traverser::TraverserOptions* opts, transaction::Methods* trx)
     : _trx(trx),
-<<<<<<< HEAD
-      _mmdr(mmdr),
-      _startIdBuilder(trx),
-=======
       _mmdr(new arangodb::ManagedDocumentResult()),
       _startIdBuilder(),
-      _pruneNext(false),
->>>>>>> 74c57dce
       _done(true),
       _opts(opts),
       _canUseOptimizedNeighbors(false) {
@@ -159,7 +162,8 @@
 
 Traverser::~Traverser() {}
 
-bool arangodb::traverser::Traverser::edgeMatchesConditions(VPackSlice e, arangodb::velocypack::StringRef vid,
+bool arangodb::traverser::Traverser::edgeMatchesConditions(VPackSlice e,
+                                                           arangodb::velocypack::StringRef vid,
                                                            uint64_t depth, size_t cursorId) {
   if (!_opts->evaluateEdgeExpression(e, vid, depth, cursorId)) {
     return false;
@@ -167,7 +171,8 @@
   return true;
 }
 
-bool arangodb::traverser::Traverser::vertexMatchesConditions(arangodb::velocypack::StringRef v, uint64_t depth) {
+bool arangodb::traverser::Traverser::vertexMatchesConditions(arangodb::velocypack::StringRef v,
+                                                             uint64_t depth) {
   if (_opts->vertexHasFilter(depth)) {
     // We always need to destroy this vertex
     aql::AqlValue vertex = fetchVertexData(v);
@@ -203,8 +208,4 @@
 
 void arangodb::traverser::Traverser::allowOptimizedNeighbors() {
   _canUseOptimizedNeighbors = true;
-}
-
-void arangodb::traverser::Traverser::prune() {
-  _enumerator->prune();
 }