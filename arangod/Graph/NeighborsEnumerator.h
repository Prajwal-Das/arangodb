////////////////////////////////////////////////////////////////////////////////
/// DISCLAIMER
///
/// Copyright 2014-2016 ArangoDB GmbH, Cologne, Germany
/// Copyright 2004-2014 triAGENS GmbH, Cologne, Germany
///
/// Licensed under the Apache License, Version 2.0 (the "License");
/// you may not use this file except in compliance with the License.
/// You may obtain a copy of the License at
///
///     http://www.apache.org/licenses/LICENSE-2.0
///
/// Unless required by applicable law or agreed to in writing, software
/// distributed under the License is distributed on an "AS IS" BASIS,
/// WITHOUT WARRANTIES OR CONDITIONS OF ANY KIND, either express or implied.
/// See the License for the specific language governing permissions and
/// limitations under the License.
///
/// Copyright holder is ArangoDB GmbH, Cologne, Germany
///
/// @author Michael Hackstein
////////////////////////////////////////////////////////////////////////////////

#ifndef ARANGODB_GRAPH_NEIGHBORSENUMERATOR_H
#define ARANGODB_GRAPH_NEIGHBORSENUMERATOR_H 1

#include "Basics/Common.h"
#include "Graph/PathEnumerator.h"

#include <velocypack/Slice.h>

namespace arangodb {
namespace graph {
// @brief Enumerator optimized for neighbors. Does not allow edge access

class NeighborsEnumerator final : public arangodb::traverser::PathEnumerator {
<<<<<<< HEAD
  std::unordered_set<arangodb::StringRef> _allFound;
  std::unordered_set<arangodb::StringRef> _currentDepth;
  std::unordered_set<arangodb::StringRef> _lastDepth;
  std::unordered_set<arangodb::StringRef>::iterator _iterator;
  std::unordered_set<arangodb::StringRef> _toPrune;
=======
  std::unordered_set<arangodb::velocypack::StringRef> _allFound;
  std::unordered_set<arangodb::velocypack::StringRef> _currentDepth;
  std::unordered_set<arangodb::velocypack::StringRef> _lastDepth;
  std::unordered_set<arangodb::velocypack::StringRef>::iterator _iterator;
>>>>>>> 74c57dce

  uint64_t _searchDepth;

  //////////////////////////////////////////////////////////////////////////////
  /// @brief Vector storing the position at current search depth
  //////////////////////////////////////////////////////////////////////////////

  std::unordered_set<arangodb::velocypack::Slice> _tmpEdges;

 public:
  NeighborsEnumerator(arangodb::traverser::Traverser* traverser,
                      arangodb::velocypack::Slice const& startVertex,
                      arangodb::traverser::TraverserOptions* opts);

  ~NeighborsEnumerator() {}

  //////////////////////////////////////////////////////////////////////////////
  /// @brief Get the next Path element from the traversal.
  //////////////////////////////////////////////////////////////////////////////

  bool next() override;

  void prune() override;

  aql::AqlValue lastVertexToAqlValue() override;

  aql::AqlValue lastEdgeToAqlValue() override;

  aql::AqlValue pathToAqlValue(arangodb::velocypack::Builder& result) override;

 private:

  void swapLastAndCurrentDepth();

};

}  // namespace graph
}  // namespace arangodb

#endif<|MERGE_RESOLUTION|>--- conflicted
+++ resolved
@@ -34,18 +34,11 @@
 // @brief Enumerator optimized for neighbors. Does not allow edge access
 
 class NeighborsEnumerator final : public arangodb::traverser::PathEnumerator {
-<<<<<<< HEAD
-  std::unordered_set<arangodb::StringRef> _allFound;
-  std::unordered_set<arangodb::StringRef> _currentDepth;
-  std::unordered_set<arangodb::StringRef> _lastDepth;
-  std::unordered_set<arangodb::StringRef>::iterator _iterator;
-  std::unordered_set<arangodb::StringRef> _toPrune;
-=======
   std::unordered_set<arangodb::velocypack::StringRef> _allFound;
   std::unordered_set<arangodb::velocypack::StringRef> _currentDepth;
   std::unordered_set<arangodb::velocypack::StringRef> _lastDepth;
   std::unordered_set<arangodb::velocypack::StringRef>::iterator _iterator;
->>>>>>> 74c57dce
+  std::unordered_set<arangodb::velocypack::StringRef> _toPrune;
 
   uint64_t _searchDepth;
 
@@ -68,8 +61,6 @@
 
   bool next() override;
 
-  void prune() override;
-
   aql::AqlValue lastVertexToAqlValue() override;
 
   aql::AqlValue lastEdgeToAqlValue() override;
@@ -77,9 +68,7 @@
   aql::AqlValue pathToAqlValue(arangodb::velocypack::Builder& result) override;
 
  private:
-
   void swapLastAndCurrentDepth();
-
 };
 
 }  // namespace graph
