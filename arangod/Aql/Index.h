////////////////////////////////////////////////////////////////////////////////
/// @brief Aql, Index
///
/// @file arangod/Aql/Index.h
///
/// DISCLAIMER
///
/// Copyright 2014 ArangoDB GmbH, Cologne, Germany
/// Copyright 2004-2014 triAGENS GmbH, Cologne, Germany
///
/// Licensed under the Apache License, Version 2.0 (the "License");
/// you may not use this file except in compliance with the License.
/// You may obtain a copy of the License at
///
///     http://www.apache.org/licenses/LICENSE-2.0
///
/// Unless required by applicable law or agreed to in writing, software
/// distributed under the License is distributed on an "AS IS" BASIS,
/// WITHOUT WARRANTIES OR CONDITIONS OF ANY KIND, either express or implied.
/// See the License for the specific language governing permissions and
/// limitations under the License.
///
/// Copyright holder is ArangoDB GmbH, Cologne, Germany
///
/// @author not James
/// @author Copyright 2014, ArangoDB GmbH, Cologne, Germany
/// @author Copyright 2012-2013, triAGENS GmbH, Cologne, Germany
////////////////////////////////////////////////////////////////////////////////

#ifndef ARANGODB_AQL_INDEX_H
#define ARANGODB_AQL_INDEX_H 1

#include "Aql/SortCondition.h"
#include "Basics/Common.h"
#include "Basics/Exceptions.h"
#include "Basics/json.h"
#include "Basics/JsonHelper.h"
#include "Indexes/Index.h"
#include "Indexes/PathBasedIndex.h"

namespace triagens {
  namespace aql {

// -----------------------------------------------------------------------------
// --SECTION--                                                      struct Index
// -----------------------------------------------------------------------------

    struct Index {

// -----------------------------------------------------------------------------
// --SECTION--                                        constructors / destructors
// -----------------------------------------------------------------------------

      Index (Index const&) = delete;
      Index& operator= (Index const&) = delete;
      
      Index (triagens::arango::Index* idx)
        : id(idx->id()),
          type(idx->type()),
          unique(false),
          sparse(false),
          fields(idx->fields()),
          internals(idx) {

        TRI_ASSERT(internals != nullptr);

        if (type == triagens::arango::Index::TRI_IDX_TYPE_PRIMARY_INDEX) {
          unique = true;
        }
        else if (type == triagens::arango::Index::TRI_IDX_TYPE_HASH_INDEX ||
                 type == triagens::arango::Index::TRI_IDX_TYPE_SKIPLIST_INDEX) {
          auto pathBasedIndex = static_cast<triagens::arango::PathBasedIndex const*>(idx);
          sparse = pathBasedIndex->sparse();
          unique = pathBasedIndex->unique();
        }
      }
      
      Index (TRI_json_t const* json)
        : id(triagens::basics::StringUtils::uint64(triagens::basics::JsonHelper::checkAndGetStringValue(json, "id"))),
          type(triagens::arango::Index::type(triagens::basics::JsonHelper::checkAndGetStringValue(json, "type").c_str())),
          unique(triagens::basics::JsonHelper::getBooleanValue(json, "unique", false)),
          sparse(triagens::basics::JsonHelper::getBooleanValue(json, "sparse", false)),
          fields(),
          internals(nullptr) {

        TRI_json_t const* f = TRI_LookupObjectJson(json, "fields");

        if (TRI_IsArrayJson(f)) {
          size_t const n = TRI_LengthArrayJson(f);
          fields.reserve(n);

          for (size_t i = 0; i < n; ++i) {
            auto * name = static_cast<TRI_json_t const*>(TRI_AtVector(&f->_value._objects, i));

            if (TRI_IsStringJson(name)) {
              std::vector<triagens::basics::AttributeName> parsedAttributes;
              TRI_ParseAttributeString(std::string(name->_value._string.data, name->_value._string.length - 1), parsedAttributes);
              fields.emplace_back(parsedAttributes);
            }
          }
        }

        // it is the caller's responsibility to fill the data attribute with something sensible later!
      }
      
      ~Index() {
      }
  
  
      triagens::basics::Json toJson () const {
        triagens::basics::Json json(triagens::basics::Json::Object);

        json("type", triagens::basics::Json(triagens::arango::Index::typeName(type)))
            ("id", triagens::basics::Json(triagens::basics::StringUtils::itoa(id))) 
            ("unique", triagens::basics::Json(unique))
            ("sparse", triagens::basics::Json(sparse));

        if (hasSelectivityEstimate()) {
          json("selectivityEstimate", triagens::basics::Json(selectivityEstimate()));
        }

        triagens::basics::Json f(triagens::basics::Json::Array);
        for (auto const& field : fields) {
          std::string tmp;
          TRI_AttributeNamesToString(field, tmp); 
          f.add(triagens::basics::Json(tmp));
        }

        json("fields", f);
        return json;
      }

      bool hasSelectivityEstimate () const {
        if (! hasInternals()) { 
          return false;
        }

        return getInternals()->hasSelectivityEstimate();
      }

      double selectivityEstimate () const {
        auto internals = getInternals();

        TRI_ASSERT(internals->hasSelectivityEstimate());

        return internals->selectivityEstimate();
      }
      
      inline bool hasInternals () const {
        return (internals != nullptr);
      }

      triagens::arango::Index* getInternals () const {
        if (internals == nullptr) {
          THROW_ARANGO_EXCEPTION_MESSAGE(TRI_ERROR_INTERNAL, "accessing undefined index internals");
        }
        return internals; 
      }
      
      void setInternals (triagens::arango::Index* idx) {
        TRI_ASSERT(internals == nullptr);
        internals = idx;
      }

<<<<<<< HEAD
      bool canServeForConditionNode (triagens::aql::AstNode const* node,
                                     triagens::aql::Variable const* reference,
                                     std::vector<std::string> const* sortAttributes,
                                     double& estimatedCost) const {
        auto internals = getInternals();
        return internals->canServeForConditionNode(node, reference, sortAttributes, estimatedCost);
=======
      bool isSorted () const {
        return getInternals()->isSorted();
      }

      bool supportsFilterCondition (triagens::aql::AstNode const* node,
                                    triagens::aql::Variable const* reference,
                                    double& estimatedCost) const {
        return getInternals()->supportsFilterCondition(node, reference, estimatedCost);
      }
      
      bool supportsSortCondition (triagens::aql::SortCondition const* sortCondition,
                                  triagens::aql::Variable const* reference,
                                  double& estimatedCost) const {
        return getInternals()->supportsSortCondition(sortCondition, reference, estimatedCost);
>>>>>>> 89b63299
      }

      arango::IndexIterator* getIterator (triagens::aql::AstNode const* condition) const {
        auto internals = getInternals();
        // TODO: Convention: condition is fully evaluated and contains only
        // constant values
        return internals->iteratorForCondition(condition);
      }

// -----------------------------------------------------------------------------
// --SECTION--                                                  public variables
// -----------------------------------------------------------------------------

      public:

        TRI_idx_iid_t const                                              id;
        triagens::arango::Index::IndexType                               type;
        bool                                                             unique;
        bool                                                             sparse;
        std::vector<std::vector<triagens::basics::AttributeName>>  fields;

      private:

        triagens::arango::Index*                      internals;

    };

  }
}

#endif

// -----------------------------------------------------------------------------
// --SECTION--                                                       END-OF-FILE
// -----------------------------------------------------------------------------

// Local Variables:
// mode: outline-minor
// outline-regexp: "/// @brief\\|/// {@inheritDoc}\\|/// @page\\|// --SECTION--\\|/// @\\}"
// End:<|MERGE_RESOLUTION|>--- conflicted
+++ resolved
@@ -162,14 +162,6 @@
         internals = idx;
       }
 
-<<<<<<< HEAD
-      bool canServeForConditionNode (triagens::aql::AstNode const* node,
-                                     triagens::aql::Variable const* reference,
-                                     std::vector<std::string> const* sortAttributes,
-                                     double& estimatedCost) const {
-        auto internals = getInternals();
-        return internals->canServeForConditionNode(node, reference, sortAttributes, estimatedCost);
-=======
       bool isSorted () const {
         return getInternals()->isSorted();
       }
@@ -184,7 +176,6 @@
                                   triagens::aql::Variable const* reference,
                                   double& estimatedCost) const {
         return getInternals()->supportsSortCondition(sortCondition, reference, estimatedCost);
->>>>>>> 89b63299
       }
 
       arango::IndexIterator* getIterator (triagens::aql::AstNode const* condition) const {
