--- conflicted
+++ resolved
@@ -55,43 +55,6 @@
   std::unordered_set<RegisterId> _whitelist;
 };
 
-<<<<<<< HEAD
-=======
-class FilterBlock final : public ExecutionBlock {
- public:
-  FilterBlock(ExecutionEngine*, FilterNode const*);
-
-  ~FilterBlock();
-
-  std::pair<ExecutionState, arangodb::Result> initializeCursor(AqlItemBlock* items,
-                                                               size_t pos) override final;
-
- private:
-  /// @brief internal function to actually decide if the document should be used
-  bool takeItem(AqlItemBlock* items, size_t index) const;
-
-  /// @brief internal function to get another block
-  std::pair<ExecutionState, bool> getBlock(size_t atMost);
-
-  std::pair<ExecutionState, arangodb::Result> getOrSkipSome(size_t atMost, bool skipping,
-                                                            AqlItemBlock*& result,
-                                                            size_t& skipped) override;
-
- private:
-  /// @brief input register
-  RegisterId _inReg;
-
-  /// @brief vector of indices of those documents in the current block
-  /// that are chosen
-  std::vector<size_t> _chosen;
-
-  BlockCollector _collector;
-
-  /// @brief counter for documents inflight during WAITING
-  size_t _inflight;
-};
-
->>>>>>> 20d5e165
 class LimitBlock final : public ExecutionBlock {
  private:
   enum class State { INITFULLCOUNT, SKIPPING, RETURNING, DONE };
