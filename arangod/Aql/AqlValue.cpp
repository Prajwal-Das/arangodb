////////////////////////////////////////////////////////////////////////////////
/// DISCLAIMER
///
/// Copyright 2014-2016 ArangoDB GmbH, Cologne, Germany
/// Copyright 2004-2014 triAGENS GmbH, Cologne, Germany
///
/// Licensed under the Apache License, Version 2.0 (the "License");
/// you may not use this file except in compliance with the License.
/// You may obtain a copy of the License at
///
///     http://www.apache.org/licenses/LICENSE-2.0
///
/// Unless required by applicable law or agreed to in writing, software
/// distributed under the License is distributed on an "AS IS" BASIS,
/// WITHOUT WARRANTIES OR CONDITIONS OF ANY KIND, either express or implied.
/// See the License for the specific language governing permissions and
/// limitations under the License.
///
/// Copyright holder is ArangoDB GmbH, Cologne, Germany
///
/// @author Max Neunhoeffer
////////////////////////////////////////////////////////////////////////////////

#include "AqlValue.h"
#include "Aql/AqlItemBlock.h"
#include "Basics/VelocyPackHelper.h"
#include "Utils/AqlTransaction.h"
#include "V8/v8-conv.h"
#include "V8/v8-vpack.h"
#include "VocBase/document-collection.h"

#include <velocypack/Buffer.h>
#include <velocypack/Iterator.h>
#include <velocypack/Slice.h>
#include <velocypack/velocypack-aliases.h>

using namespace arangodb::aql;
<<<<<<< HEAD
  
// construct from document
=======

////////////////////////////////////////////////////////////////////////////////
/// @brief construct a document
////////////////////////////////////////////////////////////////////////////////
  
>>>>>>> b04ec219
AqlValue::AqlValue(TRI_doc_mptr_t const* mptr) {
  _data.pointer = mptr->vpack();
  setType(AqlValueType::VPACK_DOCUMENT);
}

////////////////////////////////////////////////////////////////////////////////
/// @brief hashes the value
////////////////////////////////////////////////////////////////////////////////

uint64_t AqlValue::hash(arangodb::AqlTransaction* trx) const {
  switch (type()) {
    case VPACK_DOCUMENT:  
    case VPACK_POINTER:  
    case VPACK_INLINE: 
    case VPACK_EXTERNAL: {
      return slice().hash();
    }
    case DOCVEC:
    case RANGE: { 
      VPackBuilder builder;
      toVelocyPack(trx, builder);
      return builder.slice().hash();
    }
  }

  return 0;
}

////////////////////////////////////////////////////////////////////////////////
/// @brief whether or not the value contains a null value
////////////////////////////////////////////////////////////////////////////////
<<<<<<< HEAD

bool AqlValue::isNull(bool emptyIsNull) const {
  AqlValueType t = type();
  if (t == DOCVEC || t == RANGE) {
    return false;
  }
 
  VPackSlice s(slice());
  return (s.isNull() || (emptyIsNull && s.isNone()));
}

//////////////////////////////////////////////////////////////////////////////
/// @brief whether or not the value is a number
//////////////////////////////////////////////////////////////////////////////
 
bool AqlValue::isNumber() const {
  AqlValueType t = type();
  if (t == DOCVEC || t == RANGE) {
    return false;
  }
  return slice().isNumber();
=======

bool AqlValue::isNull(bool emptyIsNull) const {
  AqlValueType t = type();
  if (t == DOCVEC || t == RANGE) {
    return false;
  }
 
  VPackSlice s(slice());
  return (s.isNull() || (emptyIsNull && s.isNone()));
}

////////////////////////////////////////////////////////////////////////////////
/// @brief whether or not the value contains a null value
////////////////////////////////////////////////////////////////////////////////

bool AqlValue::isBoolean() const {
  AqlValueType t = type();
  if (t == VPACK_DOCUMENT || t == DOCVEC || t == RANGE) {
    return false;
  }
 
  VPackSlice s(slice());
  return s.isBoolean();
>>>>>>> b04ec219
}

//////////////////////////////////////////////////////////////////////////////
/// @brief whether or not the value is a string
//////////////////////////////////////////////////////////////////////////////
 
<<<<<<< HEAD
bool AqlValue::isString() const {
=======
bool AqlValue::isNumber() const {
>>>>>>> b04ec219
  AqlValueType t = type();
  if (t == DOCVEC || t == RANGE) {
    return false;
  }
  return slice().isString();
}

//////////////////////////////////////////////////////////////////////////////
/// @brief whether or not the value is a string
//////////////////////////////////////////////////////////////////////////////
 
bool AqlValue::isString() const {
  AqlValueType t = type();
  if (t == DOCVEC || t == RANGE) {
    return false;
  }
  return slice().isString();
}

//////////////////////////////////////////////////////////////////////////////
/// @brief whether or not the value is an object
//////////////////////////////////////////////////////////////////////////////
 
bool AqlValue::isObject() const {
  AqlValueType t = type();
  if (t == RANGE || t == DOCVEC) {
    return false;
  }
  return slice().isObject();
}

//////////////////////////////////////////////////////////////////////////////
/// @brief whether or not the value is an array (note: this treats ranges
/// as arrays, too!)
//////////////////////////////////////////////////////////////////////////////
 
bool AqlValue::isArray() const {
  AqlValueType t = type();
  if (t == RANGE || t == DOCVEC) {
    return true;
  }
  return slice().isArray();
}
  
//////////////////////////////////////////////////////////////////////////////
/// @brief get the (array) length (note: this treats ranges as arrays, too!)
//////////////////////////////////////////////////////////////////////////////

size_t AqlValue::length() const {
  switch (type()) {
    case VPACK_DOCUMENT: 
    case VPACK_POINTER: 
    case VPACK_INLINE:
    case VPACK_EXTERNAL: {
      return slice().length();
    }
    case DOCVEC: {
      return docvecSize();
    }
    case RANGE: {
      return range()->size(); 
    }
  }
  TRI_ASSERT(false);
  return 0;
}
  
//////////////////////////////////////////////////////////////////////////////
/// @brief get the (array) element at position 
//////////////////////////////////////////////////////////////////////////////

AqlValue AqlValue::at(int64_t position, bool& mustDestroy, 
                      bool doCopy) const {
  mustDestroy = false;
  switch (type()) {
    case VPACK_DOCUMENT: 
    case VPACK_POINTER: 
    case VPACK_INLINE:
      doCopy = false; 
      // fall-through intentional
    case VPACK_EXTERNAL: {
      VPackSlice s(slice());
      if (s.isArray()) {
        int64_t const n = static_cast<int64_t>(s.length());
        if (position < 0) {
          // a negative position is allowed
          position = n + position;
        }
        if (position >= 0 && position < n) {
          if (doCopy || s.byteSize() < sizeof(_data.internal)) {
            mustDestroy = true;
            return AqlValue(s.at(position));
          }
          // return a reference to an existing slice
          return AqlValue(s.at(position).begin());
        }
      }
      // fall-through intentional
      break;
    }
    case DOCVEC: {
      size_t const n = docvecSize();
      if (position < 0) {
        // a negative position is allowed
        position = static_cast<int64_t>(n) + position;
      }
      if (position >= 0 && position < static_cast<int64_t>(n)) {
        // only look up the value if it is within array bounds
        size_t total = 0;
        for (auto const& it : *_data.docvec) {
          if (position < static_cast<int64_t>(total + it->size())) {
            // found the correct vector
            if (doCopy) {
              mustDestroy = true;
              return it->getValueReference(position - total, 0).clone();
            }
            return it->getValue(position - total, 0);
          }
          total += it->size();
        }
      }
      // fall-through intentional
      break;
    }
    case RANGE: {
      size_t const n = range()->size();
      if (position < 0) {
        // a negative position is allowed
        position = static_cast<int64_t>(n) + position;
      }

      if (position >= 0 && position < static_cast<int64_t>(n)) {
        // only look up the value if it is within array bounds
        VPackBuilder builder;
        builder.add(VPackValue(_data.range->at(static_cast<size_t>(position))));
        mustDestroy = true;
        return AqlValue(builder);
      }
      // fall-through intentional
      break;
    }
  }

  // default is to return null
  return AqlValue(arangodb::basics::VelocyPackHelper::NullValue());
}
  
//////////////////////////////////////////////////////////////////////////////
/// @brief get the (object) element by name
//////////////////////////////////////////////////////////////////////////////
  
AqlValue AqlValue::get(arangodb::AqlTransaction* trx,
                       std::string const& name, bool& mustDestroy,
                       bool doCopy) const {
  mustDestroy = false;
  switch (type()) {
    case VPACK_DOCUMENT: 
    case VPACK_POINTER: 
    case VPACK_INLINE:
      doCopy = false; 
      // fall-through intentional
    case VPACK_EXTERNAL: {
      VPackSlice s(slice());
      if (s.isObject()) {
        VPackSlice found(s.get(name));
        if (found.isCustom()) { 
          // _id needs special treatment
          return AqlValue(trx->extractIdString(s));
        }
        if (!found.isNone()) {
          if (doCopy || found.byteSize() < sizeof(_data.internal)) {
            mustDestroy = true;
            return AqlValue(found);
          }
          // return a reference to an existing slice
          return AqlValue(found.begin());
        }
      }
      // fall-through intentional
      break;
    }
    case DOCVEC: 
    case RANGE: {
      // will return null
      break;
    }
  }

  // default is to return null
  return AqlValue(arangodb::basics::VelocyPackHelper::NullValue());
}

//////////////////////////////////////////////////////////////////////////////
/// @brief get the (object) element(s) by name
//////////////////////////////////////////////////////////////////////////////
  
AqlValue AqlValue::get(arangodb::AqlTransaction* trx,
                       std::vector<char const*> const& names, 
                       bool& mustDestroy, bool doCopy) const {
  mustDestroy = false;
  switch (type()) {
    case VPACK_DOCUMENT: 
    case VPACK_POINTER: 
    case VPACK_INLINE:
      doCopy = false; 
      // fall-through intentional
    case VPACK_EXTERNAL: {
      VPackSlice s(slice());
      if (s.isObject()) {
        VPackSlice found(s.get(names));
        if (found.isCustom()) { 
          // _id needs special treatment
          return AqlValue(trx->extractIdString(s));
        }
        if (!found.isNone()) {
          if (doCopy || found.byteSize() < sizeof(_data.internal)) {
            mustDestroy = true;
            return AqlValue(found);
          }
          // return a reference to an existing slice
          return AqlValue(found.begin());
        }
      }
      // fall-through intentional
      break;
    }
    case DOCVEC: 
    case RANGE: {
      // will return null
      break;
    }
  }

  // default is to return null
  return AqlValue(arangodb::basics::VelocyPackHelper::NullValue());
}

//////////////////////////////////////////////////////////////////////////////
/// @brief get the numeric value of an AqlValue
//////////////////////////////////////////////////////////////////////////////
 
double AqlValue::toDouble() const {
  bool failed; // will be ignored
  return toDouble(failed);
}

double AqlValue::toDouble(bool& failed) const {
  failed = false;
  switch (type()) {
    case VPACK_DOCUMENT: 
    case VPACK_POINTER: 
    case VPACK_INLINE:
    case VPACK_EXTERNAL: {
      VPackSlice s(slice());
      if (s.isNumber()) {
        return s.getNumber<double>();
      }
      if (s.isBoolean()) {
        return s.getBoolean() ? 1.0 : 0.0;
      }
      if (s.isString()) {
        try {
          return std::stod(s.copyString());
        } catch (...) {
          // conversion failed
          failed = true;
        }
      }
      else if (s.isArray()) {
        if (s.length() == 1) {
          bool mustDestroy; // we can ignore destruction here
          return at(0, mustDestroy, false).toDouble();
        }
      }
      // fall-through intentional
      break;
    }
    case DOCVEC:
    case RANGE: {
      if (length() == 1) {
        bool mustDestroy; // we can ignore destruction here
        return at(0, mustDestroy, false).toDouble();
      }
      // will return 0
      break;
    }
  }

  return 0.0;
}

//////////////////////////////////////////////////////////////////////////////
/// @brief get the numeric value of an AqlValue
//////////////////////////////////////////////////////////////////////////////
 
int64_t AqlValue::toInt64() const {
  switch (type()) {
    case VPACK_DOCUMENT: 
    case VPACK_POINTER: 
    case VPACK_INLINE:
    case VPACK_EXTERNAL: {
      VPackSlice s(slice());
      if (s.isNumber()) {
        return s.getNumber<int64_t>();
      }
      if (s.isBoolean()) {
        return s.getBoolean() ? 1 : 0;
      }
      if (s.isString()) {
        try {
          return static_cast<int64_t>(std::stoll(s.copyString()));
        } catch (...) {
          // conversion failed
        }
      }
      else if (s.isArray()) {
        if (s.length() == 1) {
          // we can ignore destruction here
          bool mustDestroy;
          return at(0, mustDestroy, false).toInt64();
        }
      }
      // fall-through intentional
      break;
    }
    case DOCVEC:
    case RANGE: {
      if (length() == 1) {
        bool mustDestroy;
        return at(0, mustDestroy, false).toInt64();
      }
      // will return 0
      break;
    }
  }

  return 0;
}

//////////////////////////////////////////////////////////////////////////////
/// @brief whether or not the contained value evaluates to true
//////////////////////////////////////////////////////////////////////////////

bool AqlValue::toBoolean() const {
  switch (type()) {
    case VPACK_DOCUMENT: 
    case VPACK_POINTER: 
    case VPACK_INLINE:
    case VPACK_EXTERNAL: {
      VPackSlice s(slice());
      if (s.isBoolean()) {
        return s.getBoolean();
      } 
      if (s.isNumber()) {
        return (s.getNumber<double>() != 0.0);
      } 
      if (s.isString()) {
        return (s.getStringLength() > 0);
      } 
      if (s.isArray() || s.isObject() || s.isCustom()) {
        // custom _id type is also true
        return true;
      }
      // all other cases, including Null and None
      return false;
    }
    case DOCVEC: 
    case RANGE: {
      return true;
    }
  }
  return false;
}

////////////////////////////////////////////////////////////////////////////////
/// @brief return the total size of the docvecs
////////////////////////////////////////////////////////////////////////////////

size_t AqlValue::docvecSize() const {
  TRI_ASSERT(type() == DOCVEC);
  size_t s = 0;
  for (auto const& it : *_data.docvec) {
    s += it->size();
  }
  return s;
}

////////////////////////////////////////////////////////////////////////////////
/// @brief construct a V8 value as input for the expression execution in V8
/// only construct those attributes that are needed in the expression
////////////////////////////////////////////////////////////////////////////////

v8::Handle<v8::Value> AqlValue::toV8Partial(
    v8::Isolate* isolate, arangodb::AqlTransaction* trx,
    std::unordered_set<std::string> const& attributes) const {
  AqlValueType t = type();

  if (t == DOCVEC || t == RANGE) {
    // cannot make use of these types
    return v8::Null(isolate);
  }
<<<<<<< HEAD

  VPackOptions* options = trx->transactionContext()->getVPackOptions();
  VPackSlice s(slice());

=======

  VPackOptions* options = trx->transactionContext()->getVPackOptions();
  VPackSlice s(slice());

>>>>>>> b04ec219
  if (s.isObject()) {
    v8::Handle<v8::Object> result = v8::Object::New(isolate);

    // only construct those attributes needed
    size_t left = attributes.size();

    // we can only have got here if we had attributes
    TRI_ASSERT(left > 0);

    // iterate over all the object's attributes
    for (auto const& it : VPackObjectIterator(s)) {
      // check if we need to render this attribute
      auto it2 = attributes.find(it.key.copyString());

      if (it2 == attributes.end()) {
        // we can skip the attribute
        continue;
      }

      result->ForceSet(TRI_V8_STD_STRING((*it2)),
                       TRI_VPackToV8(isolate, it.value, options));

      if (--left == 0) {
        // we have rendered all required attributes
        break;
      }
    }

    // return partial object
    return result;
  }

  // fallback
  return TRI_VPackToV8(isolate, s, options);
}

////////////////////////////////////////////////////////////////////////////////
/// @brief construct a V8 value as input for the expression execution in V8
////////////////////////////////////////////////////////////////////////////////

v8::Handle<v8::Value> AqlValue::toV8(
    v8::Isolate* isolate, arangodb::AqlTransaction* trx) const {
  
  switch (type()) {
    case VPACK_DOCUMENT:
    case VPACK_POINTER:
    case VPACK_INLINE:
    case VPACK_EXTERNAL: {
      VPackOptions* options = trx->transactionContext()->getVPackOptions();
      return TRI_VPackToV8(isolate, slice(), options);
    }
    case DOCVEC: {
      // calculate the result array length
      size_t const s = docvecSize();
      // allocate the result array
      v8::Handle<v8::Array> result =
          v8::Array::New(isolate, static_cast<int>(s));
      uint32_t j = 0;  // output row count
      for (auto const& it : *_data.docvec) {
        size_t const n = it->size();
        for (size_t i = 0; i < n; ++i) {
          result->Set(j++, it->getValueReference(i, 0).toV8(isolate, trx));
        }
      }
      return result;
    }
    case RANGE: {
      size_t const n = _data.range->size();
      v8::Handle<v8::Array> result =
          v8::Array::New(isolate, static_cast<int>(n));

      for (uint32_t i = 0; i < n; ++i) {
        // is it safe to use a double here (precision loss)?
        result->Set(i, v8::Number::New(isolate, 
          static_cast<double>(_data.range->at(static_cast<size_t>(i)))));
      }
      return result;
    }
  }

  // we shouldn't get here
  return v8::Null(isolate);
}

//////////////////////////////////////////////////////////////////////////////
/// @brief materializes a value into the builder
//////////////////////////////////////////////////////////////////////////////

void AqlValue::toVelocyPack(AqlTransaction* trx, 
                             arangodb::velocypack::Builder& builder) const {
  switch (type()) {
    case VPACK_DOCUMENT: 
    case VPACK_POINTER: 
    case VPACK_INLINE: 
    case VPACK_EXTERNAL: {
      builder.add(slice());
      break;
    }
    case DOCVEC: {
      builder.openArray();
      for (auto const& it : *_data.docvec) {
        size_t const n = it->size();
        for (size_t i = 0; i < n; ++i) {
          it->getValueReference(i, 0).toVelocyPack(trx, builder);
        }
      }
      builder.close();
      break;
    }
    case RANGE: {
      builder.openArray();
      size_t const n = _data.range->size();
      for (size_t i = 0; i < n; ++i) {
        builder.add(VPackValue(_data.range->at(i)));
      }
      builder.close();
      break;
    }
  }
}

//////////////////////////////////////////////////////////////////////////////
/// @brief materializes a value into the builder
//////////////////////////////////////////////////////////////////////////////

AqlValue AqlValue::materialize(AqlTransaction* trx, bool& hasCopied) const {
  switch (type()) {
    case VPACK_DOCUMENT: 
    case VPACK_POINTER: 
    case VPACK_INLINE: 
    case VPACK_EXTERNAL: {
      hasCopied = false;
      return *this;
    }
    case DOCVEC: {
      VPackBuilder builder;
      toVelocyPack(trx, builder);
      hasCopied = true;
      return AqlValue(builder);
    }
    case RANGE: {
      VPackBuilder builder;
      toVelocyPack(trx, builder);
      hasCopied = true;
      return AqlValue(builder);
    }
  }

  // we shouldn't get here
  hasCopied = false;
  return AqlValue();
}

//////////////////////////////////////////////////////////////////////////////
/// @brief clone a value
//////////////////////////////////////////////////////////////////////////////

AqlValue AqlValue::clone() const {
  switch (type()) {
    case VPACK_DOCUMENT: 
    case VPACK_POINTER: {
      return AqlValue(_data.pointer);
    }
    case VPACK_INLINE: {
      // copy internal data
      return AqlValue(slice());
    }
    case VPACK_EXTERNAL: {
      // copy buffer
      VPackValueLength length = _data.buffer->size();
      auto buffer = new VPackBuffer<uint8_t>(length);
      buffer->append(reinterpret_cast<char const*>(_data.buffer->data()), length);
      return AqlValue(buffer);
    }
    case DOCVEC: {
      auto c = std::make_unique<std::vector<AqlItemBlock*>>();
      c->reserve(docvecSize());
      try {
        for (auto const& it : *_data.docvec) {
          c->emplace_back(it->slice(0, it->size()));
        }
      } catch (...) {
        for (auto& it : *c) {
          delete it;
        }
        throw;
      }
      return AqlValue(c.release());
    }
    case RANGE: {
      // create a new value with a new range
      return AqlValue(range()->_low, range()->_high);
    }
  }

  TRI_ASSERT(false);
  return AqlValue();
}

//////////////////////////////////////////////////////////////////////////////
/// @brief destroy the value's internals
//////////////////////////////////////////////////////////////////////////////

void AqlValue::destroy() {
  switch (type()) { 
    case VPACK_DOCUMENT:
    case VPACK_POINTER:
    case VPACK_INLINE: {
      // nothing to do
      break;
    }
    case VPACK_EXTERNAL: {
      delete _data.buffer;
      erase(); // to prevent duplicate deletion
      break;
    }
    case DOCVEC: {
      for (auto& it : *_data.docvec) {
        delete it;
      }
      delete _data.docvec;
      erase(); // to prevent duplicate deletion
      break;
    }
    case RANGE: {
      delete _data.range;
      erase(); // to prevent duplicate deletion
    }
  }
}

////////////////////////////////////////////////////////////////////////////////
/// @brief return the slice from the value
////////////////////////////////////////////////////////////////////////////////
 
VPackSlice AqlValue::slice() const {
  switch (type()) {
    case VPACK_DOCUMENT: 
    case VPACK_POINTER: {
      return VPackSlice(_data.pointer);
    }
    case VPACK_INLINE: {
      VPackSlice s(&_data.internal[0]);
      if (s.isExternal()) {
        s = VPackSlice(s.getExternal());
      }
      return s;
    }
    case VPACK_EXTERNAL: {
      VPackSlice s(_data.buffer->data());
      if (s.isExternal()) {
        s = VPackSlice(s.getExternal());
      }
      return s;
    }
    case DOCVEC:
    case RANGE: {
    }
  }

  THROW_ARANGO_EXCEPTION(TRI_ERROR_ARANGO_DOCUMENT_TYPE_INVALID);
}

////////////////////////////////////////////////////////////////////////////////
/// @brief create an AqlValue from a vector of AqlItemBlock*s
////////////////////////////////////////////////////////////////////////////////

AqlValue AqlValue::CreateFromBlocks(
    arangodb::AqlTransaction* trx, std::vector<AqlItemBlock*> const& src,
    std::vector<std::string> const& variableNames) {

  VPackBuilder builder;
  builder.openArray();

  for (auto const& current : src) {
    RegisterId const n = current->getNrRegs();

    std::vector<RegisterId> registers;
    for (RegisterId j = 0; j < n; ++j) {
      // temporaries don't have a name and won't be included
      if (variableNames[j][0] != '\0') {
        registers.emplace_back(j);
      }
    }

    for (size_t i = 0; i < current->size(); ++i) {
      builder.openObject();

      // only enumerate the registers that are left
      for (auto const& reg : registers) {
        builder.add(VPackValue(variableNames[reg]));
        current->getValueReference(i, reg).toVelocyPack(trx, builder);
      }

      builder.close();
    }
  }

  builder.close();
  return AqlValue(builder);
}

////////////////////////////////////////////////////////////////////////////////
/// @brief create an AqlValue from a vector of AqlItemBlock*s
////////////////////////////////////////////////////////////////////////////////

AqlValue AqlValue::CreateFromBlocks(
    arangodb::AqlTransaction* trx, std::vector<AqlItemBlock*> const& src,
    arangodb::aql::RegisterId expressionRegister) {

  VPackBuilder builder;
  builder.openArray();

  for (auto const& current : src) {
    for (size_t i = 0; i < current->size(); ++i) {
      current->getValueReference(i, expressionRegister).toVelocyPack(trx, builder);
    }
  }

  builder.close();
  return AqlValue(builder);
}

////////////////////////////////////////////////////////////////////////////////
/// @brief 3-way comparison for AqlValue objects
////////////////////////////////////////////////////////////////////////////////

int AqlValue::Compare(arangodb::AqlTransaction* trx, AqlValue const& left,
                       AqlValue const& right,
                       bool compareUtf8) {
  AqlValue::AqlValueType const leftType = left.type();
  AqlValue::AqlValueType const rightType = right.type();

  if (leftType != rightType) {
    if (leftType == RANGE || rightType == RANGE || leftType == DOCVEC || rightType == DOCVEC) {
      // range|docvec against x
      VPackBuilder leftBuilder;
      left.toVelocyPack(trx, leftBuilder);

      VPackBuilder rightBuilder;
      right.toVelocyPack(trx, rightBuilder);
    
      return arangodb::basics::VelocyPackHelper::compare(leftBuilder.slice(), rightBuilder.slice(), compareUtf8);
    }
    // fall-through to other types intentional
  }

  // if we get here, types are equal or can be treated as being equal

  switch (leftType) {
    case VPACK_DOCUMENT:
    case VPACK_POINTER:
    case VPACK_INLINE:
    case VPACK_EXTERNAL: {
      return arangodb::basics::VelocyPackHelper::compare(left.slice(), right.slice(), compareUtf8);
    }
    case DOCVEC: {
      // use lexicographic ordering of AqlValues regardless of block,
      // DOCVECs have a single register coming from ReturnNode.
      size_t lblock = 0;
      size_t litem = 0;
      size_t rblock = 0;
      size_t ritem = 0;
      size_t const lsize = left._data.docvec->size();
      size_t const rsize = right._data.docvec->size();

      while (lblock < lsize && rblock < rsize) {
        AqlValue const& lval = left._data.docvec->at(lblock)->getValueReference(litem, 0);
        AqlValue const& rval = right._data.docvec->at(rblock)->getValueReference(ritem, 0);

        int cmp = Compare(trx, lval, rval, compareUtf8);

        if (cmp != 0) {
          return cmp;
        }
        if (++litem == lsize) {
          litem = 0;
          lblock++;
        }
        if (++ritem == rsize) {
          ritem = 0;
          rblock++;
        }
      }

      if (lblock == lsize && rblock == rsize) {
        return 0;
      }

      return (lblock < lsize ? -1 : 1);
    }
    case RANGE: {
      if (left.range()->_low < right.range()->_low) {
        return -1;
      }
      if (left.range()->_low > right.range()->_low) {
        return 1;
      }
      if (left.range()->_high < right.range()->_high) {
        return -1;
      }
      if (left.range()->_high > right.range()->_high) {
        return 1;
      }
      return 0;
    }
  }

  return 0;
}
<|MERGE_RESOLUTION|>--- conflicted
+++ resolved
@@ -35,16 +35,11 @@
 #include <velocypack/velocypack-aliases.h>
 
 using namespace arangodb::aql;
-<<<<<<< HEAD
+
+////////////////////////////////////////////////////////////////////////////////
+/// @brief construct a document
+////////////////////////////////////////////////////////////////////////////////
   
-// construct from document
-=======
-
-////////////////////////////////////////////////////////////////////////////////
-/// @brief construct a document
-////////////////////////////////////////////////////////////////////////////////
-  
->>>>>>> b04ec219
 AqlValue::AqlValue(TRI_doc_mptr_t const* mptr) {
   _data.pointer = mptr->vpack();
   setType(AqlValueType::VPACK_DOCUMENT);
@@ -76,7 +71,6 @@
 ////////////////////////////////////////////////////////////////////////////////
 /// @brief whether or not the value contains a null value
 ////////////////////////////////////////////////////////////////////////////////
-<<<<<<< HEAD
 
 bool AqlValue::isNull(bool emptyIsNull) const {
   AqlValueType t = type();
@@ -88,8 +82,22 @@
   return (s.isNull() || (emptyIsNull && s.isNone()));
 }
 
-//////////////////////////////////////////////////////////////////////////////
-/// @brief whether or not the value is a number
+////////////////////////////////////////////////////////////////////////////////
+/// @brief whether or not the value contains a null value
+////////////////////////////////////////////////////////////////////////////////
+
+bool AqlValue::isBoolean() const {
+  AqlValueType t = type();
+  if (t == VPACK_DOCUMENT || t == DOCVEC || t == RANGE) {
+    return false;
+  }
+ 
+  VPackSlice s(slice());
+  return s.isBoolean();
+}
+
+//////////////////////////////////////////////////////////////////////////////
+/// @brief whether or not the value is a string
 //////////////////////////////////////////////////////////////////////////////
  
 bool AqlValue::isNumber() const {
@@ -98,47 +106,6 @@
     return false;
   }
   return slice().isNumber();
-=======
-
-bool AqlValue::isNull(bool emptyIsNull) const {
-  AqlValueType t = type();
-  if (t == DOCVEC || t == RANGE) {
-    return false;
-  }
- 
-  VPackSlice s(slice());
-  return (s.isNull() || (emptyIsNull && s.isNone()));
-}
-
-////////////////////////////////////////////////////////////////////////////////
-/// @brief whether or not the value contains a null value
-////////////////////////////////////////////////////////////////////////////////
-
-bool AqlValue::isBoolean() const {
-  AqlValueType t = type();
-  if (t == VPACK_DOCUMENT || t == DOCVEC || t == RANGE) {
-    return false;
-  }
- 
-  VPackSlice s(slice());
-  return s.isBoolean();
->>>>>>> b04ec219
-}
-
-//////////////////////////////////////////////////////////////////////////////
-/// @brief whether or not the value is a string
-//////////////////////////////////////////////////////////////////////////////
- 
-<<<<<<< HEAD
-bool AqlValue::isString() const {
-=======
-bool AqlValue::isNumber() const {
->>>>>>> b04ec219
-  AqlValueType t = type();
-  if (t == DOCVEC || t == RANGE) {
-    return false;
-  }
-  return slice().isString();
 }
 
 //////////////////////////////////////////////////////////////////////////////
@@ -535,17 +502,10 @@
     // cannot make use of these types
     return v8::Null(isolate);
   }
-<<<<<<< HEAD
 
   VPackOptions* options = trx->transactionContext()->getVPackOptions();
   VPackSlice s(slice());
 
-=======
-
-  VPackOptions* options = trx->transactionContext()->getVPackOptions();
-  VPackSlice s(slice());
-
->>>>>>> b04ec219
   if (s.isObject()) {
     v8::Handle<v8::Object> result = v8::Object::New(isolate);
 
