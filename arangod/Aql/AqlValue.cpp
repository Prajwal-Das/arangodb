////////////////////////////////////////////////////////////////////////////////
/// DISCLAIMER
///
/// Copyright 2014-2016 ArangoDB GmbH, Cologne, Germany
/// Copyright 2004-2014 triAGENS GmbH, Cologne, Germany
///
/// Licensed under the Apache License, Version 2.0 (the "License");
/// you may not use this file except in compliance with the License.
/// You may obtain a copy of the License at
///
///     http://www.apache.org/licenses/LICENSE-2.0
///
/// Unless required by applicable law or agreed to in writing, software
/// distributed under the License is distributed on an "AS IS" BASIS,
/// WITHOUT WARRANTIES OR CONDITIONS OF ANY KIND, either express or implied.
/// See the License for the specific language governing permissions and
/// limitations under the License.
///
/// Copyright holder is ArangoDB GmbH, Cologne, Germany
///
/// @author Max Neunhoeffer
////////////////////////////////////////////////////////////////////////////////

#include "AqlValue.h"
#include "Aql/AqlItemBlock.h"
#include "Basics/VelocyPackHelper.h"
#include "Utils/Transaction.h"
#include "Utils/TransactionContext.h"
#include "V8/v8-conv.h"
#include "V8/v8-vpack.h"
#include "VocBase/document-collection.h"

#include <velocypack/Buffer.h>
#include <velocypack/Iterator.h>
#include <velocypack/Slice.h>
#include <velocypack/velocypack-aliases.h>

using namespace arangodb;
using namespace arangodb::aql;

/// @brief hashes the value
uint64_t AqlValue::hash(arangodb::Transaction* trx, uint64_t seed) const {
  switch (type()) {
    case VPACK_SLICE_POINTER:
    case VPACK_INLINE:
    case VPACK_MANAGED: {
      // we must use the slow hash function here, because a value may have
      // different representations in case its an array/object/number
      return slice().normalizedHash(seed);
    }
    case DOCVEC:
    case RANGE: {
      VPackBuilder builder;
      toVelocyPack(trx, builder, false);
      // we must use the slow hash function here, because a value may have
      // different representations in case its an array/object/number
      return builder.slice().normalizedHash(seed);
    }
  }

  return 0;
}

/// @brief whether or not the value contains a none value
bool AqlValue::isNone() const {
  AqlValueType t = type();
  if (t == DOCVEC || t == RANGE) {
    return false;
  }

  return slice().isNone();
}

/// @brief whether or not the value is a null value
bool AqlValue::isNull(bool emptyIsNull) const {
  AqlValueType t = type();
  if (t == DOCVEC || t == RANGE) {
    return false;
  }

  VPackSlice s(slice());
  return (s.isNull() || (emptyIsNull && s.isNone()));
}

/// @brief whether or not the value is a boolean value
bool AqlValue::isBoolean() const {
  AqlValueType t = type();
  if (t == DOCVEC || t == RANGE) {
    return false;
  }
  return slice().isBoolean();
}

/// @brief whether or not the value is a number
bool AqlValue::isNumber() const {
  AqlValueType t = type();
  if (t == DOCVEC || t == RANGE) {
    return false;
  }
  return slice().isNumber();
}

/// @brief whether or not the value is a string
bool AqlValue::isString() const {
  AqlValueType t = type();
  if (t == DOCVEC || t == RANGE) {
    return false;
  }
  return slice().isString();
}

/// @brief whether or not the value is an object
bool AqlValue::isObject() const {
  AqlValueType t = type();
  if (t == RANGE || t == DOCVEC) {
    return false;
  }
  return slice().isObject();
}

/// @brief whether or not the value is an array (note: this treats ranges
/// as arrays, too!)
bool AqlValue::isArray() const {
  AqlValueType t = type();
  if (t == RANGE || t == DOCVEC) {
    return true;
  }
  return slice().isArray();
}

/// @brief get the (array) length (note: this treats ranges as arrays, too!)
size_t AqlValue::length() const {
  switch (type()) {
    case VPACK_SLICE_POINTER:
    case VPACK_INLINE:
    case VPACK_MANAGED: {
      return static_cast<size_t>(slice().length());
    }
    case DOCVEC: {
      return docvecSize();
    }
    case RANGE: {
      return range()->size();
    }
  }
  TRI_ASSERT(false);
  return 0;
}
<<<<<<< HEAD
  
/// @brief get the (array) element at position 
AqlValue AqlValue::at(arangodb::Transaction* trx,
                      int64_t position, bool& mustDestroy, 
                      bool doCopy) const {
=======

/// @brief get the (array) element at position
AqlValue AqlValue::at(arangodb::AqlTransaction* trx, int64_t position,
                      bool& mustDestroy, bool doCopy) const {
>>>>>>> da893cc0
  mustDestroy = false;
  switch (type()) {
    case VPACK_SLICE_POINTER:
      doCopy = false;
    case VPACK_INLINE:
    // fall-through intentional
    case VPACK_MANAGED: {
      VPackSlice s(slice());
      if (s.isArray()) {
        int64_t const n = static_cast<int64_t>(s.length());
        if (position < 0) {
          // a negative position is allowed
          position = n + position;
        }
        if (position >= 0 && position < n) {
          if (doCopy) {
            mustDestroy = true;
            return AqlValue(s.at(position));
          }
          // return a reference to an existing slice
          return AqlValue(s.at(position).begin());
        }
      }
      // fall-through intentional
      break;
    }
    case DOCVEC: {
      size_t const n = docvecSize();
      if (position < 0) {
        // a negative position is allowed
        position = static_cast<int64_t>(n) + position;
      }
      if (position >= 0 && position < static_cast<int64_t>(n)) {
        // only look up the value if it is within array bounds
        size_t total = 0;
        for (auto const& it : *_data.docvec) {
          if (position < static_cast<int64_t>(total + it->size())) {
            // found the correct vector
            if (doCopy) {
              mustDestroy = true;
              return it
                  ->getValueReference(static_cast<size_t>(position - total), 0)
                  .clone();
            }
            return it->getValue(static_cast<size_t>(position - total), 0);
          }
          total += it->size();
        }
      }
      // fall-through intentional
      break;
    }
    case RANGE: {
      size_t const n = range()->size();
      if (position < 0) {
        // a negative position is allowed
        position = static_cast<int64_t>(n) + position;
      }

      if (position >= 0 && position < static_cast<int64_t>(n)) {
        // only look up the value if it is within array bounds
        TransactionBuilderLeaser builder(trx);
        builder->add(
            VPackValue(_data.range->at(static_cast<size_t>(position))));
        mustDestroy = true;
        return AqlValue(builder->slice());
      }
      // fall-through intentional
      break;
    }
  }

  // default is to return null
  return AqlValue(arangodb::basics::VelocyPackHelper::NullValue());
}

/// @brief get the _key attribute from an object/document
AqlValue AqlValue::getKeyAttribute(arangodb::Transaction* trx,
                                   bool& mustDestroy, bool doCopy) const {
  mustDestroy = false;
  switch (type()) {
    case VPACK_SLICE_POINTER:
      doCopy = false;
    case VPACK_INLINE:
    // fall-through intentional
    case VPACK_MANAGED: {
      VPackSlice s(slice());
      if (s.isObject()) {
        VPackSlice found = Transaction::extractKeyFromDocument(s);
        if (!found.isNone()) {
          if (doCopy) {
            mustDestroy = true;
            return AqlValue(found);
          }
          // return a reference to an existing slice
          return AqlValue(found.begin());
        }
      }
      // fall-through intentional
      break;
    }
    case DOCVEC:
    case RANGE: {
      // will return null
      break;
    }
  }

  // default is to return null
  return AqlValue(arangodb::basics::VelocyPackHelper::NullValue());
}

/// @brief get the _id attribute from an object/document
AqlValue AqlValue::getIdAttribute(arangodb::Transaction* trx,
                                  bool& mustDestroy, bool doCopy) const {
  mustDestroy = false;
  switch (type()) {
    case VPACK_SLICE_POINTER:
      doCopy = false;
    case VPACK_INLINE:
    // fall-through intentional
    case VPACK_MANAGED: {
      VPackSlice s(slice());
      if (s.isObject()) {
        VPackSlice found = Transaction::extractIdFromDocument(s);
        if (found.isCustom()) {
          // _id as a custom type needs special treatment
          mustDestroy = true;
          return AqlValue(trx->extractIdString(trx->resolver(), found, s));
        }
        if (!found.isNone()) {
          if (doCopy) {
            mustDestroy = true;
            return AqlValue(found);
          }
          // return a reference to an existing slice
          return AqlValue(found.begin());
        }
      }
      // fall-through intentional
      break;
    }
    case DOCVEC:
    case RANGE: {
      // will return null
      break;
    }
  }

  // default is to return null
  return AqlValue(arangodb::basics::VelocyPackHelper::NullValue());
}

/// @brief get the _from attribute from an object/document
AqlValue AqlValue::getFromAttribute(arangodb::Transaction* trx,
                                    bool& mustDestroy, bool doCopy) const {
  mustDestroy = false;
  switch (type()) {
    case VPACK_SLICE_POINTER:
      doCopy = false;
    case VPACK_INLINE:
    // fall-through intentional
    case VPACK_MANAGED: {
      VPackSlice s(slice());
      if (s.isObject()) {
        VPackSlice found = Transaction::extractFromFromDocument(s);
        if (!found.isNone()) {
          if (doCopy) {
            mustDestroy = true;
            return AqlValue(found);
          }
          // return a reference to an existing slice
          return AqlValue(found.begin());
        }
      }
      // fall-through intentional
      break;
    }
    case DOCVEC:
    case RANGE: {
      // will return null
      break;
    }
  }

  // default is to return null
  return AqlValue(arangodb::basics::VelocyPackHelper::NullValue());
}

/// @brief get the _to attribute from an object/document
AqlValue AqlValue::getToAttribute(arangodb::Transaction* trx,
                                  bool& mustDestroy, bool doCopy) const {
  mustDestroy = false;
  switch (type()) {
    case VPACK_SLICE_POINTER:
      doCopy = false;
    case VPACK_INLINE:
    // fall-through intentional
    case VPACK_MANAGED: {
      VPackSlice s(slice());
      if (s.isObject()) {
        VPackSlice found = Transaction::extractToFromDocument(s);
        if (!found.isNone()) {
          if (doCopy) {
            mustDestroy = true;
            return AqlValue(found);
          }
          // return a reference to an existing slice
          return AqlValue(found.begin());
        }
      }
      // fall-through intentional
      break;
    }
    case DOCVEC:
    case RANGE: {
      // will return null
      break;
    }
  }

  // default is to return null
  return AqlValue(arangodb::basics::VelocyPackHelper::NullValue());
}

/// @brief get the (object) element by name
<<<<<<< HEAD
AqlValue AqlValue::get(arangodb::Transaction* trx,
                       std::string const& name, bool& mustDestroy,
                       bool doCopy) const {
=======
AqlValue AqlValue::get(arangodb::AqlTransaction* trx, std::string const& name,
                       bool& mustDestroy, bool doCopy) const {
>>>>>>> da893cc0
  mustDestroy = false;
  switch (type()) {
    case VPACK_SLICE_POINTER:
      doCopy = false;
    case VPACK_INLINE:
    // fall-through intentional
    case VPACK_MANAGED: {
      VPackSlice s(slice());
      if (s.isObject()) {
        VPackSlice found(s.get(name));
        if (found.isCustom()) {
          // _id needs special treatment
          mustDestroy = true;
          return AqlValue(trx->extractIdString(s));
        }
        if (!found.isNone()) {
          if (doCopy) {
            mustDestroy = true;
            return AqlValue(found);
          }
          // return a reference to an existing slice
          return AqlValue(found.begin());
        }
      }
      // fall-through intentional
      break;
    }
    case DOCVEC:
    case RANGE: {
      // will return null
      break;
    }
  }

  // default is to return null
  return AqlValue(arangodb::basics::VelocyPackHelper::NullValue());
}

/// @brief get the (object) element(s) by name
<<<<<<< HEAD
AqlValue AqlValue::get(arangodb::Transaction* trx,
                       std::vector<std::string> const& names, 
                       bool& mustDestroy, bool doCopy) const {
=======
AqlValue AqlValue::get(arangodb::AqlTransaction* trx,
                       std::vector<std::string> const& names, bool& mustDestroy,
                       bool doCopy) const {
>>>>>>> da893cc0
  mustDestroy = false;
  if (names.empty()) {
    return AqlValue(arangodb::basics::VelocyPackHelper::NullValue());
  }

  switch (type()) {
    case VPACK_SLICE_POINTER:
      doCopy = false;
    // fall-through intentional
    case VPACK_INLINE:
    // fall-through intentional
    case VPACK_MANAGED: {
      VPackSlice s(slice());
      if (s.isObject()) {
        if (s.isExternal()) {
          s = s.resolveExternal();
        }
        VPackSlice prev;
        size_t const n = names.size();
        for (size_t i = 0; i < n; ++i) {
          // fetch subattribute
          prev = s;
          s = s.get(names[i]);
          if (s.isExternal()) {
            s = s.resolveExternal();
          }

          if (s.isNone()) {
            // not found
            return AqlValue(arangodb::basics::VelocyPackHelper::NullValue());
          } else if (s.isCustom()) {
            // _id needs special treatment
            if (i + 1 == n) {
              // x.y._id
              mustDestroy = true;
              return AqlValue(trx->extractIdString(trx->resolver(), s, prev));
            }
            // x._id.y
            return AqlValue(arangodb::basics::VelocyPackHelper::NullValue());
          } else if (i + 1 < n && !s.isObject()) {
            return AqlValue(arangodb::basics::VelocyPackHelper::NullValue());
          }
        }

        if (!s.isNone()) {
          if (doCopy) {
            mustDestroy = true;
            return AqlValue(s);
          }
          // return a reference to an existing slice
          return AqlValue(s.begin());
        }
      }
      // fall-through intentional
      break;
    }
    case DOCVEC:
    case RANGE: {
      // will return null
      break;
    }
  }

  // default is to return null
  return AqlValue(arangodb::basics::VelocyPackHelper::NullValue());
}

/// @brief check whether an object has a specific key
bool AqlValue::hasKey(arangodb::Transaction* trx,
                      std::string const& name) const {
  switch (type()) {
    case VPACK_SLICE_POINTER:
    case VPACK_INLINE:
    case VPACK_MANAGED: {
      VPackSlice s(slice());
      return (s.isObject() && s.hasKey(name));
    }
    case DOCVEC:
    case RANGE: {
      break;
    }
  }

  // default is to return false
  return false;
}

/// @brief get the numeric value of an AqlValue
<<<<<<< HEAD
double AqlValue::toDouble(arangodb::Transaction* trx) const {
  bool failed; // will be ignored
=======
double AqlValue::toDouble(arangodb::AqlTransaction* trx) const {
  bool failed;  // will be ignored
>>>>>>> da893cc0
  return toDouble(trx, failed);
}

double AqlValue::toDouble(arangodb::Transaction* trx, bool& failed) const {
  failed = false;
  switch (type()) {
    case VPACK_SLICE_POINTER:
    case VPACK_INLINE:
    case VPACK_MANAGED: {
      VPackSlice s(slice());
      if (s.isNull()) {
        return 0.0;
      }
      if (s.isNumber()) {
        return s.getNumber<double>();
      }
      if (s.isBoolean()) {
        return s.getBoolean() ? 1.0 : 0.0;
      }
      if (s.isString()) {
        std::string v(s.copyString());
        try {
          size_t behind = 0;
          double value = std::stod(v, &behind);
          while (behind < v.size()) {
            char c = v[behind];
            if (c != ' ' && c != '\t' && c != '\r' && c != '\n' && c != '\f') {
              failed = true;
              return 0.0;
            }
            ++behind;
          }
          TRI_ASSERT(!failed);
          return value;
        } catch (...) {
          if (v.empty()) {
            return 0.0;
          }
          // conversion failed
          break;
        }
      } else if (s.isArray()) {
        auto length = s.length();
        if (length == 0) {
          return 0.0;
        }
        if (length == 1) {
          bool mustDestroy;  // we can ignore destruction here
          return at(trx, 0, mustDestroy, false).toDouble(trx, failed);
        }
      }
      // fall-through intentional
      break;
    }
    case DOCVEC:
    case RANGE: {
      if (length() == 1) {
        bool mustDestroy;  // we can ignore destruction here
        return at(trx, 0, mustDestroy, false).toDouble(trx, failed);
      }
      // will return 0
      return 0.0;
    }
  }

  failed = true;
  return 0.0;
}

/// @brief get the numeric value of an AqlValue
int64_t AqlValue::toInt64(arangodb::Transaction* trx) const {
  switch (type()) {
    case VPACK_SLICE_POINTER:
    case VPACK_INLINE:
    case VPACK_MANAGED: {
      VPackSlice s(slice());
      if (s.isNumber()) {
        return s.getNumber<int64_t>();
      }
      if (s.isBoolean()) {
        return s.getBoolean() ? 1 : 0;
      }
      if (s.isString()) {
        std::string v(s.copyString());
        try {
          return static_cast<int64_t>(std::stoll(v));
        } catch (...) {
          if (v.empty()) {
            return 0;
          }
          // conversion failed
        }
      } else if (s.isArray()) {
        auto length = s.length();
        if (length == 0) {
          return 0;
        }
        if (length == 1) {
          // we can ignore destruction here
          bool mustDestroy;
          return at(trx, 0, mustDestroy, false).toInt64(trx);
        }
      }
      // fall-through intentional
      break;
    }
    case DOCVEC:
    case RANGE: {
      if (length() == 1) {
        bool mustDestroy;
        return at(trx, 0, mustDestroy, false).toInt64(trx);
      }
      // will return 0
      break;
    }
  }

  return 0;
}

/// @brief whether or not the contained value evaluates to true
bool AqlValue::toBoolean() const {
  switch (type()) {
    case VPACK_SLICE_POINTER:
    case VPACK_INLINE:
    case VPACK_MANAGED: {
      VPackSlice s(slice());
      if (s.isBoolean()) {
        return s.getBoolean();
      }
      if (s.isNumber()) {
        return (s.getNumber<double>() != 0.0);
      }
      if (s.isString()) {
        return (s.getStringLength() > 0);
      }
      if (s.isArray() || s.isObject() || s.isCustom()) {
        // custom _id type is also true
        return true;
      }
      // all other cases, including Null and None
      return false;
    }
    case DOCVEC:
    case RANGE: {
      return true;
    }
  }
  return false;
}

/// @brief return the total size of the docvecs
size_t AqlValue::docvecSize() const {
  TRI_ASSERT(type() == DOCVEC);
  size_t s = 0;
  for (auto const& it : *_data.docvec) {
    s += it->size();
  }
  return s;
}

/// @brief construct a V8 value as input for the expression execution in V8
/// only construct those attributes that are needed in the expression
v8::Handle<v8::Value> AqlValue::toV8Partial(
    v8::Isolate* isolate, arangodb::Transaction* trx,
    std::unordered_set<std::string> const& attributes) const {
  AqlValueType t = type();

  if (t == DOCVEC || t == RANGE) {
    // cannot make use of these types
    return v8::Null(isolate);
  }

  VPackOptions* options = trx->transactionContext()->getVPackOptions();
  VPackSlice s(slice());

  if (s.isObject()) {
    v8::Handle<v8::Object> result = v8::Object::New(isolate);

    // only construct those attributes needed
    size_t left = attributes.size();

    // we can only have got here if we had attributes
    TRI_ASSERT(left > 0);

    // iterate over all the object's attributes
    for (auto const& it : VPackObjectIterator(s, false)) {
      // check if we need to render this attribute
      auto it2 = attributes.find(it.key.copyString());

      if (it2 == attributes.end()) {
        // we can skip the attribute
        continue;
      }

      result->ForceSet(TRI_V8_STD_STRING((*it2)),
                       TRI_VPackToV8(isolate, it.value, options, &s));

      if (--left == 0) {
        // we have rendered all required attributes
        break;
      }
    }

    // return partial object
    return result;
  }

  // fallback
  return TRI_VPackToV8(isolate, s, options);
}

/// @brief construct a V8 value as input for the expression execution in V8
<<<<<<< HEAD
v8::Handle<v8::Value> AqlValue::toV8(
    v8::Isolate* isolate, arangodb::Transaction* trx) const {
  
=======
v8::Handle<v8::Value> AqlValue::toV8(v8::Isolate* isolate,
                                     arangodb::AqlTransaction* trx) const {
>>>>>>> da893cc0
  switch (type()) {
    case VPACK_SLICE_POINTER:
    case VPACK_INLINE:
    case VPACK_MANAGED: {
      VPackOptions* options = trx->transactionContext()->getVPackOptions();
      return TRI_VPackToV8(isolate, slice(), options);
    }
    case DOCVEC: {
      // calculate the result array length
      size_t const s = docvecSize();
      // allocate the result array
      v8::Handle<v8::Array> result =
          v8::Array::New(isolate, static_cast<int>(s));
      uint32_t j = 0;  // output row count
      for (auto const& it : *_data.docvec) {
        size_t const n = it->size();
        for (size_t i = 0; i < n; ++i) {
          result->Set(j++, it->getValueReference(i, 0).toV8(isolate, trx));

          if (V8PlatformFeature::isOutOfMemory(isolate)) {
            THROW_ARANGO_EXCEPTION(TRI_ERROR_OUT_OF_MEMORY);
          }
        }
      }
      return result;
    }
    case RANGE: {
      size_t const n = _data.range->size();
      v8::Handle<v8::Array> result =
          v8::Array::New(isolate, static_cast<int>(n));

      for (uint32_t i = 0; i < n; ++i) {
        // is it safe to use a double here (precision loss)?
        result->Set(
            i, v8::Number::New(isolate, static_cast<double>(_data.range->at(
                                            static_cast<size_t>(i)))));

        if (i % 1000 == 0) {
          if (V8PlatformFeature::isOutOfMemory(isolate)) {
            THROW_ARANGO_EXCEPTION(TRI_ERROR_OUT_OF_MEMORY);
          }
        }
      }
      return result;
    }
  }

  // we shouldn't get here
  return v8::Null(isolate);
}

/// @brief materializes a value into the builder
<<<<<<< HEAD
void AqlValue::toVelocyPack(Transaction* trx, 
=======
void AqlValue::toVelocyPack(AqlTransaction* trx,
>>>>>>> da893cc0
                            arangodb::velocypack::Builder& builder,
                            bool resolveExternals) const {
  switch (type()) {
    case VPACK_SLICE_POINTER:
      if (!resolveExternals && isMasterPointer()) {
        builder.addExternal(_data.pointer);
        break;
      }  // fallthrough intentional
    case VPACK_INLINE:
    case VPACK_MANAGED: {
      if (resolveExternals) {
        arangodb::basics::VelocyPackHelper::SanitizeExternals(slice(), builder);
      } else {
        builder.add(slice());
      }
      break;
    }
    case DOCVEC: {
      builder.openArray();
      for (auto const& it : *_data.docvec) {
        size_t const n = it->size();
        for (size_t i = 0; i < n; ++i) {
          it->getValueReference(i, 0).toVelocyPack(trx, builder,
                                                   resolveExternals);
        }
      }
      builder.close();
      break;
    }
    case RANGE: {
      builder.openArray();
      size_t const n = _data.range->size();
      for (size_t i = 0; i < n; ++i) {
        builder.add(VPackValue(_data.range->at(i)));
      }
      builder.close();
      break;
    }
  }
}

/// @brief materializes a value into the builder
<<<<<<< HEAD
AqlValue AqlValue::materialize(Transaction* trx, bool& hasCopied, bool resolveExternals) const {
=======
AqlValue AqlValue::materialize(AqlTransaction* trx, bool& hasCopied,
                               bool resolveExternals) const {
>>>>>>> da893cc0
  switch (type()) {
    case VPACK_SLICE_POINTER:
    case VPACK_INLINE:
    case VPACK_MANAGED: {
      hasCopied = false;
      return *this;
    }
    case DOCVEC:
    case RANGE: {
      bool shouldDelete = true;
      ConditionalDeleter<VPackBuffer<uint8_t>> deleter(shouldDelete);
      std::shared_ptr<VPackBuffer<uint8_t>> buffer(new VPackBuffer<uint8_t>,
                                                   deleter);
      VPackBuilder builder(buffer);
      toVelocyPack(trx, builder, resolveExternals);
      hasCopied = true;
      return AqlValue(buffer.get(), shouldDelete);
    }
  }

  // we shouldn't get here
  hasCopied = false;
  return AqlValue();
}

/// @brief clone a value
AqlValue AqlValue::clone() const {
  switch (type()) {
    case VPACK_SLICE_POINTER: {
      if (isMasterPointer()) {
        // copy from master pointer. this will not copy the data
        return AqlValue(_data.pointer, AqlValueFromMasterPointer());
      }
      // copy from regular pointer. this may copy the data
      return AqlValue(_data.pointer);
    }
    case VPACK_INLINE: {
      // copy internal data
      return AqlValue(slice());
    }
    case VPACK_MANAGED: {
      // copy buffer
      VPackValueLength length = _data.buffer->size();
      auto buffer = new VPackBuffer<uint8_t>(length);
      buffer->append(reinterpret_cast<char const*>(_data.buffer->data()),
                     length);
      return AqlValue(buffer);
    }
    case DOCVEC: {
      auto c = std::make_unique<std::vector<AqlItemBlock*>>();
      c->reserve(docvecSize());
      try {
        for (auto const& it : *_data.docvec) {
          c->emplace_back(it->slice(0, it->size()));
        }
      } catch (...) {
        for (auto& it : *c) {
          delete it;
        }
        throw;
      }
      return AqlValue(c.release());
    }
    case RANGE: {
      // create a new value with a new range
      return AqlValue(range()->_low, range()->_high);
    }
  }

  TRI_ASSERT(false);
  return AqlValue();
}

/// @brief destroy the value's internals
void AqlValue::destroy() {
  switch (type()) {
    case VPACK_SLICE_POINTER:
    case VPACK_INLINE: {
      // nothing to do
      return;
    }
    case VPACK_MANAGED: {
      delete _data.buffer;
      break;
    }
    case DOCVEC: {
      for (auto& it : *_data.docvec) {
        delete it;
      }
      delete _data.docvec;
      break;
    }
    case RANGE: {
      delete _data.range;
      break;
    }
  }

  erase();  // to prevent duplicate deletion
}

/// @brief return the slice from the value
VPackSlice AqlValue::slice() const {
  switch (type()) {
    case VPACK_SLICE_POINTER: {
      return VPackSlice(_data.pointer);
    }
    case VPACK_INLINE: {
      VPackSlice s(&_data.internal[0]);
      if (s.isExternal()) {
        s = s.resolveExternal();
      }
      return s;
    }
    case VPACK_MANAGED: {
      VPackSlice s(_data.buffer->data());
      if (s.isExternal()) {
        s = s.resolveExternal();
      }
      return s;
    }
    case DOCVEC:
    case RANGE: {
    }
  }

  THROW_ARANGO_EXCEPTION(TRI_ERROR_ARANGO_DOCUMENT_TYPE_INVALID);
}

/// @brief create an AqlValue from a vector of AqlItemBlock*s
AqlValue AqlValue::CreateFromBlocks(
    arangodb::Transaction* trx, std::vector<AqlItemBlock*> const& src,
    std::vector<std::string> const& variableNames) {
  bool shouldDelete = true;
  ConditionalDeleter<VPackBuffer<uint8_t>> deleter(shouldDelete);
  std::shared_ptr<VPackBuffer<uint8_t>> buffer(new VPackBuffer<uint8_t>,
                                               deleter);
  VPackBuilder builder(buffer);
  builder.openArray();

  for (auto const& current : src) {
    RegisterId const n = current->getNrRegs();

    std::vector<RegisterId> registers;
    for (RegisterId j = 0; j < n; ++j) {
      // temporaries don't have a name and won't be included
      if (!variableNames[j].empty()) {
        registers.emplace_back(j);
      }
    }

    for (size_t i = 0; i < current->size(); ++i) {
      builder.openObject();

      // only enumerate the registers that are left
      for (auto const& reg : registers) {
        builder.add(VPackValue(variableNames[reg]));
        current->getValueReference(i, reg).toVelocyPack(trx, builder, false);
      }

      builder.close();
    }
  }

  builder.close();
  return AqlValue(buffer.get(), shouldDelete);
}

/// @brief create an AqlValue from a vector of AqlItemBlock*s
AqlValue AqlValue::CreateFromBlocks(
    arangodb::Transaction* trx, std::vector<AqlItemBlock*> const& src,
    arangodb::aql::RegisterId expressionRegister) {
  bool shouldDelete = true;
  ConditionalDeleter<VPackBuffer<uint8_t>> deleter(shouldDelete);
  std::shared_ptr<VPackBuffer<uint8_t>> buffer(new VPackBuffer<uint8_t>,
                                               deleter);
  VPackBuilder builder(buffer);

  builder.openArray();

  for (auto const& current : src) {
    for (size_t i = 0; i < current->size(); ++i) {
      current->getValueReference(i, expressionRegister)
          .toVelocyPack(trx, builder, false);
    }
  }

  builder.close();
  return AqlValue(buffer.get(), shouldDelete);
}

/// @brief 3-way comparison for AqlValue objects
<<<<<<< HEAD
int AqlValue::Compare(arangodb::Transaction* trx, AqlValue const& left,
                       AqlValue const& right,
                       bool compareUtf8) {
=======
int AqlValue::Compare(arangodb::AqlTransaction* trx, AqlValue const& left,
                      AqlValue const& right, bool compareUtf8) {
>>>>>>> da893cc0
  VPackOptions* options = trx->transactionContext()->getVPackOptions();

  AqlValue::AqlValueType const leftType = left.type();
  AqlValue::AqlValueType const rightType = right.type();

  if (leftType != rightType) {
    if (leftType == RANGE || rightType == RANGE || leftType == DOCVEC ||
        rightType == DOCVEC) {
      // range|docvec against x
      VPackBuilder leftBuilder;
      left.toVelocyPack(trx, leftBuilder, false);

      VPackBuilder rightBuilder;
      right.toVelocyPack(trx, rightBuilder, false);

      return arangodb::basics::VelocyPackHelper::compare(
          leftBuilder.slice(), rightBuilder.slice(), compareUtf8, options);
    }
    // fall-through to other types intentional
  }

  // if we get here, types are equal or can be treated as being equal

  switch (leftType) {
    case VPACK_SLICE_POINTER:
    case VPACK_INLINE:
    case VPACK_MANAGED: {
      return arangodb::basics::VelocyPackHelper::compare(
          left.slice(), right.slice(), compareUtf8, options);
    }
    case DOCVEC: {
      // use lexicographic ordering of AqlValues regardless of block,
      // DOCVECs have a single register coming from ReturnNode.
      size_t lblock = 0;
      size_t litem = 0;
      size_t rblock = 0;
      size_t ritem = 0;
      size_t const lsize = left._data.docvec->size();
      size_t const rsize = right._data.docvec->size();

      if (lsize == 0 || rsize == 0) {
        if (lsize == rsize) {
          // both empty
          return 0;
        }
        return (lsize < rsize ? -1 : 1);
      }

      size_t lrows = left._data.docvec->at(0)->size();
      size_t rrows = right._data.docvec->at(0)->size();

      while (lblock < lsize && rblock < rsize) {
        AqlValue const& lval =
            left._data.docvec->at(lblock)->getValueReference(litem, 0);
        AqlValue const& rval =
            right._data.docvec->at(rblock)->getValueReference(ritem, 0);

        int cmp = Compare(trx, lval, rval, compareUtf8);

        if (cmp != 0) {
          return cmp;
        }
        if (++litem == lrows) {
          litem = 0;
          lblock++;
          if (lblock < lsize) {
            lrows = left._data.docvec->at(lblock)->size();
          }
        }
        if (++ritem == rrows) {
          ritem = 0;
          rblock++;
          if (rblock < rsize) {
            rrows = right._data.docvec->at(rblock)->size();
          }
        }
      }

      if (lblock == lsize && rblock == rsize) {
        // both blocks exhausted
        return 0;
      }

      return (lblock < lsize ? -1 : 1);
    }
    case RANGE: {
      if (left.range()->_low < right.range()->_low) {
        return -1;
      }
      if (left.range()->_low > right.range()->_low) {
        return 1;
      }
      if (left.range()->_high < right.range()->_high) {
        return -1;
      }
      if (left.range()->_high > right.range()->_high) {
        return 1;
      }
      return 0;
    }
  }

  return 0;
}<|MERGE_RESOLUTION|>--- conflicted
+++ resolved
@@ -146,18 +146,11 @@
   TRI_ASSERT(false);
   return 0;
 }
-<<<<<<< HEAD
   
 /// @brief get the (array) element at position 
 AqlValue AqlValue::at(arangodb::Transaction* trx,
                       int64_t position, bool& mustDestroy, 
                       bool doCopy) const {
-=======
-
-/// @brief get the (array) element at position
-AqlValue AqlValue::at(arangodb::AqlTransaction* trx, int64_t position,
-                      bool& mustDestroy, bool doCopy) const {
->>>>>>> da893cc0
   mustDestroy = false;
   switch (type()) {
     case VPACK_SLICE_POINTER:
@@ -384,14 +377,9 @@
 }
 
 /// @brief get the (object) element by name
-<<<<<<< HEAD
 AqlValue AqlValue::get(arangodb::Transaction* trx,
                        std::string const& name, bool& mustDestroy,
                        bool doCopy) const {
-=======
-AqlValue AqlValue::get(arangodb::AqlTransaction* trx, std::string const& name,
-                       bool& mustDestroy, bool doCopy) const {
->>>>>>> da893cc0
   mustDestroy = false;
   switch (type()) {
     case VPACK_SLICE_POINTER:
@@ -431,15 +419,9 @@
 }
 
 /// @brief get the (object) element(s) by name
-<<<<<<< HEAD
 AqlValue AqlValue::get(arangodb::Transaction* trx,
                        std::vector<std::string> const& names, 
                        bool& mustDestroy, bool doCopy) const {
-=======
-AqlValue AqlValue::get(arangodb::AqlTransaction* trx,
-                       std::vector<std::string> const& names, bool& mustDestroy,
-                       bool doCopy) const {
->>>>>>> da893cc0
   mustDestroy = false;
   if (names.empty()) {
     return AqlValue(arangodb::basics::VelocyPackHelper::NullValue());
@@ -528,13 +510,8 @@
 }
 
 /// @brief get the numeric value of an AqlValue
-<<<<<<< HEAD
 double AqlValue::toDouble(arangodb::Transaction* trx) const {
   bool failed; // will be ignored
-=======
-double AqlValue::toDouble(arangodb::AqlTransaction* trx) const {
-  bool failed;  // will be ignored
->>>>>>> da893cc0
   return toDouble(trx, failed);
 }
 
@@ -748,14 +725,9 @@
 }
 
 /// @brief construct a V8 value as input for the expression execution in V8
-<<<<<<< HEAD
 v8::Handle<v8::Value> AqlValue::toV8(
     v8::Isolate* isolate, arangodb::Transaction* trx) const {
   
-=======
-v8::Handle<v8::Value> AqlValue::toV8(v8::Isolate* isolate,
-                                     arangodb::AqlTransaction* trx) const {
->>>>>>> da893cc0
   switch (type()) {
     case VPACK_SLICE_POINTER:
     case VPACK_INLINE:
@@ -808,11 +780,7 @@
 }
 
 /// @brief materializes a value into the builder
-<<<<<<< HEAD
 void AqlValue::toVelocyPack(Transaction* trx, 
-=======
-void AqlValue::toVelocyPack(AqlTransaction* trx,
->>>>>>> da893cc0
                             arangodb::velocypack::Builder& builder,
                             bool resolveExternals) const {
   switch (type()) {
@@ -855,12 +823,8 @@
 }
 
 /// @brief materializes a value into the builder
-<<<<<<< HEAD
-AqlValue AqlValue::materialize(Transaction* trx, bool& hasCopied, bool resolveExternals) const {
-=======
-AqlValue AqlValue::materialize(AqlTransaction* trx, bool& hasCopied,
+AqlValue AqlValue::materialize(Transaction* trx, bool& hasCopied,
                                bool resolveExternals) const {
->>>>>>> da893cc0
   switch (type()) {
     case VPACK_SLICE_POINTER:
     case VPACK_INLINE:
@@ -1053,14 +1017,8 @@
 }
 
 /// @brief 3-way comparison for AqlValue objects
-<<<<<<< HEAD
 int AqlValue::Compare(arangodb::Transaction* trx, AqlValue const& left,
-                       AqlValue const& right,
-                       bool compareUtf8) {
-=======
-int AqlValue::Compare(arangodb::AqlTransaction* trx, AqlValue const& left,
                       AqlValue const& right, bool compareUtf8) {
->>>>>>> da893cc0
   VPackOptions* options = trx->transactionContext()->getVPackOptions();
 
   AqlValue::AqlValueType const leftType = left.type();
