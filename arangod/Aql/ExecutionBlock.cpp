////////////////////////////////////////////////////////////////////////////////
/// @brief Infrastructure for ExecutionBlocks, the execution engine
///
/// @file arangod/Aql/ExecutionBlock.cpp
///
/// DISCLAIMER
///
/// Copyright 2010-2014 triagens GmbH, Cologne, Germany
///
/// Licensed under the Apache License, Version 2.0 (the "License");
/// you may not use this file except in compliance with the License.
/// You may obtain a copy of the License at
///
///     http://www.apache.org/licenses/LICENSE-2.0
///
/// Unless required by applicable law or agreed to in writing, software
/// distributed under the License is distributed on an "AS IS" BASIS,
/// WITHOUT WARRANTIES OR CONDITIONS OF ANY KIND, either express or implied.
/// See the License for the specific language governing permissions and
/// limitations under the License.
///
/// Copyright holder is triAGENS GmbH, Cologne, Germany
///
/// @author Max Neunhoeffer
/// @author Michael Hackstein
/// @author Copyright 2014, triagens GmbH, Cologne, Germany
/// @author Copyright 2014-2015, ArangoDB GmbH, Cologne, Germany
////////////////////////////////////////////////////////////////////////////////

#include "Aql/ExecutionBlock.h"
#include "Aql/ExecutionEngine.h"
#include "Basics/StringUtils.h"
<<<<<<< HEAD
#include "Basics/StringBuffer.h"
#include "Basics/Traverser.h"
#include "Basics/json-utilities.h"
#include "Basics/Exceptions.h"
#include "Dispatcher/DispatcherThread.h"
#include "Cluster/ClusterMethods.h"
#include "Indexes/EdgeIndex.h"
#include "Indexes/HashIndex.h"
#include "Indexes/SkiplistIndex2.h"
#include "Utils/ShapedJsonTransformer.h"
#include "V8/v8-globals.h"
#include "VocBase/edge-collection.h"
=======
#include "Basics/Exceptions.h"
>>>>>>> 9e622375
#include "VocBase/vocbase.h"

using namespace std;
using namespace triagens::basics;
using namespace triagens::arango;
using namespace triagens::aql;

// -----------------------------------------------------------------------------
// --SECTION--                                              class ExecutionBlock
// -----------------------------------------------------------------------------

////////////////////////////////////////////////////////////////////////////////
/// @brief batch size value
////////////////////////////////////////////////////////////////////////////////

size_t const ExecutionBlock::DefaultBatchSize = 1000;

// -----------------------------------------------------------------------------
// --SECTION--                                        constructors / destructors
// -----------------------------------------------------------------------------

////////////////////////////////////////////////////////////////////////////////
/// @brief constructor
////////////////////////////////////////////////////////////////////////////////

ExecutionBlock::ExecutionBlock (ExecutionEngine* engine,
                                ExecutionNode const* ep)
  : _engine(engine),
    _trx(engine->getQuery()->trx()), 
    _exeNode(ep), 
    _done(false) {
}

////////////////////////////////////////////////////////////////////////////////
/// @brief destructor
////////////////////////////////////////////////////////////////////////////////

ExecutionBlock::~ExecutionBlock () {
  for (auto& it : _buffer) {
    delete it;
  }

  _buffer.clear();
}

// -----------------------------------------------------------------------------
// --SECTION--                                                    public methods
// -----------------------------------------------------------------------------

////////////////////////////////////////////////////////////////////////////////
/// @brief determine the number of rows in a vector of blocks
////////////////////////////////////////////////////////////////////////////////

size_t ExecutionBlock::countBlocksRows (std::vector<AqlItemBlock*> const& blocks) const {
  size_t count = 0;
  for (auto const& it : blocks) {
    count += it->size();
  }
  return count;
}

bool ExecutionBlock::removeDependency (ExecutionBlock* ep) {
  auto it = _dependencies.begin();
  while (it != _dependencies.end()) {
    if (*it == ep) {
      _dependencies.erase(it);
      return true;
    }
    ++it;
  }
  return false;
}

int ExecutionBlock::initializeCursor (AqlItemBlock* items, size_t pos) {
  for (auto& d : _dependencies) {
    int res = d->initializeCursor(items, pos);

    if (res != TRI_ERROR_NO_ERROR) {
      return res;
    }
  }

  for (auto& it : _buffer) {
    delete it;
  }
  _buffer.clear();

  _done = false;
  return TRI_ERROR_NO_ERROR;
}

////////////////////////////////////////////////////////////////////////////////
/// @brief whether or not the query was killed
////////////////////////////////////////////////////////////////////////////////

bool ExecutionBlock::isKilled () const {
  return _engine->getQuery()->killed();
}

////////////////////////////////////////////////////////////////////////////////
/// @brief whether or not the query was killed
////////////////////////////////////////////////////////////////////////////////

void ExecutionBlock::throwIfKilled () {
  if (isKilled()) {
    THROW_ARANGO_EXCEPTION(TRI_ERROR_QUERY_KILLED);
  }
}

////////////////////////////////////////////////////////////////////////////////
/// @brief initialize
////////////////////////////////////////////////////////////////////////////////

int ExecutionBlock::initialize () {
  for (auto it = _dependencies.begin(); it != _dependencies.end(); ++it) {
    int res = (*it)->initialize();

    if (res != TRI_ERROR_NO_ERROR) {
      return res;
    }
  }
  return TRI_ERROR_NO_ERROR;
}

////////////////////////////////////////////////////////////////////////////////
/// @brief shutdown, will be called exactly once for the whole query
////////////////////////////////////////////////////////////////////////////////

int ExecutionBlock::shutdown (int errorCode) {
  int ret = TRI_ERROR_NO_ERROR;

  for (auto& it : _buffer) {
    delete it;
  }
  _buffer.clear();

  for (auto it = _dependencies.begin(); it != _dependencies.end(); ++it) {
    int res;
    try {
      res = (*it)->shutdown(errorCode);
    }
    catch (...) {
      res = TRI_ERROR_INTERNAL;
    }

    if (res != TRI_ERROR_NO_ERROR) {
      ret = res;
    }
  }

  return ret;
}

////////////////////////////////////////////////////////////////////////////////
/// @brief getSome, gets some more items, semantic is as follows: not
/// more than atMost items may be delivered. The method tries to
/// return a block of at least atLeast items, however, it may return
/// less (for example if there are not enough items to come). However,
/// if it returns an actual block, it must contain at least one item.
////////////////////////////////////////////////////////////////////////////////

AqlItemBlock* ExecutionBlock::getSome (size_t atLeast, size_t atMost) {
  std::unique_ptr<AqlItemBlock> result(getSomeWithoutRegisterClearout(atLeast, atMost));
  clearRegisters(result.get());
  return result.release();
}

// -----------------------------------------------------------------------------
// --SECTION--                                                 protected methods
// -----------------------------------------------------------------------------

////////////////////////////////////////////////////////////////////////////////
/// @brief request an AqlItemBlock from the memory manager
////////////////////////////////////////////////////////////////////////////////

AqlItemBlock* ExecutionBlock::requestBlock (size_t nrItems, 
                                            RegisterId nrRegs) {
  return _engine->_itemBlockManager.requestBlock(nrItems, nrRegs);
}

////////////////////////////////////////////////////////////////////////////////
/// @brief return an AqlItemBlock to the memory manager
////////////////////////////////////////////////////////////////////////////////

void ExecutionBlock::returnBlock (AqlItemBlock*& block) {
  _engine->_itemBlockManager.returnBlock(block);
}

////////////////////////////////////////////////////////////////////////////////
/// @brief resolve a collection name and return cid and document key
/// this is used for parsing _from, _to and _id values
////////////////////////////////////////////////////////////////////////////////
  
int ExecutionBlock::resolve (char const* handle, 
                             TRI_voc_cid_t& cid, 
                             std::string& key) const {
  char const* p = strchr(handle, TRI_DOCUMENT_HANDLE_SEPARATOR_CHR);
  if (p == nullptr || *p == '\0') {
    return TRI_ERROR_ARANGO_DOCUMENT_HANDLE_BAD;
  }
  
  if (*handle >= '0' && *handle <= '9') {
    cid = triagens::basics::StringUtils::uint64(handle, p - handle);
  }
  else {
    std::string const name(handle, p - handle);
    cid = _trx->resolver()->getCollectionIdCluster(name);
  }
                              
  if (cid == 0) {
    return TRI_ERROR_ARANGO_COLLECTION_NOT_FOUND;
  }

  key = std::string(p + 1);

  return TRI_ERROR_NO_ERROR;
}

////////////////////////////////////////////////////////////////////////////////
/// @brief copy register data from one block (src) into another (dst)
/// register values are cloned
////////////////////////////////////////////////////////////////////////////////

void ExecutionBlock::inheritRegisters (AqlItemBlock const* src,
                                       AqlItemBlock* dst,
                                       size_t srcRow,
                                       size_t dstRow) {
  RegisterId const n = src->getNrRegs();
  auto planNode = getPlanNode();

  for (RegisterId i = 0; i < n; i++) {
    if (planNode->_regsToClear.find(i) == planNode->_regsToClear.end()) {
      auto value = src->getValueReference(srcRow, i);

      if (! value.isEmpty()) {
        AqlValue a = value.clone();
        try {
          dst->setValue(dstRow, i, a);
        }
        catch (...) {
          a.destroy();
          throw;
        }
      }
      // copy collection
      dst->setDocumentCollection(i, src->getDocumentCollection(i));
    }
  }
}

////////////////////////////////////////////////////////////////////////////////
/// @brief copy register data from one block (src) into another (dst)
/// register values are cloned
////////////////////////////////////////////////////////////////////////////////

void ExecutionBlock::inheritRegisters (AqlItemBlock const* src,
                                       AqlItemBlock* dst,
                                       size_t row) {
  RegisterId const n = src->getNrRegs();
  auto planNode = getPlanNode();

  for (RegisterId i = 0; i < n; i++) {
    if (planNode->_regsToClear.find(i) == planNode->_regsToClear.end()) {
      auto value = src->getValueReference(row, i);

      if (! value.isEmpty()) {
        AqlValue a = value.clone();

        try {
          TRI_IF_FAILURE("ExecutionBlock::inheritRegisters") {
            THROW_ARANGO_EXCEPTION(TRI_ERROR_DEBUG);
          }

          dst->setValue(0, i, a);
        }
        catch (...) {
          a.destroy();
          throw;
        }
      }
      // copy collection
      dst->setDocumentCollection(i, src->getDocumentCollection(i));
    }
  }
}

////////////////////////////////////////////////////////////////////////////////
/// @brief the following is internal to pull one more block and append it to
/// our _buffer deque. Returns true if a new block was appended and false if
/// the dependent node is exhausted.
////////////////////////////////////////////////////////////////////////////////

bool ExecutionBlock::getBlock (size_t atLeast, size_t atMost) {
  throwIfKilled(); // check if we were aborted

  std::unique_ptr<AqlItemBlock> docs(_dependencies[0]->getSome(atLeast, atMost));

  if (docs == nullptr) {
    return false;
  }

  TRI_IF_FAILURE("ExecutionBlock::getBlock") {
    THROW_ARANGO_EXCEPTION(TRI_ERROR_DEBUG);
  }

  _buffer.emplace_back(docs.get());
  docs.release();

  return true;
}

////////////////////////////////////////////////////////////////////////////////
/// @brief getSomeWithoutRegisterClearout, same as above, however, this
/// is the actual worker which does not clear out registers at the end
/// the idea is that somebody who wants to call the generic functionality
/// in a derived class but wants to modify the results before the register
/// cleanup can use this method, internal use only
////////////////////////////////////////////////////////////////////////////////

AqlItemBlock* ExecutionBlock::getSomeWithoutRegisterClearout (size_t atLeast, 
                                                              size_t atMost) {
  TRI_ASSERT(0 < atLeast && atLeast <= atMost);
  size_t skipped = 0;

  AqlItemBlock* result = nullptr;
  int out = getOrSkipSome(atLeast, atMost, false, result, skipped);

  if (out != TRI_ERROR_NO_ERROR) {
    THROW_ARANGO_EXCEPTION(out);
  }

  return result;
}

void ExecutionBlock::clearRegisters (AqlItemBlock* result) {
  // Clear out registers not needed later on:
  if (result != nullptr) {
    result->clearRegisters(getPlanNode()->_regsToClear);
  }
}

size_t ExecutionBlock::skipSome (size_t atLeast, size_t atMost) {
  TRI_ASSERT(0 < atLeast && atLeast <= atMost);
  size_t skipped = 0;

  AqlItemBlock* result = nullptr;
  int out = getOrSkipSome(atLeast, atMost, true, result, skipped);

  TRI_ASSERT(result == nullptr);

  if (out != TRI_ERROR_NO_ERROR) {
    THROW_ARANGO_EXCEPTION(out);
  }

  return skipped;
}

// skip exactly <number> outputs, returns <true> if _done after
// skipping, and <false> otherwise . . .
bool ExecutionBlock::skip (size_t number) {
  size_t skipped = skipSome(number, number);
  size_t nr = skipped;
  while (nr != 0 && skipped < number) {
    nr = skipSome(number - skipped, number - skipped);
    skipped += nr;
  }
  if (nr == 0) {
    return true;
  }
  return ! hasMore();
}

bool ExecutionBlock::hasMore () {
  if (_done) {
    return false;
  }
  if (! _buffer.empty()) {
    return true;
  }
  if (getBlock(DefaultBatchSize, DefaultBatchSize)) {
    _pos = 0;
    return true;
  }
  _done = true;
  return false;
}

int64_t ExecutionBlock::remaining () {
  int64_t sum = 0;
  for (auto const& it : _buffer) {
    sum += it->size();
  }
  return sum + _dependencies[0]->remaining();
}

int ExecutionBlock::getOrSkipSome (size_t atLeast,
                                   size_t atMost,
                                   bool skipping,
                                   AqlItemBlock*& result,
                                   size_t& skipped) {
  
  TRI_ASSERT(result == nullptr && skipped == 0);

  if (_done) {
    return TRI_ERROR_NO_ERROR;
  }

  // if _buffer.size() is > 0 then _pos points to a valid place . . .
  std::vector<AqlItemBlock*> collector;

  auto freeCollector = [&collector]() {
    for (auto& x : collector) {
      delete x;
    }
    collector.clear();
  };

  try {
    while (skipped < atLeast) {
      if (_buffer.empty()) {
        if (skipping) {
          _dependencies[0]->skip(atLeast - skipped);
          skipped = atLeast;
          freeCollector();
          return TRI_ERROR_NO_ERROR;
        }
        else {
          if (! getBlock(atLeast - skipped, atMost - skipped)) {
            _done = true;
            break; // must still put things in the result from the collector . . .
          }
          _pos = 0;
        }
      }

      AqlItemBlock* cur = _buffer.front();

      if (cur->size() - _pos > atMost - skipped) {
        // The current block is too large for atMost:
        if (! skipping) { 
          std::unique_ptr<AqlItemBlock> more(cur->slice(_pos, _pos + (atMost - skipped)));

          TRI_IF_FAILURE("ExecutionBlock::getOrSkipSome1") {
            THROW_ARANGO_EXCEPTION(TRI_ERROR_DEBUG);
          }

          collector.emplace_back(more.get());
          more.release(); // do not delete it!
        }
        _pos += atMost - skipped;
        skipped = atMost;
      }
      else if (_pos > 0) {
        // The current block fits into our result, but it is already
        // half-eaten:
        if (! skipping) {
          std::unique_ptr<AqlItemBlock> more(cur->slice(_pos, cur->size()));

          TRI_IF_FAILURE("ExecutionBlock::getOrSkipSome2") {
            THROW_ARANGO_EXCEPTION(TRI_ERROR_DEBUG);
          }

          collector.emplace_back(more.get());
          more.release();
        }
        skipped += cur->size() - _pos;
        delete cur;
        _buffer.pop_front();
        _pos = 0;
      }
      else {
        // The current block fits into our result and is fresh:
        skipped += cur->size();
        if (! skipping) {
          // if any of the following statements throw, then cur is not lost,
          // as it is still contained in _buffer
          TRI_IF_FAILURE("ExecutionBlock::getOrSkipSome3") {
            THROW_ARANGO_EXCEPTION(TRI_ERROR_DEBUG);
          }
          collector.emplace_back(cur);
        }
        else {
          delete cur;
        }
        _buffer.pop_front();
        _pos = 0;
      }
    }
  }
  catch (...) {
    freeCollector();
    throw;
  }

  TRI_ASSERT(result == nullptr);

  if (! skipping) {
    if (collector.size() == 1) {
      result = collector[0];
      collector.clear();
    }
    else if (! collector.empty()) {
      try {
        TRI_IF_FAILURE("ExecutionBlock::getOrSkipSomeConcatenate") {
          THROW_ARANGO_EXCEPTION(TRI_ERROR_DEBUG);
        }
        result = AqlItemBlock::concatenate(collector);
      }
      catch (...) {
        freeCollector();
        throw;
      }
    }
  }

  freeCollector();
  return TRI_ERROR_NO_ERROR;
}

<<<<<<< HEAD
// -----------------------------------------------------------------------------
// --SECTION--                                              class SingletonBlock
// -----------------------------------------------------------------------------

////////////////////////////////////////////////////////////////////////////////
/// @brief initializeCursor, store a copy of the register values coming from above
////////////////////////////////////////////////////////////////////////////////

int SingletonBlock::initializeCursor (AqlItemBlock* items, 
                                      size_t pos) {
  // Create a deep copy of the register values given to us:
  deleteInputVariables();
  
  if (items != nullptr) {
    auto en = static_cast<SingletonNode const*>(getPlanNode());
    auto const& registerPlan = en->getRegisterPlan()->varInfo;
    std::unordered_set<Variable const*> const& varsUsedLater = en->getVarsUsedLater();
    
    // build a whitelist with all the registers that we will copy from above
    std::unordered_set<RegisterId> whitelist;

    for (auto const& it : varsUsedLater) {
      auto it2 = registerPlan.find(it->id);

      if (it2 != registerPlan.end()) {
        whitelist.emplace((*it2).second.registerId);
      }
    }

    _inputRegisterValues = items->slice(pos, whitelist);
  }

  _done = false;
  return TRI_ERROR_NO_ERROR;
}

////////////////////////////////////////////////////////////////////////////////
/// @brief shutdown the singleton block
////////////////////////////////////////////////////////////////////////////////

int SingletonBlock::shutdown (int errorCode) {
  int res = ExecutionBlock::shutdown(errorCode);

  deleteInputVariables();

  return res;
}

int SingletonBlock::getOrSkipSome (size_t,   // atLeast,
                                   size_t atMost,
                                   bool skipping,
                                   AqlItemBlock*& result,
                                   size_t& skipped) {

  TRI_ASSERT(result == nullptr && skipped == 0);

  if (_done) {
    return TRI_ERROR_NO_ERROR;
  }

  if (! skipping) {
    result = new AqlItemBlock(1, getPlanNode()->getRegisterPlan()->nrRegs[getPlanNode()->getDepth()]);

    try {
      if (_inputRegisterValues != nullptr) {
        skipped++;
        for (RegisterId reg = 0; reg < _inputRegisterValues->getNrRegs(); ++reg) {

          TRI_IF_FAILURE("SingletonBlock::getOrSkipSome") {
            THROW_ARANGO_EXCEPTION(TRI_ERROR_DEBUG);
          }

          AqlValue a = _inputRegisterValues->getValue(0, reg);
          _inputRegisterValues->steal(a);

          try {
            TRI_IF_FAILURE("SingletonBlock::getOrSkipSomeSet") {
              THROW_ARANGO_EXCEPTION(TRI_ERROR_DEBUG);
            }

            result->setValue(0, reg, a);
          }
          catch (...) {
            a.destroy();
            throw;
          }
          _inputRegisterValues->eraseValue(0, reg);
          // if the latter throws, it does not matter, since we have
          // already stolen the value
          result->setDocumentCollection(reg,
                                        _inputRegisterValues->getDocumentCollection(reg));

        }
      }
    }
    catch (...) {
      delete result;
      result = nullptr;
      throw;
    }
  }
  else {
    if (_inputRegisterValues != nullptr) {
      skipped++;
    }
  }

  _done = true;
  return TRI_ERROR_NO_ERROR;
}

// -----------------------------------------------------------------------------
// --SECTION--                                    class EnumerateCollectionBlock
// -----------------------------------------------------------------------------

EnumerateCollectionBlock::EnumerateCollectionBlock (ExecutionEngine* engine,
                                                    EnumerateCollectionNode const* ep)
  : ExecutionBlock(engine, ep),
    _collection(ep->_collection),
    _scanner(nullptr),
    _posInDocuments(0),
    _random(ep->_random),
    _mustStoreResult(true) {

  auto trxCollection = _trx->trxCollection(_collection->cid());
  if (trxCollection != nullptr) {
    _trx->orderDitch(trxCollection);
  }

  if (_random) {
    // random scan
    _scanner = new RandomCollectionScanner(_trx, trxCollection);
  }
  else {
    // default: linear scan
    _scanner = new LinearCollectionScanner(_trx, trxCollection);
  }
}

EnumerateCollectionBlock::~EnumerateCollectionBlock () {
  delete _scanner;
}

bool EnumerateCollectionBlock::moreDocuments (size_t hint) {
  if (hint < DefaultBatchSize) {
    hint = DefaultBatchSize;
  }

  throwIfKilled(); // check if we were aborted

  TRI_IF_FAILURE("EnumerateCollectionBlock::moreDocuments") {
    THROW_ARANGO_EXCEPTION(TRI_ERROR_DEBUG);
  }

  std::vector<TRI_doc_mptr_copy_t> newDocs;
  newDocs.reserve(hint);

  int res = _scanner->scan(newDocs, hint);

  if (res != TRI_ERROR_NO_ERROR) {
    THROW_ARANGO_EXCEPTION(res);
  }
  
  if (newDocs.empty()) {
    return false;
  }

  _engine->_stats.scannedFull += static_cast<int64_t>(newDocs.size());

  _documents.swap(newDocs);
  _posInDocuments = 0;

  return true;
}

int EnumerateCollectionBlock::initialize () {
  auto ep = static_cast<EnumerateCollectionNode const*>(_exeNode);
  _mustStoreResult = ep->isVarUsedLater(ep->_outVariable);
  
  return ExecutionBlock::initialize();
}

int EnumerateCollectionBlock::initializeCursor (AqlItemBlock* items, 
                                                size_t pos) {
  int res = ExecutionBlock::initializeCursor(items, pos);

  if (res != TRI_ERROR_NO_ERROR) {
    return res;
  }

  initializeDocuments();

  return TRI_ERROR_NO_ERROR;
}

////////////////////////////////////////////////////////////////////////////////
/// @brief getSome
////////////////////////////////////////////////////////////////////////////////

AqlItemBlock* EnumerateCollectionBlock::getSome (size_t, // atLeast,
                                                 size_t atMost) {

  // Invariants:
  //   As soon as we notice that _totalCount == 0, we set _done = true.
  //   Otherwise, outside of this method (or skipSome), _documents is
  //   either empty (at the beginning, with _posInDocuments == 0) 
  //   or is non-empty and _posInDocuments < _documents.size()
  if (_done) {
    return nullptr;
  }

  if (_buffer.empty()) {

    size_t toFetch = (std::min)(DefaultBatchSize, atMost);
    if (! ExecutionBlock::getBlock(toFetch, toFetch)) {
      _done = true;
      return nullptr;
    }
    _pos = 0;           // this is in the first block
    initializeDocuments();
  }

  // If we get here, we do have _buffer.front()
  AqlItemBlock* cur = _buffer.front();
  size_t const curRegs = cur->getNrRegs();

  // Get more documents from collection if _documents is empty:
  if (_posInDocuments >= _documents.size()) {
    if (! moreDocuments(atMost)) {
      _done = true;
      return nullptr;
    }
  }

  size_t available = _documents.size() - _posInDocuments;
  size_t toSend = (std::min)(atMost, available);
  RegisterId nrRegs = getPlanNode()->getRegisterPlan()->nrRegs[getPlanNode()->getDepth()];

  std::unique_ptr<AqlItemBlock> res(requestBlock(toSend, nrRegs));
  // automatically freed if we throw
  TRI_ASSERT(curRegs <= res->getNrRegs());

  // only copy 1st row of registers inherited from previous frame(s)1
  inheritRegisters(cur, res.get(), _pos);

  // set our collection for our output register
  res->setDocumentCollection(static_cast<triagens::aql::RegisterId>(curRegs), _trx->documentCollection(_collection->cid()));

  for (size_t j = 0; j < toSend; j++) {
    if (j > 0) {
      // re-use already copied aqlvalues
      for (RegisterId i = 0; i < curRegs; i++) {
        res->setValue(j, i, res->getValueReference(0, i));
        // Note: if this throws, then all values will be deleted
        // properly since the first one is.
      }
    }

    if (_mustStoreResult) {
      // The result is in the first variable of this depth,
      // we do not need to do a lookup in getPlanNode()->_registerPlan->varInfo,
      // but can just take cur->getNrRegs() as registerId:
      res->setShaped(j, 
                     static_cast<triagens::aql::RegisterId>(curRegs),
                     reinterpret_cast<TRI_df_marker_t const*>(_documents[_posInDocuments].getDataPtr()));
      // No harm done, if the setValue throws!
    }

    ++_posInDocuments;
  }

  // Advance read position:
  if (_posInDocuments >= _documents.size()) {
    // we have exhausted our local documents buffer
    // fetch more documents into our buffer
    if (! moreDocuments(atMost)) {
      // nothing more to read, re-initialize fetching of documents
      initializeDocuments();

      if (++_pos >= cur->size()) {
        _buffer.pop_front();  // does not throw
        returnBlock(cur);
        _pos = 0;
      }
    }
  }

  // Clear out registers no longer needed later:
  clearRegisters(res.get());

  return res.release();
}

size_t EnumerateCollectionBlock::skipSome (size_t atLeast, size_t atMost) {
  size_t skipped = 0;

  if (_done) {
    return skipped;
  }

  while (skipped < atLeast) {
    if (_buffer.empty()) {
      size_t toFetch = (std::min)(DefaultBatchSize, atMost);
      if (! getBlock(toFetch, toFetch)) {
        _done = true;
        return skipped;
      }
      _pos = 0;           // this is in the first block
      initializeDocuments();
    }

    // if we get here, then _buffer.front() exists
    AqlItemBlock* cur = _buffer.front();

    // Get more documents from collection if _documents is empty:
    if (_posInDocuments >= _documents.size()) {
      if (! moreDocuments(atMost)) {
        _done = true;
        return skipped;
      }
    }

    if (atMost >= skipped + _documents.size() - _posInDocuments) {
      skipped += _documents.size() - _posInDocuments;

      // fetch more documents into our buffer
      if (! moreDocuments(atMost - skipped)) {
        // nothing more to read, re-initialize fetching of documents
        initializeDocuments();
        if (++_pos >= cur->size()) {
          _buffer.pop_front();  // does not throw
          delete cur;
          _pos = 0;
        }
      }
    }
    else {
      _posInDocuments += atMost - skipped;
      skipped = atMost;
    }
  }
  return skipped;
}

// -----------------------------------------------------------------------------
// --SECTION--                                             class IndexRangeBlock
// -----------------------------------------------------------------------------

IndexRangeBlock::IndexRangeBlock (ExecutionEngine* engine,
                                  IndexRangeNode const* en)
  : ExecutionBlock(engine, en),
    _collection(en->collection()),
    _posInDocs(0),
    _anyBoundVariable(false),
    _skiplistIterator(nullptr),
    _edgeIndexIterator(nullptr),
    _hashIndexSearchValue({ 0, nullptr }),
    _hashNextElement(nullptr),
    _condition(new IndexOrCondition()),
    _posInRanges(0),
    _sortCoords(),
    _freeCondition(true),
    _hasV8Expression(false) {

  auto trxCollection = _trx->trxCollection(_collection->cid());

  if (trxCollection != nullptr) {
    _trx->orderDitch(trxCollection);
  }
    
  std::vector<std::vector<RangeInfo>> const& orRanges = en->_ranges;
  size_t const n = orRanges.size(); 

  for (size_t i = 0; i < n; i++) {
    _condition->emplace_back(IndexAndCondition());

    for (auto const& ri : en->_ranges[i]) {
      _condition->at(i).emplace_back(ri.clone());
    }
  }

  if (_condition->size() > 1) {
    removeOverlapsIndexOr(*_condition);
  }

  TRI_ASSERT(en->_index != nullptr);

  _allBoundsConstant.clear();
  _allBoundsConstant.reserve(orRanges.size());

  // Detect, whether all ranges are constant:
  for (size_t i = 0; i < orRanges.size(); i++) {
    bool isConstant = true;

    std::vector<RangeInfo> const& attrRanges = orRanges[i];
    for (auto const& r : attrRanges) {
      isConstant &= r.isConstant();
    }
    _anyBoundVariable |= ! isConstant;
    _allBoundsConstant.push_back(isConstant); // note: emplace_back() is not supported in C++11 but only from C++14
  }
}

IndexRangeBlock::~IndexRangeBlock () {
  destroyHashIndexSearchValues();

  for (auto& e : _allVariableBoundExpressions) {
    delete e;
  }

  if (_freeCondition && _condition != nullptr) {
    delete _condition;
  }
    
  if (_skiplistIterator != nullptr) {
    TRI_FreeSkiplistIterator(_skiplistIterator);
  }
 
  delete _edgeIndexIterator; 
}

bool IndexRangeBlock::useHighBounds () const {
  auto en = static_cast<IndexRangeNode const*>(getPlanNode());
  return (en->_index->type == triagens::arango::Index::TRI_IDX_TYPE_SKIPLIST_INDEX);
}

bool IndexRangeBlock::hasV8Expression () const {
  for (auto const& expression : _allVariableBoundExpressions) {
    TRI_ASSERT(expression != nullptr);

    if (expression->isV8()) {
      return true;
    }
  }
  return false;
}

void IndexRangeBlock::buildExpressions () {
  bool const useHighBounds = this->useHighBounds(); 

  size_t posInExpressions = 0;
    
  // The following are needed to evaluate expressions with local data from
  // the current incoming item:
  AqlItemBlock* cur = _buffer.front();
        
  auto en = static_cast<IndexRangeNode const*>(getPlanNode());
  std::unique_ptr<IndexOrCondition> newCondition;

  for (size_t i = 0; i < en->_ranges.size(); i++) {
    size_t const n = en->_ranges[i].size(); 
    // prefill with n default-constructed vectors
    std::vector<std::vector<RangeInfo>> collector(n);   

    // collect the evaluated bounds here
    for (size_t k = 0; k < n; k++) {
      auto const& r = en->_ranges[i][k];

      {
        // First create a new RangeInfo containing only the constant 
        // low and high bound of r:
        RangeInfo riConst(r._var, r._attr, r._lowConst, r._highConst, r.is1ValueRangeInfo());
        collector[k].emplace_back(std::move(riConst));
      }

      // Now work the actual values of the variable lows and highs into 
      // this constant range:
      for (auto const& l : r._lows) {
        Expression* e = _allVariableBoundExpressions[posInExpressions];
        TRI_ASSERT(e != nullptr);
        TRI_document_collection_t const* myCollection = nullptr; 
        AqlValue a = e->execute(_trx, cur, _pos, _inVars[posInExpressions], _inRegs[posInExpressions], &myCollection);
        posInExpressions++;

        Json bound;
        if (a._type == AqlValue::JSON) {
          bound = *(a._json);
          a.destroy();  // the TRI_json_t* of a._json has been stolen
        } 
        else if (a._type == AqlValue::SHAPED || a._type == AqlValue::DOCVEC) {
          bound = a.toJson(_trx, myCollection, true);
          a.destroy();  // the TRI_json_t* of a._json has been stolen
        } 
        else {
          THROW_ARANGO_EXCEPTION_MESSAGE(TRI_ERROR_INTERNAL, 
              "AQL: computed a variable bound and got non-JSON");
        }

        if (! bound.isArray()) {
          if (useHighBounds) {
            auto b(bound.copy());

            RangeInfo ri(r._var, 
                         r._attr, 
                         RangeInfoBound(l.inclusive(), true, b), // will steal b's JSON
                         RangeInfoBound(), 
                         false);

            for (size_t j = 0; j < collector[k].size(); j++) {
              collector[k][j].fuse(ri);
            }
          }
          else {
            auto b1(bound.copy()); // first instance of bound
            auto b2(bound.copy()); // second instance of same bound

            RangeInfo ri(r._var, 
                         r._attr, 
                         RangeInfoBound(l.inclusive(), true, b1), // will steal b1's JSON
                         RangeInfoBound(l.inclusive(), true, b2), // will steal b2's JSON
                         false);

            for (size_t j = 0; j < collector[k].size(); j++) {
              collector[k][j].fuse(ri);
            }
          }
        } 
        else {
          std::vector<RangeInfo> riv; 
          riv.reserve(bound.size());

          for (size_t j = 0; j < bound.size(); j++) {
            auto b1(bound.at(static_cast<int>(j)).copy()); // first instance of bound
            auto b2(bound.at(static_cast<int>(j)).copy()); // second instance of same bound

            riv.emplace_back(RangeInfo(r._var, 
                                       r._attr, 
                                       RangeInfoBound(l.inclusive(), true, b1), // will steal b1's JSON
                                       RangeInfoBound(l.inclusive(), true, b2), // will steal b2's JSON
                                       true));
          }

          collector[k] = std::move(andCombineRangeInfoVecs(collector[k], riv));
        } 
      }

      if (useHighBounds) {
        for (auto const& h : r._highs) {
          Expression* e = _allVariableBoundExpressions[posInExpressions];
          TRI_ASSERT(e != nullptr);
          TRI_document_collection_t const* myCollection = nullptr; 
          AqlValue a = e->execute(_trx, cur, _pos, _inVars[posInExpressions], _inRegs[posInExpressions], &myCollection);
          posInExpressions++;

          Json bound;
          if (a._type == AqlValue::JSON) {
            bound = *(a._json);
            a.destroy();  // the TRI_json_t* of a._json has been stolen
          } 
          else if (a._type == AqlValue::SHAPED || a._type == AqlValue::DOCVEC) {
            bound = a.toJson(_trx, myCollection, true);
            a.destroy();  // the TRI_json_t* of a._json has been stolen
          } 
          else {
            THROW_ARANGO_EXCEPTION_MESSAGE(TRI_ERROR_INTERNAL, 
                "AQL: computed a variable bound and got non-JSON");
          }
          if (! bound.isArray()) {
            auto b(bound.copy());
            RangeInfo ri(r._var, 
                          r._attr, 
                          RangeInfoBound(), 
                          RangeInfoBound(h.inclusive(), true, b), // will steal b's JSON
                          false);

            for (size_t j = 0; j < collector[k].size(); j++) {
              collector[k][j].fuse(ri);
            }
          } 
          else {
            std::vector<RangeInfo> riv; 
            riv.reserve(bound.size());

            for (size_t j = 0; j < bound.size(); j++) {
              auto b1(bound.at(static_cast<int>(j)).copy()); // first instance of bound
              auto b2(bound.at(static_cast<int>(j)).copy()); // second instance of same bound

              riv.emplace_back(RangeInfo(r._var, 
                                          r._attr, 
                                          RangeInfoBound(h.inclusive(), true, b1), // will steal b1's JSON
                                          RangeInfoBound(h.inclusive(), true, b2), // will steal b2's JSON
                                          true));
            } 

            collector[k] = std::move(andCombineRangeInfoVecs(collector[k], riv));
          } 
        }
      }
    }


    bool isEmpty = false;

    for (auto const& x : collector) {
      if (x.empty()) { 
        isEmpty = true;
        break;
      }
    }

    if (! isEmpty) { 
      // otherwise the condition is impossible to fulfill
      // the elements of the direct product of the collector are and
      // conditions which should be added to newCondition 

      // create cartesian product
      std::unique_ptr<IndexOrCondition> indexAnds(cartesian(collector));

      if (newCondition == nullptr) {
        newCondition.reset(indexAnds.release());
      }
      else {
        for (auto const& indexAnd : *indexAnds) {
          newCondition->emplace_back(std::move(indexAnd));
        }
      } 
    }

  }
    
  freeCondition(); 
    
  if (newCondition != nullptr) {
    _condition = newCondition.release();
    _freeCondition = true;
 
    // remove duplicates . . .
    removeOverlapsIndexOr(*_condition);
  }
  else {
    _condition = new IndexOrCondition;
    _freeCondition = true;
  }
}

int IndexRangeBlock::initialize () {
  ENTER_BLOCK
  int res = ExecutionBlock::initialize();

  if (res == TRI_ERROR_NO_ERROR) {
    if (_trx->orderDitch(_trx->trxCollection(_collection->cid())) == nullptr) {
      res = TRI_ERROR_OUT_OF_MEMORY;
    }
  }

  _allVariableBoundExpressions.clear();

  // instanciate expressions:
  auto instanciateExpression = [&] (RangeInfoBound const& b) -> void {
    AstNode const* a = b.getExpressionAst(_engine->getQuery()->ast());
    Expression* expression = nullptr;
 
    {
      // all new AstNodes are registered with the Ast in the Query
      std::unique_ptr<Expression> e(new Expression(_engine->getQuery()->ast(), a));

      TRI_IF_FAILURE("IndexRangeBlock::initialize") {
        THROW_ARANGO_EXCEPTION(TRI_ERROR_DEBUG);
      }

      _allVariableBoundExpressions.emplace_back(e.get());
      expression = e.release();
    }

    // Prepare _inVars and _inRegs:
    _inVars.emplace_back();
    std::vector<Variable const*>& inVarsCur = _inVars.back();
    _inRegs.emplace_back();
    std::vector<RegisterId>& inRegsCur = _inRegs.back();

    std::unordered_set<Variable const*> inVars;
    expression->variables(inVars);

    for (auto const& v : inVars) {
      inVarsCur.emplace_back(v);
      auto it = getPlanNode()->getRegisterPlan()->varInfo.find(v->id);
      TRI_ASSERT(it != getPlanNode()->getRegisterPlan()->varInfo.end());
      TRI_ASSERT(it->second.registerId < ExecutionNode::MaxRegisterId);
      inRegsCur.emplace_back(it->second.registerId);
    }
  };

  // Get the ranges from the node:
  auto en = static_cast<IndexRangeNode const*>(getPlanNode());
  std::vector<std::vector<RangeInfo>> const& orRanges = en->_ranges;
  
  for (size_t i = 0; i < orRanges.size(); i++) {
    if (! _allBoundsConstant[i]) {
      try {
        for (auto const& r : orRanges[i]) {
          for (auto const& l : r._lows) {
            instanciateExpression(l);
          }

          if (useHighBounds()) {
            for (auto const& h : r._highs) {
              instanciateExpression(h);
            }
          }
        }
        TRI_IF_FAILURE("IndexRangeBlock::initializeExpressions") {
          THROW_ARANGO_EXCEPTION(TRI_ERROR_DEBUG);
        }
      }
      catch (...) {
        for (auto& e : _allVariableBoundExpressions) {
          delete e;
        }
        _allVariableBoundExpressions.clear();
        throw;
      }
    }
  }
    
  _hasV8Expression = hasV8Expression();

  return res;
  LEAVE_BLOCK;
}

// init the ranges for reading, this should be called once per new incoming
// block!
//
// This is either called every time we get a new incoming block. 
// If all the bounds are constant, then in the case of hash, primary or edges
// indexes it does nothing. In the case of a skiplist index, it creates a
// skiplistIterator which is used by readIndex. If at least one bound is
// variable, then this this also evaluates the IndexOrCondition required to
// determine the values of the bounds. 
//
// It is guaranteed that
//   _buffer   is not empty, in particular _buffer.front() is defined
//   _pos      points to a position in _buffer.front()
// Therefore, we can use the register values in _buffer.front() in row
// _pos to evaluate the variable bounds.

bool IndexRangeBlock::initRanges () {
  ENTER_BLOCK
  _flag = true; 

  // Find out about the actual values for the bounds in the variable bound case:

  if (_anyBoundVariable) {
    if (_hasV8Expression) {
      bool const isRunningInCluster = triagens::arango::ServerState::instance()->isRunningInCluster();

      // must have a V8 context here to protect Expression::execute()
      auto engine = _engine;
      triagens::basics::ScopeGuard guard{
        [&engine]() -> void { 
          engine->getQuery()->enterContext(); 
        },
        [&]() -> void {
          if (isRunningInCluster) {
            // must invalidate the expression now as we might be called from
            // different threads
            if (triagens::arango::ServerState::instance()->isRunningInCluster()) {
              for (auto const& e : _allVariableBoundExpressions) {
                e->invalidate();
              }
            }
          
            engine->getQuery()->exitContext(); 
          }
        }
      };

      ISOLATE;
      v8::HandleScope scope(isolate); // do not delete this!
    
      buildExpressions();
    }
    else {
      // no V8 context required!

      Functions::InitializeThreadContext();
      try {
        buildExpressions();
        Functions::DestroyThreadContext();
      }
      catch (...) {
        Functions::DestroyThreadContext();
        throw;
      }
    }
  }
  
  auto en = static_cast<IndexRangeNode const*>(getPlanNode());
  TRI_ASSERT(en->_index != nullptr);
   
  if (en->_index->type == triagens::arango::Index::TRI_IDX_TYPE_PRIMARY_INDEX) {
    return true; //no initialization here!
  }
  
  if (en->_index->type == triagens::arango::Index::TRI_IDX_TYPE_EDGE_INDEX) {
    if (_condition == nullptr || _condition->empty()) {
      return false;
    }

    _posInRanges = 0;
    getEdgeIndexIterator(_condition->at(_posInRanges));
    return (_edgeIndexIterator != nullptr);
  }
      
  if (en->_index->type == triagens::arango::Index::TRI_IDX_TYPE_HASH_INDEX) {
    if (_condition == nullptr || _condition->empty()) {
      return false;
    }

    _posInRanges = 0;
    getHashIndexIterator(_condition->at(_posInRanges));
    return (_hashIndexSearchValue._values != nullptr); 
  }
  
  if (en->_index->type == triagens::arango::Index::TRI_IDX_TYPE_SKIPLIST_INDEX) {
    if (_condition == nullptr || _condition->empty()) {
      return false;
    }

    sortConditions();
    _posInRanges = 0;

    getSkiplistIterator(_condition->at(_sortCoords[_posInRanges]));
    return (_skiplistIterator != nullptr);
  }
          
  THROW_ARANGO_EXCEPTION_MESSAGE(TRI_ERROR_INTERNAL, "unexpected index type"); 
  LEAVE_BLOCK;
}

////////////////////////////////////////////////////////////////////////////////
// @brief: sorts the index range conditions and resets _posInRanges to 0
////////////////////////////////////////////////////////////////////////////////

void IndexRangeBlock::sortConditions () {
  size_t const n = _condition->size(); 

  if (! _sortCoords.empty()) {
    _sortCoords.clear();
    _sortCoords.reserve(n);
  }
  
  if (n == 1) {
    // nothing to do
    _sortCoords.emplace_back(0);
    TRI_IF_FAILURE("IndexRangeBlock::sortConditions") {
      THROW_ARANGO_EXCEPTION(TRI_ERROR_DEBUG);
    }
    return;
  }
  
  // first sort by the prefix of the index
  std::vector<std::vector<size_t>> prefix;
  prefix.reserve(n);

  auto en = static_cast<IndexRangeNode const*>(getPlanNode());
  size_t const numFields = en->_index->fields.size();

  for (size_t s = 0; s < n; s++) {
    _sortCoords.emplace_back(s);
        
    TRI_IF_FAILURE("IndexRangeBlock::sortConditions") {
      THROW_ARANGO_EXCEPTION(TRI_ERROR_DEBUG);
    }

    {
      std::vector<size_t> next;
      next.reserve(numFields);
      prefix.emplace_back(std::move(next));
    }

    // prefix[s][t] = position in _condition[s] corresponding to the <t>th index
    // field
    for (size_t t = 0; t < numFields; t++) {
      for (size_t u = 0; u < _condition->at(s).size(); u++) {
        auto const& ri = _condition->at(s)[u];

        if (en->_index->fields[t].compare(ri._attr) == 0) {
    
          TRI_IF_FAILURE("IndexRangeBlock::sortConditionsInner") {
            THROW_ARANGO_EXCEPTION(TRI_ERROR_DEBUG);
          }

          prefix.at(s).insert(prefix.at(s).begin() + t, u);
          break;
        }
      }
    }
  }

  SortFunc sortFunc(prefix, _condition, en->_reverse);

  // then sort by the values of the bounds
  std::sort(_sortCoords.begin(), _sortCoords.end(), sortFunc);

  _posInRanges = 0;
}

////////////////////////////////////////////////////////////////////////////////
// @brief: is _condition[i] < _condition[j]? these are IndexAndConditions. 
////////////////////////////////////////////////////////////////////////////////

bool IndexRangeBlock::SortFunc::operator() (size_t const& i, size_t const& j) const {
  size_t l, r;

  if (! _reverse) {
    l = i;
    r = j;
  } 
  else {
    l = j; 
    r = i;
  }

  size_t shortest = (std::min)(_prefix[i].size(), _prefix[j].size());

  for (size_t k = 0; k < shortest; k++) {
    RangeInfo const& lhs = _condition->at(l).at(_prefix[l][k]);
    RangeInfo const& rhs = _condition->at(r).at(_prefix[r][k]);
    int cmp;
      
    if (lhs.is1ValueRangeInfo() && rhs.is1ValueRangeInfo()) {
      cmp = TRI_CompareValuesJson(lhs._lowConst.bound().json(), 
                                  rhs._lowConst.bound().json());
      if (cmp != 0) {
        return (cmp < 0);
      }
    } 
    else {
      // assuming lhs and rhs are disjoint!!
      TRI_ASSERT_EXPENSIVE(areDisjointRangeInfos(lhs, rhs));
      if (lhs._highConst.isDefined() && rhs._lowConst.isDefined()) {
        cmp = (TRI_CompareValuesJson(lhs._highConst.bound().json(), 
                                     rhs._lowConst.bound().json()));
        return (cmp == 0 || cmp < 0);
      } 
      // lhs._lowConst.isDefined() && rhs._highConst.isDefined()
      return false;
    }
  }
  TRI_ASSERT(false); 
  // shouldn't get here since the IndexAndConditions in _condition should be 
  // disjoint!
  return false;
}

////////////////////////////////////////////////////////////////////////////////
/// @brief andCombineRangeInfoVecs: combine the arguments into a single vector,
/// by intersecting every pair of range infos and inserting them in the returned
/// value if the intersection is valid. 
////////////////////////////////////////////////////////////////////////////////

std::vector<RangeInfo> IndexRangeBlock::andCombineRangeInfoVecs (std::vector<RangeInfo> const& riv1, 
                                                                 std::vector<RangeInfo> const& riv2) const {
  std::vector<RangeInfo> out;
  
  std::unordered_set<TRI_json_t*, triagens::basics::JsonHash, triagens::basics::JsonEqual> cache(
    16, 
    triagens::basics::JsonHash(), 
    triagens::basics::JsonEqual()
  );
      
  triagens::basics::ScopeGuard guard{
    []() -> void { },
    [&cache]() -> void {
      // free the JSON values in the cache
      for (auto& it : cache) {
        TRI_FreeJson(TRI_UNKNOWN_MEM_ZONE, it);
      }
    }
  };

  for (RangeInfo const& ri1: riv1) {
    for (RangeInfo const& ri2: riv2) {
      RangeInfo x(ri1.clone());
      x.fuse(ri2);

      if (x.isValid()) {
        TRI_IF_FAILURE("IndexRangeBlock::andCombineRangeInfoVecs") {
          THROW_ARANGO_EXCEPTION(TRI_ERROR_DEBUG);
        }

        if (x.is1ValueRangeInfo()) {
          // de-duplicate
          auto lowBoundValue = x._lowConst.bound().json();

          if (cache.find(lowBoundValue) != cache.end()) {
            // already seen the same value
            continue;
          }

          std::unique_ptr<TRI_json_t> copy(TRI_CopyJson(TRI_UNKNOWN_MEM_ZONE, lowBoundValue));

          if (copy == nullptr) {
            THROW_ARANGO_EXCEPTION(TRI_ERROR_OUT_OF_MEMORY);
          }

          // every JSON in the cache is a copy
          cache.emplace(copy.get());
          copy.release();
        }

        out.emplace_back(std::move(x));
      }
    }
  }
  
  return out;
}

////////////////////////////////////////////////////////////////////////////////
/// @brief cartesian: form the cartesian product of the inner vectors. This is
/// required in case a dynamic bound evaluates to a list, then we have an 
/// "and" condition containing an "or" condition, which we must then distribute. 
////////////////////////////////////////////////////////////////////////////////

IndexOrCondition* IndexRangeBlock::cartesian (std::vector<std::vector<RangeInfo>> const& collector) const {
  size_t const n = collector.size();
  
  std::vector<size_t> indexes;
  indexes.reserve(n);

  for (size_t i = 0; i < n; i++) {
    indexes.emplace_back(0);
  }
  
  std::unique_ptr<IndexOrCondition> out(new IndexOrCondition());

  while (true) {
    IndexAndCondition next;
    for (size_t i = 0; i < n; i++) {
      next.emplace_back(collector[i][indexes[i]].clone());
    }

    TRI_IF_FAILURE("IndexRangeBlock::cartesian") {
      THROW_ARANGO_EXCEPTION(TRI_ERROR_DEBUG);
    }

    out->emplace_back(next);
    size_t j = n - 1;

    while (true) {
      indexes[j]++;
      if (indexes[j] < collector[j].size()) {
        break;
      }

      indexes[j] = 0;
      if (j == 0) { 
        return out.release();
      }
      j--;
    }
  }
}

void IndexRangeBlock::freeCondition () {
  if (_condition != nullptr && _freeCondition) {
    delete _condition;
    _condition = nullptr;
    _freeCondition = false;
  }
}

// this is called every time everything in _documents has been passed on

bool IndexRangeBlock::readIndex (size_t atMost) {
  ENTER_BLOCK;
  // this is called every time we want more in _documents. 
  // For the primary key index, this only reads the index once, and never 
  // again (although there might be multiple calls to this function). 
  // For the edge, hash or skiplists indexes, initRanges creates an iterator
  // and read*Index just reads from the iterator until it is done. 
  // Then initRanges is read again and so on. This is to avoid reading the
  // entire index when we only want a small number of documents. 
  
  if (_documents.empty()) {
    TRI_IF_FAILURE("IndexRangeBlock::readIndex") {
      THROW_ARANGO_EXCEPTION(TRI_ERROR_DEBUG);
    }
    _documents.reserve(atMost);
  }
  else { 
    _documents.clear();
  }
  
  auto en = static_cast<IndexRangeNode const*>(getPlanNode());
  
  if (en->_index->type == triagens::arango::Index::TRI_IDX_TYPE_PRIMARY_INDEX) {
    if (_flag && _condition != nullptr) {
      readPrimaryIndex(*_condition);
    }
  }
  else if (en->_index->type == triagens::arango::Index::TRI_IDX_TYPE_EDGE_INDEX) {
    readEdgeIndex(atMost);
  }
  else if (en->_index->type == triagens::arango::Index::TRI_IDX_TYPE_HASH_INDEX) {
    readHashIndex(atMost);
  }
  else if (en->_index->type == triagens::arango::Index::TRI_IDX_TYPE_SKIPLIST_INDEX) {
    readSkiplistIndex(atMost);
  }
  else {
    TRI_ASSERT(false);
  }
  _flag = false;
  return (! _documents.empty());
  LEAVE_BLOCK;
}

int IndexRangeBlock::initializeCursor (AqlItemBlock* items, size_t pos) {
  ENTER_BLOCK;
  int res = ExecutionBlock::initializeCursor(items, pos);

  if (res != TRI_ERROR_NO_ERROR) {
    return res;
  }
  _pos = 0;
  _posInDocs = 0;
  
  return TRI_ERROR_NO_ERROR; 
  LEAVE_BLOCK;
}

////////////////////////////////////////////////////////////////////////////////
/// @brief getSome
////////////////////////////////////////////////////////////////////////////////

AqlItemBlock* IndexRangeBlock::getSome (size_t atLeast,
                                        size_t atMost) {
  ENTER_BLOCK;
  if (_done) {
    return nullptr;
  }

  std::unique_ptr<AqlItemBlock> res(nullptr);

  do {
    // repeatedly try to get more stuff from upstream
    // note that the value of the variable we have to loop over
    // can contain zero entries, in which case we have to
    // try again!

    if (_buffer.empty()) {
      size_t toFetch = (std::min)(DefaultBatchSize, atMost);
      if (! ExecutionBlock::getBlock(toFetch, toFetch) 
          || (! initRanges())) {
        _done = true;
        return nullptr;
      }
      _pos = 0;           // this is in the first block

      // This is a new item, so let's read the index (it is already
      // initialised).
      readIndex(atMost);
      _posInDocs = 0;     // position in _documents . . .
    } 
    else if (_posInDocs >= _documents.size()) {
      // we have exhausted our local documents buffer,

      _posInDocs = 0;
      AqlItemBlock* cur = _buffer.front();

      if (! readIndex(atMost)) { //no more output from this version of the index
        if (++_pos >= cur->size()) {
          _buffer.pop_front();  // does not throw
          delete cur;
          _pos = 0;
        }
        if (_buffer.empty()) {
          if (! ExecutionBlock::getBlock(DefaultBatchSize, DefaultBatchSize) ) {
            _done = true;
            return nullptr;
          }
          _pos = 0;           // this is in the first block
        }
        
        if (! initRanges()) {
          _done = true;
          return nullptr;
        }
        readIndex(atMost);
      }
    }

    // If we get here, we do have _buffer.front() and _pos points into it
    AqlItemBlock* cur = _buffer.front();
    size_t const curRegs = cur->getNrRegs();

    size_t available = _documents.size() - _posInDocs;
    size_t toSend = (std::min)(atMost, available);

    if (toSend > 0) {

      res.reset(new AqlItemBlock(toSend,
            getPlanNode()->getRegisterPlan()->nrRegs[getPlanNode()->getDepth()]));

      // automatically freed should we throw
      TRI_ASSERT(curRegs <= res->getNrRegs());

      // only copy 1st row of registers inherited from previous frame(s)
      inheritRegisters(cur, res.get(), _pos);

      // set our collection for our output register
      res->setDocumentCollection(static_cast<triagens::aql::RegisterId>(curRegs),
          _trx->documentCollection(_collection->cid()));

      for (size_t j = 0; j < toSend; j++) {
        if (j > 0) {
          // re-use already copied aqlvalues
          for (RegisterId i = 0; i < curRegs; i++) {
            res->setValue(j, i, res->getValueReference(0, i));
            // Note: if this throws, then all values will be deleted
            // properly since the first one is.
          }
        }

        // The result is in the first variable of this depth,
        // we do not need to do a lookup in getPlanNode()->_registerPlan->varInfo,
        // but can just take cur->getNrRegs() as registerId:
        res->setValue(j, static_cast<triagens::aql::RegisterId>(curRegs),
                      AqlValue(reinterpret_cast<TRI_df_marker_t
                               const*>(_documents[_posInDocs++].getDataPtr())));
        // No harm done, if the setValue throws!
      }
    }

  }
  while (res.get() == nullptr);

  // Clear out registers no longer needed later:
  clearRegisters(res.get());
  return res.release();
  LEAVE_BLOCK;
}

////////////////////////////////////////////////////////////////////////////////
/// @brief skipSome
////////////////////////////////////////////////////////////////////////////////

size_t IndexRangeBlock::skipSome (size_t atLeast,
                                  size_t atMost) {
  
  if (_done) {
    return 0;
  }

  size_t skipped = 0;

  while (skipped < atLeast) {
    if (_buffer.empty()) {
      size_t toFetch = (std::min)(DefaultBatchSize, atMost);
      if (! ExecutionBlock::getBlock(toFetch, toFetch) 
          || (! initRanges())) {
        _done = true;
        return skipped;
      }
      _pos = 0;           // this is in the first block
      
      // This is a new item, so let's read the index if bounds are variable:
      readIndex(atMost); 
      _posInDocs = 0;     // position in _documents . . .
    }

    // If we get here, we do have _buffer.front() and _pos points into it
    AqlItemBlock* cur = _buffer.front();

    size_t available = _documents.size() - _posInDocs;
    size_t toSkip = (std::min)(atMost - skipped, available);

    _posInDocs += toSkip;
    skipped += toSkip;
    
    // Advance read position:
    if (_posInDocs >= _documents.size()) {
      // we have exhausted our local documents buffer,

      if (++_pos >= cur->size()) {
        _buffer.pop_front();  // does not throw
        delete cur;
        _pos = 0;
      }

      // let's read the index if bounds are variable:
      if (! _buffer.empty()) {
        if (! initRanges()) {
          _done = true;
          return skipped;
        }
        readIndex(atMost);
      }
      _posInDocs = 0;
      
      // If _buffer is empty, then we will fetch a new block in the next round
      // and then read the index.
    }
  }

  return skipped; 
}

////////////////////////////////////////////////////////////////////////////////
/// @brief read documents using the primary index
////////////////////////////////////////////////////////////////////////////////

void IndexRangeBlock::readPrimaryIndex (IndexOrCondition const& ranges) {
  ENTER_BLOCK;
  auto primaryIndex = _collection->documentCollection()->primaryIndex();
 
  for (size_t i = 0; i < ranges.size(); i++) {
    std::string key;

    for (auto const& x : ranges[i]) {
      if (x._attr == std::string(TRI_VOC_ATTRIBUTE_ID)) {
        // lookup by _id

        // we can use lower bound because only equality is supported
        TRI_ASSERT(x.is1ValueRangeInfo());
        auto const json = x._lowConst.bound().json();

        if (TRI_IsStringJson(json)) {
          // _id must be a string
          TRI_voc_cid_t documentCid;
          std::string documentKey;

          // parse _id value
          int errorCode = resolve(json->_value._string.data, documentCid, documentKey);

          if (errorCode == TRI_ERROR_NO_ERROR) {
            bool const isCluster = triagens::arango::ServerState::instance()->isRunningInCluster();

            if (! isCluster && documentCid == _collection->documentCollection()->_info._cid) {
              // only continue lookup if the id value is syntactically correct and
              // refers to "our" collection, using local collection id
              key = documentKey;
            }
            else if (isCluster && documentCid == _collection->documentCollection()->_info._planId) {
            // only continue lookup if the id value is syntactically correct and
            // refers to "our" collection, using cluster collection id
              key = documentKey;
            }
          }
        }
        /*if (! x._lows.empty() || ! x._highs.empty() || x._lowConst.isDefined() || x._highConst.isDefined()) {
          break;
        }*/
      }
      else if (x._attr == std::string(TRI_VOC_ATTRIBUTE_KEY)) {
        // lookup by _key

        // we can use lower bound because only equality is supported
        TRI_ASSERT(x.is1ValueRangeInfo());
        auto const json = x._lowConst.bound().json();
        if (TRI_IsStringJson(json)) {
          key = std::string(json->_value._string.data, json->_value._string.length - 1);
        }

        /*if (! x._lows.empty() || ! x._highs.empty() || x._lowConst.isDefined() || x._highConst.isDefined()) {
          break;
        }*/
      }
    }

    if (! key.empty()) {
      ++_engine->_stats.scannedIndex;

      auto found = static_cast<TRI_doc_mptr_t const*>(primaryIndex->lookupKey(key.c_str()));

      if (found != nullptr) {
        _documents.emplace_back(*found);
      }
    }
  }

  LEAVE_BLOCK;
}

////////////////////////////////////////////////////////////////////////////////
/// @brief build search values for edge index lookup
////////////////////////////////////////////////////////////////////////////////

void IndexRangeBlock::getEdgeIndexIterator (IndexAndCondition const& ranges) {
  ENTER_BLOCK;
  
  _edgeNextElement = nullptr;

  if (_edgeIndexIterator != nullptr) {
    delete _edgeIndexIterator;
    _edgeIndexIterator = nullptr;
  }
 
  auto buildIterator = [this] (TRI_edge_direction_e direction, TRI_json_t const* key) -> void {
    TRI_ASSERT(_edgeIndexIterator == nullptr);

    TRI_voc_cid_t documentCid;
    std::string documentKey;

    int errorCode = resolve(key->_value._string.data, documentCid, documentKey);

    if (errorCode == TRI_ERROR_NO_ERROR) {
      _edgeIndexIterator = new TRI_edge_index_iterator_t(direction, documentCid, (TRI_voc_key_t) documentKey.c_str());
    }
  };

  for (auto const& x : ranges) {
    if (x._attr == std::string(TRI_VOC_ATTRIBUTE_FROM)) {
      // we can use lower bound because only equality is supported
      TRI_ASSERT(x.is1ValueRangeInfo());
      auto const json = x._lowConst.bound().json();
      if (TRI_IsStringJson(json)) {
        // no error will be thrown if _from is not a string
        buildIterator(TRI_EDGE_OUT, json);
      }
      break;
    }
    else if (x._attr == std::string(TRI_VOC_ATTRIBUTE_TO)) {
      // we can use lower bound because only equality is supported
      TRI_ASSERT(x.is1ValueRangeInfo());
      auto const json = x._lowConst.bound().json();
      if (TRI_IsStringJson(json)) {
        // no error will be thrown if _to is not a string
        buildIterator(TRI_EDGE_IN, json);
      }
      break;
    }
  }
  
  LEAVE_BLOCK;
}

////////////////////////////////////////////////////////////////////////////////
/// @brief actually read from the edge index
////////////////////////////////////////////////////////////////////////////////

void IndexRangeBlock::readEdgeIndex (size_t atMost) {
  ENTER_BLOCK;

  if (_edgeIndexIterator == nullptr) {
    return;
  }

  auto en = static_cast<IndexRangeNode const*>(getPlanNode());
  auto idx = en->_index->getInternals();
  TRI_ASSERT(idx != nullptr);
 
  try { 
    size_t nrSent = 0;
    while (nrSent < atMost && _edgeIndexIterator != nullptr) { 
      size_t const n = _documents.size();

      TRI_IF_FAILURE("IndexRangeBlock::readEdgeIndex") {
        THROW_ARANGO_EXCEPTION(TRI_ERROR_DEBUG);
      }

      static_cast<triagens::arango::EdgeIndex*>(idx)->lookup(_edgeIndexIterator, _documents, _edgeNextElement, atMost);
    
      size_t const numRead = _documents.size() - n;

      _engine->_stats.scannedIndex += static_cast<int64_t>(numRead);
      nrSent += numRead;

      if (_edgeNextElement == nullptr) {
        delete _edgeIndexIterator;
        _edgeIndexIterator = nullptr;

        if (++_posInRanges < _condition->size()) {
          getEdgeIndexIterator(_condition->at(_posInRanges));
        }
      }
    }
  }
  catch (...) {
    if (_edgeIndexIterator != nullptr) {
      delete _edgeIndexIterator;
      _edgeIndexIterator = nullptr;
    }
    throw;
  }
  LEAVE_BLOCK;
}

////////////////////////////////////////////////////////////////////////////////
/// @brief destroy the search values for the hash index lookup
////////////////////////////////////////////////////////////////////////////////

void IndexRangeBlock::destroyHashIndexSearchValues () {
  if (_hashIndexSearchValue._values != nullptr) {
    auto shaper = _collection->documentCollection()->getShaper(); 

    for (size_t i = 0; i < _hashIndexSearchValue._length; ++i) {
      TRI_DestroyShapedJson(shaper->memoryZone(), &_hashIndexSearchValue._values[i]);
    }

    TRI_Free(TRI_UNKNOWN_MEM_ZONE, _hashIndexSearchValue._values);
    _hashIndexSearchValue._values = nullptr;
  }
}

////////////////////////////////////////////////////////////////////////////////
/// @brief set up search values for the hash index lookup
////////////////////////////////////////////////////////////////////////////////

bool IndexRangeBlock::setupHashIndexSearchValue (IndexAndCondition const& range) { 
  auto en = static_cast<IndexRangeNode const*>(getPlanNode());
  auto idx = en->_index->getInternals();
  TRI_ASSERT(idx != nullptr);

  auto hashIndex = static_cast<triagens::arango::HashIndex*>(idx);
  auto const& paths = hashIndex->paths();

  auto shaper = _collection->documentCollection()->getShaper(); 

  size_t const n = paths.size();

  TRI_ASSERT(_hashIndexSearchValue._values == nullptr); // to prevent leak
  _hashIndexSearchValue._length = 0;
    // initialize the whole range of shapes with zeros
  _hashIndexSearchValue._values = static_cast<TRI_shaped_json_t*>(TRI_Allocate(TRI_UNKNOWN_MEM_ZONE, 
      n * sizeof(TRI_shaped_json_t), true));

  if (_hashIndexSearchValue._values == nullptr) {
    THROW_ARANGO_EXCEPTION(TRI_ERROR_OUT_OF_MEMORY);
  }
    
  _hashIndexSearchValue._length = n;


  for (size_t i = 0; i < n; ++i) {
    TRI_shape_pid_t pid = paths[i];
    TRI_ASSERT(pid != 0);
   
    char const* name = shaper->attributeNameShapePid(pid);
    std::string const lookFor(name);

    for (auto const& x : range) {
      if (x._attr == lookFor) {    //found attribute
        if (x._lowConst.bound().json() == nullptr) {
          // attribute is empty. this may be case if a function expression is used as a 
          // comparison value, and the function returns an empty list, e.g. x.a IN PASSTHRU([])
          return false;
        }

        auto shaped = TRI_ShapedJsonJson(shaper, x._lowConst.bound().json(), false); 
        // here x->_low->_bound == x->_high->_bound 
        if (shaped == nullptr) {
          return false;
        }

        _hashIndexSearchValue._values[i] = *shaped;
        // free only the pointer, but not the internals
        TRI_Free(shaper->memoryZone(), shaped);
        break; 
      }
    }
  }

  return true;
}

////////////////////////////////////////////////////////////////////////////////
/// @brief build search values for hash index lookup
////////////////////////////////////////////////////////////////////////////////

void IndexRangeBlock::getHashIndexIterator (IndexAndCondition const& ranges) {
  ENTER_BLOCK;
  
  _hashNextElement = nullptr;
 
  destroyHashIndexSearchValues();
  if (! setupHashIndexSearchValue(ranges)) {
    destroyHashIndexSearchValues();
  }

  LEAVE_BLOCK;
}

////////////////////////////////////////////////////////////////////////////////
/// @brief actually read from the hash index
////////////////////////////////////////////////////////////////////////////////
 
void IndexRangeBlock::readHashIndex (size_t atMost) {
  ENTER_BLOCK;

  if (_hashIndexSearchValue._values == nullptr) {
    return;
  }

  auto en = static_cast<IndexRangeNode const*>(getPlanNode());
  auto idx = en->_index->getInternals();
  TRI_ASSERT(idx != nullptr);
  
  size_t nrSent = 0;
  while (nrSent < atMost) { 
    size_t const n = _documents.size();

    TRI_IF_FAILURE("IndexRangeBlock::readHashIndex") {
      THROW_ARANGO_EXCEPTION(TRI_ERROR_DEBUG);
    }

    static_cast<triagens::arango::HashIndex*>(idx)->lookup(&_hashIndexSearchValue, _documents, _hashNextElement, atMost);
    size_t const numRead = _documents.size() - n;

    _engine->_stats.scannedIndex += static_cast<int64_t>(numRead);
    nrSent += numRead;

    if (_hashNextElement == nullptr) {
      destroyHashIndexSearchValues();

      if (++_posInRanges < _condition->size()) {
        getHashIndexIterator(_condition->at(_posInRanges));
      }
      if (_hashIndexSearchValue._values == nullptr) {
        _hashNextElement = nullptr;
        break;
      }
    }
  }
  LEAVE_BLOCK;
}

////////////////////////////////////////////////////////////////////////////////
/// @brief read documents using a skiplist index
////////////////////////////////////////////////////////////////////////////////

// it is only possible to query a skip list using more than one attribute if we
// only have equalities followed by a single arbitrary comparison (i.e x.a == 1
// && x.b == 2 && x.c > 3 && x.c <= 4). Then we do: 
//
//   TRI_CreateIndexOperator(TRI_AND_INDEX_OPERATOR, left, right, nullptr, shaper,
//     2);
//
// where 
//
//   left =  TRI_CreateIndexOperator(TRI_GT_INDEX_OPERATOR, nullptr, nullptr, [1,2,3],
//     shaper, 3)
//
//   right =  TRI_CreateIndexOperator(TRI_LE_INDEX_OPERATOR, nullptr, nullptr, [1,2,4],
//     shaper, 3)
//
// If the final comparison is an equality (x.a == 1 && x.b == 2 && x.c ==3), then 
// we just do:
//
//   TRI_CreateIndexOperator(TRI_EQ_INDEX_OPERATOR, nullptr, nullptr, [1,2,3],
//     shaper, 3)
//
// It is necessary that values of the attributes are listed in the correct
// order (i.e. <a> must be the first attribute indexed, and <b> must be the
// second). If one of the attributes is not indexed, then it is ignored,
// provided we are querying all the previously indexed attributes (i.e. we
// cannot do (x.c == 1 && x.a == 2) if the index covers <a>, <b>, <c> in this
// order but we can do (x.a == 2)).
//
// If the comparison is not equality, then the values of the parameters 
// (i.e. the 1 in x.c >= 1) cannot be lists or arrays.
//

void IndexRangeBlock::getSkiplistIterator (IndexAndCondition const& ranges) {
  ENTER_BLOCK;
  TRI_ASSERT(_skiplistIterator == nullptr);
  
  auto en = static_cast<IndexRangeNode const*>(getPlanNode());
  auto idx = en->_index->getInternals();
  TRI_ASSERT(idx != nullptr);

  auto shaper = _collection->documentCollection()->getShaper(); 
  TRI_ASSERT(shaper != nullptr);

  TRI_index_operator_t* skiplistOperator = nullptr; 

  Json parameters(Json::Array); 
  size_t i = 0;
  for (; i < ranges.size(); i++) {
    auto const& range = ranges[i];
    // TRI_ASSERT(range.isConstant());
    if (range.is1ValueRangeInfo()) {   // it's an equality . . . 
      parameters(range._lowConst.bound().copy());
    } 
    else {                          // it's not an equality and so the final comparison 
      if (parameters.size() != 0) {
        skiplistOperator = TRI_CreateIndexOperator(TRI_EQ_INDEX_OPERATOR, nullptr,
            nullptr, parameters.copy().steal(), shaper, i);
      }
      if (range._lowConst.isDefined()) {
        auto op = range._lowConst.toIndexOperator(false, parameters.copy(), shaper);

        if (skiplistOperator != nullptr) {
          skiplistOperator = TRI_CreateIndexOperator(TRI_AND_INDEX_OPERATOR, 
              skiplistOperator, op, nullptr, shaper, 2);
        } 
        else {
          skiplistOperator = op;
        }
      }
      if (range._highConst.isDefined()) {
        auto op = range._highConst.toIndexOperator(true, parameters.copy(), shaper);

        if (skiplistOperator != nullptr) {
          skiplistOperator = TRI_CreateIndexOperator(TRI_AND_INDEX_OPERATOR, 
              skiplistOperator, op, nullptr, shaper, 2);
        } 
        else {
          skiplistOperator = op;
        }
      }
    }
  }

  if (skiplistOperator == nullptr) {      // only have equalities . . .
    if (parameters.size() == 0) {
      // this creates the infinite range (i.e. >= null)
      Json hass(Json::Array);
      hass.add(Json(Json::Null));
      skiplistOperator = TRI_CreateIndexOperator(TRI_GE_INDEX_OPERATOR, nullptr,
          nullptr, hass.steal(), shaper, 1);
    }
    else {
      skiplistOperator = TRI_CreateIndexOperator(TRI_EQ_INDEX_OPERATOR, nullptr,
          nullptr, parameters.steal(), shaper, i);
    }
  }
  
  if (_skiplistIterator != nullptr) {
    TRI_FreeSkiplistIterator(_skiplistIterator);
  }

  _skiplistIterator = static_cast<triagens::arango::SkiplistIndex2*>(idx)->lookup(skiplistOperator, en->_reverse);

  if (skiplistOperator != nullptr) {
    TRI_FreeIndexOperator(skiplistOperator);
  }

  if (_skiplistIterator == nullptr) {
    int res = TRI_errno();

    if (res == TRI_RESULT_ELEMENT_NOT_FOUND) {
      return;
    }

    THROW_ARANGO_EXCEPTION(TRI_ERROR_ARANGO_NO_INDEX);
  }
  LEAVE_BLOCK;
}

////////////////////////////////////////////////////////////////////////////////
/// @brief actually read from the skiplist index
////////////////////////////////////////////////////////////////////////////////

void IndexRangeBlock::readSkiplistIndex (size_t atMost) {
  ENTER_BLOCK;
  if (_skiplistIterator == nullptr) {
    return;
  }

  try {
    size_t nrSent = 0;
    while (nrSent < atMost && _skiplistIterator !=nullptr) { 
      TRI_skiplist_index_element_t* indexElement = _skiplistIterator->next(_skiplistIterator);

      if (indexElement == nullptr) {
        TRI_FreeSkiplistIterator(_skiplistIterator);
        _skiplistIterator = nullptr;
        if (++_posInRanges < _condition->size()) {
          getSkiplistIterator(_condition->at(_sortCoords[_posInRanges]));
        }
      } 
      else {
        TRI_IF_FAILURE("IndexRangeBlock::readSkiplistIndex") {
          THROW_ARANGO_EXCEPTION(TRI_ERROR_DEBUG);
        }
        
        _documents.emplace_back(*(indexElement->_document));
        ++nrSent;
        ++_engine->_stats.scannedIndex;
      }
    }
  }
  catch (...) {
    if (_skiplistIterator != nullptr) {
      TRI_FreeSkiplistIterator(_skiplistIterator);
      _skiplistIterator = nullptr;
    }
    throw;
  }
  LEAVE_BLOCK;
}

// -----------------------------------------------------------------------------
// --SECTION--                                          class EnumerateListBlock
// -----------------------------------------------------------------------------
        
EnumerateListBlock::EnumerateListBlock (ExecutionEngine* engine,
                                        EnumerateListNode const* en)
  : ExecutionBlock(engine, en),
    _inVarRegId(ExecutionNode::MaxRegisterId) {

  auto it = en->getRegisterPlan()->varInfo.find(en->_inVariable->id);

  if (it == en->getRegisterPlan()->varInfo.end()) {
    THROW_ARANGO_EXCEPTION_MESSAGE(TRI_ERROR_INTERNAL, "variable not found");
  }

  _inVarRegId = (*it).second.registerId;
  TRI_ASSERT(_inVarRegId < ExecutionNode::MaxRegisterId);
}

EnumerateListBlock::~EnumerateListBlock () {
}

////////////////////////////////////////////////////////////////////////////////
/// @brief initialize, here we get the inVariable
////////////////////////////////////////////////////////////////////////////////

int EnumerateListBlock::initialize () {
  return ExecutionBlock::initialize();
}

int EnumerateListBlock::initializeCursor (AqlItemBlock* items, size_t pos) {
  int res = ExecutionBlock::initializeCursor(items, pos);

  if (res != TRI_ERROR_NO_ERROR) {
    return res;
  }

  // handle local data (if any)
  _index = 0;     // index in _inVariable for next run
  _thisblock = 0; // the current block in the _inVariable DOCVEC
  _seen = 0;      // the sum of the sizes of the blocks in the _inVariable
  // DOCVEC that preceed _thisblock

  return TRI_ERROR_NO_ERROR;
}

AqlItemBlock* EnumerateListBlock::getSome (size_t, size_t atMost) {
  if (_done) {
    return nullptr;
  }

  unique_ptr<AqlItemBlock> res(nullptr);

  do {
    // repeatedly try to get more stuff from upstream
    // note that the value of the variable we have to loop over
    // can contain zero entries, in which case we have to
    // try again!

    if (_buffer.empty()) {
      size_t toFetch = (std::min)(DefaultBatchSize, atMost);
      if (! ExecutionBlock::getBlock(toFetch, toFetch)) {
        _done = true;
        return nullptr;
      }
      _pos = 0;           // this is in the first block
    }

    // if we make it here, then _buffer.front() exists
    AqlItemBlock* cur = _buffer.front();

    // get the thing we are looping over
    AqlValue inVarReg = cur->getValueReference(_pos, _inVarRegId);
    size_t sizeInVar = 0; // to shut up compiler

    // get the size of the thing we are looping over
    _collection = nullptr;

    switch (inVarReg._type) {
      case AqlValue::JSON: {
        if (! inVarReg._json->isArray()) {
          throwArrayExpectedException();
        }
        sizeInVar = inVarReg._json->size();
        break;
      }

      case AqlValue::RANGE: {
        sizeInVar = inVarReg._range->size();
        break;
      }

      case AqlValue::DOCVEC: {
        if (_index == 0) { // this is a (maybe) new DOCVEC
          _DOCVECsize = 0;
          // we require the total number of items

          for (size_t i = 0; i < inVarReg._vector->size(); i++) {
            _DOCVECsize += inVarReg._vector->at(i)->size();
          }
        }
        sizeInVar = _DOCVECsize;
        if (sizeInVar > 0) {
          _collection = inVarReg._vector->at(0)->getDocumentCollection(0);
        }
        break;
      }

      case AqlValue::SHAPED: {
        throwArrayExpectedException();
      }

      case AqlValue::EMPTY: {
        throwArrayExpectedException();
      }
    }

    if (sizeInVar == 0) {
      res = nullptr;
    }
    else {
      size_t toSend = (std::min)(atMost, sizeInVar - _index);

      // create the result
      res.reset(new AqlItemBlock(toSend, getPlanNode()->getRegisterPlan()->nrRegs[getPlanNode()->getDepth()]));

      inheritRegisters(cur, res.get(), _pos);

      // we might have a collection:
      res->setDocumentCollection(cur->getNrRegs(), _collection);

      for (size_t j = 0; j < toSend; j++) {
        if (j > 0) {
          // re-use already copied aqlvalues
          for (RegisterId i = 0; i < cur->getNrRegs(); i++) {
            res->setValue(j, i, res->getValueReference(0, i));
            // Note that if this throws, all values will be
            // deleted properly, since the first row is.
          }
        }
        // add the new register value . . .
        AqlValue a = getAqlValue(inVarReg);
        // deep copy of the inVariable.at(_pos) with correct memory
        // requirements
        // Note that _index has been increased by 1 by getAqlValue!
        try {
          TRI_IF_FAILURE("EnumerateListBlock::getSome") {
            THROW_ARANGO_EXCEPTION(TRI_ERROR_DEBUG);
          }
          res->setValue(j, cur->getNrRegs(), a);
        }
        catch (...) {
          a.destroy();
          throw;
        }
      }
    }

    if (_index == sizeInVar) {
      _index = 0;
      _thisblock = 0;
      _seen = 0;
      // advance read position in the current block . . .
      if (++_pos == cur->size()) {
        delete cur;
        _buffer.pop_front();  // does not throw
        _pos = 0;
      }
    }
  }
  while (res.get() == nullptr);

  // Clear out registers no longer needed later:
  clearRegisters(res.get());
  return res.release();
}

size_t EnumerateListBlock::skipSome (size_t atLeast, size_t atMost) {

  if (_done) {
    return 0;
  }

  size_t skipped = 0;

  while (skipped < atLeast) {
    if (_buffer.empty()) {
      size_t toFetch = (std::min)(DefaultBatchSize, atMost);
      if (! ExecutionBlock::getBlock(toFetch, toFetch)) {
        _done = true;
        return skipped;
      }
      _pos = 0;           // this is in the first block
    }

    // if we make it here, then _buffer.front() exists
    AqlItemBlock* cur = _buffer.front();

    // get the thing we are looping over
    AqlValue inVarReg = cur->getValue(_pos, _inVarRegId);
    size_t sizeInVar = 0; // to shut up compiler

    // get the size of the thing we are looping over
    switch (inVarReg._type) {
      case AqlValue::JSON: {
        if (! inVarReg._json->isArray()) {
          throwArrayExpectedException();
        }
        sizeInVar = inVarReg._json->size();
        break;
      }

      case AqlValue::RANGE: {
        sizeInVar = inVarReg._range->size();
        break;
      }

      case AqlValue::DOCVEC: {
        if (_index == 0) { // this is a (maybe) new DOCVEC
          _DOCVECsize = 0;
          //we require the total number of items 
          for (size_t i = 0; i < inVarReg._vector->size(); i++) {
            _DOCVECsize += inVarReg._vector->at(i)->size();
          }
        }
        sizeInVar = _DOCVECsize;
        break;
      }

      case AqlValue::SHAPED: 
      case AqlValue::EMPTY: {
        throwArrayExpectedException();
      }
    }

    if (atMost < sizeInVar - _index) {
      // eat just enough of inVariable . . .
      _index += atMost;
      skipped = atMost;
    }
    else {
      // eat the whole of the current inVariable and proceed . . .
      skipped += (sizeInVar - _index);
      _index = 0;
      _thisblock = 0;
      _seen = 0;
      delete cur;
      _buffer.pop_front();
      _pos = 0;
    }
  }
  return skipped;
}

////////////////////////////////////////////////////////////////////////////////
/// @brief create an AqlValue from the inVariable using the current _index
////////////////////////////////////////////////////////////////////////////////

AqlValue EnumerateListBlock::getAqlValue (AqlValue const& inVarReg) {
  TRI_IF_FAILURE("EnumerateListBlock::getAqlValue") {
    THROW_ARANGO_EXCEPTION(TRI_ERROR_DEBUG);
  }

  switch (inVarReg._type) {
    case AqlValue::JSON: {
      // FIXME: is this correct? What if the copy works, but the
      // new throws? Is this then a leak? What if the new works
      // but the AqlValue temporary cannot be made?
      return AqlValue(new Json(inVarReg._json->at(static_cast<int>(_index++)).copy()));
    }
    case AqlValue::RANGE: {
      return AqlValue(new Json(static_cast<double>(inVarReg._range->at(_index++))));
    }
    case AqlValue::DOCVEC: { // incoming doc vec has a single column
      AqlValue out = inVarReg._vector->at(_thisblock)->getValue(_index -
                                                                _seen, 0).clone();
      if (++_index == (inVarReg._vector->at(_thisblock)->size() + _seen)) {
        _seen += inVarReg._vector->at(_thisblock)->size();
        _thisblock++;
      }
      return out;
    }

    case AqlValue::SHAPED:
    case AqlValue::EMPTY: {
      // error
      break;
    }
  }

  throwArrayExpectedException();
  TRI_ASSERT(false);

  // cannot be reached. function call above will always throw an exception
  return AqlValue();
}
          
void EnumerateListBlock::throwArrayExpectedException () {
  THROW_ARANGO_EXCEPTION_MESSAGE(TRI_ERROR_QUERY_ARRAY_EXPECTED, 
                                 TRI_errno_string(TRI_ERROR_QUERY_ARRAY_EXPECTED) +
                                 std::string(" as operand to FOR loop"));
}

// -----------------------------------------------------------------------------
// --SECTION--                                            class CalculationBlock
// -----------------------------------------------------------------------------
        
CalculationBlock::CalculationBlock (ExecutionEngine* engine,
                                    CalculationNode const* en)
  : ExecutionBlock(engine, en),
    _expression(en->expression()),
    _inVars(),
    _inRegs(),
    _outReg(ExecutionNode::MaxRegisterId) {

  std::unordered_set<Variable const*> inVars;
  _expression->variables(inVars);

  _inVars.reserve(inVars.size());
  _inRegs.reserve(inVars.size());

  for (auto& it : inVars) {
    _inVars.emplace_back(it);
    auto it2 = en->getRegisterPlan()->varInfo.find(it->id);

    TRI_ASSERT(it2 != en->getRegisterPlan()->varInfo.end());
    TRI_ASSERT(it2->second.registerId < ExecutionNode::MaxRegisterId);
    _inRegs.emplace_back(it2->second.registerId);
  }

  // check if the expression is "only" a reference to another variable
  // this allows further optimizations inside doEvaluation
  _isReference = (_expression->node()->type == NODE_TYPE_REFERENCE);

  if (_isReference) {
    TRI_ASSERT(_inRegs.size() == 1);
  }

  auto it3 = en->getRegisterPlan()->varInfo.find(en->_outVariable->id);
  TRI_ASSERT(it3 != en->getRegisterPlan()->varInfo.end());
  _outReg = it3->second.registerId;
  TRI_ASSERT(_outReg < ExecutionNode::MaxRegisterId);
  
  if (en->_conditionVariable != nullptr) {
    auto it = en->getRegisterPlan()->varInfo.find(en->_conditionVariable->id);
    TRI_ASSERT(it != en->getRegisterPlan()->varInfo.end());
    _conditionReg = it->second.registerId;
    TRI_ASSERT(_conditionReg < ExecutionNode::MaxRegisterId);
  }
}

CalculationBlock::~CalculationBlock () {
}

int CalculationBlock::initialize () {
  return ExecutionBlock::initialize();
}

////////////////////////////////////////////////////////////////////////////////
/// @brief fill the target register in the item block with a reference to 
/// another variable
////////////////////////////////////////////////////////////////////////////////

void CalculationBlock::fillBlockWithReference (AqlItemBlock* result) {
  result->setDocumentCollection(_outReg, result->getDocumentCollection(_inRegs[0]));

  size_t const n = result->size();
  for (size_t i = 0; i < n; i++) {
    // need not clone to avoid a copy, the AqlItemBlock's hash takes
    // care of correct freeing:
    auto a = result->getValueReference(i, _inRegs[0]);

    try {
      TRI_IF_FAILURE("CalculationBlock::fillBlockWithReference") {
        THROW_ARANGO_EXCEPTION(TRI_ERROR_DEBUG);
      }
      result->setValue(i, _outReg, a);
    }
    catch (...) {
      a.destroy();
      throw;
    }
  }
}

////////////////////////////////////////////////////////////////////////////////
/// @brief shared code for executing a simple or a V8 expression
////////////////////////////////////////////////////////////////////////////////

void CalculationBlock::executeExpression (AqlItemBlock* result) {
  result->setDocumentCollection(_outReg, nullptr);

  bool const hasCondition = (static_cast<CalculationNode const*>(_exeNode)->_conditionVariable != nullptr);

  size_t const n = result->size();

  for (size_t i = 0; i < n; i++) {
    // check the condition variable (if any)
    if (hasCondition) {
      AqlValue conditionResult = result->getValueReference(i, _conditionReg);

      if (! conditionResult.isTrue()) {
        TRI_IF_FAILURE("CalculationBlock::executeExpressionWithCondition") {
          THROW_ARANGO_EXCEPTION(TRI_ERROR_DEBUG);
        }
        result->setValue(i, _outReg, AqlValue(new Json(TRI_UNKNOWN_MEM_ZONE, &Expression::NullJson, Json::NOFREE)));
        continue;
      }
    }
    
    // execute the expression
    TRI_document_collection_t const* myCollection = nullptr;
    AqlValue a = _expression->execute(_trx, result, i, _inVars, _inRegs, &myCollection);
    
    try {
      TRI_IF_FAILURE("CalculationBlock::executeExpression") {
        THROW_ARANGO_EXCEPTION(TRI_ERROR_DEBUG);
      }
      result->setValue(i, _outReg, a);
    }
    catch (...) {
      a.destroy();
      throw;
    }
    throwIfKilled(); // check if we were aborted
  }
}

////////////////////////////////////////////////////////////////////////////////
/// @brief doEvaluation, private helper to do the work
////////////////////////////////////////////////////////////////////////////////

void CalculationBlock::doEvaluation (AqlItemBlock* result) {
  TRI_ASSERT(result != nullptr);

  if (_isReference) {
    // the calculation is a reference to a variable only.
    // no need to execute the expression at all
    fillBlockWithReference(result);
    throwIfKilled(); // check if we were aborted
    return;
  }

  // non-reference expression

  TRI_ASSERT(_expression != nullptr);

  if (! _expression->isV8()) {
    // an expression that does not require V8

    Functions::InitializeThreadContext();
    try {
      executeExpression(result);
      Functions::DestroyThreadContext();
    }
    catch (...) {
      Functions::DestroyThreadContext();
      throw;
    }
  }
  else {
    bool const isRunningInCluster = triagens::arango::ServerState::instance()->isRunningInCluster();

    // must have a V8 context here to protect Expression::execute()
    triagens::basics::ScopeGuard guard{
      [&]() -> void {
        _engine->getQuery()->enterContext(); 
      },
      [&]() -> void { 
        if (isRunningInCluster) {
          // must invalidate the expression now as we might be called from
          // different threads
          _expression->invalidate();
        
          _engine->getQuery()->exitContext(); 
        }
      }
    };

    ISOLATE;
    v8::HandleScope scope(isolate); // do not delete this!

    // do not merge the following function call with the same function call above!
    // the V8 expression execution must happen in the scope that contains
    // the V8 handle scope and the scope guard
    executeExpression(result);
  }
}

AqlItemBlock* CalculationBlock::getSome (size_t atLeast,
                                         size_t atMost) {

  std::unique_ptr<AqlItemBlock> res(ExecutionBlock::getSomeWithoutRegisterClearout(atLeast, atMost));

  if (res.get() == nullptr) {
    return nullptr;
  }

  doEvaluation(res.get());
  // Clear out registers no longer needed later:
  clearRegisters(res.get());
  return res.release();
}

// -----------------------------------------------------------------------------
// --SECTION--                                               class SubqueryBlock
// -----------------------------------------------------------------------------
        
SubqueryBlock::SubqueryBlock (ExecutionEngine* engine,
                              SubqueryNode const* en,
                              ExecutionBlock* subquery)
  : ExecutionBlock(engine, en), 
    _outReg(ExecutionNode::MaxRegisterId),
    _subquery(subquery) {
  
  auto it = en->getRegisterPlan()->varInfo.find(en->_outVariable->id);
  TRI_ASSERT(it != en->getRegisterPlan()->varInfo.end());
  _outReg = it->second.registerId;
  TRI_ASSERT(_outReg < ExecutionNode::MaxRegisterId);
}

////////////////////////////////////////////////////////////////////////////////
/// @brief destructor
////////////////////////////////////////////////////////////////////////////////

SubqueryBlock::~SubqueryBlock () {
}

////////////////////////////////////////////////////////////////////////////////
/// @brief initialize, tell dependency and the subquery
////////////////////////////////////////////////////////////////////////////////

int SubqueryBlock::initialize () {
  int res = ExecutionBlock::initialize();

  if (res != TRI_ERROR_NO_ERROR) {
    return res;
  }

  return getSubquery()->initialize();
}

////////////////////////////////////////////////////////////////////////////////
/// @brief getSome
////////////////////////////////////////////////////////////////////////////////

AqlItemBlock* SubqueryBlock::getSome (size_t atLeast,
                                      size_t atMost) {
  std::unique_ptr<AqlItemBlock> res(ExecutionBlock::getSomeWithoutRegisterClearout(atLeast, atMost));

  if (res.get() == nullptr) {
    return nullptr;
  }

  // TODO: constant and deterministic subqueries only need to be executed once
  bool const subqueryIsConst = false; // TODO 

  std::vector<AqlItemBlock*>* subqueryResults = nullptr;

  for (size_t i = 0; i < res->size(); i++) {
    int ret = _subquery->initializeCursor(res.get(), i);

    if (ret != TRI_ERROR_NO_ERROR) {
      THROW_ARANGO_EXCEPTION(ret);
    }

    if (i > 0 && subqueryIsConst) {
      // re-use already calculated subquery result
      TRI_ASSERT(subqueryResults != nullptr);
      res->setValue(i, _outReg, AqlValue(subqueryResults));
    }
    else {
      // initial subquery execution or subquery is not constant

      // execute the subquery
      subqueryResults = executeSubquery();
      TRI_ASSERT(subqueryResults != nullptr);

      try {
        TRI_IF_FAILURE("SubqueryBlock::getSome") {
          THROW_ARANGO_EXCEPTION(TRI_ERROR_DEBUG);
        }
        res->setValue(i, _outReg, AqlValue(subqueryResults));
      }
      catch (...) {
        destroySubqueryResults(subqueryResults);
        throw;
      }
    } 
      
    throwIfKilled(); // check if we were aborted
  }

  // Clear out registers no longer needed later:
  clearRegisters(res.get());
  return res.release();
}

////////////////////////////////////////////////////////////////////////////////
/// @brief shutdown, tell dependency and the subquery
////////////////////////////////////////////////////////////////////////////////

int SubqueryBlock::shutdown (int errorCode) {
  int res = ExecutionBlock::shutdown(errorCode);

  if (res != TRI_ERROR_NO_ERROR) {
    return res;
  }

  return getSubquery()->shutdown(errorCode);
}

////////////////////////////////////////////////////////////////////////////////
/// @brief execute the subquery and return its results
////////////////////////////////////////////////////////////////////////////////

std::vector<AqlItemBlock*>* SubqueryBlock::executeSubquery () {
  auto results = new std::vector<AqlItemBlock*>;

  try {
    do {
      std::unique_ptr<AqlItemBlock> tmp(_subquery->getSome(DefaultBatchSize, DefaultBatchSize));

      if (tmp.get() == nullptr) {
        break;
      }

      TRI_IF_FAILURE("SubqueryBlock::executeSubquery") {
        THROW_ARANGO_EXCEPTION(TRI_ERROR_DEBUG);
      }

      results->emplace_back(tmp.get());
      tmp.release();
    }
    while (true);
    return results;
  }
  catch (...) {
    destroySubqueryResults(results);
    throw;
  }
}

////////////////////////////////////////////////////////////////////////////////
/// @brief destroy the results of a subquery
////////////////////////////////////////////////////////////////////////////////

void SubqueryBlock::destroySubqueryResults (std::vector<AqlItemBlock*>* results) {
  for (auto& x : *results) {
    delete x;
  }
  delete results;
}

// -----------------------------------------------------------------------------
// --SECTION--                                                 class FilterBlock
// -----------------------------------------------------------------------------
        
FilterBlock::FilterBlock (ExecutionEngine* engine,
                          FilterNode const* en)
  : ExecutionBlock(engine, en),
    _inReg(ExecutionNode::MaxRegisterId) {
  
  auto it = en->getRegisterPlan()->varInfo.find(en->_inVariable->id);
  TRI_ASSERT(it != en->getRegisterPlan()->varInfo.end());
  _inReg = it->second.registerId;
  TRI_ASSERT(_inReg < ExecutionNode::MaxRegisterId);
}

FilterBlock::~FilterBlock () {
}

int FilterBlock::initialize () {
  return ExecutionBlock::initialize();
}

////////////////////////////////////////////////////////////////////////////////
/// @brief internal function to get another block
////////////////////////////////////////////////////////////////////////////////

bool FilterBlock::getBlock (size_t atLeast, size_t atMost) {
  while (true) {  // will be left by break or return
    if (! ExecutionBlock::getBlock(atLeast, atMost)) {
      return false;
    }

    if (_buffer.size() > 1) {
      break;  // Already have a current block
    }

    // Now decide about these docs:
    AqlItemBlock* cur = _buffer.front();

    _chosen.clear();
    _chosen.reserve(cur->size());
    for (size_t i = 0; i < cur->size(); ++i) {
      if (takeItem(cur, i)) {
        TRI_IF_FAILURE("FilterBlock::getBlock") {
          THROW_ARANGO_EXCEPTION(TRI_ERROR_DEBUG);
        }

        _chosen.emplace_back(i);
      }
    }

    _engine->_stats.filtered += (cur->size() - _chosen.size());

    if (! _chosen.empty()) {
      break;   // OK, there are some docs in the result
    }

    _buffer.pop_front();  // Block was useless, just try again
    delete cur;   // free this block
  }

  return true;
}

int FilterBlock::getOrSkipSome (size_t atLeast,
                                size_t atMost,
                                bool skipping,
                                AqlItemBlock*& result,
                                size_t& skipped) {

  TRI_ASSERT(result == nullptr && skipped == 0);

  if (_done) {
    return TRI_ERROR_NO_ERROR;
  }

  // if _buffer.size() is > 0 then _pos is valid
  std::vector<AqlItemBlock*> collector;

  try {
    while (skipped < atLeast) {
      if (_buffer.empty()) {
        if (! getBlock(atLeast - skipped, atMost - skipped)) {
          _done = true;
          break;
        }
        _pos = 0;
      }
  
      // If we get here, then _buffer.size() > 0 and _pos points to a
      // valid place in it.
      AqlItemBlock* cur = _buffer.front();
      if (_chosen.size() - _pos + skipped > atMost) {
        // The current block of chosen ones is too large for atMost:
        if (! skipping) {
          std::unique_ptr<AqlItemBlock> more(cur->slice(_chosen, _pos, _pos + (atMost - skipped)));
        
          TRI_IF_FAILURE("FilterBlock::getOrSkipSome1") {
            THROW_ARANGO_EXCEPTION(TRI_ERROR_DEBUG);
          }

          collector.emplace_back(more.get());
          more.release();
        }
        _pos += atMost - skipped;
        skipped = atMost;
      }
      else if (_pos > 0 || _chosen.size() < cur->size()) {
        // The current block fits into our result, but it is already
        // half-eaten or needs to be copied anyway:
        if (! skipping) {
          std::unique_ptr<AqlItemBlock> more(cur->steal(_chosen, _pos, _chosen.size()));
          
          TRI_IF_FAILURE("FilterBlock::getOrSkipSome2") {
            THROW_ARANGO_EXCEPTION(TRI_ERROR_DEBUG);
          }

          collector.emplace_back(more.get());
          more.release();
        }
        skipped += _chosen.size() - _pos;
        delete cur;
        _buffer.pop_front();
        _chosen.clear();
        _pos = 0;
      }
      else {
        // The current block fits into our result and is fresh and
        // takes them all, so we can just hand it on:
        skipped += cur->size();
        if (! skipping) {
          // if any of the following statements throw, then cur is not lost,
          // as it is still contained in _buffer
          TRI_IF_FAILURE("FilterBlock::getOrSkipSome3") {
            THROW_ARANGO_EXCEPTION(TRI_ERROR_DEBUG);
          }
          collector.emplace_back(cur);
        }
        else {
          delete cur;
        }
        _buffer.pop_front();
        _chosen.clear();
        _pos = 0;
      }
    }
  }
  catch (...) {
    for (auto& c : collector) {
      delete c;
    }
    throw;
  }

  if (! skipping) {
    if (collector.size() == 1) {
      result = collector[0];
    }
    else if (collector.size() > 1) {
      try {
        TRI_IF_FAILURE("FilterBlock::getOrSkipSomeConcatenate") {
          THROW_ARANGO_EXCEPTION(TRI_ERROR_DEBUG);
        }
        result = AqlItemBlock::concatenate(collector);
      }
      catch (...) {
        for (auto& x : collector) {
          delete x;
        }
        throw;
      }
      for (auto& x : collector) {
        delete x;
      }
    }
  }
  return TRI_ERROR_NO_ERROR;
}

bool FilterBlock::hasMore () {
  if (_done) {
    return false;
  }

  if (_buffer.empty()) {
    // QUESTION: Is this sensible? Asking whether there is more might
    // trigger an expensive fetching operation, even if later on only
    // a single document is needed due to a LIMIT...
    // However, how should we know this here?
    if (! getBlock(DefaultBatchSize, DefaultBatchSize)) {
      _done = true;
      return false;
    }
    _pos = 0;
  }

  TRI_ASSERT(! _buffer.empty());

  // Here, _buffer.size() is > 0 and _pos points to a valid place
  // in it.
  
  return true;
}

// -----------------------------------------------------------------------------
// --SECTION--                                        class SortedAggregateBlock
// -----------------------------------------------------------------------------
        
SortedAggregateBlock::SortedAggregateBlock (ExecutionEngine* engine,
                                            AggregateNode const* en)
  : ExecutionBlock(engine, en),
    _aggregateRegisters(),
    _currentGroup(en->_count),
    _expressionRegister(ExecutionNode::MaxRegisterId),
    _groupRegister(ExecutionNode::MaxRegisterId),
    _variableNames() {
 
  for (auto const& p : en->_aggregateVariables) {
    // We know that planRegisters() has been run, so
    // getPlanNode()->_registerPlan is set up
    auto itOut = en->getRegisterPlan()->varInfo.find(p.first->id);
    TRI_ASSERT(itOut != en->getRegisterPlan()->varInfo.end());

    auto itIn = en->getRegisterPlan()->varInfo.find(p.second->id);
    TRI_ASSERT(itIn != en->getRegisterPlan()->varInfo.end());
    TRI_ASSERT((*itIn).second.registerId < ExecutionNode::MaxRegisterId);
    TRI_ASSERT((*itOut).second.registerId < ExecutionNode::MaxRegisterId);
    _aggregateRegisters.emplace_back(make_pair((*itOut).second.registerId, (*itIn).second.registerId));
  }

  if (en->_outVariable != nullptr) {
    auto const& registerPlan = en->getRegisterPlan()->varInfo;
    auto it = registerPlan.find(en->_outVariable->id);
    TRI_ASSERT(it != registerPlan.end());
    _groupRegister = (*it).second.registerId;
    TRI_ASSERT(_groupRegister > 0 && _groupRegister < ExecutionNode::MaxRegisterId);

    if (en->_expressionVariable != nullptr) {
      auto it = registerPlan.find(en->_expressionVariable->id);
      TRI_ASSERT(it != registerPlan.end());
      _expressionRegister = (*it).second.registerId;
    }

    // construct a mapping of all register ids to variable names
    // we need this mapping to generate the grouped output

    for (size_t i = 0; i < registerPlan.size(); ++i) {
      _variableNames.emplace_back(""); // initialize with some default value
    }
            
    // iterate over all our variables
    if (en->_keepVariables.empty()) {
      auto&& usedVariableIds = en->getVariableIdsUsedHere();

      for (auto const& vi : registerPlan) {
        if (vi.second.depth > 0 || en->getDepth() == 1) {
          // Do not keep variables from depth 0, unless we are depth 1 ourselves
          // (which means no FOR in which we are contained)

          if (usedVariableIds.find(vi.first) == usedVariableIds.end()) {
            // variable is not visible to the AggregateBlock
            continue;
          }

          // find variable in the global variable map
          auto itVar = en->_variableMap.find(vi.first);

          if (itVar != en->_variableMap.end()) {
            _variableNames[vi.second.registerId] = (*itVar).second;
          }
        }
      }
    }
    else {
      for (auto const& x : en->_keepVariables) {
        auto it = registerPlan.find(x->id);

        if (it != registerPlan.end()) {
          _variableNames[(*it).second.registerId] = x->name;
        }
      }
    }
  }
}

SortedAggregateBlock::~SortedAggregateBlock () {
}

////////////////////////////////////////////////////////////////////////////////
/// @brief initialize
////////////////////////////////////////////////////////////////////////////////

int SortedAggregateBlock::initialize () {
  int res = ExecutionBlock::initialize();

  if (res != TRI_ERROR_NO_ERROR) {
    return res;
  }

  // reserve space for the current row
  _currentGroup.initialize(_aggregateRegisters.size());

  return TRI_ERROR_NO_ERROR;
}

int SortedAggregateBlock::getOrSkipSome (size_t atLeast,
                                         size_t atMost,
                                         bool skipping,
                                         AqlItemBlock*& result,
                                         size_t& skipped) {
  TRI_ASSERT(result == nullptr && skipped == 0);
  if (_done) {
    return TRI_ERROR_NO_ERROR;
  }

  bool const isTotalAggregation = _aggregateRegisters.empty();
  std::unique_ptr<AqlItemBlock> res;

  if (_buffer.empty()) {
    if (! ExecutionBlock::getBlock(atLeast, atMost)) {
      // done
      _done = true;

      if (isTotalAggregation && _currentGroup.groupLength == 0) {
        // total aggregation, but have not yet emitted a group
        res.reset(new AqlItemBlock(1, getPlanNode()->getRegisterPlan()->nrRegs[getPlanNode()->getDepth()]));
        emitGroup(nullptr, res.get(), skipped);
        result = res.release();
      }

      return TRI_ERROR_NO_ERROR;
    }
    _pos = 0;           // this is in the first block
  }

  // If we get here, we do have _buffer.front()
  AqlItemBlock* cur = _buffer.front();

  if (! skipping) {
    res.reset(new AqlItemBlock(atMost, getPlanNode()->getRegisterPlan()->nrRegs[getPlanNode()->getDepth()]));

    TRI_ASSERT(cur->getNrRegs() <= res->getNrRegs());
    inheritRegisters(cur, res.get(), _pos);
  }


  while (skipped < atMost) {
    // read the next input row

    bool newGroup = false;
    if (! isTotalAggregation) {
      if (_currentGroup.groupValues[0].isEmpty()) {
        // we never had any previous group
        newGroup = true;
      }
      else {
        // we already had a group, check if the group has changed
        size_t i = 0;

        for (auto it = _aggregateRegisters.begin(); it != _aggregateRegisters.end(); ++it) {
          int cmp = AqlValue::Compare(
            _trx,
            _currentGroup.groupValues[i],
            _currentGroup.collections[i],
            cur->getValue(_pos, (*it).second),
            cur->getDocumentCollection((*it).second),
            false
          );

          if (cmp != 0) {
            // group change
            newGroup = true;
            break;
          }
          ++i;
        }
      }
    }

    if (newGroup) {
      if (! _currentGroup.groupValues[0].isEmpty()) {
        if (! skipping) {
          // need to emit the current group first
          emitGroup(cur, res.get(), skipped);
        }

        // increase output row count
        ++skipped;

        if (skipped == atMost) {
          // output is full
          // do NOT advance input pointer
          result = res.release();
          return TRI_ERROR_NO_ERROR;
        }
      }

      // still space left in the output to create a new group

      // construct the new group
      size_t i = 0;
      for (auto it = _aggregateRegisters.begin(); it != _aggregateRegisters.end(); ++it) {
        _currentGroup.groupValues[i] = cur->getValue(_pos, (*it).second).clone();
        _currentGroup.collections[i] = cur->getDocumentCollection((*it).second);
        ++i;
      }
      if (! skipping) {
        _currentGroup.setFirstRow(_pos);
      }
    }

    if (! skipping) {
      _currentGroup.setLastRow(_pos);
    }

    if (++_pos >= cur->size()) {
      _buffer.pop_front();
      _pos = 0;

      bool hasMore = ! _buffer.empty();

      if (! hasMore) {
        try {
          TRI_IF_FAILURE("SortedAggregateBlock::hasMore") {
            THROW_ARANGO_EXCEPTION(TRI_ERROR_DEBUG);
          }
          hasMore = ExecutionBlock::getBlock(atLeast, atMost);
        }
        catch (...) {
          // prevent leak
          delete cur;
          throw;
        }
      }

      if (! hasMore) {
        // no more input. we're done
        try {
          // emit last buffered group
          if (! skipping) {
            TRI_IF_FAILURE("SortedAggregateBlock::getOrSkipSome") {
              THROW_ARANGO_EXCEPTION(TRI_ERROR_DEBUG);
            }

            emitGroup(cur, res.get(), skipped);
            ++skipped;
            res->shrink(skipped);
          }
          else {
            ++skipped;
          }
          delete cur;
          _done = true;
          result = res.release();
          return TRI_ERROR_NO_ERROR;
        }
        catch (...) {
          delete cur;
          throw;
        }
      }

      // hasMore

      // move over the last group details into the group before we delete the block
      _currentGroup.addValues(cur, _groupRegister);

      delete cur;
      cur = _buffer.front();
    }
  }

  if (! skipping) {
    TRI_ASSERT(skipped > 0);
    res->shrink(skipped);
  }

  result = res.release();
  return TRI_ERROR_NO_ERROR;
}

////////////////////////////////////////////////////////////////////////////////
/// @brief writes the current group data into the result
////////////////////////////////////////////////////////////////////////////////

void SortedAggregateBlock::emitGroup (AqlItemBlock const* cur,
                                      AqlItemBlock* res,
                                      size_t row) {

  if (row > 0) {
    // re-use already copied aqlvalues
    for (RegisterId i = 0; i < cur->getNrRegs(); i++) {
      res->setValue(row, i, res->getValue(0, i));
      // Note: if this throws, then all values will be deleted
      // properly since the first one is.
    }
  }

  size_t i = 0;
  for (auto it = _aggregateRegisters.begin(); it != _aggregateRegisters.end(); ++it) {

    if (_currentGroup.groupValues[i].type() == AqlValue::SHAPED) {
      // if a value in the group is a document, it must be converted into its JSON equivalent. the reason is
      // that a group might theoretically consist of multiple documents, from different collections. but there
      // is only one collection pointer per output register
      auto document = cur->getDocumentCollection((*it).second);
      res->setValue(row, (*it).first, AqlValue(new Json(_currentGroup.groupValues[i].toJson(_trx, document, true))));
    }
    else {
      res->setValue(row, (*it).first, _currentGroup.groupValues[i]);
    }
    // ownership of value is transferred into res
    _currentGroup.groupValues[i].erase();
    ++i;
  }

  if (_groupRegister != ExecutionNode::MaxRegisterId) {
    // set the group values
    _currentGroup.addValues(cur, _groupRegister);

    if (static_cast<AggregateNode const*>(_exeNode)->_count) {
      // only set group count in result register
      res->setValue(row, _groupRegister, AqlValue(new Json(static_cast<double>(_currentGroup.groupLength))));
    }
    else if (static_cast<AggregateNode const*>(_exeNode)->_expressionVariable != nullptr) {
      // copy expression result into result register
      res->setValue(row, _groupRegister,
                    AqlValue::CreateFromBlocks(_trx,
                                               _currentGroup.groupBlocks,
                                               _expressionRegister));
    }
    else {
      // copy variables / keep variables into result register
      res->setValue(row, _groupRegister,
                    AqlValue::CreateFromBlocks(_trx,
                                               _currentGroup.groupBlocks,
                                               _variableNames));
    }
  }

  // reset the group so a new one can start
  _currentGroup.reset();
}

// -----------------------------------------------------------------------------
// --SECTION--                                        class HashedAggregateBlock
// -----------------------------------------------------------------------------
        
HashedAggregateBlock::HashedAggregateBlock (ExecutionEngine* engine,
                                            AggregateNode const* en)
  : ExecutionBlock(engine, en),
    _aggregateRegisters(),
    _groupRegister(ExecutionNode::MaxRegisterId) {
 
  for (auto const& p : en->_aggregateVariables) {
    // We know that planRegisters() has been run, so
    // getPlanNode()->_registerPlan is set up
    auto itOut = en->getRegisterPlan()->varInfo.find(p.first->id);
    TRI_ASSERT(itOut != en->getRegisterPlan()->varInfo.end());

    auto itIn = en->getRegisterPlan()->varInfo.find(p.second->id);
    TRI_ASSERT(itIn != en->getRegisterPlan()->varInfo.end());
    TRI_ASSERT((*itIn).second.registerId < ExecutionNode::MaxRegisterId);
    TRI_ASSERT((*itOut).second.registerId < ExecutionNode::MaxRegisterId);
    _aggregateRegisters.emplace_back(make_pair((*itOut).second.registerId, (*itIn).second.registerId));
  }

  if (en->_outVariable != nullptr) {
    TRI_ASSERT(static_cast<AggregateNode const*>(_exeNode)->_count);

    auto const& registerPlan = en->getRegisterPlan()->varInfo;
    auto it = registerPlan.find(en->_outVariable->id);
    TRI_ASSERT(it != registerPlan.end());
    _groupRegister = (*it).second.registerId;
    TRI_ASSERT(_groupRegister > 0 && _groupRegister < ExecutionNode::MaxRegisterId);
  }
  else {
    TRI_ASSERT(! static_cast<AggregateNode const*>(_exeNode)->_count);
  }

  TRI_ASSERT(! _aggregateRegisters.empty());
}

HashedAggregateBlock::~HashedAggregateBlock () {
}

////////////////////////////////////////////////////////////////////////////////
/// @brief initialize
////////////////////////////////////////////////////////////////////////////////

int HashedAggregateBlock::initialize () {
  int res = ExecutionBlock::initialize();

  if (res != TRI_ERROR_NO_ERROR) {
    return res;
  }
        
  return TRI_ERROR_NO_ERROR;
}

int HashedAggregateBlock::getOrSkipSome (size_t atLeast,
                                         size_t atMost,
                                         bool skipping,
                                         AqlItemBlock*& result,
                                         size_t& skipped) {

  TRI_ASSERT(result == nullptr && skipped == 0);

  if (_done) {
    return TRI_ERROR_NO_ERROR;
  }

  if (_buffer.empty()) {
    if (! ExecutionBlock::getBlock(atLeast, atMost)) {
      // done
      _done = true;

      return TRI_ERROR_NO_ERROR;
    }
    _pos = 0;           // this is in the first block
  }
  
  // If we get here, we do have _buffer.front()
  AqlItemBlock* cur = _buffer.front();

  std::vector<TRI_document_collection_t const*> colls;
  for (auto const& it : _aggregateRegisters) {
    colls.emplace_back(cur->getDocumentCollection(it.second));
  }

  std::unordered_map<std::vector<AqlValue>, size_t, GroupKeyHash, GroupKeyEqual> allGroups(
    1024, 
    GroupKeyHash(_trx, colls), 
    GroupKeyEqual(_trx, colls)
  );

  auto buildResult = [&] (AqlItemBlock const* src) {
    auto planNode = static_cast<AggregateNode const*>(getPlanNode());
    auto nrRegs = planNode->getRegisterPlan()->nrRegs[planNode->getDepth()];

    std::unique_ptr<AqlItemBlock> result(new AqlItemBlock(allGroups.size(), nrRegs));
    
    if (src != nullptr) {
      inheritRegisters(src, result.get(), 0);
    }

    size_t const n = _aggregateRegisters.size();
    TRI_ASSERT(colls.size() == n);

    for (size_t i = 0; i < n; ++i) {
      result->setDocumentCollection(_aggregateRegisters[i].first, colls[i]);
    }
    
    TRI_ASSERT(! planNode->_count || _groupRegister != ExecutionNode::MaxRegisterId);

    size_t row = 0;
    for (auto const& it : allGroups) {
      auto& keys = it.first;

      TRI_ASSERT_EXPENSIVE(keys.size() == n);
      size_t i = 0;
      for (auto& key : keys) {
        result->setValue(row, _aggregateRegisters[i++].first, key);
        const_cast<AqlValue*>(&key)->erase(); // to prevent double-freeing later
      }
    
      if (planNode->_count) {
        // set group count in result register
        result->setValue(row, _groupRegister, AqlValue(new Json(static_cast<double>(it.second))));
      }

      ++row;
    }

    return result.release();
  };



  std::vector<AqlValue> groupValues;
  size_t const n = _aggregateRegisters.size();
  groupValues.reserve(n);
      
  std::vector<AqlValue> group;
  group.reserve(n);

  try {
    while (skipped < atMost) {
      groupValues.clear();

      // for hashing simply re-use the aggregate registers, without cloning their contents
      for (size_t i = 0; i < n; ++i) {
        groupValues.emplace_back(cur->getValueReference(_pos, _aggregateRegisters[i].second));
      }

      // now check if we already know this group
      auto it = allGroups.find(groupValues);

      if (it == allGroups.end()) {
        // new group
        group.clear();

        // copy the group values before they get invalidated
        for (size_t i = 0; i < n; ++i) {
          group.emplace_back(cur->getValueReference(_pos, _aggregateRegisters[i].second).clone());
        }

        allGroups.emplace(group, 1);
      }
      else {
        // existing group. simply increase the counter
        (*it).second++;
      }

      if (++_pos >= cur->size()) {
        _buffer.pop_front();
        _pos = 0;

        bool hasMore = ! _buffer.empty();

        if (! hasMore) {
          hasMore = ExecutionBlock::getBlock(atLeast, atMost);
        }

        if (! hasMore) {
          // no more input. we're done
          try {
            // emit last buffered group
            if (! skipping) {
              TRI_IF_FAILURE("HashedAggregateBlock::getOrSkipSome") {
                THROW_ARANGO_EXCEPTION(TRI_ERROR_DEBUG);
              }
            }

            ++skipped;
            result = buildResult(cur);
   
            returnBlock(cur);         
            _done = true;
    
            allGroups.clear();  
            groupValues.clear();

            return TRI_ERROR_NO_ERROR;
          }
          catch (...) {
            returnBlock(cur);         
            throw;
          }
        }

        // hasMore

        returnBlock(cur);
        cur = _buffer.front();
      }
    }
  }
  catch (...) {
    // clean up
    for (auto& it : allGroups) {
      for (auto& it2 : it.first) {
        const_cast<AqlValue*>(&it2)->destroy();
      }
    }
    allGroups.clear();
    throw;
  }
  
  allGroups.clear();  
  groupValues.clear();

  if (! skipping) {
    TRI_ASSERT(skipped > 0);
  }

  result = buildResult(nullptr);
  
  return TRI_ERROR_NO_ERROR;
}

////////////////////////////////////////////////////////////////////////////////
/// @brief hasher for groups
////////////////////////////////////////////////////////////////////////////////

size_t HashedAggregateBlock::GroupKeyHash::operator() (std::vector<AqlValue> const& value) const {
  uint64_t hash = 0x12345678;

  for (size_t i = 0; i < _num; ++i) {
    hash ^= value[i].hash(_trx, _colls[i]);
  }

  return static_cast<size_t>(hash);
}

////////////////////////////////////////////////////////////////////////////////
/// @brief comparator for groups
////////////////////////////////////////////////////////////////////////////////
    
bool HashedAggregateBlock::GroupKeyEqual::operator() (std::vector<AqlValue> const& lhs,
                                                      std::vector<AqlValue> const& rhs) const {
  size_t const n = lhs.size();

  for (size_t i = 0; i < n; ++i) {
    int res = AqlValue::Compare(_trx, lhs[i], _colls[i], rhs[i], _colls[i], false);

    if (res != 0) {
      return false;
    }
  }

  return true;
}

// -----------------------------------------------------------------------------
// --SECTION--                                                   class SortBlock
// -----------------------------------------------------------------------------
        
SortBlock::SortBlock (ExecutionEngine* engine,
                      SortNode const* en)
  : ExecutionBlock(engine, en),
    _sortRegisters(),
    _stable(en->_stable) {
  
  for (auto const& p : en->_elements) {
    auto it = en->getRegisterPlan()->varInfo.find(p.first->id);
    TRI_ASSERT(it != en->getRegisterPlan()->varInfo.end());
    TRI_ASSERT(it->second.registerId < ExecutionNode::MaxRegisterId);
    _sortRegisters.emplace_back(make_pair(it->second.registerId, p.second));
  }
}

SortBlock::~SortBlock () {
}

int SortBlock::initialize () {
  return ExecutionBlock::initialize();
}

int SortBlock::initializeCursor (AqlItemBlock* items, size_t pos) {
  int res = ExecutionBlock::initializeCursor(items, pos);
  if (res != TRI_ERROR_NO_ERROR) {
    return res;
  }
  // suck all blocks into _buffer
  while (getBlock(DefaultBatchSize, DefaultBatchSize)) {
  }

  if (_buffer.empty()) {
    _done = true;
    return TRI_ERROR_NO_ERROR;
  }

  doSorting();

  _done = false;
  _pos = 0;

  return TRI_ERROR_NO_ERROR;
}

void SortBlock::doSorting () {
  // coords[i][j] is the <j>th row of the <i>th block
  std::vector<std::pair<size_t, size_t>> coords;

  size_t sum = 0;
  for (auto const& block : _buffer) {
    sum += block->size();
  }

  TRI_IF_FAILURE("SortBlock::doSorting") {
    THROW_ARANGO_EXCEPTION(TRI_ERROR_DEBUG);
  }
  coords.reserve(sum);

  // install the coords
  size_t count = 0;

  for (auto const& block : _buffer) {
    for (size_t i = 0; i < block->size(); i++) {
      coords.emplace_back(std::make_pair(count, i));
    }
    count++;
  }

  std::vector<TRI_document_collection_t const*> colls;
  for (RegisterId i = 0; i < _sortRegisters.size(); i++) {
    colls.emplace_back(_buffer.front()->getDocumentCollection(_sortRegisters[i].first));
  }

  // comparison function
  OurLessThan ourLessThan(_trx, _buffer, _sortRegisters, colls);

  // sort coords
  if (_stable) {
    std::stable_sort(coords.begin(), coords.end(), ourLessThan);
  }
  else {
    std::sort(coords.begin(), coords.end(), ourLessThan);
  }

  // here we collect the new blocks (later swapped into _buffer):
  std::deque<AqlItemBlock*> newbuffer;

  try {  // If we throw from here, the catch will delete the new
    // blocks in newbuffer

    count = 0;
    RegisterId const nrregs = _buffer.front()->getNrRegs();

    // install the rearranged values from _buffer into newbuffer

    while (count < sum) {
      size_t sizeNext = (std::min)(sum - count, DefaultBatchSize);
      AqlItemBlock* next = new AqlItemBlock(sizeNext, nrregs);

      try {
        TRI_IF_FAILURE("SortBlock::doSortingInner") {
          THROW_ARANGO_EXCEPTION(TRI_ERROR_DEBUG);
        }
        newbuffer.emplace_back(next);
      }
      catch (...) {
        delete next;
        throw;
      }
      
      std::unordered_map<AqlValue, AqlValue> cache;
      // only copy as much as needed!
      for (size_t i = 0; i < sizeNext; i++) {
        for (RegisterId j = 0; j < nrregs; j++) {
          auto a = _buffer[coords[count].first]->getValue(coords[count].second, j);
          // If we have already dealt with this value for the next
          // block, then we just put the same value again:
          if (! a.isEmpty()) {
            auto it = cache.find(a);

            if (it != cache.end()) {
              AqlValue const& b = it->second;
              // If one of the following throws, all is well, because
              // the new block already has either a copy or stolen
              // the AqlValue:
              _buffer[coords[count].first]->eraseValue(coords[count].second, j);
              next->setValue(i, j, b);
            }
            else {
              // We need to copy a, if it has already been stolen from
              // its original buffer, which we know by looking at the
              // valueCount there.
              auto vCount = _buffer[coords[count].first]->valueCount(a);

              if (vCount == 0) {
                // Was already stolen for another block
                AqlValue b = a.clone();
                try {
                  TRI_IF_FAILURE("SortBlock::doSortingCache") {
                    THROW_ARANGO_EXCEPTION(TRI_ERROR_DEBUG);
                  }
                  cache.emplace(make_pair(a, b));
                }
                catch (...) {
                  b.destroy();
                  throw;
                }

                try {
                  TRI_IF_FAILURE("SortBlock::doSortingNext1") {
                    THROW_ARANGO_EXCEPTION(TRI_ERROR_DEBUG);
                  }
                  next->setValue(i, j, b);
                }
                catch (...) {
                  b.destroy();
                  cache.erase(a);
                  throw;
                }
                // It does not matter whether the following works or not,
                // since the original block keeps its responsibility
                // for a:
                _buffer[coords[count].first]->eraseValue(coords[count].second, j);
              }
              else {
                // Here we are the first to want to inherit a, so we
                // steal it:
                _buffer[coords[count].first]->steal(a);
                // If this has worked, responsibility is now with the
                // new block or indeed with us!
                try {
                  TRI_IF_FAILURE("SortBlock::doSortingNext2") {
                    THROW_ARANGO_EXCEPTION(TRI_ERROR_DEBUG);
                  }
                  next->setValue(i, j, a);
                }
                catch (...) {
                  a.destroy();
                  throw;
                }
                _buffer[coords[count].first]->eraseValue(coords[count].second, j);
                // This might throw as well, however, the responsibility
                // is already with the new block.

                // If the following does not work, we will create a
                // few unnecessary copies, but this does not matter:
                cache.emplace(make_pair(a, a));
              }
            }
          }
        }
        count++;
      }
      cache.clear();
      for (RegisterId j = 0; j < nrregs; j++) {
        next->setDocumentCollection(j, _buffer.front()->getDocumentCollection(j));
      }
    }
  }
  catch (...) {
    for (auto& x : newbuffer) {
      delete x;
    }
    throw;
  }
  _buffer.swap(newbuffer);  // does not throw since allocators
  // are the same
  for (auto& x : newbuffer) {
    delete x;
  }
}

// -----------------------------------------------------------------------------
// --SECTION--                                      class SortBlock::OurLessThan
// -----------------------------------------------------------------------------

bool SortBlock::OurLessThan::operator() (std::pair<size_t, size_t> const& a,
                                         std::pair<size_t, size_t> const& b) {

  size_t i = 0;
  for (auto const& reg : _sortRegisters) {

    int cmp = AqlValue::Compare(
      _trx,
      _buffer[a.first]->getValueReference(a.second, reg.first),
      _colls[i],
      _buffer[b.first]->getValueReference(b.second, reg.first),
      _colls[i],
      true
    );
    
    if (cmp < 0) {
      return reg.second;
    } 
    else if (cmp > 0) {
      return ! reg.second;
    }
    i++;
  }

  return false;
}

// -----------------------------------------------------------------------------
// --SECTION--                                                  class LimitBlock
// -----------------------------------------------------------------------------

int LimitBlock::initialize () {
  int res = ExecutionBlock::initialize();

  if (res != TRI_ERROR_NO_ERROR) {
    return res;
  }
  return TRI_ERROR_NO_ERROR;
}

int LimitBlock::initializeCursor (AqlItemBlock* items, size_t pos) {
  int res = ExecutionBlock::initializeCursor(items, pos);
  if (res != TRI_ERROR_NO_ERROR) {
    return res;
  }
  _state = 0;
  _count = 0;
  return TRI_ERROR_NO_ERROR;
}

int LimitBlock::getOrSkipSome (size_t atLeast,
                               size_t atMost,
                               bool skipping,
                               AqlItemBlock*& result,
                               size_t& skipped) {

  TRI_ASSERT(result == nullptr && skipped == 0);

  if (_state == 2) {
    return TRI_ERROR_NO_ERROR;
  }

  if (_state == 0) {
    if (_fullCount) {
      // properly initialize fullcount value, which has a default of -1
      if (_engine->_stats.fullCount == -1) {
        _engine->_stats.fullCount = 0;
      }
      _engine->_stats.fullCount += static_cast<int64_t>(_offset);
    }

    if (_offset > 0) {
      ExecutionBlock::_dependencies[0]->skip(_offset);
    }
    _state = 1;
    _count = 0;
    if (_limit == 0 && ! _fullCount) {
      // quick exit for limit == 0
      _state = 2;
      return TRI_ERROR_NO_ERROR;
    }
  }

  // If we get to here, _state == 1 and _count < _limit
  if (_limit > 0) {
    if (atMost > _limit - _count) {
      atMost = _limit - _count;
      if (atLeast > atMost) {
        atLeast = atMost;
      }
    }

    ExecutionBlock::getOrSkipSome(atLeast, atMost, skipping, result, skipped);

    if (skipped == 0) {
      return TRI_ERROR_NO_ERROR;
    }

    _count += skipped; 
    if (_fullCount) {
      _engine->_stats.fullCount += static_cast<int64_t>(skipped);
    }
  }

  if (_count >= _limit) {
    _state = 2;
  
    if (_fullCount) {
      // if fullCount is set, we must fetch all elements from the
      // dependency. we'll use the default batch size for this
      atLeast = DefaultBatchSize; 
      atMost = DefaultBatchSize; 
  
      // suck out all data from the dependencies
      while (true) {
        skipped = 0;
        AqlItemBlock* ignore = nullptr;
        ExecutionBlock::getOrSkipSome(atLeast, atMost, skipping, ignore, skipped);

        if (ignore != nullptr) {
          _engine->_stats.fullCount += static_cast<int64_t>(ignore->size());
          delete ignore;
        }

        if (skipped == 0) {
          break;
        }
      }
    }
  }

  return TRI_ERROR_NO_ERROR;
}

// -----------------------------------------------------------------------------
// --SECTION--                                                 class ReturnBlock
// -----------------------------------------------------------------------------

AqlItemBlock* ReturnBlock::getSome (size_t atLeast,
                                    size_t atMost) {

  std::unique_ptr<AqlItemBlock> res(ExecutionBlock::getSomeWithoutRegisterClearout(atLeast, atMost));

  if (res.get() == nullptr) {
    return nullptr;
  }
  
  if (_returnInheritedResults) {
    return res.release();
  }

  size_t const n = res->size();

  // Let's steal the actual result and throw away the vars:
  auto ep = static_cast<ReturnNode const*>(getPlanNode());
  auto it = ep->getRegisterPlan()->varInfo.find(ep->_inVariable->id);
  TRI_ASSERT(it != ep->getRegisterPlan()->varInfo.end());
  RegisterId const registerId = it->second.registerId;

  std::unique_ptr<AqlItemBlock> stripped(new AqlItemBlock(n, 1));

  for (size_t i = 0; i < n; i++) {
    auto a = res->getValueReference(i, registerId);

    if (! a.isEmpty()) {
      if (a.requiresDestruction()) {
        res->steal(a);

        try {
          TRI_IF_FAILURE("ReturnBlock::getSome") {
            THROW_ARANGO_EXCEPTION(TRI_ERROR_DEBUG);
          }

          stripped->setValue(i, 0, a);
        }
        catch (...) {
          a.destroy();
          throw;
        }
        // If the following does not go well, we do not care, since
        // the value is already stolen and installed in stripped
        res->eraseValue(i, registerId);
      }
      else {
        stripped->setValue(i, 0, a);
      }
    }
  }

  stripped->setDocumentCollection(0, res->getDocumentCollection(registerId));
  delete res.get();
  res.release();

  return stripped.release();
}

////////////////////////////////////////////////////////////////////////////////
/// @brief make the return block return the results inherited from above, 
/// without creating new blocks
/// returns the id of the register the final result can be found in
////////////////////////////////////////////////////////////////////////////////

RegisterId ReturnBlock::returnInheritedResults () {
  _returnInheritedResults = true;

  auto ep = static_cast<ReturnNode const*>(getPlanNode());
  auto it = ep->getRegisterPlan()->varInfo.find(ep->_inVariable->id);
  TRI_ASSERT(it != ep->getRegisterPlan()->varInfo.end());

  return it->second.registerId;
}

// -----------------------------------------------------------------------------
// --SECTION--                                           class ModificationBlock
// -----------------------------------------------------------------------------

ModificationBlock::ModificationBlock (ExecutionEngine* engine,
                                      ModificationNode const* ep)
  : ExecutionBlock(engine, ep),
    _outRegOld(ExecutionNode::MaxRegisterId),
    _outRegNew(ExecutionNode::MaxRegisterId),
    _collection(ep->_collection),
    _isDBServer(false),
    _usesDefaultSharding(true),
    _buffer(TRI_UNKNOWN_MEM_ZONE) {
  
  auto trxCollection = _trx->trxCollection(_collection->cid());
  if (trxCollection != nullptr) {
    _trx->orderDitch(trxCollection);
  }

  auto const& registerPlan = ep->getRegisterPlan()->varInfo;

  if (ep->_outVariableOld != nullptr) {
    auto it = registerPlan.find(ep->_outVariableOld->id);
    TRI_ASSERT(it != registerPlan.end());
    _outRegOld = (*it).second.registerId;
  }
  if (ep->_outVariableNew != nullptr) {
    auto it = registerPlan.find(ep->_outVariableNew->id);
    TRI_ASSERT(it != registerPlan.end());
    _outRegNew = (*it).second.registerId;
  }
            
  // check if we're a DB server in a cluster
  _isDBServer = triagens::arango::ServerState::instance()->isDBServer();

  if (_isDBServer) {
    _usesDefaultSharding = _collection->usesDefaultSharding();
  }
}

ModificationBlock::~ModificationBlock () {
}

////////////////////////////////////////////////////////////////////////////////
/// @brief get some - this accumulates all input and calls the work() method
////////////////////////////////////////////////////////////////////////////////

AqlItemBlock* ModificationBlock::getSome (size_t atLeast,
                                          size_t atMost) {
  std::vector<AqlItemBlock*> blocks;
  std::unique_ptr<AqlItemBlock>replyBlocks;

  auto freeBlocks = [](std::vector<AqlItemBlock*>& blocks) {
    for (auto it = blocks.begin(); it != blocks.end(); ++it) {
      if ((*it) != nullptr) {
        delete (*it);
      }
    }
    blocks.clear();
  };

  // loop over input until it is exhausted
  try {
    if (static_cast<ModificationNode const*>(_exeNode)->_options.readCompleteInput) {
      // read all input into a buffer first
      while (true) { 
        std::unique_ptr<AqlItemBlock> res(ExecutionBlock::getSomeWithoutRegisterClearout(atLeast, atMost));

        if (res.get() == nullptr) {
          break;
        }
          
        TRI_IF_FAILURE("ModificationBlock::getSome") {
          THROW_ARANGO_EXCEPTION(TRI_ERROR_DEBUG);
        }
       
        blocks.emplace_back(res.get());
        res.release();
      }

      // now apply the modifications for the complete input
      replyBlocks.reset(work(blocks));
    }
    else {
      // read input in chunks, and process it in chunks
      // this reduces the amount of memory used for storing the input
      while (true) {
        freeBlocks(blocks);
        std::unique_ptr<AqlItemBlock> res(ExecutionBlock::getSomeWithoutRegisterClearout(atLeast, atMost));

        if (res.get() == nullptr) {
          break;
        }
        
        TRI_IF_FAILURE("ModificationBlock::getSome") {
          THROW_ARANGO_EXCEPTION(TRI_ERROR_DEBUG);
        }
       
        blocks.emplace_back(res.get());
        res.release();

        replyBlocks.reset(work(blocks));

        if (replyBlocks.get() != nullptr) {
          break;
        }
      }
    }
  }
  catch (...) {
    freeBlocks(blocks);
    throw;
  }

  freeBlocks(blocks);
        
  return replyBlocks.release();
}

////////////////////////////////////////////////////////////////////////////////
/// @brief extract a key from the AqlValue passed
////////////////////////////////////////////////////////////////////////////////
          
int ModificationBlock::extractKey (AqlValue const& value,
                                   TRI_document_collection_t const* document,
                                   std::string& key) {
  if (value.isShaped()) {
    key = TRI_EXTRACT_MARKER_KEY(value.getMarker());
    return TRI_ERROR_NO_ERROR;
  }

  if (value.isObject()) {
    Json member(value.extractObjectMember(_trx, document, TRI_VOC_ATTRIBUTE_KEY, false, _buffer));

    TRI_json_t const* json = member.json();

    if (TRI_IsStringJson(json)) {
      key.assign(json->_value._string.data, json->_value._string.length - 1);
      return TRI_ERROR_NO_ERROR;
    }
  }
  else if (value.isString()) {
    key = value.toString();
    return TRI_ERROR_NO_ERROR;
  }

  return TRI_ERROR_ARANGO_DOCUMENT_KEY_MISSING;
}

////////////////////////////////////////////////////////////////////////////////
/// @brief constructs a master pointer from the marker passed
////////////////////////////////////////////////////////////////////////////////

void ModificationBlock::constructMptr (TRI_doc_mptr_copy_t* dst,
                                       TRI_df_marker_t const* marker) const { 
  dst->_rid = TRI_EXTRACT_MARKER_RID(marker);
  dst->_fid = 0;
  dst->_hash = 0;
  dst->_prev = nullptr;
  dst->_next = nullptr;
  dst->setDataPtr(marker);
}

////////////////////////////////////////////////////////////////////////////////
/// @brief check whether a shard key value has changed
////////////////////////////////////////////////////////////////////////////////
                
bool ModificationBlock::isShardKeyChange (TRI_json_t const* oldJson,
                                          TRI_json_t const* newJson,
                                          bool isPatch) const {
  TRI_ASSERT(_isDBServer);

  auto planId = _collection->documentCollection()->_info._planId;
  auto vocbase = static_cast<ModificationNode const*>(_exeNode)->_vocbase;
  return triagens::arango::shardKeysChanged(vocbase->_name, std::to_string(planId), oldJson, newJson, isPatch);
}

////////////////////////////////////////////////////////////////////////////////
/// @brief check whether the _key attribute is specified when it must not be
/// specified
////////////////////////////////////////////////////////////////////////////////
              
bool ModificationBlock::isShardKeyError (TRI_json_t const* json) const {
  TRI_ASSERT(_isDBServer);
              
  if (_usesDefaultSharding) {
    return false;
  }

  return (TRI_LookupObjectJson(json, TRI_VOC_ATTRIBUTE_KEY) != nullptr);
}                 

////////////////////////////////////////////////////////////////////////////////
/// @brief process the result of a data-modification operation
////////////////////////////////////////////////////////////////////////////////

void ModificationBlock::handleResult (int code,
                                      bool ignoreErrors,
                                      std::string const* errorMessage) {
  if (code == TRI_ERROR_NO_ERROR) {
    // update the success counter
    ++_engine->_stats.writesExecuted;
    return;
  }
    
  if (ignoreErrors) {
    // update the ignored counter
    ++_engine->_stats.writesIgnored;
    return;
  }
      
  // bubble up the error
  if (errorMessage != nullptr && ! errorMessage->empty()) {
    THROW_ARANGO_EXCEPTION_MESSAGE(code, *errorMessage);
  }
        
  THROW_ARANGO_EXCEPTION(code);
}

// -----------------------------------------------------------------------------
// --SECTION--                                                 class RemoveBlock
// -----------------------------------------------------------------------------

RemoveBlock::RemoveBlock (ExecutionEngine* engine,
                          RemoveNode const* ep)
  : ModificationBlock(engine, ep) {
}

RemoveBlock::~RemoveBlock () {
}

////////////////////////////////////////////////////////////////////////////////
/// @brief the actual work horse for removing data
////////////////////////////////////////////////////////////////////////////////

AqlItemBlock* RemoveBlock::work (std::vector<AqlItemBlock*>& blocks) {
  size_t const count = countBlocksRows(blocks);
  
  if (count == 0) {
    return nullptr;
  }
  
  std::unique_ptr<AqlItemBlock> result;

  auto ep = static_cast<RemoveNode const*>(getPlanNode());
  auto it = ep->getRegisterPlan()->varInfo.find(ep->_inVariable->id);
  TRI_ASSERT(it != ep->getRegisterPlan()->varInfo.end());
  RegisterId const registerId = it->second.registerId;

  TRI_doc_mptr_copy_t nptr;
  auto trxCollection = _trx->trxCollection(_collection->cid());
  
  bool const ignoreDocumentNotFound = ep->getOptions().ignoreDocumentNotFound;
  bool const producesOutput = (ep->_outVariableOld != nullptr);

  result.reset(new AqlItemBlock(count,
                                getPlanNode()->getRegisterPlan()->nrRegs[getPlanNode()->getDepth()]));

  if (producesOutput) {
    result->setDocumentCollection(_outRegOld, trxCollection->_collection->_collection);
  }

  // loop over all blocks
  size_t dstRow = 0;
  for (auto it = blocks.begin(); it != blocks.end(); ++it) {
    auto* res = (*it);
    auto document = res->getDocumentCollection(registerId);
    
    throwIfKilled(); // check if we were aborted
      
    size_t const n = res->size();
    
    // loop over the complete block
    for (size_t i = 0; i < n; ++i) {
      AqlValue a = res->getValue(i, registerId);
    
      // only copy 1st row of registers inherited from previous frame(s)
      inheritRegisters(res, result.get(), i, dstRow);

      std::string key;
      int errorCode = TRI_ERROR_NO_ERROR;

      if (a.isObject()) {
        // value is an array. now extract the _key attribute
        errorCode = extractKey(a, document, key);
      }
      else if (a.isString()) {
        // value is a string
        key = a.toChar();
      }
      else {
        errorCode = TRI_ERROR_ARANGO_DOCUMENT_TYPE_INVALID;
      }

      if (producesOutput && errorCode == TRI_ERROR_NO_ERROR) {
        // read "old" version
        if (a.isShaped()) {
          // already have a ShapedJson, no need to fetch the old document again
          constructMptr(&nptr, a.getMarker());
        }
        else {
          // need to fetch the old document
          errorCode = _trx->readSingle(trxCollection, &nptr, key);
        }
      }

      if (errorCode == TRI_ERROR_NO_ERROR) {
        // no error. we expect to have a key
                  
        // all exceptions are caught in _trx->remove()
        errorCode = _trx->remove(trxCollection, 
                                key,
                                0,
                                TRI_DOC_UPDATE_LAST_WRITE,
                                0, 
                                nullptr,
                                ep->_options.waitForSync);

        if (errorCode == TRI_ERROR_ARANGO_DOCUMENT_NOT_FOUND && 
            _isDBServer &&
            ignoreDocumentNotFound) {
          // Ignore document not found on the DBserver:
          errorCode = TRI_ERROR_NO_ERROR;
        }

        if (producesOutput && errorCode == TRI_ERROR_NO_ERROR) {
          result->setValue(dstRow,
                           _outRegOld,
                           AqlValue(reinterpret_cast<TRI_df_marker_t const*>(nptr.getDataPtr())));

        }
      }
        
      handleResult(errorCode, ep->_options.ignoreErrors); 
      ++dstRow;
    }
    // done with a block

    // now free it already
    (*it) = nullptr;  
    delete res;
  }

  return result.release();
}

// -----------------------------------------------------------------------------
// --SECTION--                                                 class InsertBlock
// -----------------------------------------------------------------------------

InsertBlock::InsertBlock (ExecutionEngine* engine,
                          InsertNode const* ep)
  : ModificationBlock(engine, ep) {
}

InsertBlock::~InsertBlock () {
}

////////////////////////////////////////////////////////////////////////////////
/// @brief the actual work horse for inserting data
////////////////////////////////////////////////////////////////////////////////

AqlItemBlock* InsertBlock::work (std::vector<AqlItemBlock*>& blocks) {
  size_t const count = countBlocksRows(blocks);

  if (count == 0) {
    return nullptr;
  }
  
  std::unique_ptr<AqlItemBlock> result;

  auto ep = static_cast<InsertNode const*>(getPlanNode());
  auto it = ep->getRegisterPlan()->varInfo.find(ep->_inVariable->id);
  TRI_ASSERT(it != ep->getRegisterPlan()->varInfo.end());
  RegisterId const registerId = it->second.registerId;

  auto trxCollection = _trx->trxCollection(_collection->cid());

  TRI_doc_mptr_copy_t nptr;
  bool const isEdgeCollection = _collection->isEdgeCollection();
  bool const producesOutput = (ep->_outVariableNew != nullptr);
         
  // initialize an empty edge container
  TRI_document_edge_t edge = { 0, nullptr, 0, nullptr };

  std::string from;
  std::string to;

  result.reset(new AqlItemBlock(count, getPlanNode()->getRegisterPlan()->nrRegs[getPlanNode()->getDepth()]));

  if (producesOutput) {
    result->setDocumentCollection(_outRegNew, trxCollection->_collection->_collection);
  }

  // loop over all blocks
  size_t dstRow = 0;
  for (auto it = blocks.begin(); it != blocks.end(); ++it) {
    auto* res = (*it);
    auto document = res->getDocumentCollection(registerId);
    size_t const n = res->size();
    
    throwIfKilled(); // check if we were aborted
    
    // loop over the complete block
    for (size_t i = 0; i < n; ++i) {
      AqlValue a = res->getValue(i, registerId);
      
      // only copy 1st row of registers inherited from previous frame(s)
      inheritRegisters(res, result.get(), i, dstRow);

      int errorCode = TRI_ERROR_NO_ERROR;

      if (a.isObject()) {
        // value is an array
        
        if (isEdgeCollection) {
          // array must have _from and _to attributes
          TRI_json_t const* json;

          Json member(a.extractObjectMember(_trx, document, TRI_VOC_ATTRIBUTE_FROM, false, _buffer));
          json = member.json();

          if (TRI_IsStringJson(json)) {
            errorCode = resolve(json->_value._string.data, edge._fromCid, from);
          }
          else {
            errorCode = TRI_ERROR_ARANGO_DOCUMENT_HANDLE_BAD;
          }
         
          if (errorCode == TRI_ERROR_NO_ERROR) { 
            Json member(a.extractObjectMember(_trx, document, TRI_VOC_ATTRIBUTE_TO, false, _buffer));
            json = member.json();
            if (TRI_IsStringJson(json)) {
              errorCode = resolve(json->_value._string.data, edge._toCid, to);
            }
            else {
              errorCode = TRI_ERROR_ARANGO_DOCUMENT_HANDLE_BAD;
            }
          }
        }
      }
      else {
        errorCode = TRI_ERROR_ARANGO_DOCUMENT_TYPE_INVALID;
      }

      if (errorCode == TRI_ERROR_NO_ERROR) {
        TRI_doc_mptr_copy_t mptr;
        auto json = a.toJson(_trx, document, false);

        if (isEdgeCollection) {
          // edge
          edge._fromKey = (TRI_voc_key_t) from.c_str();
          edge._toKey = (TRI_voc_key_t) to.c_str();
          errorCode = _trx->create(trxCollection, &mptr, json.json(), &edge, ep->_options.waitForSync);
        }
        else {
          // document
          errorCode = _trx->create(trxCollection, &mptr, json.json(), nullptr, ep->_options.waitForSync);
        }

        if (producesOutput && errorCode == TRI_ERROR_NO_ERROR) {
          result->setValue(dstRow,
                           _outRegNew,
                           AqlValue(reinterpret_cast<TRI_df_marker_t const*>(mptr.getDataPtr())));
        }
      }

      handleResult(errorCode, ep->_options.ignoreErrors);

      ++dstRow; 
    }
    // done with a block

    // now free it already
    (*it) = nullptr;  
    delete res;
  }

  return result.release();
}

// -----------------------------------------------------------------------------
// --SECTION--                                                 class UpdateBlock
// -----------------------------------------------------------------------------

UpdateBlock::UpdateBlock (ExecutionEngine* engine,
                          UpdateNode const* ep)
  : ModificationBlock(engine, ep) {
}

UpdateBlock::~UpdateBlock () {
}

////////////////////////////////////////////////////////////////////////////////
/// @brief the actual work horse for inserting data
////////////////////////////////////////////////////////////////////////////////

AqlItemBlock* UpdateBlock::work (std::vector<AqlItemBlock*>& blocks) {
  size_t const count = countBlocksRows(blocks);

  if (count == 0) {
    return nullptr;
  }

  std::unique_ptr<AqlItemBlock> result;
  auto ep = static_cast<UpdateNode const*>(getPlanNode());
  auto it = ep->getRegisterPlan()->varInfo.find(ep->_inDocVariable->id);
  TRI_ASSERT(it != ep->getRegisterPlan()->varInfo.end());
  RegisterId const docRegisterId = it->second.registerId;
  RegisterId keyRegisterId = 0; // default initialization
  
  bool const ignoreDocumentNotFound = ep->getOptions().ignoreDocumentNotFound;
  bool const producesOutput = (ep->_outVariableOld != nullptr || ep->_outVariableNew != nullptr);

  TRI_doc_mptr_copy_t nptr;
  bool const hasKeyVariable = (ep->_inKeyVariable != nullptr);
  std::string errorMessage;

  if (hasKeyVariable) {
    it = ep->getRegisterPlan()->varInfo.find(ep->_inKeyVariable->id);
    TRI_ASSERT(it != ep->getRegisterPlan()->varInfo.end());
    keyRegisterId = it->second.registerId;
  }
  
  auto trxCollection = _trx->trxCollection(_collection->cid());

  result.reset(new AqlItemBlock(count, getPlanNode()->getRegisterPlan()->nrRegs[getPlanNode()->getDepth()]));

  if (ep->_outVariableOld != nullptr) {
    result->setDocumentCollection(_outRegOld, trxCollection->_collection->_collection);
  }
  if (ep->_outVariableNew != nullptr) {
    result->setDocumentCollection(_outRegNew, trxCollection->_collection->_collection);
  }
         
  // loop over all blocks
  size_t dstRow = 0;
  for (auto it = blocks.begin(); it != blocks.end(); ++it) {
    auto* res = (*it);   // This is intentionally a copy!
    auto document = res->getDocumentCollection(docRegisterId);
    decltype(document) keyDocument = nullptr;

    throwIfKilled(); // check if we were aborted

    if (hasKeyVariable) {
      keyDocument = res->getDocumentCollection(keyRegisterId);
    }

    size_t const n = res->size();
    
    // loop over the complete block
    for (size_t i = 0; i < n; ++i) {
      AqlValue a = res->getValue(i, docRegisterId);

      int errorCode = TRI_ERROR_NO_ERROR;
      std::string key;

      if (a.isObject()) {
        // value is an object
        if (hasKeyVariable) {
          // seperate key specification
          AqlValue k = res->getValue(i, keyRegisterId);
          errorCode = extractKey(k, keyDocument, key);
        }
        else {
          errorCode = extractKey(a, document, key);
        }
      }
      else {
        errorCode = TRI_ERROR_ARANGO_DOCUMENT_TYPE_INVALID;
        errorMessage += std::string("expecting 'object', got: ") +
          a.getTypeString() + 
          std::string(" while handling: ") + 
          _exeNode->getTypeString();
      }

      if (errorCode == TRI_ERROR_NO_ERROR) {
        TRI_doc_mptr_copy_t mptr;
        auto json = a.toJson(_trx, document, true);

        // read old document
        TRI_doc_mptr_copy_t oldDocument;
        if (! hasKeyVariable && a.isShaped()) {
          // "old" is already ShapedJson. no need to fetch the old document first
          constructMptr(&oldDocument, a.getMarker());
        }
        else {
          // "old" is no ShapedJson. now fetch old version from database
          errorCode = _trx->readSingle(trxCollection, &oldDocument, key);
        }

        if (! json.isObject()) {
          errorCode = TRI_ERROR_ARANGO_DOCUMENT_TYPE_INVALID;
        }

        if (errorCode == TRI_ERROR_NO_ERROR) {
          if (oldDocument.getDataPtr() != nullptr) {

            if (json.members() > 0) {
              // only update the document if the update value is not empty
              TRI_shaped_json_t shapedJson;
              TRI_EXTRACT_SHAPED_JSON_MARKER(shapedJson, oldDocument.getDataPtr()); // PROTECTED by trx here
              std::unique_ptr<TRI_json_t> old(TRI_JsonShapedJson(_collection->documentCollection()->getShaper(), &shapedJson));

              // the default
              errorCode = TRI_ERROR_OUT_OF_MEMORY;

              if (old.get() != nullptr) {
                std::unique_ptr<TRI_json_t> patchedJson(TRI_MergeJson(TRI_UNKNOWN_MEM_ZONE, old.get(), json.json(), ep->_options.nullMeansRemove, ep->_options.mergeObjects));

                if (patchedJson.get() != nullptr) {
                  // all exceptions are caught in _trx->update()
                  errorCode = _trx->update(trxCollection, key, 0, &mptr, patchedJson.get(), TRI_DOC_UPDATE_LAST_WRITE, 0, nullptr, ep->_options.waitForSync);
                }
              }
            }
            else {
              // copy the existing master pointer for OLD into NEW
              mptr = oldDocument;
            }
          }
          else {
            errorCode = TRI_ERROR_ARANGO_DOCUMENT_NOT_FOUND;
          }
        }

        if (producesOutput && errorCode == TRI_ERROR_NO_ERROR) {
          if (ep->_outVariableOld != nullptr) {
            // store $OLD
            result->setValue(dstRow,
                             _outRegOld,
                             AqlValue(reinterpret_cast<TRI_df_marker_t const*>(oldDocument.getDataPtr())));
          }

          if (ep->_outVariableNew != nullptr) {
            // store $NEW
            result->setValue(dstRow,
                             _outRegNew,
                             AqlValue(reinterpret_cast<TRI_df_marker_t const*>(mptr.getDataPtr())));
          }
        }

        if (errorCode == TRI_ERROR_ARANGO_DOCUMENT_NOT_FOUND && 
            _isDBServer &&
            ignoreDocumentNotFound) {
          // Ignore document not found on the DBserver:
          errorCode = TRI_ERROR_NO_ERROR;
        }
      }

      handleResult(errorCode, ep->_options.ignoreErrors, &errorMessage);
      
      ++dstRow; 
    }
    // done with a block

    // now free it already
    (*it) = nullptr;  
    delete res;
  }

  return result.release();
}

// -----------------------------------------------------------------------------
// --SECTION--                                                 class UpsertBlock
// -----------------------------------------------------------------------------

UpsertBlock::UpsertBlock (ExecutionEngine* engine,
                          UpsertNode const* ep)
  : ModificationBlock(engine, ep) {
}

UpsertBlock::~UpsertBlock () {
}

////////////////////////////////////////////////////////////////////////////////
/// @brief the actual work horse for inserting data
////////////////////////////////////////////////////////////////////////////////

AqlItemBlock* UpsertBlock::work (std::vector<AqlItemBlock*>& blocks) {
  size_t const count = countBlocksRows(blocks);

  if (count == 0) {
    return nullptr;
  }

  std::unique_ptr<AqlItemBlock> result;
  auto ep = static_cast<UpsertNode const*>(getPlanNode());
  
  auto const& registerPlan = ep->getRegisterPlan()->varInfo;
  auto it = ep->getRegisterPlan()->varInfo.find(ep->_inDocVariable->id);
  TRI_ASSERT(it != ep->getRegisterPlan()->varInfo.end());
  RegisterId const docRegisterId = it->second.registerId;
  
  it= registerPlan.find(ep->_insertVariable->id);
  TRI_ASSERT(it != registerPlan.end());
  RegisterId const insertRegisterId = it->second.registerId;

  it = registerPlan.find(ep->_updateVariable->id);
  TRI_ASSERT(it != registerPlan.end());
  RegisterId const updateRegisterId = it->second.registerId;
  
  bool const producesOutput = (ep->_outVariableNew != nullptr);
  
  // initialize an empty edge container
  TRI_document_edge_t edge = { 0, nullptr, 0, nullptr };

  std::string from;
  std::string to;

  TRI_doc_mptr_copy_t nptr;
  std::string errorMessage;

  auto trxCollection = _trx->trxCollection(_collection->cid());
  bool const isEdgeCollection = _collection->isEdgeCollection();

  result.reset(new AqlItemBlock(count, getPlanNode()->getRegisterPlan()->nrRegs[getPlanNode()->getDepth()]));

  if (ep->_outVariableNew != nullptr) {
    result->setDocumentCollection(_outRegNew, trxCollection->_collection->_collection);
  }
         
  // loop over all blocks
  size_t dstRow = 0;
  for (auto it = blocks.begin(); it != blocks.end(); ++it) {
    auto* res = (*it);   // This is intentionally a copy!
    auto document = res->getDocumentCollection(docRegisterId);

    throwIfKilled(); // check if we were aborted

    decltype(document) keyDocument = res->getDocumentCollection(docRegisterId);
    decltype(document) updateDocument = res->getDocumentCollection(updateRegisterId);
    decltype(document) insertDocument = res->getDocumentCollection(insertRegisterId);

    size_t const n = res->size();
    
    // loop over the complete block
    for (size_t i = 0; i < n; ++i) {
      AqlValue a = res->getValue(i, docRegisterId);

      // only copy 1st row of registers inherited from previous frame(s)
      inheritRegisters(res, result.get(), i, dstRow);

      std::string key;
        
      int errorCode = TRI_ERROR_NO_ERROR;

      if (a.isObject()) {

        // old document present => update case
        errorCode = extractKey(a, keyDocument, key);

        if (errorCode == TRI_ERROR_NO_ERROR) {
          AqlValue updateDoc = res->getValue(i, updateRegisterId);

          if (updateDoc.isObject()) {
            auto const updateJson = updateDoc.toJson(_trx, updateDocument, false);
            auto searchJson = a.toJson(_trx, keyDocument, true);

            if (! searchJson.isObject()) {
              errorCode = TRI_ERROR_ARANGO_DOCUMENT_TYPE_INVALID;
            }

            if (errorCode == TRI_ERROR_NO_ERROR && 
                updateJson.isObject()) {
              TRI_doc_mptr_copy_t mptr;
              
              // use default value 
              errorCode = TRI_ERROR_OUT_OF_MEMORY;
              bool wasEmpty = false;

              // check for shard key change
              if (_isDBServer && 
                  isShardKeyChange(searchJson.json(), updateJson.json(), ! ep->_isReplace)) {
                // a shard key value has changed. this is not allowed!
                errorCode = TRI_ERROR_CLUSTER_MUST_NOT_CHANGE_SHARDING_ATTRIBUTES;
              }
              else if (ep->_isReplace) {
                // replace

                errorCode = _trx->update(trxCollection, key, 0, &mptr, updateJson.json(), TRI_DOC_UPDATE_LAST_WRITE, 0, nullptr, ep->_options.waitForSync);
              }
              else {
                // update
                if (updateJson.members() == 0) {
                  // empty object. nothing to do
                  errorCode = TRI_ERROR_NO_ERROR;

                  if (producesOutput) {
                    // copy OLD into NEW
                    result->setValue(dstRow,
                                      _outRegNew,
                                      AqlValue(new Json(TRI_UNKNOWN_MEM_ZONE, searchJson.steal())));
                    wasEmpty = true;
                  }
                }
                else {
                  std::unique_ptr<TRI_json_t> mergedJson(TRI_MergeJson(TRI_UNKNOWN_MEM_ZONE, searchJson.json(), updateJson.json(), ep->_options.nullMeansRemove, ep->_options.mergeObjects));
              
                  if (mergedJson.get() != nullptr) {
                    // all exceptions are caught in _trx->update()
                    errorCode = _trx->update(trxCollection, key, 0, &mptr, mergedJson.get(), TRI_DOC_UPDATE_LAST_WRITE, 0, nullptr, ep->_options.waitForSync);
                  }
                }
              }

              if (producesOutput && 
                  errorCode == TRI_ERROR_NO_ERROR && 
                  ! wasEmpty) {
                // store $NEW
                result->setValue(dstRow,
                                  _outRegNew,
                                  AqlValue(reinterpret_cast<TRI_df_marker_t const*>(mptr.getDataPtr())));
              }
            }
          }
          else {
            errorCode = TRI_ERROR_ARANGO_DOCUMENT_TYPE_INVALID;
          }
        }

      }
      else {
        // no document found => insert case
        AqlValue insertDoc = res->getValue(i, insertRegisterId);

        if (insertDoc.isObject()) {
          if (isEdgeCollection) {
            // array must have _from and _to attributes
            Json member(insertDoc.extractObjectMember(_trx, insertDocument, TRI_VOC_ATTRIBUTE_FROM, false, _buffer));
            TRI_json_t const* json = member.json();

            if (TRI_IsStringJson(json)) {
              errorCode = resolve(json->_value._string.data, edge._fromCid, from);
            }
            else {
              errorCode = TRI_ERROR_ARANGO_DOCUMENT_HANDLE_BAD;
            }
          
            if (errorCode == TRI_ERROR_NO_ERROR) { 
              Json member(insertDoc.extractObjectMember(_trx, document, TRI_VOC_ATTRIBUTE_TO, false, _buffer));
              json = member.json();
              if (TRI_IsStringJson(json)) {
                errorCode = resolve(json->_value._string.data, edge._toCid, to);
              }
              else {
                errorCode = TRI_ERROR_ARANGO_DOCUMENT_HANDLE_BAD;
              }
            }
          }

          if (errorCode == TRI_ERROR_NO_ERROR) {
            auto const insertJson = insertDoc.toJson(_trx, insertDocument, true);

            // use default value
            errorCode = TRI_ERROR_OUT_OF_MEMORY;

            if (insertJson.isObject()) {
              // now insert
              if (_isDBServer && isShardKeyError(insertJson.json())) {
                errorCode = TRI_ERROR_CLUSTER_MUST_NOT_SPECIFY_KEY;
              }
              else {
                TRI_doc_mptr_copy_t mptr;

                if (isEdgeCollection) {
                  // edge
                  edge._fromKey = (TRI_voc_key_t) from.c_str();
                  edge._toKey = (TRI_voc_key_t) to.c_str();
                  errorCode = _trx->create(trxCollection, &mptr, insertJson.json(), &edge, ep->_options.waitForSync);
                }
                else {
                  // document
                  errorCode = _trx->create(trxCollection, &mptr, insertJson.json(), nullptr, ep->_options.waitForSync);
                }
          
                if (producesOutput && errorCode == TRI_ERROR_NO_ERROR) {
                  result->setValue(dstRow,
                                    _outRegNew,
                                    AqlValue(reinterpret_cast<TRI_df_marker_t const*>(mptr.getDataPtr())));
                }
              }
            }
          }

        }
        else {
          errorCode = TRI_ERROR_ARANGO_DOCUMENT_TYPE_INVALID;
        }

      }

      handleResult(errorCode, ep->_options.ignoreErrors, &errorMessage);
      
      ++dstRow; 
    }
    // done with a block

    // now free it already
    (*it) = nullptr;  
    delete res;
  }

  return result.release();
}

// -----------------------------------------------------------------------------
// --SECTION--                                                class ReplaceBlock
// -----------------------------------------------------------------------------

ReplaceBlock::ReplaceBlock (ExecutionEngine* engine,
                            ReplaceNode const* ep)
  : ModificationBlock(engine, ep) {
}

ReplaceBlock::~ReplaceBlock () {
}

////////////////////////////////////////////////////////////////////////////////
/// @brief the actual work horse for replacing data
////////////////////////////////////////////////////////////////////////////////

AqlItemBlock* ReplaceBlock::work (std::vector<AqlItemBlock*>& blocks) {
  size_t const count = countBlocksRows(blocks);

  if (count == 0) {
    return nullptr;
  }
 
  std::unique_ptr<AqlItemBlock> result;
  auto ep = static_cast<ReplaceNode const*>(getPlanNode());
  auto it = ep->getRegisterPlan()->varInfo.find(ep->_inDocVariable->id);
  TRI_ASSERT(it != ep->getRegisterPlan()->varInfo.end());
  RegisterId const registerId = it->second.registerId;
  RegisterId keyRegisterId = 0; // default initialization
  
  TRI_doc_mptr_copy_t nptr;
          
  bool const ignoreDocumentNotFound = ep->getOptions().ignoreDocumentNotFound;
  bool const hasKeyVariable = (ep->_inKeyVariable != nullptr);
  
  if (hasKeyVariable) {
    it = ep->getRegisterPlan()->varInfo.find(ep->_inKeyVariable->id);
    TRI_ASSERT(it != ep->getRegisterPlan()->varInfo.end());
    keyRegisterId = it->second.registerId;
  }

  auto trxCollection = _trx->trxCollection(_collection->cid());

  result.reset(new AqlItemBlock(count, getPlanNode()->getRegisterPlan()->nrRegs[getPlanNode()->getDepth()]));

  if (ep->_outVariableOld != nullptr) {
    result->setDocumentCollection(_outRegOld, trxCollection->_collection->_collection);
  }
  if (ep->_outVariableNew != nullptr) {
    result->setDocumentCollection(_outRegNew, trxCollection->_collection->_collection);
  }

  // loop over all blocks
  size_t dstRow = 0;
  for (auto it = blocks.begin(); it != blocks.end(); ++it) {
    auto* res = (*it);  // This is intentionally a copy
    auto document = res->getDocumentCollection(registerId);
    decltype(document) keyDocument = nullptr;

    if (hasKeyVariable) {
      keyDocument = res->getDocumentCollection(keyRegisterId);
    }
    
    throwIfKilled(); // check if we were aborted
      
    size_t const n = res->size();
    
    // loop over the complete block
    for (size_t i = 0; i < n; ++i) {
      AqlValue a = res->getValue(i, registerId);

      int errorCode = TRI_ERROR_NO_ERROR;
      int readErrorCode = TRI_ERROR_NO_ERROR;
      std::string key;

      if (a.isObject()) {
        // value is an object
        if (hasKeyVariable) {
          // seperate key specification
          AqlValue k = res->getValue(i, keyRegisterId);
          errorCode = extractKey(k, keyDocument, key);
        }
        else {
          errorCode = extractKey(a, document, key);
        }
      }
      else {
        errorCode = TRI_ERROR_ARANGO_DOCUMENT_TYPE_INVALID;
      }

      if (errorCode == TRI_ERROR_NO_ERROR && ep->_outVariableOld != nullptr) {
        if (! hasKeyVariable && a.isShaped()) {
          // "old" is already ShapedJson. no need to fetch the old document first
          constructMptr(&nptr, a.getMarker());
        }
        else {
          // "old" is no ShapedJson. now fetch old version from database
          readErrorCode = _trx->readSingle(trxCollection, &nptr, key);
        }
      }

      if (errorCode == TRI_ERROR_NO_ERROR) {
        TRI_doc_mptr_copy_t mptr;
        auto const json = a.toJson(_trx, document, true);
          
        // all exceptions are caught in _trx->update()
        errorCode = _trx->update(trxCollection, key, 0, &mptr, json.json(), TRI_DOC_UPDATE_LAST_WRITE, 0, nullptr, ep->_options.waitForSync);

        if (errorCode == TRI_ERROR_ARANGO_DOCUMENT_NOT_FOUND && _isDBServer) { 
          if (ignoreDocumentNotFound) {
            // Note that this is coded here for the sake of completeness, 
            // but it will intentionally never happen, since this flag is
            // not set in the REPLACE case, because we will always use
            // a DistributeNode rather than a ScatterNode:
            errorCode = TRI_ERROR_NO_ERROR;
          }
          else {
            errorCode = TRI_ERROR_ARANGO_DOCUMENT_NOT_FOUND_OR_SHARDING_ATTRIBUTES_CHANGED;
          }
        }

        if (errorCode == TRI_ERROR_NO_ERROR &&
            readErrorCode == TRI_ERROR_NO_ERROR) {

          if (ep->_outVariableOld != nullptr) {
            result->setValue(dstRow,
                             _outRegOld,
                             AqlValue(reinterpret_cast<TRI_df_marker_t const*>(nptr.getDataPtr())));
          }

          if (ep->_outVariableNew != nullptr) {
            result->setValue(dstRow,
                             _outRegNew,
                             AqlValue(reinterpret_cast<TRI_df_marker_t const*>(mptr.getDataPtr())));
          }
        }
      }

      handleResult(errorCode, ep->_options.ignoreErrors); 

      ++dstRow;
    }
    // done with a block

    // now free it already
    (*it) = nullptr;  
    delete res;
  }

  return result.release();
}

// -----------------------------------------------------------------------------
// --SECTION--                                              class NoResultsBlock
// -----------------------------------------------------------------------------

////////////////////////////////////////////////////////////////////////////////
/// @brief initializeCursor, only call base
////////////////////////////////////////////////////////////////////////////////

int NoResultsBlock::initializeCursor (AqlItemBlock*, size_t) {
  _done = true;
  return TRI_ERROR_NO_ERROR;
}

int NoResultsBlock::getOrSkipSome (size_t,   // atLeast
                                   size_t,   // atMost
                                   bool,     // skipping
                                   AqlItemBlock*& result,
                                   size_t& skipped) {

  TRI_ASSERT(result == nullptr && skipped == 0);
  return TRI_ERROR_NO_ERROR;
}

// -----------------------------------------------------------------------------
// --SECTION--                                                 class GatherBlock
// -----------------------------------------------------------------------------
        
GatherBlock::GatherBlock (ExecutionEngine* engine,
                          GatherNode const* en)
  : ExecutionBlock(engine, en),
    _sortRegisters(),
    _isSimple(en->getElements().empty()) {

  if (! _isSimple) {
    for (auto const& p : en->getElements()) {
      // We know that planRegisters has been run, so
      // getPlanNode()->_registerPlan is set up
      auto it = en->getRegisterPlan()->varInfo.find(p.first->id);
      TRI_ASSERT(it != en->getRegisterPlan()->varInfo.end());
      TRI_ASSERT(it->second.registerId < ExecutionNode::MaxRegisterId);
      _sortRegisters.emplace_back(make_pair(it->second.registerId, p.second));
    }
  }
}

////////////////////////////////////////////////////////////////////////////////
/// @brief destructor
////////////////////////////////////////////////////////////////////////////////

GatherBlock::~GatherBlock () {
  ENTER_BLOCK
  for (std::deque<AqlItemBlock*>& x : _gatherBlockBuffer) {
    for (AqlItemBlock* y: x) {
      delete y;
    }
    x.clear();
  }
  _gatherBlockBuffer.clear();
  LEAVE_BLOCK
}

////////////////////////////////////////////////////////////////////////////////
/// @brief initialize
////////////////////////////////////////////////////////////////////////////////

int GatherBlock::initialize () {
  ENTER_BLOCK
  _atDep = 0;
  auto res = ExecutionBlock::initialize();
  
  if (res != TRI_ERROR_NO_ERROR) {
    return res;
  }

  return TRI_ERROR_NO_ERROR;
  LEAVE_BLOCK
}

////////////////////////////////////////////////////////////////////////////////
/// @brief shutdown: need our own method since our _buffer is different
////////////////////////////////////////////////////////////////////////////////

int GatherBlock::shutdown (int errorCode) {
  ENTER_BLOCK
  // don't call default shutdown method since it does the wrong thing to
  // _gatherBlockBuffer
  for (auto it = _dependencies.begin(); it != _dependencies.end(); ++it) {
    int res = (*it)->shutdown(errorCode);

    if (res != TRI_ERROR_NO_ERROR) {
      return res;
    }
  }
  
  if (! _isSimple) {
    for (std::deque<AqlItemBlock*>& x : _gatherBlockBuffer) {
      for (AqlItemBlock* y: x) {
        delete y;
      }
      x.clear();
    }
    _gatherBlockBuffer.clear();
    _gatherBlockPos.clear();
  }
    
  return TRI_ERROR_NO_ERROR;
  LEAVE_BLOCK
}

////////////////////////////////////////////////////////////////////////////////
/// @brief initializeCursor
////////////////////////////////////////////////////////////////////////////////

int GatherBlock::initializeCursor (AqlItemBlock* items, size_t pos) {
  ENTER_BLOCK
  int res = ExecutionBlock::initializeCursor(items, pos);

  if (res != TRI_ERROR_NO_ERROR) {
    return res;
  }
  
  _atDep = 0;
  
  if (! _isSimple) {
    for (std::deque<AqlItemBlock*>& x : _gatherBlockBuffer) {
      for (AqlItemBlock* y: x) {
        delete y;
      }
      x.clear();
    }
    _gatherBlockBuffer.clear();
    _gatherBlockPos.clear();
    
    _gatherBlockBuffer.reserve(_dependencies.size());
    _gatherBlockPos.reserve(_dependencies.size());
    for(size_t i = 0; i < _dependencies.size(); i++) {
      _gatherBlockBuffer.emplace_back(); 
      _gatherBlockPos.emplace_back(make_pair(i, 0)); 
    }
  }

  _done = false;
  return TRI_ERROR_NO_ERROR;
  LEAVE_BLOCK
}

////////////////////////////////////////////////////////////////////////////////
/// @brief count: the sum of the count() of the dependencies or -1 (if any
/// dependency has count -1
////////////////////////////////////////////////////////////////////////////////

int64_t GatherBlock::count () const {
  ENTER_BLOCK
  int64_t sum = 0;
  for (auto const& x: _dependencies) {
    if (x->count() == -1) {
      return -1;
    }
    sum += x->count();
  }
  return sum;
  LEAVE_BLOCK
}

////////////////////////////////////////////////////////////////////////////////
/// @brief remaining: the sum of the remaining() of the dependencies or -1 (if
/// any dependency has remaining -1
////////////////////////////////////////////////////////////////////////////////

int64_t GatherBlock::remaining () {
  ENTER_BLOCK
  int64_t sum = 0;
  for (auto const& x : _dependencies) {
    if (x->remaining() == -1) {
      return -1;
    }
    sum += x->remaining();
  }
  return sum;
  LEAVE_BLOCK
}

////////////////////////////////////////////////////////////////////////////////
/// @brief hasMore: true if any position of _buffer hasMore and false
/// otherwise.
////////////////////////////////////////////////////////////////////////////////

bool GatherBlock::hasMore () {
  ENTER_BLOCK
  if (_done) {
    return false;
  }

  if (_isSimple) {
    for (size_t i = 0; i < _dependencies.size(); i++) {
      if (_dependencies.at(i)->hasMore()) {
        return true;
      }
    }
  }
  else {
    for (size_t i = 0; i < _gatherBlockBuffer.size(); i++) { 
      if (! _gatherBlockBuffer.at(i).empty()) {
        return true;
      } 
      else if (getBlock(i, DefaultBatchSize, DefaultBatchSize)) {
        _gatherBlockPos.at(i) = make_pair(i, 0);
        return true;
      }
    }
  }
  _done = true;
  return false;
  LEAVE_BLOCK
}

////////////////////////////////////////////////////////////////////////////////
/// @brief getSome
////////////////////////////////////////////////////////////////////////////////

AqlItemBlock* GatherBlock::getSome (size_t atLeast, size_t atMost) {
  ENTER_BLOCK
  if (_done) {
    return nullptr;
  }

  // the simple case . . .  
  if (_isSimple) {
    auto res = _dependencies.at(_atDep)->getSome(atLeast, atMost);
    while (res == nullptr && _atDep < _dependencies.size() - 1) {
      _atDep++;
      res = _dependencies.at(_atDep)->getSome(atLeast, atMost);
    }
    if (res == nullptr) {
      _done = true;
    }
    return res;
  }
 
  // the non-simple case . . .
  size_t available = 0; // nr of available rows
  size_t index = 0;     // an index of a non-empty buffer
  
  // pull more blocks from dependencies . . .
  for (size_t i = 0; i < _dependencies.size(); i++) {
    
    if (_gatherBlockBuffer.at(i).empty()) {
      if (getBlock(i, atLeast, atMost)) {
        index = i;
        _gatherBlockPos.at(i) = make_pair(i, 0);           
      }
    } 
    else {
      index = i;
    }
    
    auto cur = _gatherBlockBuffer.at(i);
    if (! cur.empty()) {
      available += cur.at(0)->size() - _gatherBlockPos.at(i).second;
      for (size_t j = 1; j < cur.size(); j++) {
        available += cur.at(j)->size();
      }
    }
  }
  
  if (available == 0) {
    _done = true;
    return nullptr;
  }
  
  size_t toSend = (std::min)(available, atMost); // nr rows in outgoing block
  
  // get collections for ourLessThan . . .
  std::vector<TRI_document_collection_t const*> colls;
  for (RegisterId i = 0; i < _sortRegisters.size(); i++) {
    colls.emplace_back(_gatherBlockBuffer.at(index).front()->
        getDocumentCollection(_sortRegisters[i].first));
  }
  
  // the following is similar to AqlItemBlock's slice method . . .
  std::unordered_map<AqlValue, AqlValue> cache;
  
  // comparison function 
  OurLessThan ourLessThan(_trx, _gatherBlockBuffer, _sortRegisters, colls);
  AqlItemBlock* example =_gatherBlockBuffer.at(index).front();
  size_t nrRegs = example->getNrRegs();

  std::unique_ptr<AqlItemBlock> res(new AqlItemBlock(toSend,
        static_cast<triagens::aql::RegisterId>(nrRegs)));  
  // automatically deleted if things go wrong
    
  for (RegisterId i = 0; i < nrRegs; i++) {
    res->setDocumentCollection(i, example->getDocumentCollection(i));
  }

  for (size_t i = 0; i < toSend; i++) {
    // get the next smallest row from the buffer . . .
    std::pair<size_t, size_t> val = *(std::min_element(_gatherBlockPos.begin(),
          _gatherBlockPos.end(), ourLessThan));
    
    // copy the row in to the outgoing block . . .
    for (RegisterId col = 0; col < nrRegs; col++) {
      AqlValue const&
        x(_gatherBlockBuffer.at(val.first).front()->getValue(val.second, col));
      if (! x.isEmpty()) {
        auto it = cache.find(x);
        if (it == cache.end()) {
          AqlValue y = x.clone();
          try {
            res->setValue(i, col, y);
          }
          catch (...) {
            y.destroy();
            throw;
          }
          cache.emplace(x, y);
        }
        else {
          res->setValue(i, col, it->second);
        }
      }
    }

    // renew the _gatherBlockPos and clean up the buffer if necessary
    _gatherBlockPos.at(val.first).second++;
    if (_gatherBlockPos.at(val.first).second ==
        _gatherBlockBuffer.at(val.first).front()->size()) {
      AqlItemBlock* cur = _gatherBlockBuffer.at(val.first).front();
      delete cur;
      _gatherBlockBuffer.at(val.first).pop_front();
      _gatherBlockPos.at(val.first) = make_pair(val.first, 0);
    }
  }

  return res.release();
  LEAVE_BLOCK
}

////////////////////////////////////////////////////////////////////////////////
/// @brief skipSome
////////////////////////////////////////////////////////////////////////////////

size_t GatherBlock::skipSome (size_t atLeast, size_t atMost) {
  ENTER_BLOCK
  if (_done) {
    return 0;
  }

  // the simple case . . .  
  if (_isSimple) {
    auto skipped = _dependencies.at(_atDep)->skipSome(atLeast, atMost);
    while (skipped == 0 && _atDep < _dependencies.size() - 1) {
      _atDep++;
      skipped = _dependencies.at(_atDep)->skipSome(atLeast, atMost);
    }
    if (skipped == 0) {
      _done = true;
    }
    return skipped;
  }

  // the non-simple case . . .
  size_t available = 0; // nr of available rows
  size_t index = 0;     // an index of a non-empty buffer
  TRI_ASSERT(_dependencies.size() != 0); 

  // pull more blocks from dependencies . . .
  for (size_t i = 0; i < _dependencies.size(); i++) {
    if (_gatherBlockBuffer.at(i).empty()) {
      if (getBlock(i, atLeast, atMost)) {
        index = i;
        _gatherBlockPos.at(i) = make_pair(i, 0);           
      }
    } 
    else {
      index = i;
    }

    auto cur = _gatherBlockBuffer.at(i);
    if (! cur.empty()) {
      available += cur.at(0)->size() - _gatherBlockPos.at(i).second;
      for (size_t j = 1; j < cur.size(); j++) {
        available += cur.at(j)->size();
      }
    }
  }
  
  if (available == 0) {
    _done = true;
    return 0;
  }
  
  size_t skipped = (std::min)(available, atMost); //nr rows in outgoing block
  
  // get collections for ourLessThan . . .
  std::vector<TRI_document_collection_t const*> colls;
  for (RegisterId i = 0; i < _sortRegisters.size(); i++) {
    colls.emplace_back(_gatherBlockBuffer.at(index).front()->
        getDocumentCollection(_sortRegisters[i].first));
  }
  
  // comparison function 
  OurLessThan ourLessThan(_trx, _gatherBlockBuffer, _sortRegisters, colls);

  for (size_t i = 0; i < skipped; i++) {
    // get the next smallest row from the buffer . . .
    std::pair<size_t, size_t> val = *(std::min_element(_gatherBlockPos.begin(),
          _gatherBlockPos.end(), ourLessThan));
    
    // renew the _gatherBlockPos and clean up the buffer if necessary
    _gatherBlockPos.at(val.first).second++;
    if (_gatherBlockPos.at(val.first).second ==
        _gatherBlockBuffer.at(val.first).front()->size()) {
      AqlItemBlock* cur = _gatherBlockBuffer.at(val.first).front();
      delete cur;
      _gatherBlockBuffer.at(val.first).pop_front();
      _gatherBlockPos.at(val.first) = make_pair(val.first, 0);
    }
  }

  return skipped;
  LEAVE_BLOCK
}

////////////////////////////////////////////////////////////////////////////////
/// @brief getBlock: from dependency i into _gatherBlockBuffer.at(i),
/// non-simple case only 
////////////////////////////////////////////////////////////////////////////////

bool GatherBlock::getBlock (size_t i, size_t atLeast, size_t atMost) {
  ENTER_BLOCK
  TRI_ASSERT(i < _dependencies.size());
  TRI_ASSERT(! _isSimple);
  AqlItemBlock* docs = _dependencies.at(i)->getSome(atLeast, atMost);
  if (docs != nullptr) {
    try {
      _gatherBlockBuffer.at(i).emplace_back(docs);
    }
    catch (...) {
      delete docs;
      throw;
    }
    return true;
  }

  return false;
  LEAVE_BLOCK
}

////////////////////////////////////////////////////////////////////////////////
/// @brief OurLessThan: comparison method for elements of _gatherBlockPos
////////////////////////////////////////////////////////////////////////////////

bool GatherBlock::OurLessThan::operator() (std::pair<size_t, size_t> const& a,
                                           std::pair<size_t, size_t> const& b) {
  // nothing in the buffer is maximum!
  if (_gatherBlockBuffer.at(a.first).empty()) {
    return false;
  }
  if (_gatherBlockBuffer.at(b.first).empty()) {
    return true;
  }

  size_t i = 0;
  for (auto const& reg : _sortRegisters) {
    int cmp = AqlValue::Compare(
      _trx,
      _gatherBlockBuffer.at(a.first).front()->getValue(a.second, reg.first),
      _colls[i],
      _gatherBlockBuffer.at(b.first).front()->getValue(b.second, reg.first),
      _colls[i],
      true
    );

    if (cmp == -1) {
      return reg.second;
    } 
    else if (cmp == 1) {
      return ! reg.second;
    }
    i++;
  }

  return false;
}

// -----------------------------------------------------------------------------
// --SECTION--                                            class BlockWithClients
// -----------------------------------------------------------------------------

////////////////////////////////////////////////////////////////////////////////
/// @brief constructor
////////////////////////////////////////////////////////////////////////////////

BlockWithClients::BlockWithClients (ExecutionEngine* engine,
                                    ExecutionNode const* ep, 
                                    std::vector<std::string> const& shardIds) 
  : ExecutionBlock(engine, ep), 
    _nrClients(shardIds.size()),
    _ignoreInitCursor(false),
    _ignoreShutdown(false) {

  _shardIdMap.reserve(_nrClients);
  for (size_t i = 0; i < _nrClients; i++) {
    _shardIdMap.emplace(std::make_pair(shardIds[i], i));
  }
}                                  

////////////////////////////////////////////////////////////////////////////////
/// @brief initializeCursor: reset _doneForClient
////////////////////////////////////////////////////////////////////////////////

int BlockWithClients::initializeCursor (AqlItemBlock* items, size_t pos) {
  ENTER_BLOCK
  TRI_ASSERT(! _ignoreInitCursor);
  _ignoreInitCursor = true;
  
  int res = ExecutionBlock::initializeCursor(items, pos);
  
  if (res != TRI_ERROR_NO_ERROR) {
    return res;
  }
  
  _doneForClient.clear();
  _doneForClient.reserve(_nrClients);

  for (size_t i = 0; i < _nrClients; i++) {
    _doneForClient.push_back(false);
  }

  return TRI_ERROR_NO_ERROR;

  LEAVE_BLOCK
}

////////////////////////////////////////////////////////////////////////////////
/// @brief shutdown
////////////////////////////////////////////////////////////////////////////////

int BlockWithClients::shutdown (int errorCode) {
  ENTER_BLOCK

  TRI_ASSERT(! _ignoreShutdown);
  _ignoreShutdown = true;

  _doneForClient.clear();

  return ExecutionBlock::shutdown(errorCode);
  LEAVE_BLOCK
}

////////////////////////////////////////////////////////////////////////////////
/// @brief getSomeForShard
////////////////////////////////////////////////////////////////////////////////

AqlItemBlock* BlockWithClients::getSomeForShard (size_t atLeast, 
                                                 size_t atMost, 
                                                 std::string const& shardId) {
  ENTER_BLOCK
  _ignoreInitCursor = false;
  _ignoreShutdown = false;
  size_t skipped = 0;
  AqlItemBlock* result = nullptr;

  int out = getOrSkipSomeForShard(atLeast, atMost, false, result, skipped, shardId);

  if (out != TRI_ERROR_NO_ERROR) {
    if (result != nullptr) {
      delete result;
    }

    THROW_ARANGO_EXCEPTION(out);
  }

  return result;
  LEAVE_BLOCK
}

////////////////////////////////////////////////////////////////////////////////
/// @brief skipSomeForShard
////////////////////////////////////////////////////////////////////////////////

size_t BlockWithClients::skipSomeForShard (size_t atLeast, 
                                           size_t atMost, 
                                           std::string const& shardId) {
  ENTER_BLOCK
  _ignoreInitCursor = false;
  _ignoreShutdown = false;
  size_t skipped = 0;
  AqlItemBlock* result = nullptr;
  int out = getOrSkipSomeForShard(atLeast, atMost, true, result, skipped, shardId);
  TRI_ASSERT(result == nullptr);
  if (out != TRI_ERROR_NO_ERROR) {
    THROW_ARANGO_EXCEPTION(out);
  }
  return skipped;
  LEAVE_BLOCK
}

////////////////////////////////////////////////////////////////////////////////
/// @brief skipForShard
////////////////////////////////////////////////////////////////////////////////

bool BlockWithClients::skipForShard (size_t number, 
                                     std::string const& shardId) {
  ENTER_BLOCK
  size_t skipped = skipSomeForShard(number, number, shardId);
  size_t nr = skipped;
  while (nr != 0 && skipped < number) {
    nr = skipSomeForShard(number - skipped, number - skipped, shardId);
    skipped += nr;
  }
  if (nr == 0) {
    return true;
  }
  return ! hasMoreForShard(shardId);
  LEAVE_BLOCK
}

////////////////////////////////////////////////////////////////////////////////
/// @brief getClientId: get the number <clientId> (used internally)
/// corresponding to <shardId>
////////////////////////////////////////////////////////////////////////////////

size_t BlockWithClients::getClientId (std::string const& shardId) {
  ENTER_BLOCK
  if (shardId.empty()) {
    THROW_ARANGO_EXCEPTION_MESSAGE(TRI_ERROR_INTERNAL, "got empty shard id");
  }

  auto it = _shardIdMap.find(shardId);
  if (it == _shardIdMap.end()) {
    std::string message("AQL: unknown shard id ");
    message.append(shardId);
    THROW_ARANGO_EXCEPTION_MESSAGE(TRI_ERROR_INTERNAL, message);
  }
  return ((*it).second);
  LEAVE_BLOCK
}

// -----------------------------------------------------------------------------
// --SECTION--                                                class ScatterBlock
// -----------------------------------------------------------------------------

////////////////////////////////////////////////////////////////////////////////
/// @brief initializeCursor
////////////////////////////////////////////////////////////////////////////////

int ScatterBlock::initializeCursor (AqlItemBlock* items, size_t pos) {
  ENTER_BLOCK
  if (_ignoreInitCursor) {
    return TRI_ERROR_NO_ERROR;
  }
  
  int res = BlockWithClients::initializeCursor(items, pos);
  if (res != TRI_ERROR_NO_ERROR) {
    return res;
  }

  // local clean up
  _posForClient.clear();
  
  for (size_t i = 0; i < _nrClients; i++) {
    _posForClient.emplace_back(std::make_pair(0, 0));
  }
  return TRI_ERROR_NO_ERROR;
  LEAVE_BLOCK
}

////////////////////////////////////////////////////////////////////////////////
/// @brief initializeCursor
////////////////////////////////////////////////////////////////////////////////

int ScatterBlock::shutdown (int errorCode) {
  ENTER_BLOCK
  if (_ignoreShutdown) {
    return TRI_ERROR_NO_ERROR;
  }
  
  int res = BlockWithClients::shutdown(errorCode);
  if (res != TRI_ERROR_NO_ERROR) {
    return res;
  }

  // local clean up
  _posForClient.clear();
  
  return TRI_ERROR_NO_ERROR;
  LEAVE_BLOCK
}

////////////////////////////////////////////////////////////////////////////////
/// @brief hasMoreForShard: any more for shard <shardId>?
////////////////////////////////////////////////////////////////////////////////

bool ScatterBlock::hasMoreForShard (std::string const& shardId) {
  ENTER_BLOCK
  size_t clientId = getClientId(shardId);

  if (_doneForClient.at(clientId)) {
    return false;
  }

  // TODO is this correct? 
  _ignoreInitCursor = false;
  _ignoreShutdown = false;

  std::pair<size_t,size_t> pos = _posForClient.at(clientId); 
  // (i, j) where i is the position in _buffer, and j is the position in
  // _buffer.at(i) we are sending to <clientId>

  if (pos.first > _buffer.size()) {
    if (! ExecutionBlock::getBlock(DefaultBatchSize, DefaultBatchSize)) {
      _doneForClient.at(clientId) = true;
      return false;
    }
  }
  return true;
  LEAVE_BLOCK
}

////////////////////////////////////////////////////////////////////////////////
/// @brief remainingForShard: remaining for shard, sum of the number of row left
/// in the buffer and _dependencies[0]->remaining()
////////////////////////////////////////////////////////////////////////////////

int64_t ScatterBlock::remainingForShard (std::string const& shardId) {
  ENTER_BLOCK
  size_t clientId = getClientId(shardId);
  if (_doneForClient.at(clientId)) {
    return 0;
  }
  
  int64_t sum = _dependencies[0]->remaining();
  if (sum == -1) {
    return -1;
  }

  std::pair<size_t,size_t> pos = _posForClient.at(clientId);

  if (pos.first <= _buffer.size()) {
    sum += _buffer.at(pos.first)->size() - pos.second;
    for (auto i = pos.first + 1; i < _buffer.size(); i++) {
      sum += _buffer.at(i)->size();
    }
  }

  return sum;
  LEAVE_BLOCK
}

////////////////////////////////////////////////////////////////////////////////
/// @brief getOrSkipSomeForShard
////////////////////////////////////////////////////////////////////////////////

int ScatterBlock::getOrSkipSomeForShard (size_t atLeast, 
    size_t atMost, bool skipping, AqlItemBlock*& result, 
    size_t& skipped, std::string const& shardId) {
  ENTER_BLOCK
  TRI_ASSERT(0 < atLeast && atLeast <= atMost);
  TRI_ASSERT(result == nullptr && skipped == 0);

  size_t clientId = getClientId(shardId);
  
  if (_doneForClient.at(clientId)) {
    return TRI_ERROR_NO_ERROR;
  }

  std::pair<size_t, size_t> pos = _posForClient.at(clientId); 

  // pull more blocks from dependency if necessary . . . 
  if (pos.first >= _buffer.size()) {
    if (! getBlock(atLeast, atMost)) {
      _doneForClient.at(clientId) = true;
      return TRI_ERROR_NO_ERROR;
    }
  }
  
  size_t available = _buffer.at(pos.first)->size() - pos.second;
  // available should be non-zero  
  
  skipped = (std::min)(available, atMost); //nr rows in outgoing block
  
  if (! skipping) { 
    result = _buffer.at(pos.first)->slice(pos.second, pos.second + skipped);
  }

  // increment the position . . .
  _posForClient.at(clientId).second += skipped;

  // check if we're done at current block in buffer . . .  
  if (_posForClient.at(clientId).second 
      == _buffer.at(_posForClient.at(clientId).first)->size()) {
    _posForClient.at(clientId).first++;
    _posForClient.at(clientId).second = 0;

    // check if we can pop the front of the buffer . . . 
    bool popit = true;
    for (size_t i = 0; i < _nrClients; i++) {
      if (_posForClient.at(i).first == 0) {
        popit = false;
        break;
      }
    }
    if (popit) {
      delete _buffer.front();
      _buffer.pop_front();
      // update the values in first coord of _posForClient
      for (size_t i = 0; i < _nrClients; i++) {
        _posForClient.at(i).first--;
      }

    }
  }

  return TRI_ERROR_NO_ERROR;
  LEAVE_BLOCK
}

// -----------------------------------------------------------------------------
// --SECTION--                                             class DistributeBlock
// -----------------------------------------------------------------------------

DistributeBlock::DistributeBlock (ExecutionEngine* engine,
                                  DistributeNode const* ep, 
                                  std::vector<std::string> const& shardIds, 
                                  Collection const* collection)
  : BlockWithClients(engine, ep, shardIds), 
    _collection(collection),
    _regId(ExecutionNode::MaxRegisterId),
    _alternativeRegId(ExecutionNode::MaxRegisterId) {
    
  // get the variable to inspect . . .
  VariableId varId = ep->_varId;
  
  // get the register id of the variable to inspect . . .
  auto it = ep->getRegisterPlan()->varInfo.find(varId);
  TRI_ASSERT(it != ep->getRegisterPlan()->varInfo.end());
  _regId = (*it).second.registerId;
  
  TRI_ASSERT(_regId < ExecutionNode::MaxRegisterId);

  if (ep->_alternativeVarId != ep->_varId) {
    // use second variable
    auto it = ep->getRegisterPlan()->varInfo.find(ep->_alternativeVarId);
    TRI_ASSERT(it != ep->getRegisterPlan()->varInfo.end());
    _alternativeRegId = (*it).second.registerId;
    
    TRI_ASSERT(_alternativeRegId < ExecutionNode::MaxRegisterId);
  }

  _usesDefaultSharding = collection->usesDefaultSharding();
}

////////////////////////////////////////////////////////////////////////////////
/// @brief initializeCursor
////////////////////////////////////////////////////////////////////////////////

int DistributeBlock::initializeCursor (AqlItemBlock* items, size_t pos) {
  ENTER_BLOCK
  if (_ignoreInitCursor) {
    return TRI_ERROR_NO_ERROR;
  }
  
  int res = BlockWithClients::initializeCursor(items, pos);

  if (res != TRI_ERROR_NO_ERROR) {
    return res;
  }

  // local clean up
  _distBuffer.clear();
  _distBuffer.reserve(_nrClients);

  for (size_t i = 0; i < _nrClients; i++) {
    _distBuffer.emplace_back();
  }

  return TRI_ERROR_NO_ERROR;
  LEAVE_BLOCK
}

////////////////////////////////////////////////////////////////////////////////
/// @brief shutdown
////////////////////////////////////////////////////////////////////////////////

int DistributeBlock::shutdown (int errorCode) {
  ENTER_BLOCK
  if (_ignoreShutdown) {
    return TRI_ERROR_NO_ERROR;
  }
  
  int res = BlockWithClients::shutdown(errorCode);
  if (res != TRI_ERROR_NO_ERROR) {
    return res;
  }

  // local clean up
  _distBuffer.clear();

  return TRI_ERROR_NO_ERROR;
  LEAVE_BLOCK
}

////////////////////////////////////////////////////////////////////////////////
/// @brief hasMore: any more for any shard?
////////////////////////////////////////////////////////////////////////////////

bool DistributeBlock::hasMoreForShard (std::string const& shardId) {
  ENTER_BLOCK
 
  size_t clientId = getClientId(shardId);
  if (_doneForClient.at(clientId)) {
    return false;
  }

  // TODO is this correct? 
  _ignoreInitCursor = false;
  _ignoreShutdown = false;
        
  if (! _distBuffer.at(clientId).empty()) {
    return true;
  }

  if (! getBlockForClient(DefaultBatchSize, DefaultBatchSize, clientId)) {
    _doneForClient.at(clientId) = true;
    return false;
  }
  return true;
  LEAVE_BLOCK
}

////////////////////////////////////////////////////////////////////////////////
/// @brief getOrSkipSomeForShard
////////////////////////////////////////////////////////////////////////////////

int DistributeBlock::getOrSkipSomeForShard (size_t atLeast,
                                            size_t atMost,
                                            bool skipping,
                                            AqlItemBlock*& result,
                                            size_t& skipped,
                                            std::string const& shardId) {
  ENTER_BLOCK
  TRI_ASSERT(0 < atLeast && atLeast <= atMost);
  TRI_ASSERT(result == nullptr && skipped == 0);
  
  size_t clientId = getClientId(shardId);

  if (_doneForClient.at(clientId)) {
    return TRI_ERROR_NO_ERROR;
  }

  std::deque<pair<size_t, size_t>>& buf = _distBuffer.at(clientId);

  vector<AqlItemBlock*> collector;

  auto freeCollector = [&collector]() {
    for (auto& x : collector) {
      delete x;
    }
    collector.clear();
  };

  try {
    if (buf.empty()) {
      if (! getBlockForClient(atLeast, atMost, clientId)) {
        _doneForClient.at(clientId) = true;
        return TRI_ERROR_NO_ERROR;
      }
    }

    skipped = (std::min)(buf.size(), atMost);

    if (skipping) {
      for (size_t i = 0; i < skipped; i++) {
        buf.pop_front();
      }
      freeCollector();
      return TRI_ERROR_NO_ERROR; 
    } 
   
    size_t i = 0;
    while (i < skipped) {
      std::vector<size_t> chosen;
      size_t const n = buf.front().first;
      while (buf.front().first == n && i < skipped) { 
        chosen.emplace_back(buf.front().second);
        buf.pop_front();
        i++;
        
        // make sure we are not overreaching over the end of the buffer
        if (buf.empty()) {
          break;
        }
      }

      std::unique_ptr<AqlItemBlock> more(_buffer.at(n)->slice(chosen, 0, chosen.size()));
      collector.emplace_back(more.get());
      more.release(); // do not delete it!
    }
  }
  catch (...) {
    freeCollector();
    throw;
  }

  if (! skipping) {
    if (collector.size() == 1) {
      result = collector[0];
      collector.clear();
    }
    else if (! collector.empty()) {
      try {
        result = AqlItemBlock::concatenate(collector);
      }
      catch (...) {
        freeCollector();
        throw;
      }
    }
  }

  freeCollector();
  
  // _buffer is left intact, deleted and cleared at shutdown

  return TRI_ERROR_NO_ERROR;
  LEAVE_BLOCK
}

////////////////////////////////////////////////////////////////////////////////
/// @brief getBlockForClient: try to get atLeast pairs into
/// _distBuffer.at(clientId), this means we have to look at every row in the
/// incoming blocks until they run out or we find enough rows for clientId. We 
/// also keep track of blocks which should be sent to other clients than the
/// current one. 
////////////////////////////////////////////////////////////////////////////////

bool DistributeBlock::getBlockForClient (size_t atLeast, 
                                         size_t atMost,
                                         size_t clientId) {
  ENTER_BLOCK
  if (_buffer.empty()) {
    _index = 0;         // position in _buffer
    _pos = 0;           // position in _buffer.at(_index)
  }

  std::vector<std::deque<pair<size_t, size_t>>>& buf = _distBuffer;
  // it should be the case that buf.at(clientId) is empty 
  
  while (buf.at(clientId).size() < atLeast) {
    if (_index == _buffer.size()) {
      if (! ExecutionBlock::getBlock(atLeast, atMost)) {
        if (buf.at(clientId).size() == 0) {
          _doneForClient.at(clientId) = true;
          return false;
        }
        break; 
      }
    }

    AqlItemBlock* cur = _buffer.at(_index);
      
    while (_pos < cur->size() && buf.at(clientId).size() < atLeast) {
      // this may modify the input item buffer in place
      size_t id = sendToClient(cur);

      buf.at(id).emplace_back(make_pair(_index, _pos++));
    }

    if (_pos == cur->size()) {
      _pos = 0;
      _index++;
    } 
    else {
      break;
    }
  }
  
  return true;
  LEAVE_BLOCK
}

////////////////////////////////////////////////////////////////////////////////
/// @brief return the JSON that is used to determine the initial shard
////////////////////////////////////////////////////////////////////////////////
  
TRI_json_t const* DistributeBlock::getInputJson (AqlItemBlock const* cur) const {
  auto const& val = cur->getValueReference(_pos, _regId);

  if (val._type != AqlValue::JSON) {
    THROW_ARANGO_EXCEPTION_MESSAGE(TRI_ERROR_FAILED, "DistributeBlock: can only send JSON");
  }

  TRI_json_t const* json = val._json->json();
  
  if (json != nullptr &&
      TRI_IsNullJson(json) && 
      _alternativeRegId != ExecutionNode::MaxRegisterId) {
    // json is set, but null
    // check if there is a second input register available (UPSERT makes use of two input registers,
    // one for the search document, the other for the insert document)
    auto const& val = cur->getValueReference(_pos, _alternativeRegId);

    if (val._type != AqlValue::JSON) {
      THROW_ARANGO_EXCEPTION_MESSAGE(TRI_ERROR_FAILED, "DistributeBlock: can only send JSON");
    } 

    json = val._json->json();
  }
    
  if (json == nullptr) {
    THROW_ARANGO_EXCEPTION_MESSAGE(TRI_ERROR_INTERNAL, "json is a nullptr");
  }

  return json;
}

////////////////////////////////////////////////////////////////////////////////
/// @brief sendToClient: for each row of the incoming AqlItemBlock use the
/// attributes <shardKeys> of the Aql value <val> to determine to which shard
/// the row should be sent and return its clientId
////////////////////////////////////////////////////////////////////////////////

size_t DistributeBlock::sendToClient (AqlItemBlock* cur) {
  ENTER_BLOCK
      
  // inspect cur in row _pos and check to which shard it should be sent . .
  auto json = getInputJson(cur);

  TRI_ASSERT(json != nullptr);

  bool hasCreatedKeyAttribute = false;

  if (TRI_IsStringJson(json)) {
    TRI_json_t* obj = TRI_CreateObjectJson(TRI_UNKNOWN_MEM_ZONE, 1);

    if (obj == nullptr) {
      THROW_ARANGO_EXCEPTION(TRI_ERROR_OUT_OF_MEMORY);
    }

    TRI_InsertObjectJson(TRI_UNKNOWN_MEM_ZONE, obj, TRI_VOC_ATTRIBUTE_KEY, json);
    // clear the previous value
    cur->destroyValue(_pos, _regId);

    // overwrite with new value
    cur->setValue(_pos, _regId, AqlValue(new triagens::basics::Json(TRI_UNKNOWN_MEM_ZONE, obj)));

    json = obj;
    hasCreatedKeyAttribute = true;
  }
  else if (! TRI_IsObjectJson(json)) {
    THROW_ARANGO_EXCEPTION(TRI_ERROR_ARANGO_DOCUMENT_TYPE_INVALID);
  }

  TRI_ASSERT(TRI_IsObjectJson(json));

  if (static_cast<DistributeNode const*>(_exeNode)->_createKeys) {
    // we are responsible for creating keys if none present

    if (_usesDefaultSharding) {
      // the collection is sharded by _key...

      if (! hasCreatedKeyAttribute && 
          TRI_LookupObjectJson(json, TRI_VOC_ATTRIBUTE_KEY) == nullptr) {
        // there is no _key attribute present, so we are responsible for creating one
        std::string const&& keyString(createKey());

        TRI_json_t* obj = TRI_CopyJson(TRI_UNKNOWN_MEM_ZONE, json);
      
        if (obj == nullptr) {
          THROW_ARANGO_EXCEPTION(TRI_ERROR_OUT_OF_MEMORY);
        }

        TRI_Insert3ObjectJson(TRI_UNKNOWN_MEM_ZONE, obj, TRI_VOC_ATTRIBUTE_KEY, TRI_CreateStringCopyJson(TRI_UNKNOWN_MEM_ZONE, keyString.c_str(), keyString.size()));
    
        // clear the previous value
        cur->destroyValue(_pos, _regId);

        // overwrite with new value
        cur->setValue(_pos, _regId, AqlValue(new triagens::basics::Json(TRI_UNKNOWN_MEM_ZONE, obj)));
        json = obj;
      } 
    }
    else {
      // the collection is not sharded by _key

      if (hasCreatedKeyAttribute || 
          TRI_LookupObjectJson(json, TRI_VOC_ATTRIBUTE_KEY) != nullptr) {
        // a _key was given, but user is not allowed to specify _key
        THROW_ARANGO_EXCEPTION(TRI_ERROR_CLUSTER_MUST_NOT_SPECIFY_KEY);
      }

      // no _key given. now create one
      std::string const&& keyString(createKey());

      TRI_json_t* obj = TRI_CopyJson(TRI_UNKNOWN_MEM_ZONE, json);

      if (obj == nullptr) {
        THROW_ARANGO_EXCEPTION(TRI_ERROR_OUT_OF_MEMORY);
      }

      TRI_Insert3ObjectJson(TRI_UNKNOWN_MEM_ZONE, obj, TRI_VOC_ATTRIBUTE_KEY, TRI_CreateStringCopyJson(TRI_UNKNOWN_MEM_ZONE, keyString.c_str(), keyString.size()));
        
      // clear the previous value
      cur->destroyValue(_pos, _regId);

      // overwrite with new value
      cur->setValue(_pos, _regId, AqlValue(new triagens::basics::Json(TRI_UNKNOWN_MEM_ZONE, obj)));
      json = obj;
    }
  }

  // std::cout << "JSON: " << triagens::basics::JsonHelper::toString(json) << "\n";

  std::string shardId;
  bool usesDefaultShardingAttributes;  
  auto clusterInfo = triagens::arango::ClusterInfo::instance();
  auto const planId = triagens::basics::StringUtils::itoa(_collection->getPlanId());

  int res = clusterInfo->getResponsibleShard(planId,
                                             json,
                                             true,
                                             shardId,
                                             usesDefaultShardingAttributes);
  
  // std::cout << "SHARDID: " << shardId << "\n";
  
  if (res != TRI_ERROR_NO_ERROR) {
    THROW_ARANGO_EXCEPTION(res);
  }

  TRI_ASSERT(! shardId.empty());

  return getClientId(shardId); 
  LEAVE_BLOCK
}

////////////////////////////////////////////////////////////////////////////////
/// @brief create a new document key
////////////////////////////////////////////////////////////////////////////////

std::string DistributeBlock::createKey () const {
  ClusterInfo* ci = ClusterInfo::instance();
  uint64_t uid = ci->uniqid();
  return std::to_string(uid);
}

// -----------------------------------------------------------------------------
// --SECTION--                                                 class RemoteBlock
// -----------------------------------------------------------------------------

////////////////////////////////////////////////////////////////////////////////
/// @brief local helper to throw an exception if a HTTP request went wrong
////////////////////////////////////////////////////////////////////////////////

static bool throwExceptionAfterBadSyncRequest (ClusterCommResult* res,
                                               bool isShutdown) {
  ENTER_BLOCK
  if (res->status == CL_COMM_TIMEOUT) {
    std::string errorMessage = std::string("Timeout in communication with shard '") + 
      std::string(res->shardID) + 
      std::string("' on cluster node '") +
      std::string(res->serverID) +
      std::string("' failed.");
    
    // No reply, we give up:
    THROW_ARANGO_EXCEPTION_MESSAGE(TRI_ERROR_CLUSTER_TIMEOUT,
                                   errorMessage);
  }

  if (res->status == CL_COMM_ERROR) {
    std::string errorMessage;
    // This could be a broken connection or an Http error:
    if (res->result == nullptr || ! res->result->isComplete()) {
      // there is no result
      errorMessage += std::string("Empty result in communication with shard '") + 
        std::string(res->shardID) + 
        std::string("' on cluster node '") +
        std::string(res->serverID) +
        std::string("'");
      THROW_ARANGO_EXCEPTION_MESSAGE(TRI_ERROR_CLUSTER_CONNECTION_LOST,
                                     errorMessage);
    }
      
    StringBuffer const& responseBodyBuf(res->result->getBody());
 
    // extract error number and message from response
    int errorNum = TRI_ERROR_NO_ERROR;
    TRI_json_t* json = TRI_JsonString(TRI_UNKNOWN_MEM_ZONE, responseBodyBuf.c_str());

    if (JsonHelper::getBooleanValue(json, "error", true)) {
      errorNum = TRI_ERROR_INTERNAL;
      errorMessage = std::string("Error message received from shard '") + 
        std::string(res->shardID) + 
        std::string("' on cluster node '") +
        std::string(res->serverID) +
        std::string("': ");
    }

    if (TRI_IsObjectJson(json)) {
      TRI_json_t const* v = TRI_LookupObjectJson(json, "errorNum");

      if (TRI_IsNumberJson(v)) {
        if (static_cast<int>(v->_value._number) != TRI_ERROR_NO_ERROR) {
          /* if we've got an error num, error has to be true. */
          TRI_ASSERT(errorNum == TRI_ERROR_INTERNAL);
          errorNum = static_cast<int>(v->_value._number);
        }
      }

      v = TRI_LookupObjectJson(json, "errorMessage");
      if (TRI_IsStringJson(v)) {
        errorMessage += std::string(v->_value._string.data, v->_value._string.length - 1);
      }
      else {
        errorMessage += std::string("(no valid error in response)");
      }
    }
    else {
      errorMessage += std::string("(no valid response)");
    }

    if (json != nullptr) {
      TRI_FreeJson(TRI_UNKNOWN_MEM_ZONE, json);
    }

    if (isShutdown && 
        errorNum == TRI_ERROR_QUERY_NOT_FOUND) {
      // this error may happen on shutdown and is thus tolerated
      // pass the info to the caller who can opt to ignore this error
      return true;
    }

    // In this case a proper HTTP error was reported by the DBserver,
    if (errorNum > 0 && ! errorMessage.empty()) {
      THROW_ARANGO_EXCEPTION_MESSAGE(errorNum, errorMessage);
    }

    // default error
    THROW_ARANGO_EXCEPTION(TRI_ERROR_CLUSTER_AQL_COMMUNICATION);
  }

  return false;
  LEAVE_BLOCK
}

////////////////////////////////////////////////////////////////////////////////
/// @brief timeout
////////////////////////////////////////////////////////////////////////////////

double const RemoteBlock::defaultTimeOut = 3600.0;

////////////////////////////////////////////////////////////////////////////////
/// @brief creates a remote block
////////////////////////////////////////////////////////////////////////////////
        
RemoteBlock::RemoteBlock (ExecutionEngine* engine,
                          RemoteNode const* en,
                          std::string const& server,
                          std::string const& ownName,
                          std::string const& queryId)
  : ExecutionBlock(engine, en),
    _server(server),
    _ownName(ownName),
    _queryId(queryId) {

  TRI_ASSERT(! queryId.empty());
  TRI_ASSERT_EXPENSIVE((triagens::arango::ServerState::instance()->isCoordinator() && ownName.empty()) ||
                       (! triagens::arango::ServerState::instance()->isCoordinator() && ! ownName.empty()));
}

RemoteBlock::~RemoteBlock () {
}

////////////////////////////////////////////////////////////////////////////////
/// @brief local helper to send a request
////////////////////////////////////////////////////////////////////////////////

ClusterCommResult* RemoteBlock::sendRequest (
          triagens::rest::HttpRequest::HttpRequestType type,
          std::string const& urlPart,
          std::string const& body) const {
  ENTER_BLOCK
  ClusterComm* cc = ClusterComm::instance();

  // Later, we probably want to set these sensibly:
  ClientTransactionID const clientTransactionId = "AQL";
  CoordTransactionID const coordTransactionId = TRI_NewTickServer(); //1;
  std::map<std::string, std::string> headers;
  if (! _ownName.empty()) {
    headers.emplace(make_pair("Shard-Id", _ownName));
  }

  auto currentThread = triagens::rest::DispatcherThread::currentDispatcherThread;

  if (currentThread != nullptr) {
    triagens::rest::DispatcherThread::currentDispatcherThread->block();
  }

  auto result = cc->syncRequest(clientTransactionId,
                                coordTransactionId,
                                _server,
                                type,
                                std::string("/_db/") 
                                + triagens::basics::StringUtils::urlEncode(_engine->getQuery()->trx()->vocbase()->_name)
                                + urlPart + _queryId,
                                body,
                                headers,
                                defaultTimeOut);

  if (currentThread != nullptr) {
    triagens::rest::DispatcherThread::currentDispatcherThread->unblock();
  }

  return result;
  LEAVE_BLOCK
}

////////////////////////////////////////////////////////////////////////////////
/// @brief initialize
////////////////////////////////////////////////////////////////////////////////

int RemoteBlock::initialize () {
  ENTER_BLOCK
  int res = ExecutionBlock::initialize();

  if (res != TRI_ERROR_NO_ERROR) {
    return res;
  }

  return TRI_ERROR_NO_ERROR;
  LEAVE_BLOCK
}

////////////////////////////////////////////////////////////////////////////////
/// @brief initializeCursor, could be called multiple times
////////////////////////////////////////////////////////////////////////////////

int RemoteBlock::initializeCursor (AqlItemBlock* items, size_t pos) {
  ENTER_BLOCK
  // For every call we simply forward via HTTP

  Json body(Json::Object, 4);
  if (items == nullptr) {
    // first call, items is still a nullptr
    body("exhausted", Json(true))
        ("error", Json(false));
  }
  else {
    body("pos", Json(static_cast<double>(pos)))
        ("items", items->toJson(_engine->getQuery()->trx()))
        ("exhausted", Json(false))
        ("error", Json(false));
  }

  std::string bodyString(body.toString());

  std::unique_ptr<ClusterCommResult> res;
  res.reset(sendRequest(rest::HttpRequest::HTTP_REQUEST_PUT,
                        "/_api/aql/initializeCursor/",
                        bodyString));
  throwExceptionAfterBadSyncRequest(res.get(), false);

  // If we get here, then res->result is the response which will be
  // a serialized AqlItemBlock:
  StringBuffer const& responseBodyBuf(res->result->getBody());
  Json responseBodyJson(TRI_UNKNOWN_MEM_ZONE,
                        TRI_JsonString(TRI_UNKNOWN_MEM_ZONE, 
                                       responseBodyBuf.begin()));
  return JsonHelper::getNumericValue<int>
              (responseBodyJson.json(), "code", TRI_ERROR_INTERNAL);
  LEAVE_BLOCK
}

////////////////////////////////////////////////////////////////////////////////
/// @brief shutdown, will be called exactly once for the whole query
////////////////////////////////////////////////////////////////////////////////

int RemoteBlock::shutdown (int errorCode) {
  ENTER_BLOCK
  // For every call we simply forward via HTTP

  std::unique_ptr<ClusterCommResult> res;
  res.reset(sendRequest(rest::HttpRequest::HTTP_REQUEST_PUT,
                        "/_api/aql/shutdown/",
                        string("{\"code\":" + std::to_string(errorCode) + "}")));
  if (throwExceptionAfterBadSyncRequest(res.get(), true)) {
    // artificially ignore error in case query was not found during shutdown
    return TRI_ERROR_NO_ERROR;
  }

  StringBuffer const& responseBodyBuf(res->result->getBody());
  Json responseBodyJson(TRI_UNKNOWN_MEM_ZONE,
                        TRI_JsonString(TRI_UNKNOWN_MEM_ZONE, 
                                       responseBodyBuf.begin()));

  // read "warnings" attribute if present and add it our query
  if (responseBodyJson.isObject()) {
    auto warnings = responseBodyJson.get("warnings");
    if (warnings.isArray()) {
      auto query = _engine->getQuery();
      for (size_t i = 0; i < warnings.size(); ++i) {
        auto warning = warnings.at(i);
        if (warning.isObject()) {
          auto code = warning.get("code");
          auto message = warning.get("message");
          if (code.isNumber() && message.isString()) {
            query->registerWarning(static_cast<int>(code.json()->_value._number),
                                   message.json()->_value._string.data);
          }
        }
      }
    }
  }

  return JsonHelper::getNumericValue<int>
              (responseBodyJson.json(), "code", TRI_ERROR_INTERNAL);
  LEAVE_BLOCK
}

////////////////////////////////////////////////////////////////////////////////
/// @brief getSome
////////////////////////////////////////////////////////////////////////////////

AqlItemBlock* RemoteBlock::getSome (size_t atLeast,
                                    size_t atMost) {
  ENTER_BLOCK
  // For every call we simply forward via HTTP

  Json body(Json::Object, 2);
  body("atLeast", Json(static_cast<double>(atLeast)))
      ("atMost", Json(static_cast<double>(atMost)));
  std::string bodyString(body.toString());

  std::unique_ptr<ClusterCommResult> res;
  res.reset(sendRequest(rest::HttpRequest::HTTP_REQUEST_PUT,
                        "/_api/aql/getSome/",
                        bodyString));
  throwExceptionAfterBadSyncRequest(res.get(), false);

  // If we get here, then res->result is the response which will be
  // a serialized AqlItemBlock:
  StringBuffer const& responseBodyBuf(res->result->getBody());
  Json responseBodyJson(TRI_UNKNOWN_MEM_ZONE,
                        TRI_JsonString(TRI_UNKNOWN_MEM_ZONE, 
                                       responseBodyBuf.begin()));

  ExecutionStats newStats(responseBodyJson.get("stats"));
  
  _engine->_stats.addDelta(_deltaStats, newStats);
  _deltaStats = newStats;
  
  if (JsonHelper::getBooleanValue(responseBodyJson.json(), "exhausted", true)) {
    return nullptr;
  }
    
  return new triagens::aql::AqlItemBlock(responseBodyJson);
  LEAVE_BLOCK
}

////////////////////////////////////////////////////////////////////////////////
/// @brief skipSome
////////////////////////////////////////////////////////////////////////////////

size_t RemoteBlock::skipSome (size_t atLeast, size_t atMost) {
  ENTER_BLOCK
  // For every call we simply forward via HTTP

  Json body(Json::Object, 2);
  body("atLeast", Json(static_cast<double>(atLeast)))
      ("atMost", Json(static_cast<double>(atMost)));
  std::string bodyString(body.toString());

  std::unique_ptr<ClusterCommResult> res;
  res.reset(sendRequest(rest::HttpRequest::HTTP_REQUEST_PUT,
                        "/_api/aql/skipSome/",
                        bodyString));
  throwExceptionAfterBadSyncRequest(res.get(), false);

  // If we get here, then res->result is the response which will be
  // a serialized AqlItemBlock:
  StringBuffer const& responseBodyBuf(res->result->getBody());
  Json responseBodyJson(TRI_UNKNOWN_MEM_ZONE,
                        TRI_JsonString(TRI_UNKNOWN_MEM_ZONE, 
                                       responseBodyBuf.begin()));
  if (JsonHelper::getBooleanValue(responseBodyJson.json(), "error", true)) {
    THROW_ARANGO_EXCEPTION(TRI_ERROR_CLUSTER_AQL_COMMUNICATION);
  }
  size_t skipped = JsonHelper::getNumericValue<size_t>(responseBodyJson.json(),
                                                       "skipped", 0);
  return skipped;
  LEAVE_BLOCK
}

////////////////////////////////////////////////////////////////////////////////
/// @brief hasMore
////////////////////////////////////////////////////////////////////////////////

bool RemoteBlock::hasMore () {
  ENTER_BLOCK
  // For every call we simply forward via HTTP
  std::unique_ptr<ClusterCommResult> res;
  res.reset(sendRequest(rest::HttpRequest::HTTP_REQUEST_GET,
                        "/_api/aql/hasMore/",
                        string()));
  throwExceptionAfterBadSyncRequest(res.get(), false);

  // If we get here, then res->result is the response which will be
  // a serialized AqlItemBlock:
  StringBuffer const& responseBodyBuf(res->result->getBody());
  Json responseBodyJson(TRI_UNKNOWN_MEM_ZONE,
                        TRI_JsonString(TRI_UNKNOWN_MEM_ZONE, 
                                       responseBodyBuf.begin()));
  if (JsonHelper::getBooleanValue(responseBodyJson.json(), "error", true)) {
    THROW_ARANGO_EXCEPTION(TRI_ERROR_CLUSTER_AQL_COMMUNICATION);
  }
  return JsonHelper::getBooleanValue(responseBodyJson.json(), "hasMore", true);
  LEAVE_BLOCK
}

////////////////////////////////////////////////////////////////////////////////
/// @brief count
////////////////////////////////////////////////////////////////////////////////

int64_t RemoteBlock::count () const {
  ENTER_BLOCK
  // For every call we simply forward via HTTP
  std::unique_ptr<ClusterCommResult> res;
  res.reset(sendRequest(rest::HttpRequest::HTTP_REQUEST_GET,
                        "/_api/aql/count/",
                        string()));
  throwExceptionAfterBadSyncRequest(res.get(), false);

  // If we get here, then res->result is the response which will be
  // a serialized AqlItemBlock:
  StringBuffer const& responseBodyBuf(res->result->getBody());
  Json responseBodyJson(TRI_UNKNOWN_MEM_ZONE,
                        TRI_JsonString(TRI_UNKNOWN_MEM_ZONE, 
                                       responseBodyBuf.begin()));
  if (JsonHelper::getBooleanValue(responseBodyJson.json(), "error", true)) {
    THROW_ARANGO_EXCEPTION(TRI_ERROR_CLUSTER_AQL_COMMUNICATION);
  }
  return JsonHelper::getNumericValue<int64_t>
               (responseBodyJson.json(), "count", 0);
  LEAVE_BLOCK
}

////////////////////////////////////////////////////////////////////////////////
/// @brief remaining
////////////////////////////////////////////////////////////////////////////////

int64_t RemoteBlock::remaining () {
  ENTER_BLOCK
  // For every call we simply forward via HTTP
  std::unique_ptr<ClusterCommResult> res;
  res.reset(sendRequest(rest::HttpRequest::HTTP_REQUEST_GET,
                        "/_api/aql/remaining/",
                        string()));
  throwExceptionAfterBadSyncRequest(res.get(), false);

  // If we get here, then res->result is the response which will be
  // a serialized AqlItemBlock:
  StringBuffer const& responseBodyBuf(res->result->getBody());
  Json responseBodyJson(TRI_UNKNOWN_MEM_ZONE,
                        TRI_JsonString(TRI_UNKNOWN_MEM_ZONE, 
                                       responseBodyBuf.begin()));
  if (JsonHelper::getBooleanValue(responseBodyJson.json(), "error", true)) {
    THROW_ARANGO_EXCEPTION(TRI_ERROR_CLUSTER_AQL_COMMUNICATION);
  }
  return JsonHelper::getNumericValue<int64_t>
               (responseBodyJson.json(), "remaining", 0);
  LEAVE_BLOCK
}


=======
>>>>>>> 9e622375
// Local Variables:
// mode: outline-minor
// outline-regexp: "^\\(/// @brief\\|/// {@inheritDoc}\\|/// @addtogroup\\|// --SECTION--\\|/// @\\}\\)"
// End:<|MERGE_RESOLUTION|>--- conflicted
+++ resolved
@@ -29,24 +29,21 @@
 
 #include "Aql/ExecutionBlock.h"
 #include "Aql/ExecutionEngine.h"
+#include "Basics/json-utilities.h"
+/*
+#include "Basics/Exceptions.h"
+#include "Basics/StringBuffer.h"
 #include "Basics/StringUtils.h"
-<<<<<<< HEAD
-#include "Basics/StringBuffer.h"
 #include "Basics/Traverser.h"
-#include "Basics/json-utilities.h"
-#include "Basics/Exceptions.h"
+#include "Cluster/ClusterMethods.h"
 #include "Dispatcher/DispatcherThread.h"
-#include "Cluster/ClusterMethods.h"
 #include "Indexes/EdgeIndex.h"
 #include "Indexes/HashIndex.h"
-#include "Indexes/SkiplistIndex2.h"
 #include "Utils/ShapedJsonTransformer.h"
 #include "V8/v8-globals.h"
 #include "VocBase/edge-collection.h"
-=======
-#include "Basics/Exceptions.h"
->>>>>>> 9e622375
 #include "VocBase/vocbase.h"
+*/
 
 using namespace std;
 using namespace triagens::basics;
@@ -565,6429 +562,6 @@
   return TRI_ERROR_NO_ERROR;
 }
 
-<<<<<<< HEAD
-// -----------------------------------------------------------------------------
-// --SECTION--                                              class SingletonBlock
-// -----------------------------------------------------------------------------
-
-////////////////////////////////////////////////////////////////////////////////
-/// @brief initializeCursor, store a copy of the register values coming from above
-////////////////////////////////////////////////////////////////////////////////
-
-int SingletonBlock::initializeCursor (AqlItemBlock* items, 
-                                      size_t pos) {
-  // Create a deep copy of the register values given to us:
-  deleteInputVariables();
-  
-  if (items != nullptr) {
-    auto en = static_cast<SingletonNode const*>(getPlanNode());
-    auto const& registerPlan = en->getRegisterPlan()->varInfo;
-    std::unordered_set<Variable const*> const& varsUsedLater = en->getVarsUsedLater();
-    
-    // build a whitelist with all the registers that we will copy from above
-    std::unordered_set<RegisterId> whitelist;
-
-    for (auto const& it : varsUsedLater) {
-      auto it2 = registerPlan.find(it->id);
-
-      if (it2 != registerPlan.end()) {
-        whitelist.emplace((*it2).second.registerId);
-      }
-    }
-
-    _inputRegisterValues = items->slice(pos, whitelist);
-  }
-
-  _done = false;
-  return TRI_ERROR_NO_ERROR;
-}
-
-////////////////////////////////////////////////////////////////////////////////
-/// @brief shutdown the singleton block
-////////////////////////////////////////////////////////////////////////////////
-
-int SingletonBlock::shutdown (int errorCode) {
-  int res = ExecutionBlock::shutdown(errorCode);
-
-  deleteInputVariables();
-
-  return res;
-}
-
-int SingletonBlock::getOrSkipSome (size_t,   // atLeast,
-                                   size_t atMost,
-                                   bool skipping,
-                                   AqlItemBlock*& result,
-                                   size_t& skipped) {
-
-  TRI_ASSERT(result == nullptr && skipped == 0);
-
-  if (_done) {
-    return TRI_ERROR_NO_ERROR;
-  }
-
-  if (! skipping) {
-    result = new AqlItemBlock(1, getPlanNode()->getRegisterPlan()->nrRegs[getPlanNode()->getDepth()]);
-
-    try {
-      if (_inputRegisterValues != nullptr) {
-        skipped++;
-        for (RegisterId reg = 0; reg < _inputRegisterValues->getNrRegs(); ++reg) {
-
-          TRI_IF_FAILURE("SingletonBlock::getOrSkipSome") {
-            THROW_ARANGO_EXCEPTION(TRI_ERROR_DEBUG);
-          }
-
-          AqlValue a = _inputRegisterValues->getValue(0, reg);
-          _inputRegisterValues->steal(a);
-
-          try {
-            TRI_IF_FAILURE("SingletonBlock::getOrSkipSomeSet") {
-              THROW_ARANGO_EXCEPTION(TRI_ERROR_DEBUG);
-            }
-
-            result->setValue(0, reg, a);
-          }
-          catch (...) {
-            a.destroy();
-            throw;
-          }
-          _inputRegisterValues->eraseValue(0, reg);
-          // if the latter throws, it does not matter, since we have
-          // already stolen the value
-          result->setDocumentCollection(reg,
-                                        _inputRegisterValues->getDocumentCollection(reg));
-
-        }
-      }
-    }
-    catch (...) {
-      delete result;
-      result = nullptr;
-      throw;
-    }
-  }
-  else {
-    if (_inputRegisterValues != nullptr) {
-      skipped++;
-    }
-  }
-
-  _done = true;
-  return TRI_ERROR_NO_ERROR;
-}
-
-// -----------------------------------------------------------------------------
-// --SECTION--                                    class EnumerateCollectionBlock
-// -----------------------------------------------------------------------------
-
-EnumerateCollectionBlock::EnumerateCollectionBlock (ExecutionEngine* engine,
-                                                    EnumerateCollectionNode const* ep)
-  : ExecutionBlock(engine, ep),
-    _collection(ep->_collection),
-    _scanner(nullptr),
-    _posInDocuments(0),
-    _random(ep->_random),
-    _mustStoreResult(true) {
-
-  auto trxCollection = _trx->trxCollection(_collection->cid());
-  if (trxCollection != nullptr) {
-    _trx->orderDitch(trxCollection);
-  }
-
-  if (_random) {
-    // random scan
-    _scanner = new RandomCollectionScanner(_trx, trxCollection);
-  }
-  else {
-    // default: linear scan
-    _scanner = new LinearCollectionScanner(_trx, trxCollection);
-  }
-}
-
-EnumerateCollectionBlock::~EnumerateCollectionBlock () {
-  delete _scanner;
-}
-
-bool EnumerateCollectionBlock::moreDocuments (size_t hint) {
-  if (hint < DefaultBatchSize) {
-    hint = DefaultBatchSize;
-  }
-
-  throwIfKilled(); // check if we were aborted
-
-  TRI_IF_FAILURE("EnumerateCollectionBlock::moreDocuments") {
-    THROW_ARANGO_EXCEPTION(TRI_ERROR_DEBUG);
-  }
-
-  std::vector<TRI_doc_mptr_copy_t> newDocs;
-  newDocs.reserve(hint);
-
-  int res = _scanner->scan(newDocs, hint);
-
-  if (res != TRI_ERROR_NO_ERROR) {
-    THROW_ARANGO_EXCEPTION(res);
-  }
-  
-  if (newDocs.empty()) {
-    return false;
-  }
-
-  _engine->_stats.scannedFull += static_cast<int64_t>(newDocs.size());
-
-  _documents.swap(newDocs);
-  _posInDocuments = 0;
-
-  return true;
-}
-
-int EnumerateCollectionBlock::initialize () {
-  auto ep = static_cast<EnumerateCollectionNode const*>(_exeNode);
-  _mustStoreResult = ep->isVarUsedLater(ep->_outVariable);
-  
-  return ExecutionBlock::initialize();
-}
-
-int EnumerateCollectionBlock::initializeCursor (AqlItemBlock* items, 
-                                                size_t pos) {
-  int res = ExecutionBlock::initializeCursor(items, pos);
-
-  if (res != TRI_ERROR_NO_ERROR) {
-    return res;
-  }
-
-  initializeDocuments();
-
-  return TRI_ERROR_NO_ERROR;
-}
-
-////////////////////////////////////////////////////////////////////////////////
-/// @brief getSome
-////////////////////////////////////////////////////////////////////////////////
-
-AqlItemBlock* EnumerateCollectionBlock::getSome (size_t, // atLeast,
-                                                 size_t atMost) {
-
-  // Invariants:
-  //   As soon as we notice that _totalCount == 0, we set _done = true.
-  //   Otherwise, outside of this method (or skipSome), _documents is
-  //   either empty (at the beginning, with _posInDocuments == 0) 
-  //   or is non-empty and _posInDocuments < _documents.size()
-  if (_done) {
-    return nullptr;
-  }
-
-  if (_buffer.empty()) {
-
-    size_t toFetch = (std::min)(DefaultBatchSize, atMost);
-    if (! ExecutionBlock::getBlock(toFetch, toFetch)) {
-      _done = true;
-      return nullptr;
-    }
-    _pos = 0;           // this is in the first block
-    initializeDocuments();
-  }
-
-  // If we get here, we do have _buffer.front()
-  AqlItemBlock* cur = _buffer.front();
-  size_t const curRegs = cur->getNrRegs();
-
-  // Get more documents from collection if _documents is empty:
-  if (_posInDocuments >= _documents.size()) {
-    if (! moreDocuments(atMost)) {
-      _done = true;
-      return nullptr;
-    }
-  }
-
-  size_t available = _documents.size() - _posInDocuments;
-  size_t toSend = (std::min)(atMost, available);
-  RegisterId nrRegs = getPlanNode()->getRegisterPlan()->nrRegs[getPlanNode()->getDepth()];
-
-  std::unique_ptr<AqlItemBlock> res(requestBlock(toSend, nrRegs));
-  // automatically freed if we throw
-  TRI_ASSERT(curRegs <= res->getNrRegs());
-
-  // only copy 1st row of registers inherited from previous frame(s)1
-  inheritRegisters(cur, res.get(), _pos);
-
-  // set our collection for our output register
-  res->setDocumentCollection(static_cast<triagens::aql::RegisterId>(curRegs), _trx->documentCollection(_collection->cid()));
-
-  for (size_t j = 0; j < toSend; j++) {
-    if (j > 0) {
-      // re-use already copied aqlvalues
-      for (RegisterId i = 0; i < curRegs; i++) {
-        res->setValue(j, i, res->getValueReference(0, i));
-        // Note: if this throws, then all values will be deleted
-        // properly since the first one is.
-      }
-    }
-
-    if (_mustStoreResult) {
-      // The result is in the first variable of this depth,
-      // we do not need to do a lookup in getPlanNode()->_registerPlan->varInfo,
-      // but can just take cur->getNrRegs() as registerId:
-      res->setShaped(j, 
-                     static_cast<triagens::aql::RegisterId>(curRegs),
-                     reinterpret_cast<TRI_df_marker_t const*>(_documents[_posInDocuments].getDataPtr()));
-      // No harm done, if the setValue throws!
-    }
-
-    ++_posInDocuments;
-  }
-
-  // Advance read position:
-  if (_posInDocuments >= _documents.size()) {
-    // we have exhausted our local documents buffer
-    // fetch more documents into our buffer
-    if (! moreDocuments(atMost)) {
-      // nothing more to read, re-initialize fetching of documents
-      initializeDocuments();
-
-      if (++_pos >= cur->size()) {
-        _buffer.pop_front();  // does not throw
-        returnBlock(cur);
-        _pos = 0;
-      }
-    }
-  }
-
-  // Clear out registers no longer needed later:
-  clearRegisters(res.get());
-
-  return res.release();
-}
-
-size_t EnumerateCollectionBlock::skipSome (size_t atLeast, size_t atMost) {
-  size_t skipped = 0;
-
-  if (_done) {
-    return skipped;
-  }
-
-  while (skipped < atLeast) {
-    if (_buffer.empty()) {
-      size_t toFetch = (std::min)(DefaultBatchSize, atMost);
-      if (! getBlock(toFetch, toFetch)) {
-        _done = true;
-        return skipped;
-      }
-      _pos = 0;           // this is in the first block
-      initializeDocuments();
-    }
-
-    // if we get here, then _buffer.front() exists
-    AqlItemBlock* cur = _buffer.front();
-
-    // Get more documents from collection if _documents is empty:
-    if (_posInDocuments >= _documents.size()) {
-      if (! moreDocuments(atMost)) {
-        _done = true;
-        return skipped;
-      }
-    }
-
-    if (atMost >= skipped + _documents.size() - _posInDocuments) {
-      skipped += _documents.size() - _posInDocuments;
-
-      // fetch more documents into our buffer
-      if (! moreDocuments(atMost - skipped)) {
-        // nothing more to read, re-initialize fetching of documents
-        initializeDocuments();
-        if (++_pos >= cur->size()) {
-          _buffer.pop_front();  // does not throw
-          delete cur;
-          _pos = 0;
-        }
-      }
-    }
-    else {
-      _posInDocuments += atMost - skipped;
-      skipped = atMost;
-    }
-  }
-  return skipped;
-}
-
-// -----------------------------------------------------------------------------
-// --SECTION--                                             class IndexRangeBlock
-// -----------------------------------------------------------------------------
-
-IndexRangeBlock::IndexRangeBlock (ExecutionEngine* engine,
-                                  IndexRangeNode const* en)
-  : ExecutionBlock(engine, en),
-    _collection(en->collection()),
-    _posInDocs(0),
-    _anyBoundVariable(false),
-    _skiplistIterator(nullptr),
-    _edgeIndexIterator(nullptr),
-    _hashIndexSearchValue({ 0, nullptr }),
-    _hashNextElement(nullptr),
-    _condition(new IndexOrCondition()),
-    _posInRanges(0),
-    _sortCoords(),
-    _freeCondition(true),
-    _hasV8Expression(false) {
-
-  auto trxCollection = _trx->trxCollection(_collection->cid());
-
-  if (trxCollection != nullptr) {
-    _trx->orderDitch(trxCollection);
-  }
-    
-  std::vector<std::vector<RangeInfo>> const& orRanges = en->_ranges;
-  size_t const n = orRanges.size(); 
-
-  for (size_t i = 0; i < n; i++) {
-    _condition->emplace_back(IndexAndCondition());
-
-    for (auto const& ri : en->_ranges[i]) {
-      _condition->at(i).emplace_back(ri.clone());
-    }
-  }
-
-  if (_condition->size() > 1) {
-    removeOverlapsIndexOr(*_condition);
-  }
-
-  TRI_ASSERT(en->_index != nullptr);
-
-  _allBoundsConstant.clear();
-  _allBoundsConstant.reserve(orRanges.size());
-
-  // Detect, whether all ranges are constant:
-  for (size_t i = 0; i < orRanges.size(); i++) {
-    bool isConstant = true;
-
-    std::vector<RangeInfo> const& attrRanges = orRanges[i];
-    for (auto const& r : attrRanges) {
-      isConstant &= r.isConstant();
-    }
-    _anyBoundVariable |= ! isConstant;
-    _allBoundsConstant.push_back(isConstant); // note: emplace_back() is not supported in C++11 but only from C++14
-  }
-}
-
-IndexRangeBlock::~IndexRangeBlock () {
-  destroyHashIndexSearchValues();
-
-  for (auto& e : _allVariableBoundExpressions) {
-    delete e;
-  }
-
-  if (_freeCondition && _condition != nullptr) {
-    delete _condition;
-  }
-    
-  if (_skiplistIterator != nullptr) {
-    TRI_FreeSkiplistIterator(_skiplistIterator);
-  }
- 
-  delete _edgeIndexIterator; 
-}
-
-bool IndexRangeBlock::useHighBounds () const {
-  auto en = static_cast<IndexRangeNode const*>(getPlanNode());
-  return (en->_index->type == triagens::arango::Index::TRI_IDX_TYPE_SKIPLIST_INDEX);
-}
-
-bool IndexRangeBlock::hasV8Expression () const {
-  for (auto const& expression : _allVariableBoundExpressions) {
-    TRI_ASSERT(expression != nullptr);
-
-    if (expression->isV8()) {
-      return true;
-    }
-  }
-  return false;
-}
-
-void IndexRangeBlock::buildExpressions () {
-  bool const useHighBounds = this->useHighBounds(); 
-
-  size_t posInExpressions = 0;
-    
-  // The following are needed to evaluate expressions with local data from
-  // the current incoming item:
-  AqlItemBlock* cur = _buffer.front();
-        
-  auto en = static_cast<IndexRangeNode const*>(getPlanNode());
-  std::unique_ptr<IndexOrCondition> newCondition;
-
-  for (size_t i = 0; i < en->_ranges.size(); i++) {
-    size_t const n = en->_ranges[i].size(); 
-    // prefill with n default-constructed vectors
-    std::vector<std::vector<RangeInfo>> collector(n);   
-
-    // collect the evaluated bounds here
-    for (size_t k = 0; k < n; k++) {
-      auto const& r = en->_ranges[i][k];
-
-      {
-        // First create a new RangeInfo containing only the constant 
-        // low and high bound of r:
-        RangeInfo riConst(r._var, r._attr, r._lowConst, r._highConst, r.is1ValueRangeInfo());
-        collector[k].emplace_back(std::move(riConst));
-      }
-
-      // Now work the actual values of the variable lows and highs into 
-      // this constant range:
-      for (auto const& l : r._lows) {
-        Expression* e = _allVariableBoundExpressions[posInExpressions];
-        TRI_ASSERT(e != nullptr);
-        TRI_document_collection_t const* myCollection = nullptr; 
-        AqlValue a = e->execute(_trx, cur, _pos, _inVars[posInExpressions], _inRegs[posInExpressions], &myCollection);
-        posInExpressions++;
-
-        Json bound;
-        if (a._type == AqlValue::JSON) {
-          bound = *(a._json);
-          a.destroy();  // the TRI_json_t* of a._json has been stolen
-        } 
-        else if (a._type == AqlValue::SHAPED || a._type == AqlValue::DOCVEC) {
-          bound = a.toJson(_trx, myCollection, true);
-          a.destroy();  // the TRI_json_t* of a._json has been stolen
-        } 
-        else {
-          THROW_ARANGO_EXCEPTION_MESSAGE(TRI_ERROR_INTERNAL, 
-              "AQL: computed a variable bound and got non-JSON");
-        }
-
-        if (! bound.isArray()) {
-          if (useHighBounds) {
-            auto b(bound.copy());
-
-            RangeInfo ri(r._var, 
-                         r._attr, 
-                         RangeInfoBound(l.inclusive(), true, b), // will steal b's JSON
-                         RangeInfoBound(), 
-                         false);
-
-            for (size_t j = 0; j < collector[k].size(); j++) {
-              collector[k][j].fuse(ri);
-            }
-          }
-          else {
-            auto b1(bound.copy()); // first instance of bound
-            auto b2(bound.copy()); // second instance of same bound
-
-            RangeInfo ri(r._var, 
-                         r._attr, 
-                         RangeInfoBound(l.inclusive(), true, b1), // will steal b1's JSON
-                         RangeInfoBound(l.inclusive(), true, b2), // will steal b2's JSON
-                         false);
-
-            for (size_t j = 0; j < collector[k].size(); j++) {
-              collector[k][j].fuse(ri);
-            }
-          }
-        } 
-        else {
-          std::vector<RangeInfo> riv; 
-          riv.reserve(bound.size());
-
-          for (size_t j = 0; j < bound.size(); j++) {
-            auto b1(bound.at(static_cast<int>(j)).copy()); // first instance of bound
-            auto b2(bound.at(static_cast<int>(j)).copy()); // second instance of same bound
-
-            riv.emplace_back(RangeInfo(r._var, 
-                                       r._attr, 
-                                       RangeInfoBound(l.inclusive(), true, b1), // will steal b1's JSON
-                                       RangeInfoBound(l.inclusive(), true, b2), // will steal b2's JSON
-                                       true));
-          }
-
-          collector[k] = std::move(andCombineRangeInfoVecs(collector[k], riv));
-        } 
-      }
-
-      if (useHighBounds) {
-        for (auto const& h : r._highs) {
-          Expression* e = _allVariableBoundExpressions[posInExpressions];
-          TRI_ASSERT(e != nullptr);
-          TRI_document_collection_t const* myCollection = nullptr; 
-          AqlValue a = e->execute(_trx, cur, _pos, _inVars[posInExpressions], _inRegs[posInExpressions], &myCollection);
-          posInExpressions++;
-
-          Json bound;
-          if (a._type == AqlValue::JSON) {
-            bound = *(a._json);
-            a.destroy();  // the TRI_json_t* of a._json has been stolen
-          } 
-          else if (a._type == AqlValue::SHAPED || a._type == AqlValue::DOCVEC) {
-            bound = a.toJson(_trx, myCollection, true);
-            a.destroy();  // the TRI_json_t* of a._json has been stolen
-          } 
-          else {
-            THROW_ARANGO_EXCEPTION_MESSAGE(TRI_ERROR_INTERNAL, 
-                "AQL: computed a variable bound and got non-JSON");
-          }
-          if (! bound.isArray()) {
-            auto b(bound.copy());
-            RangeInfo ri(r._var, 
-                          r._attr, 
-                          RangeInfoBound(), 
-                          RangeInfoBound(h.inclusive(), true, b), // will steal b's JSON
-                          false);
-
-            for (size_t j = 0; j < collector[k].size(); j++) {
-              collector[k][j].fuse(ri);
-            }
-          } 
-          else {
-            std::vector<RangeInfo> riv; 
-            riv.reserve(bound.size());
-
-            for (size_t j = 0; j < bound.size(); j++) {
-              auto b1(bound.at(static_cast<int>(j)).copy()); // first instance of bound
-              auto b2(bound.at(static_cast<int>(j)).copy()); // second instance of same bound
-
-              riv.emplace_back(RangeInfo(r._var, 
-                                          r._attr, 
-                                          RangeInfoBound(h.inclusive(), true, b1), // will steal b1's JSON
-                                          RangeInfoBound(h.inclusive(), true, b2), // will steal b2's JSON
-                                          true));
-            } 
-
-            collector[k] = std::move(andCombineRangeInfoVecs(collector[k], riv));
-          } 
-        }
-      }
-    }
-
-
-    bool isEmpty = false;
-
-    for (auto const& x : collector) {
-      if (x.empty()) { 
-        isEmpty = true;
-        break;
-      }
-    }
-
-    if (! isEmpty) { 
-      // otherwise the condition is impossible to fulfill
-      // the elements of the direct product of the collector are and
-      // conditions which should be added to newCondition 
-
-      // create cartesian product
-      std::unique_ptr<IndexOrCondition> indexAnds(cartesian(collector));
-
-      if (newCondition == nullptr) {
-        newCondition.reset(indexAnds.release());
-      }
-      else {
-        for (auto const& indexAnd : *indexAnds) {
-          newCondition->emplace_back(std::move(indexAnd));
-        }
-      } 
-    }
-
-  }
-    
-  freeCondition(); 
-    
-  if (newCondition != nullptr) {
-    _condition = newCondition.release();
-    _freeCondition = true;
- 
-    // remove duplicates . . .
-    removeOverlapsIndexOr(*_condition);
-  }
-  else {
-    _condition = new IndexOrCondition;
-    _freeCondition = true;
-  }
-}
-
-int IndexRangeBlock::initialize () {
-  ENTER_BLOCK
-  int res = ExecutionBlock::initialize();
-
-  if (res == TRI_ERROR_NO_ERROR) {
-    if (_trx->orderDitch(_trx->trxCollection(_collection->cid())) == nullptr) {
-      res = TRI_ERROR_OUT_OF_MEMORY;
-    }
-  }
-
-  _allVariableBoundExpressions.clear();
-
-  // instanciate expressions:
-  auto instanciateExpression = [&] (RangeInfoBound const& b) -> void {
-    AstNode const* a = b.getExpressionAst(_engine->getQuery()->ast());
-    Expression* expression = nullptr;
- 
-    {
-      // all new AstNodes are registered with the Ast in the Query
-      std::unique_ptr<Expression> e(new Expression(_engine->getQuery()->ast(), a));
-
-      TRI_IF_FAILURE("IndexRangeBlock::initialize") {
-        THROW_ARANGO_EXCEPTION(TRI_ERROR_DEBUG);
-      }
-
-      _allVariableBoundExpressions.emplace_back(e.get());
-      expression = e.release();
-    }
-
-    // Prepare _inVars and _inRegs:
-    _inVars.emplace_back();
-    std::vector<Variable const*>& inVarsCur = _inVars.back();
-    _inRegs.emplace_back();
-    std::vector<RegisterId>& inRegsCur = _inRegs.back();
-
-    std::unordered_set<Variable const*> inVars;
-    expression->variables(inVars);
-
-    for (auto const& v : inVars) {
-      inVarsCur.emplace_back(v);
-      auto it = getPlanNode()->getRegisterPlan()->varInfo.find(v->id);
-      TRI_ASSERT(it != getPlanNode()->getRegisterPlan()->varInfo.end());
-      TRI_ASSERT(it->second.registerId < ExecutionNode::MaxRegisterId);
-      inRegsCur.emplace_back(it->second.registerId);
-    }
-  };
-
-  // Get the ranges from the node:
-  auto en = static_cast<IndexRangeNode const*>(getPlanNode());
-  std::vector<std::vector<RangeInfo>> const& orRanges = en->_ranges;
-  
-  for (size_t i = 0; i < orRanges.size(); i++) {
-    if (! _allBoundsConstant[i]) {
-      try {
-        for (auto const& r : orRanges[i]) {
-          for (auto const& l : r._lows) {
-            instanciateExpression(l);
-          }
-
-          if (useHighBounds()) {
-            for (auto const& h : r._highs) {
-              instanciateExpression(h);
-            }
-          }
-        }
-        TRI_IF_FAILURE("IndexRangeBlock::initializeExpressions") {
-          THROW_ARANGO_EXCEPTION(TRI_ERROR_DEBUG);
-        }
-      }
-      catch (...) {
-        for (auto& e : _allVariableBoundExpressions) {
-          delete e;
-        }
-        _allVariableBoundExpressions.clear();
-        throw;
-      }
-    }
-  }
-    
-  _hasV8Expression = hasV8Expression();
-
-  return res;
-  LEAVE_BLOCK;
-}
-
-// init the ranges for reading, this should be called once per new incoming
-// block!
-//
-// This is either called every time we get a new incoming block. 
-// If all the bounds are constant, then in the case of hash, primary or edges
-// indexes it does nothing. In the case of a skiplist index, it creates a
-// skiplistIterator which is used by readIndex. If at least one bound is
-// variable, then this this also evaluates the IndexOrCondition required to
-// determine the values of the bounds. 
-//
-// It is guaranteed that
-//   _buffer   is not empty, in particular _buffer.front() is defined
-//   _pos      points to a position in _buffer.front()
-// Therefore, we can use the register values in _buffer.front() in row
-// _pos to evaluate the variable bounds.
-
-bool IndexRangeBlock::initRanges () {
-  ENTER_BLOCK
-  _flag = true; 
-
-  // Find out about the actual values for the bounds in the variable bound case:
-
-  if (_anyBoundVariable) {
-    if (_hasV8Expression) {
-      bool const isRunningInCluster = triagens::arango::ServerState::instance()->isRunningInCluster();
-
-      // must have a V8 context here to protect Expression::execute()
-      auto engine = _engine;
-      triagens::basics::ScopeGuard guard{
-        [&engine]() -> void { 
-          engine->getQuery()->enterContext(); 
-        },
-        [&]() -> void {
-          if (isRunningInCluster) {
-            // must invalidate the expression now as we might be called from
-            // different threads
-            if (triagens::arango::ServerState::instance()->isRunningInCluster()) {
-              for (auto const& e : _allVariableBoundExpressions) {
-                e->invalidate();
-              }
-            }
-          
-            engine->getQuery()->exitContext(); 
-          }
-        }
-      };
-
-      ISOLATE;
-      v8::HandleScope scope(isolate); // do not delete this!
-    
-      buildExpressions();
-    }
-    else {
-      // no V8 context required!
-
-      Functions::InitializeThreadContext();
-      try {
-        buildExpressions();
-        Functions::DestroyThreadContext();
-      }
-      catch (...) {
-        Functions::DestroyThreadContext();
-        throw;
-      }
-    }
-  }
-  
-  auto en = static_cast<IndexRangeNode const*>(getPlanNode());
-  TRI_ASSERT(en->_index != nullptr);
-   
-  if (en->_index->type == triagens::arango::Index::TRI_IDX_TYPE_PRIMARY_INDEX) {
-    return true; //no initialization here!
-  }
-  
-  if (en->_index->type == triagens::arango::Index::TRI_IDX_TYPE_EDGE_INDEX) {
-    if (_condition == nullptr || _condition->empty()) {
-      return false;
-    }
-
-    _posInRanges = 0;
-    getEdgeIndexIterator(_condition->at(_posInRanges));
-    return (_edgeIndexIterator != nullptr);
-  }
-      
-  if (en->_index->type == triagens::arango::Index::TRI_IDX_TYPE_HASH_INDEX) {
-    if (_condition == nullptr || _condition->empty()) {
-      return false;
-    }
-
-    _posInRanges = 0;
-    getHashIndexIterator(_condition->at(_posInRanges));
-    return (_hashIndexSearchValue._values != nullptr); 
-  }
-  
-  if (en->_index->type == triagens::arango::Index::TRI_IDX_TYPE_SKIPLIST_INDEX) {
-    if (_condition == nullptr || _condition->empty()) {
-      return false;
-    }
-
-    sortConditions();
-    _posInRanges = 0;
-
-    getSkiplistIterator(_condition->at(_sortCoords[_posInRanges]));
-    return (_skiplistIterator != nullptr);
-  }
-          
-  THROW_ARANGO_EXCEPTION_MESSAGE(TRI_ERROR_INTERNAL, "unexpected index type"); 
-  LEAVE_BLOCK;
-}
-
-////////////////////////////////////////////////////////////////////////////////
-// @brief: sorts the index range conditions and resets _posInRanges to 0
-////////////////////////////////////////////////////////////////////////////////
-
-void IndexRangeBlock::sortConditions () {
-  size_t const n = _condition->size(); 
-
-  if (! _sortCoords.empty()) {
-    _sortCoords.clear();
-    _sortCoords.reserve(n);
-  }
-  
-  if (n == 1) {
-    // nothing to do
-    _sortCoords.emplace_back(0);
-    TRI_IF_FAILURE("IndexRangeBlock::sortConditions") {
-      THROW_ARANGO_EXCEPTION(TRI_ERROR_DEBUG);
-    }
-    return;
-  }
-  
-  // first sort by the prefix of the index
-  std::vector<std::vector<size_t>> prefix;
-  prefix.reserve(n);
-
-  auto en = static_cast<IndexRangeNode const*>(getPlanNode());
-  size_t const numFields = en->_index->fields.size();
-
-  for (size_t s = 0; s < n; s++) {
-    _sortCoords.emplace_back(s);
-        
-    TRI_IF_FAILURE("IndexRangeBlock::sortConditions") {
-      THROW_ARANGO_EXCEPTION(TRI_ERROR_DEBUG);
-    }
-
-    {
-      std::vector<size_t> next;
-      next.reserve(numFields);
-      prefix.emplace_back(std::move(next));
-    }
-
-    // prefix[s][t] = position in _condition[s] corresponding to the <t>th index
-    // field
-    for (size_t t = 0; t < numFields; t++) {
-      for (size_t u = 0; u < _condition->at(s).size(); u++) {
-        auto const& ri = _condition->at(s)[u];
-
-        if (en->_index->fields[t].compare(ri._attr) == 0) {
-    
-          TRI_IF_FAILURE("IndexRangeBlock::sortConditionsInner") {
-            THROW_ARANGO_EXCEPTION(TRI_ERROR_DEBUG);
-          }
-
-          prefix.at(s).insert(prefix.at(s).begin() + t, u);
-          break;
-        }
-      }
-    }
-  }
-
-  SortFunc sortFunc(prefix, _condition, en->_reverse);
-
-  // then sort by the values of the bounds
-  std::sort(_sortCoords.begin(), _sortCoords.end(), sortFunc);
-
-  _posInRanges = 0;
-}
-
-////////////////////////////////////////////////////////////////////////////////
-// @brief: is _condition[i] < _condition[j]? these are IndexAndConditions. 
-////////////////////////////////////////////////////////////////////////////////
-
-bool IndexRangeBlock::SortFunc::operator() (size_t const& i, size_t const& j) const {
-  size_t l, r;
-
-  if (! _reverse) {
-    l = i;
-    r = j;
-  } 
-  else {
-    l = j; 
-    r = i;
-  }
-
-  size_t shortest = (std::min)(_prefix[i].size(), _prefix[j].size());
-
-  for (size_t k = 0; k < shortest; k++) {
-    RangeInfo const& lhs = _condition->at(l).at(_prefix[l][k]);
-    RangeInfo const& rhs = _condition->at(r).at(_prefix[r][k]);
-    int cmp;
-      
-    if (lhs.is1ValueRangeInfo() && rhs.is1ValueRangeInfo()) {
-      cmp = TRI_CompareValuesJson(lhs._lowConst.bound().json(), 
-                                  rhs._lowConst.bound().json());
-      if (cmp != 0) {
-        return (cmp < 0);
-      }
-    } 
-    else {
-      // assuming lhs and rhs are disjoint!!
-      TRI_ASSERT_EXPENSIVE(areDisjointRangeInfos(lhs, rhs));
-      if (lhs._highConst.isDefined() && rhs._lowConst.isDefined()) {
-        cmp = (TRI_CompareValuesJson(lhs._highConst.bound().json(), 
-                                     rhs._lowConst.bound().json()));
-        return (cmp == 0 || cmp < 0);
-      } 
-      // lhs._lowConst.isDefined() && rhs._highConst.isDefined()
-      return false;
-    }
-  }
-  TRI_ASSERT(false); 
-  // shouldn't get here since the IndexAndConditions in _condition should be 
-  // disjoint!
-  return false;
-}
-
-////////////////////////////////////////////////////////////////////////////////
-/// @brief andCombineRangeInfoVecs: combine the arguments into a single vector,
-/// by intersecting every pair of range infos and inserting them in the returned
-/// value if the intersection is valid. 
-////////////////////////////////////////////////////////////////////////////////
-
-std::vector<RangeInfo> IndexRangeBlock::andCombineRangeInfoVecs (std::vector<RangeInfo> const& riv1, 
-                                                                 std::vector<RangeInfo> const& riv2) const {
-  std::vector<RangeInfo> out;
-  
-  std::unordered_set<TRI_json_t*, triagens::basics::JsonHash, triagens::basics::JsonEqual> cache(
-    16, 
-    triagens::basics::JsonHash(), 
-    triagens::basics::JsonEqual()
-  );
-      
-  triagens::basics::ScopeGuard guard{
-    []() -> void { },
-    [&cache]() -> void {
-      // free the JSON values in the cache
-      for (auto& it : cache) {
-        TRI_FreeJson(TRI_UNKNOWN_MEM_ZONE, it);
-      }
-    }
-  };
-
-  for (RangeInfo const& ri1: riv1) {
-    for (RangeInfo const& ri2: riv2) {
-      RangeInfo x(ri1.clone());
-      x.fuse(ri2);
-
-      if (x.isValid()) {
-        TRI_IF_FAILURE("IndexRangeBlock::andCombineRangeInfoVecs") {
-          THROW_ARANGO_EXCEPTION(TRI_ERROR_DEBUG);
-        }
-
-        if (x.is1ValueRangeInfo()) {
-          // de-duplicate
-          auto lowBoundValue = x._lowConst.bound().json();
-
-          if (cache.find(lowBoundValue) != cache.end()) {
-            // already seen the same value
-            continue;
-          }
-
-          std::unique_ptr<TRI_json_t> copy(TRI_CopyJson(TRI_UNKNOWN_MEM_ZONE, lowBoundValue));
-
-          if (copy == nullptr) {
-            THROW_ARANGO_EXCEPTION(TRI_ERROR_OUT_OF_MEMORY);
-          }
-
-          // every JSON in the cache is a copy
-          cache.emplace(copy.get());
-          copy.release();
-        }
-
-        out.emplace_back(std::move(x));
-      }
-    }
-  }
-  
-  return out;
-}
-
-////////////////////////////////////////////////////////////////////////////////
-/// @brief cartesian: form the cartesian product of the inner vectors. This is
-/// required in case a dynamic bound evaluates to a list, then we have an 
-/// "and" condition containing an "or" condition, which we must then distribute. 
-////////////////////////////////////////////////////////////////////////////////
-
-IndexOrCondition* IndexRangeBlock::cartesian (std::vector<std::vector<RangeInfo>> const& collector) const {
-  size_t const n = collector.size();
-  
-  std::vector<size_t> indexes;
-  indexes.reserve(n);
-
-  for (size_t i = 0; i < n; i++) {
-    indexes.emplace_back(0);
-  }
-  
-  std::unique_ptr<IndexOrCondition> out(new IndexOrCondition());
-
-  while (true) {
-    IndexAndCondition next;
-    for (size_t i = 0; i < n; i++) {
-      next.emplace_back(collector[i][indexes[i]].clone());
-    }
-
-    TRI_IF_FAILURE("IndexRangeBlock::cartesian") {
-      THROW_ARANGO_EXCEPTION(TRI_ERROR_DEBUG);
-    }
-
-    out->emplace_back(next);
-    size_t j = n - 1;
-
-    while (true) {
-      indexes[j]++;
-      if (indexes[j] < collector[j].size()) {
-        break;
-      }
-
-      indexes[j] = 0;
-      if (j == 0) { 
-        return out.release();
-      }
-      j--;
-    }
-  }
-}
-
-void IndexRangeBlock::freeCondition () {
-  if (_condition != nullptr && _freeCondition) {
-    delete _condition;
-    _condition = nullptr;
-    _freeCondition = false;
-  }
-}
-
-// this is called every time everything in _documents has been passed on
-
-bool IndexRangeBlock::readIndex (size_t atMost) {
-  ENTER_BLOCK;
-  // this is called every time we want more in _documents. 
-  // For the primary key index, this only reads the index once, and never 
-  // again (although there might be multiple calls to this function). 
-  // For the edge, hash or skiplists indexes, initRanges creates an iterator
-  // and read*Index just reads from the iterator until it is done. 
-  // Then initRanges is read again and so on. This is to avoid reading the
-  // entire index when we only want a small number of documents. 
-  
-  if (_documents.empty()) {
-    TRI_IF_FAILURE("IndexRangeBlock::readIndex") {
-      THROW_ARANGO_EXCEPTION(TRI_ERROR_DEBUG);
-    }
-    _documents.reserve(atMost);
-  }
-  else { 
-    _documents.clear();
-  }
-  
-  auto en = static_cast<IndexRangeNode const*>(getPlanNode());
-  
-  if (en->_index->type == triagens::arango::Index::TRI_IDX_TYPE_PRIMARY_INDEX) {
-    if (_flag && _condition != nullptr) {
-      readPrimaryIndex(*_condition);
-    }
-  }
-  else if (en->_index->type == triagens::arango::Index::TRI_IDX_TYPE_EDGE_INDEX) {
-    readEdgeIndex(atMost);
-  }
-  else if (en->_index->type == triagens::arango::Index::TRI_IDX_TYPE_HASH_INDEX) {
-    readHashIndex(atMost);
-  }
-  else if (en->_index->type == triagens::arango::Index::TRI_IDX_TYPE_SKIPLIST_INDEX) {
-    readSkiplistIndex(atMost);
-  }
-  else {
-    TRI_ASSERT(false);
-  }
-  _flag = false;
-  return (! _documents.empty());
-  LEAVE_BLOCK;
-}
-
-int IndexRangeBlock::initializeCursor (AqlItemBlock* items, size_t pos) {
-  ENTER_BLOCK;
-  int res = ExecutionBlock::initializeCursor(items, pos);
-
-  if (res != TRI_ERROR_NO_ERROR) {
-    return res;
-  }
-  _pos = 0;
-  _posInDocs = 0;
-  
-  return TRI_ERROR_NO_ERROR; 
-  LEAVE_BLOCK;
-}
-
-////////////////////////////////////////////////////////////////////////////////
-/// @brief getSome
-////////////////////////////////////////////////////////////////////////////////
-
-AqlItemBlock* IndexRangeBlock::getSome (size_t atLeast,
-                                        size_t atMost) {
-  ENTER_BLOCK;
-  if (_done) {
-    return nullptr;
-  }
-
-  std::unique_ptr<AqlItemBlock> res(nullptr);
-
-  do {
-    // repeatedly try to get more stuff from upstream
-    // note that the value of the variable we have to loop over
-    // can contain zero entries, in which case we have to
-    // try again!
-
-    if (_buffer.empty()) {
-      size_t toFetch = (std::min)(DefaultBatchSize, atMost);
-      if (! ExecutionBlock::getBlock(toFetch, toFetch) 
-          || (! initRanges())) {
-        _done = true;
-        return nullptr;
-      }
-      _pos = 0;           // this is in the first block
-
-      // This is a new item, so let's read the index (it is already
-      // initialised).
-      readIndex(atMost);
-      _posInDocs = 0;     // position in _documents . . .
-    } 
-    else if (_posInDocs >= _documents.size()) {
-      // we have exhausted our local documents buffer,
-
-      _posInDocs = 0;
-      AqlItemBlock* cur = _buffer.front();
-
-      if (! readIndex(atMost)) { //no more output from this version of the index
-        if (++_pos >= cur->size()) {
-          _buffer.pop_front();  // does not throw
-          delete cur;
-          _pos = 0;
-        }
-        if (_buffer.empty()) {
-          if (! ExecutionBlock::getBlock(DefaultBatchSize, DefaultBatchSize) ) {
-            _done = true;
-            return nullptr;
-          }
-          _pos = 0;           // this is in the first block
-        }
-        
-        if (! initRanges()) {
-          _done = true;
-          return nullptr;
-        }
-        readIndex(atMost);
-      }
-    }
-
-    // If we get here, we do have _buffer.front() and _pos points into it
-    AqlItemBlock* cur = _buffer.front();
-    size_t const curRegs = cur->getNrRegs();
-
-    size_t available = _documents.size() - _posInDocs;
-    size_t toSend = (std::min)(atMost, available);
-
-    if (toSend > 0) {
-
-      res.reset(new AqlItemBlock(toSend,
-            getPlanNode()->getRegisterPlan()->nrRegs[getPlanNode()->getDepth()]));
-
-      // automatically freed should we throw
-      TRI_ASSERT(curRegs <= res->getNrRegs());
-
-      // only copy 1st row of registers inherited from previous frame(s)
-      inheritRegisters(cur, res.get(), _pos);
-
-      // set our collection for our output register
-      res->setDocumentCollection(static_cast<triagens::aql::RegisterId>(curRegs),
-          _trx->documentCollection(_collection->cid()));
-
-      for (size_t j = 0; j < toSend; j++) {
-        if (j > 0) {
-          // re-use already copied aqlvalues
-          for (RegisterId i = 0; i < curRegs; i++) {
-            res->setValue(j, i, res->getValueReference(0, i));
-            // Note: if this throws, then all values will be deleted
-            // properly since the first one is.
-          }
-        }
-
-        // The result is in the first variable of this depth,
-        // we do not need to do a lookup in getPlanNode()->_registerPlan->varInfo,
-        // but can just take cur->getNrRegs() as registerId:
-        res->setValue(j, static_cast<triagens::aql::RegisterId>(curRegs),
-                      AqlValue(reinterpret_cast<TRI_df_marker_t
-                               const*>(_documents[_posInDocs++].getDataPtr())));
-        // No harm done, if the setValue throws!
-      }
-    }
-
-  }
-  while (res.get() == nullptr);
-
-  // Clear out registers no longer needed later:
-  clearRegisters(res.get());
-  return res.release();
-  LEAVE_BLOCK;
-}
-
-////////////////////////////////////////////////////////////////////////////////
-/// @brief skipSome
-////////////////////////////////////////////////////////////////////////////////
-
-size_t IndexRangeBlock::skipSome (size_t atLeast,
-                                  size_t atMost) {
-  
-  if (_done) {
-    return 0;
-  }
-
-  size_t skipped = 0;
-
-  while (skipped < atLeast) {
-    if (_buffer.empty()) {
-      size_t toFetch = (std::min)(DefaultBatchSize, atMost);
-      if (! ExecutionBlock::getBlock(toFetch, toFetch) 
-          || (! initRanges())) {
-        _done = true;
-        return skipped;
-      }
-      _pos = 0;           // this is in the first block
-      
-      // This is a new item, so let's read the index if bounds are variable:
-      readIndex(atMost); 
-      _posInDocs = 0;     // position in _documents . . .
-    }
-
-    // If we get here, we do have _buffer.front() and _pos points into it
-    AqlItemBlock* cur = _buffer.front();
-
-    size_t available = _documents.size() - _posInDocs;
-    size_t toSkip = (std::min)(atMost - skipped, available);
-
-    _posInDocs += toSkip;
-    skipped += toSkip;
-    
-    // Advance read position:
-    if (_posInDocs >= _documents.size()) {
-      // we have exhausted our local documents buffer,
-
-      if (++_pos >= cur->size()) {
-        _buffer.pop_front();  // does not throw
-        delete cur;
-        _pos = 0;
-      }
-
-      // let's read the index if bounds are variable:
-      if (! _buffer.empty()) {
-        if (! initRanges()) {
-          _done = true;
-          return skipped;
-        }
-        readIndex(atMost);
-      }
-      _posInDocs = 0;
-      
-      // If _buffer is empty, then we will fetch a new block in the next round
-      // and then read the index.
-    }
-  }
-
-  return skipped; 
-}
-
-////////////////////////////////////////////////////////////////////////////////
-/// @brief read documents using the primary index
-////////////////////////////////////////////////////////////////////////////////
-
-void IndexRangeBlock::readPrimaryIndex (IndexOrCondition const& ranges) {
-  ENTER_BLOCK;
-  auto primaryIndex = _collection->documentCollection()->primaryIndex();
- 
-  for (size_t i = 0; i < ranges.size(); i++) {
-    std::string key;
-
-    for (auto const& x : ranges[i]) {
-      if (x._attr == std::string(TRI_VOC_ATTRIBUTE_ID)) {
-        // lookup by _id
-
-        // we can use lower bound because only equality is supported
-        TRI_ASSERT(x.is1ValueRangeInfo());
-        auto const json = x._lowConst.bound().json();
-
-        if (TRI_IsStringJson(json)) {
-          // _id must be a string
-          TRI_voc_cid_t documentCid;
-          std::string documentKey;
-
-          // parse _id value
-          int errorCode = resolve(json->_value._string.data, documentCid, documentKey);
-
-          if (errorCode == TRI_ERROR_NO_ERROR) {
-            bool const isCluster = triagens::arango::ServerState::instance()->isRunningInCluster();
-
-            if (! isCluster && documentCid == _collection->documentCollection()->_info._cid) {
-              // only continue lookup if the id value is syntactically correct and
-              // refers to "our" collection, using local collection id
-              key = documentKey;
-            }
-            else if (isCluster && documentCid == _collection->documentCollection()->_info._planId) {
-            // only continue lookup if the id value is syntactically correct and
-            // refers to "our" collection, using cluster collection id
-              key = documentKey;
-            }
-          }
-        }
-        /*if (! x._lows.empty() || ! x._highs.empty() || x._lowConst.isDefined() || x._highConst.isDefined()) {
-          break;
-        }*/
-      }
-      else if (x._attr == std::string(TRI_VOC_ATTRIBUTE_KEY)) {
-        // lookup by _key
-
-        // we can use lower bound because only equality is supported
-        TRI_ASSERT(x.is1ValueRangeInfo());
-        auto const json = x._lowConst.bound().json();
-        if (TRI_IsStringJson(json)) {
-          key = std::string(json->_value._string.data, json->_value._string.length - 1);
-        }
-
-        /*if (! x._lows.empty() || ! x._highs.empty() || x._lowConst.isDefined() || x._highConst.isDefined()) {
-          break;
-        }*/
-      }
-    }
-
-    if (! key.empty()) {
-      ++_engine->_stats.scannedIndex;
-
-      auto found = static_cast<TRI_doc_mptr_t const*>(primaryIndex->lookupKey(key.c_str()));
-
-      if (found != nullptr) {
-        _documents.emplace_back(*found);
-      }
-    }
-  }
-
-  LEAVE_BLOCK;
-}
-
-////////////////////////////////////////////////////////////////////////////////
-/// @brief build search values for edge index lookup
-////////////////////////////////////////////////////////////////////////////////
-
-void IndexRangeBlock::getEdgeIndexIterator (IndexAndCondition const& ranges) {
-  ENTER_BLOCK;
-  
-  _edgeNextElement = nullptr;
-
-  if (_edgeIndexIterator != nullptr) {
-    delete _edgeIndexIterator;
-    _edgeIndexIterator = nullptr;
-  }
- 
-  auto buildIterator = [this] (TRI_edge_direction_e direction, TRI_json_t const* key) -> void {
-    TRI_ASSERT(_edgeIndexIterator == nullptr);
-
-    TRI_voc_cid_t documentCid;
-    std::string documentKey;
-
-    int errorCode = resolve(key->_value._string.data, documentCid, documentKey);
-
-    if (errorCode == TRI_ERROR_NO_ERROR) {
-      _edgeIndexIterator = new TRI_edge_index_iterator_t(direction, documentCid, (TRI_voc_key_t) documentKey.c_str());
-    }
-  };
-
-  for (auto const& x : ranges) {
-    if (x._attr == std::string(TRI_VOC_ATTRIBUTE_FROM)) {
-      // we can use lower bound because only equality is supported
-      TRI_ASSERT(x.is1ValueRangeInfo());
-      auto const json = x._lowConst.bound().json();
-      if (TRI_IsStringJson(json)) {
-        // no error will be thrown if _from is not a string
-        buildIterator(TRI_EDGE_OUT, json);
-      }
-      break;
-    }
-    else if (x._attr == std::string(TRI_VOC_ATTRIBUTE_TO)) {
-      // we can use lower bound because only equality is supported
-      TRI_ASSERT(x.is1ValueRangeInfo());
-      auto const json = x._lowConst.bound().json();
-      if (TRI_IsStringJson(json)) {
-        // no error will be thrown if _to is not a string
-        buildIterator(TRI_EDGE_IN, json);
-      }
-      break;
-    }
-  }
-  
-  LEAVE_BLOCK;
-}
-
-////////////////////////////////////////////////////////////////////////////////
-/// @brief actually read from the edge index
-////////////////////////////////////////////////////////////////////////////////
-
-void IndexRangeBlock::readEdgeIndex (size_t atMost) {
-  ENTER_BLOCK;
-
-  if (_edgeIndexIterator == nullptr) {
-    return;
-  }
-
-  auto en = static_cast<IndexRangeNode const*>(getPlanNode());
-  auto idx = en->_index->getInternals();
-  TRI_ASSERT(idx != nullptr);
- 
-  try { 
-    size_t nrSent = 0;
-    while (nrSent < atMost && _edgeIndexIterator != nullptr) { 
-      size_t const n = _documents.size();
-
-      TRI_IF_FAILURE("IndexRangeBlock::readEdgeIndex") {
-        THROW_ARANGO_EXCEPTION(TRI_ERROR_DEBUG);
-      }
-
-      static_cast<triagens::arango::EdgeIndex*>(idx)->lookup(_edgeIndexIterator, _documents, _edgeNextElement, atMost);
-    
-      size_t const numRead = _documents.size() - n;
-
-      _engine->_stats.scannedIndex += static_cast<int64_t>(numRead);
-      nrSent += numRead;
-
-      if (_edgeNextElement == nullptr) {
-        delete _edgeIndexIterator;
-        _edgeIndexIterator = nullptr;
-
-        if (++_posInRanges < _condition->size()) {
-          getEdgeIndexIterator(_condition->at(_posInRanges));
-        }
-      }
-    }
-  }
-  catch (...) {
-    if (_edgeIndexIterator != nullptr) {
-      delete _edgeIndexIterator;
-      _edgeIndexIterator = nullptr;
-    }
-    throw;
-  }
-  LEAVE_BLOCK;
-}
-
-////////////////////////////////////////////////////////////////////////////////
-/// @brief destroy the search values for the hash index lookup
-////////////////////////////////////////////////////////////////////////////////
-
-void IndexRangeBlock::destroyHashIndexSearchValues () {
-  if (_hashIndexSearchValue._values != nullptr) {
-    auto shaper = _collection->documentCollection()->getShaper(); 
-
-    for (size_t i = 0; i < _hashIndexSearchValue._length; ++i) {
-      TRI_DestroyShapedJson(shaper->memoryZone(), &_hashIndexSearchValue._values[i]);
-    }
-
-    TRI_Free(TRI_UNKNOWN_MEM_ZONE, _hashIndexSearchValue._values);
-    _hashIndexSearchValue._values = nullptr;
-  }
-}
-
-////////////////////////////////////////////////////////////////////////////////
-/// @brief set up search values for the hash index lookup
-////////////////////////////////////////////////////////////////////////////////
-
-bool IndexRangeBlock::setupHashIndexSearchValue (IndexAndCondition const& range) { 
-  auto en = static_cast<IndexRangeNode const*>(getPlanNode());
-  auto idx = en->_index->getInternals();
-  TRI_ASSERT(idx != nullptr);
-
-  auto hashIndex = static_cast<triagens::arango::HashIndex*>(idx);
-  auto const& paths = hashIndex->paths();
-
-  auto shaper = _collection->documentCollection()->getShaper(); 
-
-  size_t const n = paths.size();
-
-  TRI_ASSERT(_hashIndexSearchValue._values == nullptr); // to prevent leak
-  _hashIndexSearchValue._length = 0;
-    // initialize the whole range of shapes with zeros
-  _hashIndexSearchValue._values = static_cast<TRI_shaped_json_t*>(TRI_Allocate(TRI_UNKNOWN_MEM_ZONE, 
-      n * sizeof(TRI_shaped_json_t), true));
-
-  if (_hashIndexSearchValue._values == nullptr) {
-    THROW_ARANGO_EXCEPTION(TRI_ERROR_OUT_OF_MEMORY);
-  }
-    
-  _hashIndexSearchValue._length = n;
-
-
-  for (size_t i = 0; i < n; ++i) {
-    TRI_shape_pid_t pid = paths[i];
-    TRI_ASSERT(pid != 0);
-   
-    char const* name = shaper->attributeNameShapePid(pid);
-    std::string const lookFor(name);
-
-    for (auto const& x : range) {
-      if (x._attr == lookFor) {    //found attribute
-        if (x._lowConst.bound().json() == nullptr) {
-          // attribute is empty. this may be case if a function expression is used as a 
-          // comparison value, and the function returns an empty list, e.g. x.a IN PASSTHRU([])
-          return false;
-        }
-
-        auto shaped = TRI_ShapedJsonJson(shaper, x._lowConst.bound().json(), false); 
-        // here x->_low->_bound == x->_high->_bound 
-        if (shaped == nullptr) {
-          return false;
-        }
-
-        _hashIndexSearchValue._values[i] = *shaped;
-        // free only the pointer, but not the internals
-        TRI_Free(shaper->memoryZone(), shaped);
-        break; 
-      }
-    }
-  }
-
-  return true;
-}
-
-////////////////////////////////////////////////////////////////////////////////
-/// @brief build search values for hash index lookup
-////////////////////////////////////////////////////////////////////////////////
-
-void IndexRangeBlock::getHashIndexIterator (IndexAndCondition const& ranges) {
-  ENTER_BLOCK;
-  
-  _hashNextElement = nullptr;
- 
-  destroyHashIndexSearchValues();
-  if (! setupHashIndexSearchValue(ranges)) {
-    destroyHashIndexSearchValues();
-  }
-
-  LEAVE_BLOCK;
-}
-
-////////////////////////////////////////////////////////////////////////////////
-/// @brief actually read from the hash index
-////////////////////////////////////////////////////////////////////////////////
- 
-void IndexRangeBlock::readHashIndex (size_t atMost) {
-  ENTER_BLOCK;
-
-  if (_hashIndexSearchValue._values == nullptr) {
-    return;
-  }
-
-  auto en = static_cast<IndexRangeNode const*>(getPlanNode());
-  auto idx = en->_index->getInternals();
-  TRI_ASSERT(idx != nullptr);
-  
-  size_t nrSent = 0;
-  while (nrSent < atMost) { 
-    size_t const n = _documents.size();
-
-    TRI_IF_FAILURE("IndexRangeBlock::readHashIndex") {
-      THROW_ARANGO_EXCEPTION(TRI_ERROR_DEBUG);
-    }
-
-    static_cast<triagens::arango::HashIndex*>(idx)->lookup(&_hashIndexSearchValue, _documents, _hashNextElement, atMost);
-    size_t const numRead = _documents.size() - n;
-
-    _engine->_stats.scannedIndex += static_cast<int64_t>(numRead);
-    nrSent += numRead;
-
-    if (_hashNextElement == nullptr) {
-      destroyHashIndexSearchValues();
-
-      if (++_posInRanges < _condition->size()) {
-        getHashIndexIterator(_condition->at(_posInRanges));
-      }
-      if (_hashIndexSearchValue._values == nullptr) {
-        _hashNextElement = nullptr;
-        break;
-      }
-    }
-  }
-  LEAVE_BLOCK;
-}
-
-////////////////////////////////////////////////////////////////////////////////
-/// @brief read documents using a skiplist index
-////////////////////////////////////////////////////////////////////////////////
-
-// it is only possible to query a skip list using more than one attribute if we
-// only have equalities followed by a single arbitrary comparison (i.e x.a == 1
-// && x.b == 2 && x.c > 3 && x.c <= 4). Then we do: 
-//
-//   TRI_CreateIndexOperator(TRI_AND_INDEX_OPERATOR, left, right, nullptr, shaper,
-//     2);
-//
-// where 
-//
-//   left =  TRI_CreateIndexOperator(TRI_GT_INDEX_OPERATOR, nullptr, nullptr, [1,2,3],
-//     shaper, 3)
-//
-//   right =  TRI_CreateIndexOperator(TRI_LE_INDEX_OPERATOR, nullptr, nullptr, [1,2,4],
-//     shaper, 3)
-//
-// If the final comparison is an equality (x.a == 1 && x.b == 2 && x.c ==3), then 
-// we just do:
-//
-//   TRI_CreateIndexOperator(TRI_EQ_INDEX_OPERATOR, nullptr, nullptr, [1,2,3],
-//     shaper, 3)
-//
-// It is necessary that values of the attributes are listed in the correct
-// order (i.e. <a> must be the first attribute indexed, and <b> must be the
-// second). If one of the attributes is not indexed, then it is ignored,
-// provided we are querying all the previously indexed attributes (i.e. we
-// cannot do (x.c == 1 && x.a == 2) if the index covers <a>, <b>, <c> in this
-// order but we can do (x.a == 2)).
-//
-// If the comparison is not equality, then the values of the parameters 
-// (i.e. the 1 in x.c >= 1) cannot be lists or arrays.
-//
-
-void IndexRangeBlock::getSkiplistIterator (IndexAndCondition const& ranges) {
-  ENTER_BLOCK;
-  TRI_ASSERT(_skiplistIterator == nullptr);
-  
-  auto en = static_cast<IndexRangeNode const*>(getPlanNode());
-  auto idx = en->_index->getInternals();
-  TRI_ASSERT(idx != nullptr);
-
-  auto shaper = _collection->documentCollection()->getShaper(); 
-  TRI_ASSERT(shaper != nullptr);
-
-  TRI_index_operator_t* skiplistOperator = nullptr; 
-
-  Json parameters(Json::Array); 
-  size_t i = 0;
-  for (; i < ranges.size(); i++) {
-    auto const& range = ranges[i];
-    // TRI_ASSERT(range.isConstant());
-    if (range.is1ValueRangeInfo()) {   // it's an equality . . . 
-      parameters(range._lowConst.bound().copy());
-    } 
-    else {                          // it's not an equality and so the final comparison 
-      if (parameters.size() != 0) {
-        skiplistOperator = TRI_CreateIndexOperator(TRI_EQ_INDEX_OPERATOR, nullptr,
-            nullptr, parameters.copy().steal(), shaper, i);
-      }
-      if (range._lowConst.isDefined()) {
-        auto op = range._lowConst.toIndexOperator(false, parameters.copy(), shaper);
-
-        if (skiplistOperator != nullptr) {
-          skiplistOperator = TRI_CreateIndexOperator(TRI_AND_INDEX_OPERATOR, 
-              skiplistOperator, op, nullptr, shaper, 2);
-        } 
-        else {
-          skiplistOperator = op;
-        }
-      }
-      if (range._highConst.isDefined()) {
-        auto op = range._highConst.toIndexOperator(true, parameters.copy(), shaper);
-
-        if (skiplistOperator != nullptr) {
-          skiplistOperator = TRI_CreateIndexOperator(TRI_AND_INDEX_OPERATOR, 
-              skiplistOperator, op, nullptr, shaper, 2);
-        } 
-        else {
-          skiplistOperator = op;
-        }
-      }
-    }
-  }
-
-  if (skiplistOperator == nullptr) {      // only have equalities . . .
-    if (parameters.size() == 0) {
-      // this creates the infinite range (i.e. >= null)
-      Json hass(Json::Array);
-      hass.add(Json(Json::Null));
-      skiplistOperator = TRI_CreateIndexOperator(TRI_GE_INDEX_OPERATOR, nullptr,
-          nullptr, hass.steal(), shaper, 1);
-    }
-    else {
-      skiplistOperator = TRI_CreateIndexOperator(TRI_EQ_INDEX_OPERATOR, nullptr,
-          nullptr, parameters.steal(), shaper, i);
-    }
-  }
-  
-  if (_skiplistIterator != nullptr) {
-    TRI_FreeSkiplistIterator(_skiplistIterator);
-  }
-
-  _skiplistIterator = static_cast<triagens::arango::SkiplistIndex2*>(idx)->lookup(skiplistOperator, en->_reverse);
-
-  if (skiplistOperator != nullptr) {
-    TRI_FreeIndexOperator(skiplistOperator);
-  }
-
-  if (_skiplistIterator == nullptr) {
-    int res = TRI_errno();
-
-    if (res == TRI_RESULT_ELEMENT_NOT_FOUND) {
-      return;
-    }
-
-    THROW_ARANGO_EXCEPTION(TRI_ERROR_ARANGO_NO_INDEX);
-  }
-  LEAVE_BLOCK;
-}
-
-////////////////////////////////////////////////////////////////////////////////
-/// @brief actually read from the skiplist index
-////////////////////////////////////////////////////////////////////////////////
-
-void IndexRangeBlock::readSkiplistIndex (size_t atMost) {
-  ENTER_BLOCK;
-  if (_skiplistIterator == nullptr) {
-    return;
-  }
-
-  try {
-    size_t nrSent = 0;
-    while (nrSent < atMost && _skiplistIterator !=nullptr) { 
-      TRI_skiplist_index_element_t* indexElement = _skiplistIterator->next(_skiplistIterator);
-
-      if (indexElement == nullptr) {
-        TRI_FreeSkiplistIterator(_skiplistIterator);
-        _skiplistIterator = nullptr;
-        if (++_posInRanges < _condition->size()) {
-          getSkiplistIterator(_condition->at(_sortCoords[_posInRanges]));
-        }
-      } 
-      else {
-        TRI_IF_FAILURE("IndexRangeBlock::readSkiplistIndex") {
-          THROW_ARANGO_EXCEPTION(TRI_ERROR_DEBUG);
-        }
-        
-        _documents.emplace_back(*(indexElement->_document));
-        ++nrSent;
-        ++_engine->_stats.scannedIndex;
-      }
-    }
-  }
-  catch (...) {
-    if (_skiplistIterator != nullptr) {
-      TRI_FreeSkiplistIterator(_skiplistIterator);
-      _skiplistIterator = nullptr;
-    }
-    throw;
-  }
-  LEAVE_BLOCK;
-}
-
-// -----------------------------------------------------------------------------
-// --SECTION--                                          class EnumerateListBlock
-// -----------------------------------------------------------------------------
-        
-EnumerateListBlock::EnumerateListBlock (ExecutionEngine* engine,
-                                        EnumerateListNode const* en)
-  : ExecutionBlock(engine, en),
-    _inVarRegId(ExecutionNode::MaxRegisterId) {
-
-  auto it = en->getRegisterPlan()->varInfo.find(en->_inVariable->id);
-
-  if (it == en->getRegisterPlan()->varInfo.end()) {
-    THROW_ARANGO_EXCEPTION_MESSAGE(TRI_ERROR_INTERNAL, "variable not found");
-  }
-
-  _inVarRegId = (*it).second.registerId;
-  TRI_ASSERT(_inVarRegId < ExecutionNode::MaxRegisterId);
-}
-
-EnumerateListBlock::~EnumerateListBlock () {
-}
-
-////////////////////////////////////////////////////////////////////////////////
-/// @brief initialize, here we get the inVariable
-////////////////////////////////////////////////////////////////////////////////
-
-int EnumerateListBlock::initialize () {
-  return ExecutionBlock::initialize();
-}
-
-int EnumerateListBlock::initializeCursor (AqlItemBlock* items, size_t pos) {
-  int res = ExecutionBlock::initializeCursor(items, pos);
-
-  if (res != TRI_ERROR_NO_ERROR) {
-    return res;
-  }
-
-  // handle local data (if any)
-  _index = 0;     // index in _inVariable for next run
-  _thisblock = 0; // the current block in the _inVariable DOCVEC
-  _seen = 0;      // the sum of the sizes of the blocks in the _inVariable
-  // DOCVEC that preceed _thisblock
-
-  return TRI_ERROR_NO_ERROR;
-}
-
-AqlItemBlock* EnumerateListBlock::getSome (size_t, size_t atMost) {
-  if (_done) {
-    return nullptr;
-  }
-
-  unique_ptr<AqlItemBlock> res(nullptr);
-
-  do {
-    // repeatedly try to get more stuff from upstream
-    // note that the value of the variable we have to loop over
-    // can contain zero entries, in which case we have to
-    // try again!
-
-    if (_buffer.empty()) {
-      size_t toFetch = (std::min)(DefaultBatchSize, atMost);
-      if (! ExecutionBlock::getBlock(toFetch, toFetch)) {
-        _done = true;
-        return nullptr;
-      }
-      _pos = 0;           // this is in the first block
-    }
-
-    // if we make it here, then _buffer.front() exists
-    AqlItemBlock* cur = _buffer.front();
-
-    // get the thing we are looping over
-    AqlValue inVarReg = cur->getValueReference(_pos, _inVarRegId);
-    size_t sizeInVar = 0; // to shut up compiler
-
-    // get the size of the thing we are looping over
-    _collection = nullptr;
-
-    switch (inVarReg._type) {
-      case AqlValue::JSON: {
-        if (! inVarReg._json->isArray()) {
-          throwArrayExpectedException();
-        }
-        sizeInVar = inVarReg._json->size();
-        break;
-      }
-
-      case AqlValue::RANGE: {
-        sizeInVar = inVarReg._range->size();
-        break;
-      }
-
-      case AqlValue::DOCVEC: {
-        if (_index == 0) { // this is a (maybe) new DOCVEC
-          _DOCVECsize = 0;
-          // we require the total number of items
-
-          for (size_t i = 0; i < inVarReg._vector->size(); i++) {
-            _DOCVECsize += inVarReg._vector->at(i)->size();
-          }
-        }
-        sizeInVar = _DOCVECsize;
-        if (sizeInVar > 0) {
-          _collection = inVarReg._vector->at(0)->getDocumentCollection(0);
-        }
-        break;
-      }
-
-      case AqlValue::SHAPED: {
-        throwArrayExpectedException();
-      }
-
-      case AqlValue::EMPTY: {
-        throwArrayExpectedException();
-      }
-    }
-
-    if (sizeInVar == 0) {
-      res = nullptr;
-    }
-    else {
-      size_t toSend = (std::min)(atMost, sizeInVar - _index);
-
-      // create the result
-      res.reset(new AqlItemBlock(toSend, getPlanNode()->getRegisterPlan()->nrRegs[getPlanNode()->getDepth()]));
-
-      inheritRegisters(cur, res.get(), _pos);
-
-      // we might have a collection:
-      res->setDocumentCollection(cur->getNrRegs(), _collection);
-
-      for (size_t j = 0; j < toSend; j++) {
-        if (j > 0) {
-          // re-use already copied aqlvalues
-          for (RegisterId i = 0; i < cur->getNrRegs(); i++) {
-            res->setValue(j, i, res->getValueReference(0, i));
-            // Note that if this throws, all values will be
-            // deleted properly, since the first row is.
-          }
-        }
-        // add the new register value . . .
-        AqlValue a = getAqlValue(inVarReg);
-        // deep copy of the inVariable.at(_pos) with correct memory
-        // requirements
-        // Note that _index has been increased by 1 by getAqlValue!
-        try {
-          TRI_IF_FAILURE("EnumerateListBlock::getSome") {
-            THROW_ARANGO_EXCEPTION(TRI_ERROR_DEBUG);
-          }
-          res->setValue(j, cur->getNrRegs(), a);
-        }
-        catch (...) {
-          a.destroy();
-          throw;
-        }
-      }
-    }
-
-    if (_index == sizeInVar) {
-      _index = 0;
-      _thisblock = 0;
-      _seen = 0;
-      // advance read position in the current block . . .
-      if (++_pos == cur->size()) {
-        delete cur;
-        _buffer.pop_front();  // does not throw
-        _pos = 0;
-      }
-    }
-  }
-  while (res.get() == nullptr);
-
-  // Clear out registers no longer needed later:
-  clearRegisters(res.get());
-  return res.release();
-}
-
-size_t EnumerateListBlock::skipSome (size_t atLeast, size_t atMost) {
-
-  if (_done) {
-    return 0;
-  }
-
-  size_t skipped = 0;
-
-  while (skipped < atLeast) {
-    if (_buffer.empty()) {
-      size_t toFetch = (std::min)(DefaultBatchSize, atMost);
-      if (! ExecutionBlock::getBlock(toFetch, toFetch)) {
-        _done = true;
-        return skipped;
-      }
-      _pos = 0;           // this is in the first block
-    }
-
-    // if we make it here, then _buffer.front() exists
-    AqlItemBlock* cur = _buffer.front();
-
-    // get the thing we are looping over
-    AqlValue inVarReg = cur->getValue(_pos, _inVarRegId);
-    size_t sizeInVar = 0; // to shut up compiler
-
-    // get the size of the thing we are looping over
-    switch (inVarReg._type) {
-      case AqlValue::JSON: {
-        if (! inVarReg._json->isArray()) {
-          throwArrayExpectedException();
-        }
-        sizeInVar = inVarReg._json->size();
-        break;
-      }
-
-      case AqlValue::RANGE: {
-        sizeInVar = inVarReg._range->size();
-        break;
-      }
-
-      case AqlValue::DOCVEC: {
-        if (_index == 0) { // this is a (maybe) new DOCVEC
-          _DOCVECsize = 0;
-          //we require the total number of items 
-          for (size_t i = 0; i < inVarReg._vector->size(); i++) {
-            _DOCVECsize += inVarReg._vector->at(i)->size();
-          }
-        }
-        sizeInVar = _DOCVECsize;
-        break;
-      }
-
-      case AqlValue::SHAPED: 
-      case AqlValue::EMPTY: {
-        throwArrayExpectedException();
-      }
-    }
-
-    if (atMost < sizeInVar - _index) {
-      // eat just enough of inVariable . . .
-      _index += atMost;
-      skipped = atMost;
-    }
-    else {
-      // eat the whole of the current inVariable and proceed . . .
-      skipped += (sizeInVar - _index);
-      _index = 0;
-      _thisblock = 0;
-      _seen = 0;
-      delete cur;
-      _buffer.pop_front();
-      _pos = 0;
-    }
-  }
-  return skipped;
-}
-
-////////////////////////////////////////////////////////////////////////////////
-/// @brief create an AqlValue from the inVariable using the current _index
-////////////////////////////////////////////////////////////////////////////////
-
-AqlValue EnumerateListBlock::getAqlValue (AqlValue const& inVarReg) {
-  TRI_IF_FAILURE("EnumerateListBlock::getAqlValue") {
-    THROW_ARANGO_EXCEPTION(TRI_ERROR_DEBUG);
-  }
-
-  switch (inVarReg._type) {
-    case AqlValue::JSON: {
-      // FIXME: is this correct? What if the copy works, but the
-      // new throws? Is this then a leak? What if the new works
-      // but the AqlValue temporary cannot be made?
-      return AqlValue(new Json(inVarReg._json->at(static_cast<int>(_index++)).copy()));
-    }
-    case AqlValue::RANGE: {
-      return AqlValue(new Json(static_cast<double>(inVarReg._range->at(_index++))));
-    }
-    case AqlValue::DOCVEC: { // incoming doc vec has a single column
-      AqlValue out = inVarReg._vector->at(_thisblock)->getValue(_index -
-                                                                _seen, 0).clone();
-      if (++_index == (inVarReg._vector->at(_thisblock)->size() + _seen)) {
-        _seen += inVarReg._vector->at(_thisblock)->size();
-        _thisblock++;
-      }
-      return out;
-    }
-
-    case AqlValue::SHAPED:
-    case AqlValue::EMPTY: {
-      // error
-      break;
-    }
-  }
-
-  throwArrayExpectedException();
-  TRI_ASSERT(false);
-
-  // cannot be reached. function call above will always throw an exception
-  return AqlValue();
-}
-          
-void EnumerateListBlock::throwArrayExpectedException () {
-  THROW_ARANGO_EXCEPTION_MESSAGE(TRI_ERROR_QUERY_ARRAY_EXPECTED, 
-                                 TRI_errno_string(TRI_ERROR_QUERY_ARRAY_EXPECTED) +
-                                 std::string(" as operand to FOR loop"));
-}
-
-// -----------------------------------------------------------------------------
-// --SECTION--                                            class CalculationBlock
-// -----------------------------------------------------------------------------
-        
-CalculationBlock::CalculationBlock (ExecutionEngine* engine,
-                                    CalculationNode const* en)
-  : ExecutionBlock(engine, en),
-    _expression(en->expression()),
-    _inVars(),
-    _inRegs(),
-    _outReg(ExecutionNode::MaxRegisterId) {
-
-  std::unordered_set<Variable const*> inVars;
-  _expression->variables(inVars);
-
-  _inVars.reserve(inVars.size());
-  _inRegs.reserve(inVars.size());
-
-  for (auto& it : inVars) {
-    _inVars.emplace_back(it);
-    auto it2 = en->getRegisterPlan()->varInfo.find(it->id);
-
-    TRI_ASSERT(it2 != en->getRegisterPlan()->varInfo.end());
-    TRI_ASSERT(it2->second.registerId < ExecutionNode::MaxRegisterId);
-    _inRegs.emplace_back(it2->second.registerId);
-  }
-
-  // check if the expression is "only" a reference to another variable
-  // this allows further optimizations inside doEvaluation
-  _isReference = (_expression->node()->type == NODE_TYPE_REFERENCE);
-
-  if (_isReference) {
-    TRI_ASSERT(_inRegs.size() == 1);
-  }
-
-  auto it3 = en->getRegisterPlan()->varInfo.find(en->_outVariable->id);
-  TRI_ASSERT(it3 != en->getRegisterPlan()->varInfo.end());
-  _outReg = it3->second.registerId;
-  TRI_ASSERT(_outReg < ExecutionNode::MaxRegisterId);
-  
-  if (en->_conditionVariable != nullptr) {
-    auto it = en->getRegisterPlan()->varInfo.find(en->_conditionVariable->id);
-    TRI_ASSERT(it != en->getRegisterPlan()->varInfo.end());
-    _conditionReg = it->second.registerId;
-    TRI_ASSERT(_conditionReg < ExecutionNode::MaxRegisterId);
-  }
-}
-
-CalculationBlock::~CalculationBlock () {
-}
-
-int CalculationBlock::initialize () {
-  return ExecutionBlock::initialize();
-}
-
-////////////////////////////////////////////////////////////////////////////////
-/// @brief fill the target register in the item block with a reference to 
-/// another variable
-////////////////////////////////////////////////////////////////////////////////
-
-void CalculationBlock::fillBlockWithReference (AqlItemBlock* result) {
-  result->setDocumentCollection(_outReg, result->getDocumentCollection(_inRegs[0]));
-
-  size_t const n = result->size();
-  for (size_t i = 0; i < n; i++) {
-    // need not clone to avoid a copy, the AqlItemBlock's hash takes
-    // care of correct freeing:
-    auto a = result->getValueReference(i, _inRegs[0]);
-
-    try {
-      TRI_IF_FAILURE("CalculationBlock::fillBlockWithReference") {
-        THROW_ARANGO_EXCEPTION(TRI_ERROR_DEBUG);
-      }
-      result->setValue(i, _outReg, a);
-    }
-    catch (...) {
-      a.destroy();
-      throw;
-    }
-  }
-}
-
-////////////////////////////////////////////////////////////////////////////////
-/// @brief shared code for executing a simple or a V8 expression
-////////////////////////////////////////////////////////////////////////////////
-
-void CalculationBlock::executeExpression (AqlItemBlock* result) {
-  result->setDocumentCollection(_outReg, nullptr);
-
-  bool const hasCondition = (static_cast<CalculationNode const*>(_exeNode)->_conditionVariable != nullptr);
-
-  size_t const n = result->size();
-
-  for (size_t i = 0; i < n; i++) {
-    // check the condition variable (if any)
-    if (hasCondition) {
-      AqlValue conditionResult = result->getValueReference(i, _conditionReg);
-
-      if (! conditionResult.isTrue()) {
-        TRI_IF_FAILURE("CalculationBlock::executeExpressionWithCondition") {
-          THROW_ARANGO_EXCEPTION(TRI_ERROR_DEBUG);
-        }
-        result->setValue(i, _outReg, AqlValue(new Json(TRI_UNKNOWN_MEM_ZONE, &Expression::NullJson, Json::NOFREE)));
-        continue;
-      }
-    }
-    
-    // execute the expression
-    TRI_document_collection_t const* myCollection = nullptr;
-    AqlValue a = _expression->execute(_trx, result, i, _inVars, _inRegs, &myCollection);
-    
-    try {
-      TRI_IF_FAILURE("CalculationBlock::executeExpression") {
-        THROW_ARANGO_EXCEPTION(TRI_ERROR_DEBUG);
-      }
-      result->setValue(i, _outReg, a);
-    }
-    catch (...) {
-      a.destroy();
-      throw;
-    }
-    throwIfKilled(); // check if we were aborted
-  }
-}
-
-////////////////////////////////////////////////////////////////////////////////
-/// @brief doEvaluation, private helper to do the work
-////////////////////////////////////////////////////////////////////////////////
-
-void CalculationBlock::doEvaluation (AqlItemBlock* result) {
-  TRI_ASSERT(result != nullptr);
-
-  if (_isReference) {
-    // the calculation is a reference to a variable only.
-    // no need to execute the expression at all
-    fillBlockWithReference(result);
-    throwIfKilled(); // check if we were aborted
-    return;
-  }
-
-  // non-reference expression
-
-  TRI_ASSERT(_expression != nullptr);
-
-  if (! _expression->isV8()) {
-    // an expression that does not require V8
-
-    Functions::InitializeThreadContext();
-    try {
-      executeExpression(result);
-      Functions::DestroyThreadContext();
-    }
-    catch (...) {
-      Functions::DestroyThreadContext();
-      throw;
-    }
-  }
-  else {
-    bool const isRunningInCluster = triagens::arango::ServerState::instance()->isRunningInCluster();
-
-    // must have a V8 context here to protect Expression::execute()
-    triagens::basics::ScopeGuard guard{
-      [&]() -> void {
-        _engine->getQuery()->enterContext(); 
-      },
-      [&]() -> void { 
-        if (isRunningInCluster) {
-          // must invalidate the expression now as we might be called from
-          // different threads
-          _expression->invalidate();
-        
-          _engine->getQuery()->exitContext(); 
-        }
-      }
-    };
-
-    ISOLATE;
-    v8::HandleScope scope(isolate); // do not delete this!
-
-    // do not merge the following function call with the same function call above!
-    // the V8 expression execution must happen in the scope that contains
-    // the V8 handle scope and the scope guard
-    executeExpression(result);
-  }
-}
-
-AqlItemBlock* CalculationBlock::getSome (size_t atLeast,
-                                         size_t atMost) {
-
-  std::unique_ptr<AqlItemBlock> res(ExecutionBlock::getSomeWithoutRegisterClearout(atLeast, atMost));
-
-  if (res.get() == nullptr) {
-    return nullptr;
-  }
-
-  doEvaluation(res.get());
-  // Clear out registers no longer needed later:
-  clearRegisters(res.get());
-  return res.release();
-}
-
-// -----------------------------------------------------------------------------
-// --SECTION--                                               class SubqueryBlock
-// -----------------------------------------------------------------------------
-        
-SubqueryBlock::SubqueryBlock (ExecutionEngine* engine,
-                              SubqueryNode const* en,
-                              ExecutionBlock* subquery)
-  : ExecutionBlock(engine, en), 
-    _outReg(ExecutionNode::MaxRegisterId),
-    _subquery(subquery) {
-  
-  auto it = en->getRegisterPlan()->varInfo.find(en->_outVariable->id);
-  TRI_ASSERT(it != en->getRegisterPlan()->varInfo.end());
-  _outReg = it->second.registerId;
-  TRI_ASSERT(_outReg < ExecutionNode::MaxRegisterId);
-}
-
-////////////////////////////////////////////////////////////////////////////////
-/// @brief destructor
-////////////////////////////////////////////////////////////////////////////////
-
-SubqueryBlock::~SubqueryBlock () {
-}
-
-////////////////////////////////////////////////////////////////////////////////
-/// @brief initialize, tell dependency and the subquery
-////////////////////////////////////////////////////////////////////////////////
-
-int SubqueryBlock::initialize () {
-  int res = ExecutionBlock::initialize();
-
-  if (res != TRI_ERROR_NO_ERROR) {
-    return res;
-  }
-
-  return getSubquery()->initialize();
-}
-
-////////////////////////////////////////////////////////////////////////////////
-/// @brief getSome
-////////////////////////////////////////////////////////////////////////////////
-
-AqlItemBlock* SubqueryBlock::getSome (size_t atLeast,
-                                      size_t atMost) {
-  std::unique_ptr<AqlItemBlock> res(ExecutionBlock::getSomeWithoutRegisterClearout(atLeast, atMost));
-
-  if (res.get() == nullptr) {
-    return nullptr;
-  }
-
-  // TODO: constant and deterministic subqueries only need to be executed once
-  bool const subqueryIsConst = false; // TODO 
-
-  std::vector<AqlItemBlock*>* subqueryResults = nullptr;
-
-  for (size_t i = 0; i < res->size(); i++) {
-    int ret = _subquery->initializeCursor(res.get(), i);
-
-    if (ret != TRI_ERROR_NO_ERROR) {
-      THROW_ARANGO_EXCEPTION(ret);
-    }
-
-    if (i > 0 && subqueryIsConst) {
-      // re-use already calculated subquery result
-      TRI_ASSERT(subqueryResults != nullptr);
-      res->setValue(i, _outReg, AqlValue(subqueryResults));
-    }
-    else {
-      // initial subquery execution or subquery is not constant
-
-      // execute the subquery
-      subqueryResults = executeSubquery();
-      TRI_ASSERT(subqueryResults != nullptr);
-
-      try {
-        TRI_IF_FAILURE("SubqueryBlock::getSome") {
-          THROW_ARANGO_EXCEPTION(TRI_ERROR_DEBUG);
-        }
-        res->setValue(i, _outReg, AqlValue(subqueryResults));
-      }
-      catch (...) {
-        destroySubqueryResults(subqueryResults);
-        throw;
-      }
-    } 
-      
-    throwIfKilled(); // check if we were aborted
-  }
-
-  // Clear out registers no longer needed later:
-  clearRegisters(res.get());
-  return res.release();
-}
-
-////////////////////////////////////////////////////////////////////////////////
-/// @brief shutdown, tell dependency and the subquery
-////////////////////////////////////////////////////////////////////////////////
-
-int SubqueryBlock::shutdown (int errorCode) {
-  int res = ExecutionBlock::shutdown(errorCode);
-
-  if (res != TRI_ERROR_NO_ERROR) {
-    return res;
-  }
-
-  return getSubquery()->shutdown(errorCode);
-}
-
-////////////////////////////////////////////////////////////////////////////////
-/// @brief execute the subquery and return its results
-////////////////////////////////////////////////////////////////////////////////
-
-std::vector<AqlItemBlock*>* SubqueryBlock::executeSubquery () {
-  auto results = new std::vector<AqlItemBlock*>;
-
-  try {
-    do {
-      std::unique_ptr<AqlItemBlock> tmp(_subquery->getSome(DefaultBatchSize, DefaultBatchSize));
-
-      if (tmp.get() == nullptr) {
-        break;
-      }
-
-      TRI_IF_FAILURE("SubqueryBlock::executeSubquery") {
-        THROW_ARANGO_EXCEPTION(TRI_ERROR_DEBUG);
-      }
-
-      results->emplace_back(tmp.get());
-      tmp.release();
-    }
-    while (true);
-    return results;
-  }
-  catch (...) {
-    destroySubqueryResults(results);
-    throw;
-  }
-}
-
-////////////////////////////////////////////////////////////////////////////////
-/// @brief destroy the results of a subquery
-////////////////////////////////////////////////////////////////////////////////
-
-void SubqueryBlock::destroySubqueryResults (std::vector<AqlItemBlock*>* results) {
-  for (auto& x : *results) {
-    delete x;
-  }
-  delete results;
-}
-
-// -----------------------------------------------------------------------------
-// --SECTION--                                                 class FilterBlock
-// -----------------------------------------------------------------------------
-        
-FilterBlock::FilterBlock (ExecutionEngine* engine,
-                          FilterNode const* en)
-  : ExecutionBlock(engine, en),
-    _inReg(ExecutionNode::MaxRegisterId) {
-  
-  auto it = en->getRegisterPlan()->varInfo.find(en->_inVariable->id);
-  TRI_ASSERT(it != en->getRegisterPlan()->varInfo.end());
-  _inReg = it->second.registerId;
-  TRI_ASSERT(_inReg < ExecutionNode::MaxRegisterId);
-}
-
-FilterBlock::~FilterBlock () {
-}
-
-int FilterBlock::initialize () {
-  return ExecutionBlock::initialize();
-}
-
-////////////////////////////////////////////////////////////////////////////////
-/// @brief internal function to get another block
-////////////////////////////////////////////////////////////////////////////////
-
-bool FilterBlock::getBlock (size_t atLeast, size_t atMost) {
-  while (true) {  // will be left by break or return
-    if (! ExecutionBlock::getBlock(atLeast, atMost)) {
-      return false;
-    }
-
-    if (_buffer.size() > 1) {
-      break;  // Already have a current block
-    }
-
-    // Now decide about these docs:
-    AqlItemBlock* cur = _buffer.front();
-
-    _chosen.clear();
-    _chosen.reserve(cur->size());
-    for (size_t i = 0; i < cur->size(); ++i) {
-      if (takeItem(cur, i)) {
-        TRI_IF_FAILURE("FilterBlock::getBlock") {
-          THROW_ARANGO_EXCEPTION(TRI_ERROR_DEBUG);
-        }
-
-        _chosen.emplace_back(i);
-      }
-    }
-
-    _engine->_stats.filtered += (cur->size() - _chosen.size());
-
-    if (! _chosen.empty()) {
-      break;   // OK, there are some docs in the result
-    }
-
-    _buffer.pop_front();  // Block was useless, just try again
-    delete cur;   // free this block
-  }
-
-  return true;
-}
-
-int FilterBlock::getOrSkipSome (size_t atLeast,
-                                size_t atMost,
-                                bool skipping,
-                                AqlItemBlock*& result,
-                                size_t& skipped) {
-
-  TRI_ASSERT(result == nullptr && skipped == 0);
-
-  if (_done) {
-    return TRI_ERROR_NO_ERROR;
-  }
-
-  // if _buffer.size() is > 0 then _pos is valid
-  std::vector<AqlItemBlock*> collector;
-
-  try {
-    while (skipped < atLeast) {
-      if (_buffer.empty()) {
-        if (! getBlock(atLeast - skipped, atMost - skipped)) {
-          _done = true;
-          break;
-        }
-        _pos = 0;
-      }
-  
-      // If we get here, then _buffer.size() > 0 and _pos points to a
-      // valid place in it.
-      AqlItemBlock* cur = _buffer.front();
-      if (_chosen.size() - _pos + skipped > atMost) {
-        // The current block of chosen ones is too large for atMost:
-        if (! skipping) {
-          std::unique_ptr<AqlItemBlock> more(cur->slice(_chosen, _pos, _pos + (atMost - skipped)));
-        
-          TRI_IF_FAILURE("FilterBlock::getOrSkipSome1") {
-            THROW_ARANGO_EXCEPTION(TRI_ERROR_DEBUG);
-          }
-
-          collector.emplace_back(more.get());
-          more.release();
-        }
-        _pos += atMost - skipped;
-        skipped = atMost;
-      }
-      else if (_pos > 0 || _chosen.size() < cur->size()) {
-        // The current block fits into our result, but it is already
-        // half-eaten or needs to be copied anyway:
-        if (! skipping) {
-          std::unique_ptr<AqlItemBlock> more(cur->steal(_chosen, _pos, _chosen.size()));
-          
-          TRI_IF_FAILURE("FilterBlock::getOrSkipSome2") {
-            THROW_ARANGO_EXCEPTION(TRI_ERROR_DEBUG);
-          }
-
-          collector.emplace_back(more.get());
-          more.release();
-        }
-        skipped += _chosen.size() - _pos;
-        delete cur;
-        _buffer.pop_front();
-        _chosen.clear();
-        _pos = 0;
-      }
-      else {
-        // The current block fits into our result and is fresh and
-        // takes them all, so we can just hand it on:
-        skipped += cur->size();
-        if (! skipping) {
-          // if any of the following statements throw, then cur is not lost,
-          // as it is still contained in _buffer
-          TRI_IF_FAILURE("FilterBlock::getOrSkipSome3") {
-            THROW_ARANGO_EXCEPTION(TRI_ERROR_DEBUG);
-          }
-          collector.emplace_back(cur);
-        }
-        else {
-          delete cur;
-        }
-        _buffer.pop_front();
-        _chosen.clear();
-        _pos = 0;
-      }
-    }
-  }
-  catch (...) {
-    for (auto& c : collector) {
-      delete c;
-    }
-    throw;
-  }
-
-  if (! skipping) {
-    if (collector.size() == 1) {
-      result = collector[0];
-    }
-    else if (collector.size() > 1) {
-      try {
-        TRI_IF_FAILURE("FilterBlock::getOrSkipSomeConcatenate") {
-          THROW_ARANGO_EXCEPTION(TRI_ERROR_DEBUG);
-        }
-        result = AqlItemBlock::concatenate(collector);
-      }
-      catch (...) {
-        for (auto& x : collector) {
-          delete x;
-        }
-        throw;
-      }
-      for (auto& x : collector) {
-        delete x;
-      }
-    }
-  }
-  return TRI_ERROR_NO_ERROR;
-}
-
-bool FilterBlock::hasMore () {
-  if (_done) {
-    return false;
-  }
-
-  if (_buffer.empty()) {
-    // QUESTION: Is this sensible? Asking whether there is more might
-    // trigger an expensive fetching operation, even if later on only
-    // a single document is needed due to a LIMIT...
-    // However, how should we know this here?
-    if (! getBlock(DefaultBatchSize, DefaultBatchSize)) {
-      _done = true;
-      return false;
-    }
-    _pos = 0;
-  }
-
-  TRI_ASSERT(! _buffer.empty());
-
-  // Here, _buffer.size() is > 0 and _pos points to a valid place
-  // in it.
-  
-  return true;
-}
-
-// -----------------------------------------------------------------------------
-// --SECTION--                                        class SortedAggregateBlock
-// -----------------------------------------------------------------------------
-        
-SortedAggregateBlock::SortedAggregateBlock (ExecutionEngine* engine,
-                                            AggregateNode const* en)
-  : ExecutionBlock(engine, en),
-    _aggregateRegisters(),
-    _currentGroup(en->_count),
-    _expressionRegister(ExecutionNode::MaxRegisterId),
-    _groupRegister(ExecutionNode::MaxRegisterId),
-    _variableNames() {
- 
-  for (auto const& p : en->_aggregateVariables) {
-    // We know that planRegisters() has been run, so
-    // getPlanNode()->_registerPlan is set up
-    auto itOut = en->getRegisterPlan()->varInfo.find(p.first->id);
-    TRI_ASSERT(itOut != en->getRegisterPlan()->varInfo.end());
-
-    auto itIn = en->getRegisterPlan()->varInfo.find(p.second->id);
-    TRI_ASSERT(itIn != en->getRegisterPlan()->varInfo.end());
-    TRI_ASSERT((*itIn).second.registerId < ExecutionNode::MaxRegisterId);
-    TRI_ASSERT((*itOut).second.registerId < ExecutionNode::MaxRegisterId);
-    _aggregateRegisters.emplace_back(make_pair((*itOut).second.registerId, (*itIn).second.registerId));
-  }
-
-  if (en->_outVariable != nullptr) {
-    auto const& registerPlan = en->getRegisterPlan()->varInfo;
-    auto it = registerPlan.find(en->_outVariable->id);
-    TRI_ASSERT(it != registerPlan.end());
-    _groupRegister = (*it).second.registerId;
-    TRI_ASSERT(_groupRegister > 0 && _groupRegister < ExecutionNode::MaxRegisterId);
-
-    if (en->_expressionVariable != nullptr) {
-      auto it = registerPlan.find(en->_expressionVariable->id);
-      TRI_ASSERT(it != registerPlan.end());
-      _expressionRegister = (*it).second.registerId;
-    }
-
-    // construct a mapping of all register ids to variable names
-    // we need this mapping to generate the grouped output
-
-    for (size_t i = 0; i < registerPlan.size(); ++i) {
-      _variableNames.emplace_back(""); // initialize with some default value
-    }
-            
-    // iterate over all our variables
-    if (en->_keepVariables.empty()) {
-      auto&& usedVariableIds = en->getVariableIdsUsedHere();
-
-      for (auto const& vi : registerPlan) {
-        if (vi.second.depth > 0 || en->getDepth() == 1) {
-          // Do not keep variables from depth 0, unless we are depth 1 ourselves
-          // (which means no FOR in which we are contained)
-
-          if (usedVariableIds.find(vi.first) == usedVariableIds.end()) {
-            // variable is not visible to the AggregateBlock
-            continue;
-          }
-
-          // find variable in the global variable map
-          auto itVar = en->_variableMap.find(vi.first);
-
-          if (itVar != en->_variableMap.end()) {
-            _variableNames[vi.second.registerId] = (*itVar).second;
-          }
-        }
-      }
-    }
-    else {
-      for (auto const& x : en->_keepVariables) {
-        auto it = registerPlan.find(x->id);
-
-        if (it != registerPlan.end()) {
-          _variableNames[(*it).second.registerId] = x->name;
-        }
-      }
-    }
-  }
-}
-
-SortedAggregateBlock::~SortedAggregateBlock () {
-}
-
-////////////////////////////////////////////////////////////////////////////////
-/// @brief initialize
-////////////////////////////////////////////////////////////////////////////////
-
-int SortedAggregateBlock::initialize () {
-  int res = ExecutionBlock::initialize();
-
-  if (res != TRI_ERROR_NO_ERROR) {
-    return res;
-  }
-
-  // reserve space for the current row
-  _currentGroup.initialize(_aggregateRegisters.size());
-
-  return TRI_ERROR_NO_ERROR;
-}
-
-int SortedAggregateBlock::getOrSkipSome (size_t atLeast,
-                                         size_t atMost,
-                                         bool skipping,
-                                         AqlItemBlock*& result,
-                                         size_t& skipped) {
-  TRI_ASSERT(result == nullptr && skipped == 0);
-  if (_done) {
-    return TRI_ERROR_NO_ERROR;
-  }
-
-  bool const isTotalAggregation = _aggregateRegisters.empty();
-  std::unique_ptr<AqlItemBlock> res;
-
-  if (_buffer.empty()) {
-    if (! ExecutionBlock::getBlock(atLeast, atMost)) {
-      // done
-      _done = true;
-
-      if (isTotalAggregation && _currentGroup.groupLength == 0) {
-        // total aggregation, but have not yet emitted a group
-        res.reset(new AqlItemBlock(1, getPlanNode()->getRegisterPlan()->nrRegs[getPlanNode()->getDepth()]));
-        emitGroup(nullptr, res.get(), skipped);
-        result = res.release();
-      }
-
-      return TRI_ERROR_NO_ERROR;
-    }
-    _pos = 0;           // this is in the first block
-  }
-
-  // If we get here, we do have _buffer.front()
-  AqlItemBlock* cur = _buffer.front();
-
-  if (! skipping) {
-    res.reset(new AqlItemBlock(atMost, getPlanNode()->getRegisterPlan()->nrRegs[getPlanNode()->getDepth()]));
-
-    TRI_ASSERT(cur->getNrRegs() <= res->getNrRegs());
-    inheritRegisters(cur, res.get(), _pos);
-  }
-
-
-  while (skipped < atMost) {
-    // read the next input row
-
-    bool newGroup = false;
-    if (! isTotalAggregation) {
-      if (_currentGroup.groupValues[0].isEmpty()) {
-        // we never had any previous group
-        newGroup = true;
-      }
-      else {
-        // we already had a group, check if the group has changed
-        size_t i = 0;
-
-        for (auto it = _aggregateRegisters.begin(); it != _aggregateRegisters.end(); ++it) {
-          int cmp = AqlValue::Compare(
-            _trx,
-            _currentGroup.groupValues[i],
-            _currentGroup.collections[i],
-            cur->getValue(_pos, (*it).second),
-            cur->getDocumentCollection((*it).second),
-            false
-          );
-
-          if (cmp != 0) {
-            // group change
-            newGroup = true;
-            break;
-          }
-          ++i;
-        }
-      }
-    }
-
-    if (newGroup) {
-      if (! _currentGroup.groupValues[0].isEmpty()) {
-        if (! skipping) {
-          // need to emit the current group first
-          emitGroup(cur, res.get(), skipped);
-        }
-
-        // increase output row count
-        ++skipped;
-
-        if (skipped == atMost) {
-          // output is full
-          // do NOT advance input pointer
-          result = res.release();
-          return TRI_ERROR_NO_ERROR;
-        }
-      }
-
-      // still space left in the output to create a new group
-
-      // construct the new group
-      size_t i = 0;
-      for (auto it = _aggregateRegisters.begin(); it != _aggregateRegisters.end(); ++it) {
-        _currentGroup.groupValues[i] = cur->getValue(_pos, (*it).second).clone();
-        _currentGroup.collections[i] = cur->getDocumentCollection((*it).second);
-        ++i;
-      }
-      if (! skipping) {
-        _currentGroup.setFirstRow(_pos);
-      }
-    }
-
-    if (! skipping) {
-      _currentGroup.setLastRow(_pos);
-    }
-
-    if (++_pos >= cur->size()) {
-      _buffer.pop_front();
-      _pos = 0;
-
-      bool hasMore = ! _buffer.empty();
-
-      if (! hasMore) {
-        try {
-          TRI_IF_FAILURE("SortedAggregateBlock::hasMore") {
-            THROW_ARANGO_EXCEPTION(TRI_ERROR_DEBUG);
-          }
-          hasMore = ExecutionBlock::getBlock(atLeast, atMost);
-        }
-        catch (...) {
-          // prevent leak
-          delete cur;
-          throw;
-        }
-      }
-
-      if (! hasMore) {
-        // no more input. we're done
-        try {
-          // emit last buffered group
-          if (! skipping) {
-            TRI_IF_FAILURE("SortedAggregateBlock::getOrSkipSome") {
-              THROW_ARANGO_EXCEPTION(TRI_ERROR_DEBUG);
-            }
-
-            emitGroup(cur, res.get(), skipped);
-            ++skipped;
-            res->shrink(skipped);
-          }
-          else {
-            ++skipped;
-          }
-          delete cur;
-          _done = true;
-          result = res.release();
-          return TRI_ERROR_NO_ERROR;
-        }
-        catch (...) {
-          delete cur;
-          throw;
-        }
-      }
-
-      // hasMore
-
-      // move over the last group details into the group before we delete the block
-      _currentGroup.addValues(cur, _groupRegister);
-
-      delete cur;
-      cur = _buffer.front();
-    }
-  }
-
-  if (! skipping) {
-    TRI_ASSERT(skipped > 0);
-    res->shrink(skipped);
-  }
-
-  result = res.release();
-  return TRI_ERROR_NO_ERROR;
-}
-
-////////////////////////////////////////////////////////////////////////////////
-/// @brief writes the current group data into the result
-////////////////////////////////////////////////////////////////////////////////
-
-void SortedAggregateBlock::emitGroup (AqlItemBlock const* cur,
-                                      AqlItemBlock* res,
-                                      size_t row) {
-
-  if (row > 0) {
-    // re-use already copied aqlvalues
-    for (RegisterId i = 0; i < cur->getNrRegs(); i++) {
-      res->setValue(row, i, res->getValue(0, i));
-      // Note: if this throws, then all values will be deleted
-      // properly since the first one is.
-    }
-  }
-
-  size_t i = 0;
-  for (auto it = _aggregateRegisters.begin(); it != _aggregateRegisters.end(); ++it) {
-
-    if (_currentGroup.groupValues[i].type() == AqlValue::SHAPED) {
-      // if a value in the group is a document, it must be converted into its JSON equivalent. the reason is
-      // that a group might theoretically consist of multiple documents, from different collections. but there
-      // is only one collection pointer per output register
-      auto document = cur->getDocumentCollection((*it).second);
-      res->setValue(row, (*it).first, AqlValue(new Json(_currentGroup.groupValues[i].toJson(_trx, document, true))));
-    }
-    else {
-      res->setValue(row, (*it).first, _currentGroup.groupValues[i]);
-    }
-    // ownership of value is transferred into res
-    _currentGroup.groupValues[i].erase();
-    ++i;
-  }
-
-  if (_groupRegister != ExecutionNode::MaxRegisterId) {
-    // set the group values
-    _currentGroup.addValues(cur, _groupRegister);
-
-    if (static_cast<AggregateNode const*>(_exeNode)->_count) {
-      // only set group count in result register
-      res->setValue(row, _groupRegister, AqlValue(new Json(static_cast<double>(_currentGroup.groupLength))));
-    }
-    else if (static_cast<AggregateNode const*>(_exeNode)->_expressionVariable != nullptr) {
-      // copy expression result into result register
-      res->setValue(row, _groupRegister,
-                    AqlValue::CreateFromBlocks(_trx,
-                                               _currentGroup.groupBlocks,
-                                               _expressionRegister));
-    }
-    else {
-      // copy variables / keep variables into result register
-      res->setValue(row, _groupRegister,
-                    AqlValue::CreateFromBlocks(_trx,
-                                               _currentGroup.groupBlocks,
-                                               _variableNames));
-    }
-  }
-
-  // reset the group so a new one can start
-  _currentGroup.reset();
-}
-
-// -----------------------------------------------------------------------------
-// --SECTION--                                        class HashedAggregateBlock
-// -----------------------------------------------------------------------------
-        
-HashedAggregateBlock::HashedAggregateBlock (ExecutionEngine* engine,
-                                            AggregateNode const* en)
-  : ExecutionBlock(engine, en),
-    _aggregateRegisters(),
-    _groupRegister(ExecutionNode::MaxRegisterId) {
- 
-  for (auto const& p : en->_aggregateVariables) {
-    // We know that planRegisters() has been run, so
-    // getPlanNode()->_registerPlan is set up
-    auto itOut = en->getRegisterPlan()->varInfo.find(p.first->id);
-    TRI_ASSERT(itOut != en->getRegisterPlan()->varInfo.end());
-
-    auto itIn = en->getRegisterPlan()->varInfo.find(p.second->id);
-    TRI_ASSERT(itIn != en->getRegisterPlan()->varInfo.end());
-    TRI_ASSERT((*itIn).second.registerId < ExecutionNode::MaxRegisterId);
-    TRI_ASSERT((*itOut).second.registerId < ExecutionNode::MaxRegisterId);
-    _aggregateRegisters.emplace_back(make_pair((*itOut).second.registerId, (*itIn).second.registerId));
-  }
-
-  if (en->_outVariable != nullptr) {
-    TRI_ASSERT(static_cast<AggregateNode const*>(_exeNode)->_count);
-
-    auto const& registerPlan = en->getRegisterPlan()->varInfo;
-    auto it = registerPlan.find(en->_outVariable->id);
-    TRI_ASSERT(it != registerPlan.end());
-    _groupRegister = (*it).second.registerId;
-    TRI_ASSERT(_groupRegister > 0 && _groupRegister < ExecutionNode::MaxRegisterId);
-  }
-  else {
-    TRI_ASSERT(! static_cast<AggregateNode const*>(_exeNode)->_count);
-  }
-
-  TRI_ASSERT(! _aggregateRegisters.empty());
-}
-
-HashedAggregateBlock::~HashedAggregateBlock () {
-}
-
-////////////////////////////////////////////////////////////////////////////////
-/// @brief initialize
-////////////////////////////////////////////////////////////////////////////////
-
-int HashedAggregateBlock::initialize () {
-  int res = ExecutionBlock::initialize();
-
-  if (res != TRI_ERROR_NO_ERROR) {
-    return res;
-  }
-        
-  return TRI_ERROR_NO_ERROR;
-}
-
-int HashedAggregateBlock::getOrSkipSome (size_t atLeast,
-                                         size_t atMost,
-                                         bool skipping,
-                                         AqlItemBlock*& result,
-                                         size_t& skipped) {
-
-  TRI_ASSERT(result == nullptr && skipped == 0);
-
-  if (_done) {
-    return TRI_ERROR_NO_ERROR;
-  }
-
-  if (_buffer.empty()) {
-    if (! ExecutionBlock::getBlock(atLeast, atMost)) {
-      // done
-      _done = true;
-
-      return TRI_ERROR_NO_ERROR;
-    }
-    _pos = 0;           // this is in the first block
-  }
-  
-  // If we get here, we do have _buffer.front()
-  AqlItemBlock* cur = _buffer.front();
-
-  std::vector<TRI_document_collection_t const*> colls;
-  for (auto const& it : _aggregateRegisters) {
-    colls.emplace_back(cur->getDocumentCollection(it.second));
-  }
-
-  std::unordered_map<std::vector<AqlValue>, size_t, GroupKeyHash, GroupKeyEqual> allGroups(
-    1024, 
-    GroupKeyHash(_trx, colls), 
-    GroupKeyEqual(_trx, colls)
-  );
-
-  auto buildResult = [&] (AqlItemBlock const* src) {
-    auto planNode = static_cast<AggregateNode const*>(getPlanNode());
-    auto nrRegs = planNode->getRegisterPlan()->nrRegs[planNode->getDepth()];
-
-    std::unique_ptr<AqlItemBlock> result(new AqlItemBlock(allGroups.size(), nrRegs));
-    
-    if (src != nullptr) {
-      inheritRegisters(src, result.get(), 0);
-    }
-
-    size_t const n = _aggregateRegisters.size();
-    TRI_ASSERT(colls.size() == n);
-
-    for (size_t i = 0; i < n; ++i) {
-      result->setDocumentCollection(_aggregateRegisters[i].first, colls[i]);
-    }
-    
-    TRI_ASSERT(! planNode->_count || _groupRegister != ExecutionNode::MaxRegisterId);
-
-    size_t row = 0;
-    for (auto const& it : allGroups) {
-      auto& keys = it.first;
-
-      TRI_ASSERT_EXPENSIVE(keys.size() == n);
-      size_t i = 0;
-      for (auto& key : keys) {
-        result->setValue(row, _aggregateRegisters[i++].first, key);
-        const_cast<AqlValue*>(&key)->erase(); // to prevent double-freeing later
-      }
-    
-      if (planNode->_count) {
-        // set group count in result register
-        result->setValue(row, _groupRegister, AqlValue(new Json(static_cast<double>(it.second))));
-      }
-
-      ++row;
-    }
-
-    return result.release();
-  };
-
-
-
-  std::vector<AqlValue> groupValues;
-  size_t const n = _aggregateRegisters.size();
-  groupValues.reserve(n);
-      
-  std::vector<AqlValue> group;
-  group.reserve(n);
-
-  try {
-    while (skipped < atMost) {
-      groupValues.clear();
-
-      // for hashing simply re-use the aggregate registers, without cloning their contents
-      for (size_t i = 0; i < n; ++i) {
-        groupValues.emplace_back(cur->getValueReference(_pos, _aggregateRegisters[i].second));
-      }
-
-      // now check if we already know this group
-      auto it = allGroups.find(groupValues);
-
-      if (it == allGroups.end()) {
-        // new group
-        group.clear();
-
-        // copy the group values before they get invalidated
-        for (size_t i = 0; i < n; ++i) {
-          group.emplace_back(cur->getValueReference(_pos, _aggregateRegisters[i].second).clone());
-        }
-
-        allGroups.emplace(group, 1);
-      }
-      else {
-        // existing group. simply increase the counter
-        (*it).second++;
-      }
-
-      if (++_pos >= cur->size()) {
-        _buffer.pop_front();
-        _pos = 0;
-
-        bool hasMore = ! _buffer.empty();
-
-        if (! hasMore) {
-          hasMore = ExecutionBlock::getBlock(atLeast, atMost);
-        }
-
-        if (! hasMore) {
-          // no more input. we're done
-          try {
-            // emit last buffered group
-            if (! skipping) {
-              TRI_IF_FAILURE("HashedAggregateBlock::getOrSkipSome") {
-                THROW_ARANGO_EXCEPTION(TRI_ERROR_DEBUG);
-              }
-            }
-
-            ++skipped;
-            result = buildResult(cur);
-   
-            returnBlock(cur);         
-            _done = true;
-    
-            allGroups.clear();  
-            groupValues.clear();
-
-            return TRI_ERROR_NO_ERROR;
-          }
-          catch (...) {
-            returnBlock(cur);         
-            throw;
-          }
-        }
-
-        // hasMore
-
-        returnBlock(cur);
-        cur = _buffer.front();
-      }
-    }
-  }
-  catch (...) {
-    // clean up
-    for (auto& it : allGroups) {
-      for (auto& it2 : it.first) {
-        const_cast<AqlValue*>(&it2)->destroy();
-      }
-    }
-    allGroups.clear();
-    throw;
-  }
-  
-  allGroups.clear();  
-  groupValues.clear();
-
-  if (! skipping) {
-    TRI_ASSERT(skipped > 0);
-  }
-
-  result = buildResult(nullptr);
-  
-  return TRI_ERROR_NO_ERROR;
-}
-
-////////////////////////////////////////////////////////////////////////////////
-/// @brief hasher for groups
-////////////////////////////////////////////////////////////////////////////////
-
-size_t HashedAggregateBlock::GroupKeyHash::operator() (std::vector<AqlValue> const& value) const {
-  uint64_t hash = 0x12345678;
-
-  for (size_t i = 0; i < _num; ++i) {
-    hash ^= value[i].hash(_trx, _colls[i]);
-  }
-
-  return static_cast<size_t>(hash);
-}
-
-////////////////////////////////////////////////////////////////////////////////
-/// @brief comparator for groups
-////////////////////////////////////////////////////////////////////////////////
-    
-bool HashedAggregateBlock::GroupKeyEqual::operator() (std::vector<AqlValue> const& lhs,
-                                                      std::vector<AqlValue> const& rhs) const {
-  size_t const n = lhs.size();
-
-  for (size_t i = 0; i < n; ++i) {
-    int res = AqlValue::Compare(_trx, lhs[i], _colls[i], rhs[i], _colls[i], false);
-
-    if (res != 0) {
-      return false;
-    }
-  }
-
-  return true;
-}
-
-// -----------------------------------------------------------------------------
-// --SECTION--                                                   class SortBlock
-// -----------------------------------------------------------------------------
-        
-SortBlock::SortBlock (ExecutionEngine* engine,
-                      SortNode const* en)
-  : ExecutionBlock(engine, en),
-    _sortRegisters(),
-    _stable(en->_stable) {
-  
-  for (auto const& p : en->_elements) {
-    auto it = en->getRegisterPlan()->varInfo.find(p.first->id);
-    TRI_ASSERT(it != en->getRegisterPlan()->varInfo.end());
-    TRI_ASSERT(it->second.registerId < ExecutionNode::MaxRegisterId);
-    _sortRegisters.emplace_back(make_pair(it->second.registerId, p.second));
-  }
-}
-
-SortBlock::~SortBlock () {
-}
-
-int SortBlock::initialize () {
-  return ExecutionBlock::initialize();
-}
-
-int SortBlock::initializeCursor (AqlItemBlock* items, size_t pos) {
-  int res = ExecutionBlock::initializeCursor(items, pos);
-  if (res != TRI_ERROR_NO_ERROR) {
-    return res;
-  }
-  // suck all blocks into _buffer
-  while (getBlock(DefaultBatchSize, DefaultBatchSize)) {
-  }
-
-  if (_buffer.empty()) {
-    _done = true;
-    return TRI_ERROR_NO_ERROR;
-  }
-
-  doSorting();
-
-  _done = false;
-  _pos = 0;
-
-  return TRI_ERROR_NO_ERROR;
-}
-
-void SortBlock::doSorting () {
-  // coords[i][j] is the <j>th row of the <i>th block
-  std::vector<std::pair<size_t, size_t>> coords;
-
-  size_t sum = 0;
-  for (auto const& block : _buffer) {
-    sum += block->size();
-  }
-
-  TRI_IF_FAILURE("SortBlock::doSorting") {
-    THROW_ARANGO_EXCEPTION(TRI_ERROR_DEBUG);
-  }
-  coords.reserve(sum);
-
-  // install the coords
-  size_t count = 0;
-
-  for (auto const& block : _buffer) {
-    for (size_t i = 0; i < block->size(); i++) {
-      coords.emplace_back(std::make_pair(count, i));
-    }
-    count++;
-  }
-
-  std::vector<TRI_document_collection_t const*> colls;
-  for (RegisterId i = 0; i < _sortRegisters.size(); i++) {
-    colls.emplace_back(_buffer.front()->getDocumentCollection(_sortRegisters[i].first));
-  }
-
-  // comparison function
-  OurLessThan ourLessThan(_trx, _buffer, _sortRegisters, colls);
-
-  // sort coords
-  if (_stable) {
-    std::stable_sort(coords.begin(), coords.end(), ourLessThan);
-  }
-  else {
-    std::sort(coords.begin(), coords.end(), ourLessThan);
-  }
-
-  // here we collect the new blocks (later swapped into _buffer):
-  std::deque<AqlItemBlock*> newbuffer;
-
-  try {  // If we throw from here, the catch will delete the new
-    // blocks in newbuffer
-
-    count = 0;
-    RegisterId const nrregs = _buffer.front()->getNrRegs();
-
-    // install the rearranged values from _buffer into newbuffer
-
-    while (count < sum) {
-      size_t sizeNext = (std::min)(sum - count, DefaultBatchSize);
-      AqlItemBlock* next = new AqlItemBlock(sizeNext, nrregs);
-
-      try {
-        TRI_IF_FAILURE("SortBlock::doSortingInner") {
-          THROW_ARANGO_EXCEPTION(TRI_ERROR_DEBUG);
-        }
-        newbuffer.emplace_back(next);
-      }
-      catch (...) {
-        delete next;
-        throw;
-      }
-      
-      std::unordered_map<AqlValue, AqlValue> cache;
-      // only copy as much as needed!
-      for (size_t i = 0; i < sizeNext; i++) {
-        for (RegisterId j = 0; j < nrregs; j++) {
-          auto a = _buffer[coords[count].first]->getValue(coords[count].second, j);
-          // If we have already dealt with this value for the next
-          // block, then we just put the same value again:
-          if (! a.isEmpty()) {
-            auto it = cache.find(a);
-
-            if (it != cache.end()) {
-              AqlValue const& b = it->second;
-              // If one of the following throws, all is well, because
-              // the new block already has either a copy or stolen
-              // the AqlValue:
-              _buffer[coords[count].first]->eraseValue(coords[count].second, j);
-              next->setValue(i, j, b);
-            }
-            else {
-              // We need to copy a, if it has already been stolen from
-              // its original buffer, which we know by looking at the
-              // valueCount there.
-              auto vCount = _buffer[coords[count].first]->valueCount(a);
-
-              if (vCount == 0) {
-                // Was already stolen for another block
-                AqlValue b = a.clone();
-                try {
-                  TRI_IF_FAILURE("SortBlock::doSortingCache") {
-                    THROW_ARANGO_EXCEPTION(TRI_ERROR_DEBUG);
-                  }
-                  cache.emplace(make_pair(a, b));
-                }
-                catch (...) {
-                  b.destroy();
-                  throw;
-                }
-
-                try {
-                  TRI_IF_FAILURE("SortBlock::doSortingNext1") {
-                    THROW_ARANGO_EXCEPTION(TRI_ERROR_DEBUG);
-                  }
-                  next->setValue(i, j, b);
-                }
-                catch (...) {
-                  b.destroy();
-                  cache.erase(a);
-                  throw;
-                }
-                // It does not matter whether the following works or not,
-                // since the original block keeps its responsibility
-                // for a:
-                _buffer[coords[count].first]->eraseValue(coords[count].second, j);
-              }
-              else {
-                // Here we are the first to want to inherit a, so we
-                // steal it:
-                _buffer[coords[count].first]->steal(a);
-                // If this has worked, responsibility is now with the
-                // new block or indeed with us!
-                try {
-                  TRI_IF_FAILURE("SortBlock::doSortingNext2") {
-                    THROW_ARANGO_EXCEPTION(TRI_ERROR_DEBUG);
-                  }
-                  next->setValue(i, j, a);
-                }
-                catch (...) {
-                  a.destroy();
-                  throw;
-                }
-                _buffer[coords[count].first]->eraseValue(coords[count].second, j);
-                // This might throw as well, however, the responsibility
-                // is already with the new block.
-
-                // If the following does not work, we will create a
-                // few unnecessary copies, but this does not matter:
-                cache.emplace(make_pair(a, a));
-              }
-            }
-          }
-        }
-        count++;
-      }
-      cache.clear();
-      for (RegisterId j = 0; j < nrregs; j++) {
-        next->setDocumentCollection(j, _buffer.front()->getDocumentCollection(j));
-      }
-    }
-  }
-  catch (...) {
-    for (auto& x : newbuffer) {
-      delete x;
-    }
-    throw;
-  }
-  _buffer.swap(newbuffer);  // does not throw since allocators
-  // are the same
-  for (auto& x : newbuffer) {
-    delete x;
-  }
-}
-
-// -----------------------------------------------------------------------------
-// --SECTION--                                      class SortBlock::OurLessThan
-// -----------------------------------------------------------------------------
-
-bool SortBlock::OurLessThan::operator() (std::pair<size_t, size_t> const& a,
-                                         std::pair<size_t, size_t> const& b) {
-
-  size_t i = 0;
-  for (auto const& reg : _sortRegisters) {
-
-    int cmp = AqlValue::Compare(
-      _trx,
-      _buffer[a.first]->getValueReference(a.second, reg.first),
-      _colls[i],
-      _buffer[b.first]->getValueReference(b.second, reg.first),
-      _colls[i],
-      true
-    );
-    
-    if (cmp < 0) {
-      return reg.second;
-    } 
-    else if (cmp > 0) {
-      return ! reg.second;
-    }
-    i++;
-  }
-
-  return false;
-}
-
-// -----------------------------------------------------------------------------
-// --SECTION--                                                  class LimitBlock
-// -----------------------------------------------------------------------------
-
-int LimitBlock::initialize () {
-  int res = ExecutionBlock::initialize();
-
-  if (res != TRI_ERROR_NO_ERROR) {
-    return res;
-  }
-  return TRI_ERROR_NO_ERROR;
-}
-
-int LimitBlock::initializeCursor (AqlItemBlock* items, size_t pos) {
-  int res = ExecutionBlock::initializeCursor(items, pos);
-  if (res != TRI_ERROR_NO_ERROR) {
-    return res;
-  }
-  _state = 0;
-  _count = 0;
-  return TRI_ERROR_NO_ERROR;
-}
-
-int LimitBlock::getOrSkipSome (size_t atLeast,
-                               size_t atMost,
-                               bool skipping,
-                               AqlItemBlock*& result,
-                               size_t& skipped) {
-
-  TRI_ASSERT(result == nullptr && skipped == 0);
-
-  if (_state == 2) {
-    return TRI_ERROR_NO_ERROR;
-  }
-
-  if (_state == 0) {
-    if (_fullCount) {
-      // properly initialize fullcount value, which has a default of -1
-      if (_engine->_stats.fullCount == -1) {
-        _engine->_stats.fullCount = 0;
-      }
-      _engine->_stats.fullCount += static_cast<int64_t>(_offset);
-    }
-
-    if (_offset > 0) {
-      ExecutionBlock::_dependencies[0]->skip(_offset);
-    }
-    _state = 1;
-    _count = 0;
-    if (_limit == 0 && ! _fullCount) {
-      // quick exit for limit == 0
-      _state = 2;
-      return TRI_ERROR_NO_ERROR;
-    }
-  }
-
-  // If we get to here, _state == 1 and _count < _limit
-  if (_limit > 0) {
-    if (atMost > _limit - _count) {
-      atMost = _limit - _count;
-      if (atLeast > atMost) {
-        atLeast = atMost;
-      }
-    }
-
-    ExecutionBlock::getOrSkipSome(atLeast, atMost, skipping, result, skipped);
-
-    if (skipped == 0) {
-      return TRI_ERROR_NO_ERROR;
-    }
-
-    _count += skipped; 
-    if (_fullCount) {
-      _engine->_stats.fullCount += static_cast<int64_t>(skipped);
-    }
-  }
-
-  if (_count >= _limit) {
-    _state = 2;
-  
-    if (_fullCount) {
-      // if fullCount is set, we must fetch all elements from the
-      // dependency. we'll use the default batch size for this
-      atLeast = DefaultBatchSize; 
-      atMost = DefaultBatchSize; 
-  
-      // suck out all data from the dependencies
-      while (true) {
-        skipped = 0;
-        AqlItemBlock* ignore = nullptr;
-        ExecutionBlock::getOrSkipSome(atLeast, atMost, skipping, ignore, skipped);
-
-        if (ignore != nullptr) {
-          _engine->_stats.fullCount += static_cast<int64_t>(ignore->size());
-          delete ignore;
-        }
-
-        if (skipped == 0) {
-          break;
-        }
-      }
-    }
-  }
-
-  return TRI_ERROR_NO_ERROR;
-}
-
-// -----------------------------------------------------------------------------
-// --SECTION--                                                 class ReturnBlock
-// -----------------------------------------------------------------------------
-
-AqlItemBlock* ReturnBlock::getSome (size_t atLeast,
-                                    size_t atMost) {
-
-  std::unique_ptr<AqlItemBlock> res(ExecutionBlock::getSomeWithoutRegisterClearout(atLeast, atMost));
-
-  if (res.get() == nullptr) {
-    return nullptr;
-  }
-  
-  if (_returnInheritedResults) {
-    return res.release();
-  }
-
-  size_t const n = res->size();
-
-  // Let's steal the actual result and throw away the vars:
-  auto ep = static_cast<ReturnNode const*>(getPlanNode());
-  auto it = ep->getRegisterPlan()->varInfo.find(ep->_inVariable->id);
-  TRI_ASSERT(it != ep->getRegisterPlan()->varInfo.end());
-  RegisterId const registerId = it->second.registerId;
-
-  std::unique_ptr<AqlItemBlock> stripped(new AqlItemBlock(n, 1));
-
-  for (size_t i = 0; i < n; i++) {
-    auto a = res->getValueReference(i, registerId);
-
-    if (! a.isEmpty()) {
-      if (a.requiresDestruction()) {
-        res->steal(a);
-
-        try {
-          TRI_IF_FAILURE("ReturnBlock::getSome") {
-            THROW_ARANGO_EXCEPTION(TRI_ERROR_DEBUG);
-          }
-
-          stripped->setValue(i, 0, a);
-        }
-        catch (...) {
-          a.destroy();
-          throw;
-        }
-        // If the following does not go well, we do not care, since
-        // the value is already stolen and installed in stripped
-        res->eraseValue(i, registerId);
-      }
-      else {
-        stripped->setValue(i, 0, a);
-      }
-    }
-  }
-
-  stripped->setDocumentCollection(0, res->getDocumentCollection(registerId));
-  delete res.get();
-  res.release();
-
-  return stripped.release();
-}
-
-////////////////////////////////////////////////////////////////////////////////
-/// @brief make the return block return the results inherited from above, 
-/// without creating new blocks
-/// returns the id of the register the final result can be found in
-////////////////////////////////////////////////////////////////////////////////
-
-RegisterId ReturnBlock::returnInheritedResults () {
-  _returnInheritedResults = true;
-
-  auto ep = static_cast<ReturnNode const*>(getPlanNode());
-  auto it = ep->getRegisterPlan()->varInfo.find(ep->_inVariable->id);
-  TRI_ASSERT(it != ep->getRegisterPlan()->varInfo.end());
-
-  return it->second.registerId;
-}
-
-// -----------------------------------------------------------------------------
-// --SECTION--                                           class ModificationBlock
-// -----------------------------------------------------------------------------
-
-ModificationBlock::ModificationBlock (ExecutionEngine* engine,
-                                      ModificationNode const* ep)
-  : ExecutionBlock(engine, ep),
-    _outRegOld(ExecutionNode::MaxRegisterId),
-    _outRegNew(ExecutionNode::MaxRegisterId),
-    _collection(ep->_collection),
-    _isDBServer(false),
-    _usesDefaultSharding(true),
-    _buffer(TRI_UNKNOWN_MEM_ZONE) {
-  
-  auto trxCollection = _trx->trxCollection(_collection->cid());
-  if (trxCollection != nullptr) {
-    _trx->orderDitch(trxCollection);
-  }
-
-  auto const& registerPlan = ep->getRegisterPlan()->varInfo;
-
-  if (ep->_outVariableOld != nullptr) {
-    auto it = registerPlan.find(ep->_outVariableOld->id);
-    TRI_ASSERT(it != registerPlan.end());
-    _outRegOld = (*it).second.registerId;
-  }
-  if (ep->_outVariableNew != nullptr) {
-    auto it = registerPlan.find(ep->_outVariableNew->id);
-    TRI_ASSERT(it != registerPlan.end());
-    _outRegNew = (*it).second.registerId;
-  }
-            
-  // check if we're a DB server in a cluster
-  _isDBServer = triagens::arango::ServerState::instance()->isDBServer();
-
-  if (_isDBServer) {
-    _usesDefaultSharding = _collection->usesDefaultSharding();
-  }
-}
-
-ModificationBlock::~ModificationBlock () {
-}
-
-////////////////////////////////////////////////////////////////////////////////
-/// @brief get some - this accumulates all input and calls the work() method
-////////////////////////////////////////////////////////////////////////////////
-
-AqlItemBlock* ModificationBlock::getSome (size_t atLeast,
-                                          size_t atMost) {
-  std::vector<AqlItemBlock*> blocks;
-  std::unique_ptr<AqlItemBlock>replyBlocks;
-
-  auto freeBlocks = [](std::vector<AqlItemBlock*>& blocks) {
-    for (auto it = blocks.begin(); it != blocks.end(); ++it) {
-      if ((*it) != nullptr) {
-        delete (*it);
-      }
-    }
-    blocks.clear();
-  };
-
-  // loop over input until it is exhausted
-  try {
-    if (static_cast<ModificationNode const*>(_exeNode)->_options.readCompleteInput) {
-      // read all input into a buffer first
-      while (true) { 
-        std::unique_ptr<AqlItemBlock> res(ExecutionBlock::getSomeWithoutRegisterClearout(atLeast, atMost));
-
-        if (res.get() == nullptr) {
-          break;
-        }
-          
-        TRI_IF_FAILURE("ModificationBlock::getSome") {
-          THROW_ARANGO_EXCEPTION(TRI_ERROR_DEBUG);
-        }
-       
-        blocks.emplace_back(res.get());
-        res.release();
-      }
-
-      // now apply the modifications for the complete input
-      replyBlocks.reset(work(blocks));
-    }
-    else {
-      // read input in chunks, and process it in chunks
-      // this reduces the amount of memory used for storing the input
-      while (true) {
-        freeBlocks(blocks);
-        std::unique_ptr<AqlItemBlock> res(ExecutionBlock::getSomeWithoutRegisterClearout(atLeast, atMost));
-
-        if (res.get() == nullptr) {
-          break;
-        }
-        
-        TRI_IF_FAILURE("ModificationBlock::getSome") {
-          THROW_ARANGO_EXCEPTION(TRI_ERROR_DEBUG);
-        }
-       
-        blocks.emplace_back(res.get());
-        res.release();
-
-        replyBlocks.reset(work(blocks));
-
-        if (replyBlocks.get() != nullptr) {
-          break;
-        }
-      }
-    }
-  }
-  catch (...) {
-    freeBlocks(blocks);
-    throw;
-  }
-
-  freeBlocks(blocks);
-        
-  return replyBlocks.release();
-}
-
-////////////////////////////////////////////////////////////////////////////////
-/// @brief extract a key from the AqlValue passed
-////////////////////////////////////////////////////////////////////////////////
-          
-int ModificationBlock::extractKey (AqlValue const& value,
-                                   TRI_document_collection_t const* document,
-                                   std::string& key) {
-  if (value.isShaped()) {
-    key = TRI_EXTRACT_MARKER_KEY(value.getMarker());
-    return TRI_ERROR_NO_ERROR;
-  }
-
-  if (value.isObject()) {
-    Json member(value.extractObjectMember(_trx, document, TRI_VOC_ATTRIBUTE_KEY, false, _buffer));
-
-    TRI_json_t const* json = member.json();
-
-    if (TRI_IsStringJson(json)) {
-      key.assign(json->_value._string.data, json->_value._string.length - 1);
-      return TRI_ERROR_NO_ERROR;
-    }
-  }
-  else if (value.isString()) {
-    key = value.toString();
-    return TRI_ERROR_NO_ERROR;
-  }
-
-  return TRI_ERROR_ARANGO_DOCUMENT_KEY_MISSING;
-}
-
-////////////////////////////////////////////////////////////////////////////////
-/// @brief constructs a master pointer from the marker passed
-////////////////////////////////////////////////////////////////////////////////
-
-void ModificationBlock::constructMptr (TRI_doc_mptr_copy_t* dst,
-                                       TRI_df_marker_t const* marker) const { 
-  dst->_rid = TRI_EXTRACT_MARKER_RID(marker);
-  dst->_fid = 0;
-  dst->_hash = 0;
-  dst->_prev = nullptr;
-  dst->_next = nullptr;
-  dst->setDataPtr(marker);
-}
-
-////////////////////////////////////////////////////////////////////////////////
-/// @brief check whether a shard key value has changed
-////////////////////////////////////////////////////////////////////////////////
-                
-bool ModificationBlock::isShardKeyChange (TRI_json_t const* oldJson,
-                                          TRI_json_t const* newJson,
-                                          bool isPatch) const {
-  TRI_ASSERT(_isDBServer);
-
-  auto planId = _collection->documentCollection()->_info._planId;
-  auto vocbase = static_cast<ModificationNode const*>(_exeNode)->_vocbase;
-  return triagens::arango::shardKeysChanged(vocbase->_name, std::to_string(planId), oldJson, newJson, isPatch);
-}
-
-////////////////////////////////////////////////////////////////////////////////
-/// @brief check whether the _key attribute is specified when it must not be
-/// specified
-////////////////////////////////////////////////////////////////////////////////
-              
-bool ModificationBlock::isShardKeyError (TRI_json_t const* json) const {
-  TRI_ASSERT(_isDBServer);
-              
-  if (_usesDefaultSharding) {
-    return false;
-  }
-
-  return (TRI_LookupObjectJson(json, TRI_VOC_ATTRIBUTE_KEY) != nullptr);
-}                 
-
-////////////////////////////////////////////////////////////////////////////////
-/// @brief process the result of a data-modification operation
-////////////////////////////////////////////////////////////////////////////////
-
-void ModificationBlock::handleResult (int code,
-                                      bool ignoreErrors,
-                                      std::string const* errorMessage) {
-  if (code == TRI_ERROR_NO_ERROR) {
-    // update the success counter
-    ++_engine->_stats.writesExecuted;
-    return;
-  }
-    
-  if (ignoreErrors) {
-    // update the ignored counter
-    ++_engine->_stats.writesIgnored;
-    return;
-  }
-      
-  // bubble up the error
-  if (errorMessage != nullptr && ! errorMessage->empty()) {
-    THROW_ARANGO_EXCEPTION_MESSAGE(code, *errorMessage);
-  }
-        
-  THROW_ARANGO_EXCEPTION(code);
-}
-
-// -----------------------------------------------------------------------------
-// --SECTION--                                                 class RemoveBlock
-// -----------------------------------------------------------------------------
-
-RemoveBlock::RemoveBlock (ExecutionEngine* engine,
-                          RemoveNode const* ep)
-  : ModificationBlock(engine, ep) {
-}
-
-RemoveBlock::~RemoveBlock () {
-}
-
-////////////////////////////////////////////////////////////////////////////////
-/// @brief the actual work horse for removing data
-////////////////////////////////////////////////////////////////////////////////
-
-AqlItemBlock* RemoveBlock::work (std::vector<AqlItemBlock*>& blocks) {
-  size_t const count = countBlocksRows(blocks);
-  
-  if (count == 0) {
-    return nullptr;
-  }
-  
-  std::unique_ptr<AqlItemBlock> result;
-
-  auto ep = static_cast<RemoveNode const*>(getPlanNode());
-  auto it = ep->getRegisterPlan()->varInfo.find(ep->_inVariable->id);
-  TRI_ASSERT(it != ep->getRegisterPlan()->varInfo.end());
-  RegisterId const registerId = it->second.registerId;
-
-  TRI_doc_mptr_copy_t nptr;
-  auto trxCollection = _trx->trxCollection(_collection->cid());
-  
-  bool const ignoreDocumentNotFound = ep->getOptions().ignoreDocumentNotFound;
-  bool const producesOutput = (ep->_outVariableOld != nullptr);
-
-  result.reset(new AqlItemBlock(count,
-                                getPlanNode()->getRegisterPlan()->nrRegs[getPlanNode()->getDepth()]));
-
-  if (producesOutput) {
-    result->setDocumentCollection(_outRegOld, trxCollection->_collection->_collection);
-  }
-
-  // loop over all blocks
-  size_t dstRow = 0;
-  for (auto it = blocks.begin(); it != blocks.end(); ++it) {
-    auto* res = (*it);
-    auto document = res->getDocumentCollection(registerId);
-    
-    throwIfKilled(); // check if we were aborted
-      
-    size_t const n = res->size();
-    
-    // loop over the complete block
-    for (size_t i = 0; i < n; ++i) {
-      AqlValue a = res->getValue(i, registerId);
-    
-      // only copy 1st row of registers inherited from previous frame(s)
-      inheritRegisters(res, result.get(), i, dstRow);
-
-      std::string key;
-      int errorCode = TRI_ERROR_NO_ERROR;
-
-      if (a.isObject()) {
-        // value is an array. now extract the _key attribute
-        errorCode = extractKey(a, document, key);
-      }
-      else if (a.isString()) {
-        // value is a string
-        key = a.toChar();
-      }
-      else {
-        errorCode = TRI_ERROR_ARANGO_DOCUMENT_TYPE_INVALID;
-      }
-
-      if (producesOutput && errorCode == TRI_ERROR_NO_ERROR) {
-        // read "old" version
-        if (a.isShaped()) {
-          // already have a ShapedJson, no need to fetch the old document again
-          constructMptr(&nptr, a.getMarker());
-        }
-        else {
-          // need to fetch the old document
-          errorCode = _trx->readSingle(trxCollection, &nptr, key);
-        }
-      }
-
-      if (errorCode == TRI_ERROR_NO_ERROR) {
-        // no error. we expect to have a key
-                  
-        // all exceptions are caught in _trx->remove()
-        errorCode = _trx->remove(trxCollection, 
-                                key,
-                                0,
-                                TRI_DOC_UPDATE_LAST_WRITE,
-                                0, 
-                                nullptr,
-                                ep->_options.waitForSync);
-
-        if (errorCode == TRI_ERROR_ARANGO_DOCUMENT_NOT_FOUND && 
-            _isDBServer &&
-            ignoreDocumentNotFound) {
-          // Ignore document not found on the DBserver:
-          errorCode = TRI_ERROR_NO_ERROR;
-        }
-
-        if (producesOutput && errorCode == TRI_ERROR_NO_ERROR) {
-          result->setValue(dstRow,
-                           _outRegOld,
-                           AqlValue(reinterpret_cast<TRI_df_marker_t const*>(nptr.getDataPtr())));
-
-        }
-      }
-        
-      handleResult(errorCode, ep->_options.ignoreErrors); 
-      ++dstRow;
-    }
-    // done with a block
-
-    // now free it already
-    (*it) = nullptr;  
-    delete res;
-  }
-
-  return result.release();
-}
-
-// -----------------------------------------------------------------------------
-// --SECTION--                                                 class InsertBlock
-// -----------------------------------------------------------------------------
-
-InsertBlock::InsertBlock (ExecutionEngine* engine,
-                          InsertNode const* ep)
-  : ModificationBlock(engine, ep) {
-}
-
-InsertBlock::~InsertBlock () {
-}
-
-////////////////////////////////////////////////////////////////////////////////
-/// @brief the actual work horse for inserting data
-////////////////////////////////////////////////////////////////////////////////
-
-AqlItemBlock* InsertBlock::work (std::vector<AqlItemBlock*>& blocks) {
-  size_t const count = countBlocksRows(blocks);
-
-  if (count == 0) {
-    return nullptr;
-  }
-  
-  std::unique_ptr<AqlItemBlock> result;
-
-  auto ep = static_cast<InsertNode const*>(getPlanNode());
-  auto it = ep->getRegisterPlan()->varInfo.find(ep->_inVariable->id);
-  TRI_ASSERT(it != ep->getRegisterPlan()->varInfo.end());
-  RegisterId const registerId = it->second.registerId;
-
-  auto trxCollection = _trx->trxCollection(_collection->cid());
-
-  TRI_doc_mptr_copy_t nptr;
-  bool const isEdgeCollection = _collection->isEdgeCollection();
-  bool const producesOutput = (ep->_outVariableNew != nullptr);
-         
-  // initialize an empty edge container
-  TRI_document_edge_t edge = { 0, nullptr, 0, nullptr };
-
-  std::string from;
-  std::string to;
-
-  result.reset(new AqlItemBlock(count, getPlanNode()->getRegisterPlan()->nrRegs[getPlanNode()->getDepth()]));
-
-  if (producesOutput) {
-    result->setDocumentCollection(_outRegNew, trxCollection->_collection->_collection);
-  }
-
-  // loop over all blocks
-  size_t dstRow = 0;
-  for (auto it = blocks.begin(); it != blocks.end(); ++it) {
-    auto* res = (*it);
-    auto document = res->getDocumentCollection(registerId);
-    size_t const n = res->size();
-    
-    throwIfKilled(); // check if we were aborted
-    
-    // loop over the complete block
-    for (size_t i = 0; i < n; ++i) {
-      AqlValue a = res->getValue(i, registerId);
-      
-      // only copy 1st row of registers inherited from previous frame(s)
-      inheritRegisters(res, result.get(), i, dstRow);
-
-      int errorCode = TRI_ERROR_NO_ERROR;
-
-      if (a.isObject()) {
-        // value is an array
-        
-        if (isEdgeCollection) {
-          // array must have _from and _to attributes
-          TRI_json_t const* json;
-
-          Json member(a.extractObjectMember(_trx, document, TRI_VOC_ATTRIBUTE_FROM, false, _buffer));
-          json = member.json();
-
-          if (TRI_IsStringJson(json)) {
-            errorCode = resolve(json->_value._string.data, edge._fromCid, from);
-          }
-          else {
-            errorCode = TRI_ERROR_ARANGO_DOCUMENT_HANDLE_BAD;
-          }
-         
-          if (errorCode == TRI_ERROR_NO_ERROR) { 
-            Json member(a.extractObjectMember(_trx, document, TRI_VOC_ATTRIBUTE_TO, false, _buffer));
-            json = member.json();
-            if (TRI_IsStringJson(json)) {
-              errorCode = resolve(json->_value._string.data, edge._toCid, to);
-            }
-            else {
-              errorCode = TRI_ERROR_ARANGO_DOCUMENT_HANDLE_BAD;
-            }
-          }
-        }
-      }
-      else {
-        errorCode = TRI_ERROR_ARANGO_DOCUMENT_TYPE_INVALID;
-      }
-
-      if (errorCode == TRI_ERROR_NO_ERROR) {
-        TRI_doc_mptr_copy_t mptr;
-        auto json = a.toJson(_trx, document, false);
-
-        if (isEdgeCollection) {
-          // edge
-          edge._fromKey = (TRI_voc_key_t) from.c_str();
-          edge._toKey = (TRI_voc_key_t) to.c_str();
-          errorCode = _trx->create(trxCollection, &mptr, json.json(), &edge, ep->_options.waitForSync);
-        }
-        else {
-          // document
-          errorCode = _trx->create(trxCollection, &mptr, json.json(), nullptr, ep->_options.waitForSync);
-        }
-
-        if (producesOutput && errorCode == TRI_ERROR_NO_ERROR) {
-          result->setValue(dstRow,
-                           _outRegNew,
-                           AqlValue(reinterpret_cast<TRI_df_marker_t const*>(mptr.getDataPtr())));
-        }
-      }
-
-      handleResult(errorCode, ep->_options.ignoreErrors);
-
-      ++dstRow; 
-    }
-    // done with a block
-
-    // now free it already
-    (*it) = nullptr;  
-    delete res;
-  }
-
-  return result.release();
-}
-
-// -----------------------------------------------------------------------------
-// --SECTION--                                                 class UpdateBlock
-// -----------------------------------------------------------------------------
-
-UpdateBlock::UpdateBlock (ExecutionEngine* engine,
-                          UpdateNode const* ep)
-  : ModificationBlock(engine, ep) {
-}
-
-UpdateBlock::~UpdateBlock () {
-}
-
-////////////////////////////////////////////////////////////////////////////////
-/// @brief the actual work horse for inserting data
-////////////////////////////////////////////////////////////////////////////////
-
-AqlItemBlock* UpdateBlock::work (std::vector<AqlItemBlock*>& blocks) {
-  size_t const count = countBlocksRows(blocks);
-
-  if (count == 0) {
-    return nullptr;
-  }
-
-  std::unique_ptr<AqlItemBlock> result;
-  auto ep = static_cast<UpdateNode const*>(getPlanNode());
-  auto it = ep->getRegisterPlan()->varInfo.find(ep->_inDocVariable->id);
-  TRI_ASSERT(it != ep->getRegisterPlan()->varInfo.end());
-  RegisterId const docRegisterId = it->second.registerId;
-  RegisterId keyRegisterId = 0; // default initialization
-  
-  bool const ignoreDocumentNotFound = ep->getOptions().ignoreDocumentNotFound;
-  bool const producesOutput = (ep->_outVariableOld != nullptr || ep->_outVariableNew != nullptr);
-
-  TRI_doc_mptr_copy_t nptr;
-  bool const hasKeyVariable = (ep->_inKeyVariable != nullptr);
-  std::string errorMessage;
-
-  if (hasKeyVariable) {
-    it = ep->getRegisterPlan()->varInfo.find(ep->_inKeyVariable->id);
-    TRI_ASSERT(it != ep->getRegisterPlan()->varInfo.end());
-    keyRegisterId = it->second.registerId;
-  }
-  
-  auto trxCollection = _trx->trxCollection(_collection->cid());
-
-  result.reset(new AqlItemBlock(count, getPlanNode()->getRegisterPlan()->nrRegs[getPlanNode()->getDepth()]));
-
-  if (ep->_outVariableOld != nullptr) {
-    result->setDocumentCollection(_outRegOld, trxCollection->_collection->_collection);
-  }
-  if (ep->_outVariableNew != nullptr) {
-    result->setDocumentCollection(_outRegNew, trxCollection->_collection->_collection);
-  }
-         
-  // loop over all blocks
-  size_t dstRow = 0;
-  for (auto it = blocks.begin(); it != blocks.end(); ++it) {
-    auto* res = (*it);   // This is intentionally a copy!
-    auto document = res->getDocumentCollection(docRegisterId);
-    decltype(document) keyDocument = nullptr;
-
-    throwIfKilled(); // check if we were aborted
-
-    if (hasKeyVariable) {
-      keyDocument = res->getDocumentCollection(keyRegisterId);
-    }
-
-    size_t const n = res->size();
-    
-    // loop over the complete block
-    for (size_t i = 0; i < n; ++i) {
-      AqlValue a = res->getValue(i, docRegisterId);
-
-      int errorCode = TRI_ERROR_NO_ERROR;
-      std::string key;
-
-      if (a.isObject()) {
-        // value is an object
-        if (hasKeyVariable) {
-          // seperate key specification
-          AqlValue k = res->getValue(i, keyRegisterId);
-          errorCode = extractKey(k, keyDocument, key);
-        }
-        else {
-          errorCode = extractKey(a, document, key);
-        }
-      }
-      else {
-        errorCode = TRI_ERROR_ARANGO_DOCUMENT_TYPE_INVALID;
-        errorMessage += std::string("expecting 'object', got: ") +
-          a.getTypeString() + 
-          std::string(" while handling: ") + 
-          _exeNode->getTypeString();
-      }
-
-      if (errorCode == TRI_ERROR_NO_ERROR) {
-        TRI_doc_mptr_copy_t mptr;
-        auto json = a.toJson(_trx, document, true);
-
-        // read old document
-        TRI_doc_mptr_copy_t oldDocument;
-        if (! hasKeyVariable && a.isShaped()) {
-          // "old" is already ShapedJson. no need to fetch the old document first
-          constructMptr(&oldDocument, a.getMarker());
-        }
-        else {
-          // "old" is no ShapedJson. now fetch old version from database
-          errorCode = _trx->readSingle(trxCollection, &oldDocument, key);
-        }
-
-        if (! json.isObject()) {
-          errorCode = TRI_ERROR_ARANGO_DOCUMENT_TYPE_INVALID;
-        }
-
-        if (errorCode == TRI_ERROR_NO_ERROR) {
-          if (oldDocument.getDataPtr() != nullptr) {
-
-            if (json.members() > 0) {
-              // only update the document if the update value is not empty
-              TRI_shaped_json_t shapedJson;
-              TRI_EXTRACT_SHAPED_JSON_MARKER(shapedJson, oldDocument.getDataPtr()); // PROTECTED by trx here
-              std::unique_ptr<TRI_json_t> old(TRI_JsonShapedJson(_collection->documentCollection()->getShaper(), &shapedJson));
-
-              // the default
-              errorCode = TRI_ERROR_OUT_OF_MEMORY;
-
-              if (old.get() != nullptr) {
-                std::unique_ptr<TRI_json_t> patchedJson(TRI_MergeJson(TRI_UNKNOWN_MEM_ZONE, old.get(), json.json(), ep->_options.nullMeansRemove, ep->_options.mergeObjects));
-
-                if (patchedJson.get() != nullptr) {
-                  // all exceptions are caught in _trx->update()
-                  errorCode = _trx->update(trxCollection, key, 0, &mptr, patchedJson.get(), TRI_DOC_UPDATE_LAST_WRITE, 0, nullptr, ep->_options.waitForSync);
-                }
-              }
-            }
-            else {
-              // copy the existing master pointer for OLD into NEW
-              mptr = oldDocument;
-            }
-          }
-          else {
-            errorCode = TRI_ERROR_ARANGO_DOCUMENT_NOT_FOUND;
-          }
-        }
-
-        if (producesOutput && errorCode == TRI_ERROR_NO_ERROR) {
-          if (ep->_outVariableOld != nullptr) {
-            // store $OLD
-            result->setValue(dstRow,
-                             _outRegOld,
-                             AqlValue(reinterpret_cast<TRI_df_marker_t const*>(oldDocument.getDataPtr())));
-          }
-
-          if (ep->_outVariableNew != nullptr) {
-            // store $NEW
-            result->setValue(dstRow,
-                             _outRegNew,
-                             AqlValue(reinterpret_cast<TRI_df_marker_t const*>(mptr.getDataPtr())));
-          }
-        }
-
-        if (errorCode == TRI_ERROR_ARANGO_DOCUMENT_NOT_FOUND && 
-            _isDBServer &&
-            ignoreDocumentNotFound) {
-          // Ignore document not found on the DBserver:
-          errorCode = TRI_ERROR_NO_ERROR;
-        }
-      }
-
-      handleResult(errorCode, ep->_options.ignoreErrors, &errorMessage);
-      
-      ++dstRow; 
-    }
-    // done with a block
-
-    // now free it already
-    (*it) = nullptr;  
-    delete res;
-  }
-
-  return result.release();
-}
-
-// -----------------------------------------------------------------------------
-// --SECTION--                                                 class UpsertBlock
-// -----------------------------------------------------------------------------
-
-UpsertBlock::UpsertBlock (ExecutionEngine* engine,
-                          UpsertNode const* ep)
-  : ModificationBlock(engine, ep) {
-}
-
-UpsertBlock::~UpsertBlock () {
-}
-
-////////////////////////////////////////////////////////////////////////////////
-/// @brief the actual work horse for inserting data
-////////////////////////////////////////////////////////////////////////////////
-
-AqlItemBlock* UpsertBlock::work (std::vector<AqlItemBlock*>& blocks) {
-  size_t const count = countBlocksRows(blocks);
-
-  if (count == 0) {
-    return nullptr;
-  }
-
-  std::unique_ptr<AqlItemBlock> result;
-  auto ep = static_cast<UpsertNode const*>(getPlanNode());
-  
-  auto const& registerPlan = ep->getRegisterPlan()->varInfo;
-  auto it = ep->getRegisterPlan()->varInfo.find(ep->_inDocVariable->id);
-  TRI_ASSERT(it != ep->getRegisterPlan()->varInfo.end());
-  RegisterId const docRegisterId = it->second.registerId;
-  
-  it= registerPlan.find(ep->_insertVariable->id);
-  TRI_ASSERT(it != registerPlan.end());
-  RegisterId const insertRegisterId = it->second.registerId;
-
-  it = registerPlan.find(ep->_updateVariable->id);
-  TRI_ASSERT(it != registerPlan.end());
-  RegisterId const updateRegisterId = it->second.registerId;
-  
-  bool const producesOutput = (ep->_outVariableNew != nullptr);
-  
-  // initialize an empty edge container
-  TRI_document_edge_t edge = { 0, nullptr, 0, nullptr };
-
-  std::string from;
-  std::string to;
-
-  TRI_doc_mptr_copy_t nptr;
-  std::string errorMessage;
-
-  auto trxCollection = _trx->trxCollection(_collection->cid());
-  bool const isEdgeCollection = _collection->isEdgeCollection();
-
-  result.reset(new AqlItemBlock(count, getPlanNode()->getRegisterPlan()->nrRegs[getPlanNode()->getDepth()]));
-
-  if (ep->_outVariableNew != nullptr) {
-    result->setDocumentCollection(_outRegNew, trxCollection->_collection->_collection);
-  }
-         
-  // loop over all blocks
-  size_t dstRow = 0;
-  for (auto it = blocks.begin(); it != blocks.end(); ++it) {
-    auto* res = (*it);   // This is intentionally a copy!
-    auto document = res->getDocumentCollection(docRegisterId);
-
-    throwIfKilled(); // check if we were aborted
-
-    decltype(document) keyDocument = res->getDocumentCollection(docRegisterId);
-    decltype(document) updateDocument = res->getDocumentCollection(updateRegisterId);
-    decltype(document) insertDocument = res->getDocumentCollection(insertRegisterId);
-
-    size_t const n = res->size();
-    
-    // loop over the complete block
-    for (size_t i = 0; i < n; ++i) {
-      AqlValue a = res->getValue(i, docRegisterId);
-
-      // only copy 1st row of registers inherited from previous frame(s)
-      inheritRegisters(res, result.get(), i, dstRow);
-
-      std::string key;
-        
-      int errorCode = TRI_ERROR_NO_ERROR;
-
-      if (a.isObject()) {
-
-        // old document present => update case
-        errorCode = extractKey(a, keyDocument, key);
-
-        if (errorCode == TRI_ERROR_NO_ERROR) {
-          AqlValue updateDoc = res->getValue(i, updateRegisterId);
-
-          if (updateDoc.isObject()) {
-            auto const updateJson = updateDoc.toJson(_trx, updateDocument, false);
-            auto searchJson = a.toJson(_trx, keyDocument, true);
-
-            if (! searchJson.isObject()) {
-              errorCode = TRI_ERROR_ARANGO_DOCUMENT_TYPE_INVALID;
-            }
-
-            if (errorCode == TRI_ERROR_NO_ERROR && 
-                updateJson.isObject()) {
-              TRI_doc_mptr_copy_t mptr;
-              
-              // use default value 
-              errorCode = TRI_ERROR_OUT_OF_MEMORY;
-              bool wasEmpty = false;
-
-              // check for shard key change
-              if (_isDBServer && 
-                  isShardKeyChange(searchJson.json(), updateJson.json(), ! ep->_isReplace)) {
-                // a shard key value has changed. this is not allowed!
-                errorCode = TRI_ERROR_CLUSTER_MUST_NOT_CHANGE_SHARDING_ATTRIBUTES;
-              }
-              else if (ep->_isReplace) {
-                // replace
-
-                errorCode = _trx->update(trxCollection, key, 0, &mptr, updateJson.json(), TRI_DOC_UPDATE_LAST_WRITE, 0, nullptr, ep->_options.waitForSync);
-              }
-              else {
-                // update
-                if (updateJson.members() == 0) {
-                  // empty object. nothing to do
-                  errorCode = TRI_ERROR_NO_ERROR;
-
-                  if (producesOutput) {
-                    // copy OLD into NEW
-                    result->setValue(dstRow,
-                                      _outRegNew,
-                                      AqlValue(new Json(TRI_UNKNOWN_MEM_ZONE, searchJson.steal())));
-                    wasEmpty = true;
-                  }
-                }
-                else {
-                  std::unique_ptr<TRI_json_t> mergedJson(TRI_MergeJson(TRI_UNKNOWN_MEM_ZONE, searchJson.json(), updateJson.json(), ep->_options.nullMeansRemove, ep->_options.mergeObjects));
-              
-                  if (mergedJson.get() != nullptr) {
-                    // all exceptions are caught in _trx->update()
-                    errorCode = _trx->update(trxCollection, key, 0, &mptr, mergedJson.get(), TRI_DOC_UPDATE_LAST_WRITE, 0, nullptr, ep->_options.waitForSync);
-                  }
-                }
-              }
-
-              if (producesOutput && 
-                  errorCode == TRI_ERROR_NO_ERROR && 
-                  ! wasEmpty) {
-                // store $NEW
-                result->setValue(dstRow,
-                                  _outRegNew,
-                                  AqlValue(reinterpret_cast<TRI_df_marker_t const*>(mptr.getDataPtr())));
-              }
-            }
-          }
-          else {
-            errorCode = TRI_ERROR_ARANGO_DOCUMENT_TYPE_INVALID;
-          }
-        }
-
-      }
-      else {
-        // no document found => insert case
-        AqlValue insertDoc = res->getValue(i, insertRegisterId);
-
-        if (insertDoc.isObject()) {
-          if (isEdgeCollection) {
-            // array must have _from and _to attributes
-            Json member(insertDoc.extractObjectMember(_trx, insertDocument, TRI_VOC_ATTRIBUTE_FROM, false, _buffer));
-            TRI_json_t const* json = member.json();
-
-            if (TRI_IsStringJson(json)) {
-              errorCode = resolve(json->_value._string.data, edge._fromCid, from);
-            }
-            else {
-              errorCode = TRI_ERROR_ARANGO_DOCUMENT_HANDLE_BAD;
-            }
-          
-            if (errorCode == TRI_ERROR_NO_ERROR) { 
-              Json member(insertDoc.extractObjectMember(_trx, document, TRI_VOC_ATTRIBUTE_TO, false, _buffer));
-              json = member.json();
-              if (TRI_IsStringJson(json)) {
-                errorCode = resolve(json->_value._string.data, edge._toCid, to);
-              }
-              else {
-                errorCode = TRI_ERROR_ARANGO_DOCUMENT_HANDLE_BAD;
-              }
-            }
-          }
-
-          if (errorCode == TRI_ERROR_NO_ERROR) {
-            auto const insertJson = insertDoc.toJson(_trx, insertDocument, true);
-
-            // use default value
-            errorCode = TRI_ERROR_OUT_OF_MEMORY;
-
-            if (insertJson.isObject()) {
-              // now insert
-              if (_isDBServer && isShardKeyError(insertJson.json())) {
-                errorCode = TRI_ERROR_CLUSTER_MUST_NOT_SPECIFY_KEY;
-              }
-              else {
-                TRI_doc_mptr_copy_t mptr;
-
-                if (isEdgeCollection) {
-                  // edge
-                  edge._fromKey = (TRI_voc_key_t) from.c_str();
-                  edge._toKey = (TRI_voc_key_t) to.c_str();
-                  errorCode = _trx->create(trxCollection, &mptr, insertJson.json(), &edge, ep->_options.waitForSync);
-                }
-                else {
-                  // document
-                  errorCode = _trx->create(trxCollection, &mptr, insertJson.json(), nullptr, ep->_options.waitForSync);
-                }
-          
-                if (producesOutput && errorCode == TRI_ERROR_NO_ERROR) {
-                  result->setValue(dstRow,
-                                    _outRegNew,
-                                    AqlValue(reinterpret_cast<TRI_df_marker_t const*>(mptr.getDataPtr())));
-                }
-              }
-            }
-          }
-
-        }
-        else {
-          errorCode = TRI_ERROR_ARANGO_DOCUMENT_TYPE_INVALID;
-        }
-
-      }
-
-      handleResult(errorCode, ep->_options.ignoreErrors, &errorMessage);
-      
-      ++dstRow; 
-    }
-    // done with a block
-
-    // now free it already
-    (*it) = nullptr;  
-    delete res;
-  }
-
-  return result.release();
-}
-
-// -----------------------------------------------------------------------------
-// --SECTION--                                                class ReplaceBlock
-// -----------------------------------------------------------------------------
-
-ReplaceBlock::ReplaceBlock (ExecutionEngine* engine,
-                            ReplaceNode const* ep)
-  : ModificationBlock(engine, ep) {
-}
-
-ReplaceBlock::~ReplaceBlock () {
-}
-
-////////////////////////////////////////////////////////////////////////////////
-/// @brief the actual work horse for replacing data
-////////////////////////////////////////////////////////////////////////////////
-
-AqlItemBlock* ReplaceBlock::work (std::vector<AqlItemBlock*>& blocks) {
-  size_t const count = countBlocksRows(blocks);
-
-  if (count == 0) {
-    return nullptr;
-  }
- 
-  std::unique_ptr<AqlItemBlock> result;
-  auto ep = static_cast<ReplaceNode const*>(getPlanNode());
-  auto it = ep->getRegisterPlan()->varInfo.find(ep->_inDocVariable->id);
-  TRI_ASSERT(it != ep->getRegisterPlan()->varInfo.end());
-  RegisterId const registerId = it->second.registerId;
-  RegisterId keyRegisterId = 0; // default initialization
-  
-  TRI_doc_mptr_copy_t nptr;
-          
-  bool const ignoreDocumentNotFound = ep->getOptions().ignoreDocumentNotFound;
-  bool const hasKeyVariable = (ep->_inKeyVariable != nullptr);
-  
-  if (hasKeyVariable) {
-    it = ep->getRegisterPlan()->varInfo.find(ep->_inKeyVariable->id);
-    TRI_ASSERT(it != ep->getRegisterPlan()->varInfo.end());
-    keyRegisterId = it->second.registerId;
-  }
-
-  auto trxCollection = _trx->trxCollection(_collection->cid());
-
-  result.reset(new AqlItemBlock(count, getPlanNode()->getRegisterPlan()->nrRegs[getPlanNode()->getDepth()]));
-
-  if (ep->_outVariableOld != nullptr) {
-    result->setDocumentCollection(_outRegOld, trxCollection->_collection->_collection);
-  }
-  if (ep->_outVariableNew != nullptr) {
-    result->setDocumentCollection(_outRegNew, trxCollection->_collection->_collection);
-  }
-
-  // loop over all blocks
-  size_t dstRow = 0;
-  for (auto it = blocks.begin(); it != blocks.end(); ++it) {
-    auto* res = (*it);  // This is intentionally a copy
-    auto document = res->getDocumentCollection(registerId);
-    decltype(document) keyDocument = nullptr;
-
-    if (hasKeyVariable) {
-      keyDocument = res->getDocumentCollection(keyRegisterId);
-    }
-    
-    throwIfKilled(); // check if we were aborted
-      
-    size_t const n = res->size();
-    
-    // loop over the complete block
-    for (size_t i = 0; i < n; ++i) {
-      AqlValue a = res->getValue(i, registerId);
-
-      int errorCode = TRI_ERROR_NO_ERROR;
-      int readErrorCode = TRI_ERROR_NO_ERROR;
-      std::string key;
-
-      if (a.isObject()) {
-        // value is an object
-        if (hasKeyVariable) {
-          // seperate key specification
-          AqlValue k = res->getValue(i, keyRegisterId);
-          errorCode = extractKey(k, keyDocument, key);
-        }
-        else {
-          errorCode = extractKey(a, document, key);
-        }
-      }
-      else {
-        errorCode = TRI_ERROR_ARANGO_DOCUMENT_TYPE_INVALID;
-      }
-
-      if (errorCode == TRI_ERROR_NO_ERROR && ep->_outVariableOld != nullptr) {
-        if (! hasKeyVariable && a.isShaped()) {
-          // "old" is already ShapedJson. no need to fetch the old document first
-          constructMptr(&nptr, a.getMarker());
-        }
-        else {
-          // "old" is no ShapedJson. now fetch old version from database
-          readErrorCode = _trx->readSingle(trxCollection, &nptr, key);
-        }
-      }
-
-      if (errorCode == TRI_ERROR_NO_ERROR) {
-        TRI_doc_mptr_copy_t mptr;
-        auto const json = a.toJson(_trx, document, true);
-          
-        // all exceptions are caught in _trx->update()
-        errorCode = _trx->update(trxCollection, key, 0, &mptr, json.json(), TRI_DOC_UPDATE_LAST_WRITE, 0, nullptr, ep->_options.waitForSync);
-
-        if (errorCode == TRI_ERROR_ARANGO_DOCUMENT_NOT_FOUND && _isDBServer) { 
-          if (ignoreDocumentNotFound) {
-            // Note that this is coded here for the sake of completeness, 
-            // but it will intentionally never happen, since this flag is
-            // not set in the REPLACE case, because we will always use
-            // a DistributeNode rather than a ScatterNode:
-            errorCode = TRI_ERROR_NO_ERROR;
-          }
-          else {
-            errorCode = TRI_ERROR_ARANGO_DOCUMENT_NOT_FOUND_OR_SHARDING_ATTRIBUTES_CHANGED;
-          }
-        }
-
-        if (errorCode == TRI_ERROR_NO_ERROR &&
-            readErrorCode == TRI_ERROR_NO_ERROR) {
-
-          if (ep->_outVariableOld != nullptr) {
-            result->setValue(dstRow,
-                             _outRegOld,
-                             AqlValue(reinterpret_cast<TRI_df_marker_t const*>(nptr.getDataPtr())));
-          }
-
-          if (ep->_outVariableNew != nullptr) {
-            result->setValue(dstRow,
-                             _outRegNew,
-                             AqlValue(reinterpret_cast<TRI_df_marker_t const*>(mptr.getDataPtr())));
-          }
-        }
-      }
-
-      handleResult(errorCode, ep->_options.ignoreErrors); 
-
-      ++dstRow;
-    }
-    // done with a block
-
-    // now free it already
-    (*it) = nullptr;  
-    delete res;
-  }
-
-  return result.release();
-}
-
-// -----------------------------------------------------------------------------
-// --SECTION--                                              class NoResultsBlock
-// -----------------------------------------------------------------------------
-
-////////////////////////////////////////////////////////////////////////////////
-/// @brief initializeCursor, only call base
-////////////////////////////////////////////////////////////////////////////////
-
-int NoResultsBlock::initializeCursor (AqlItemBlock*, size_t) {
-  _done = true;
-  return TRI_ERROR_NO_ERROR;
-}
-
-int NoResultsBlock::getOrSkipSome (size_t,   // atLeast
-                                   size_t,   // atMost
-                                   bool,     // skipping
-                                   AqlItemBlock*& result,
-                                   size_t& skipped) {
-
-  TRI_ASSERT(result == nullptr && skipped == 0);
-  return TRI_ERROR_NO_ERROR;
-}
-
-// -----------------------------------------------------------------------------
-// --SECTION--                                                 class GatherBlock
-// -----------------------------------------------------------------------------
-        
-GatherBlock::GatherBlock (ExecutionEngine* engine,
-                          GatherNode const* en)
-  : ExecutionBlock(engine, en),
-    _sortRegisters(),
-    _isSimple(en->getElements().empty()) {
-
-  if (! _isSimple) {
-    for (auto const& p : en->getElements()) {
-      // We know that planRegisters has been run, so
-      // getPlanNode()->_registerPlan is set up
-      auto it = en->getRegisterPlan()->varInfo.find(p.first->id);
-      TRI_ASSERT(it != en->getRegisterPlan()->varInfo.end());
-      TRI_ASSERT(it->second.registerId < ExecutionNode::MaxRegisterId);
-      _sortRegisters.emplace_back(make_pair(it->second.registerId, p.second));
-    }
-  }
-}
-
-////////////////////////////////////////////////////////////////////////////////
-/// @brief destructor
-////////////////////////////////////////////////////////////////////////////////
-
-GatherBlock::~GatherBlock () {
-  ENTER_BLOCK
-  for (std::deque<AqlItemBlock*>& x : _gatherBlockBuffer) {
-    for (AqlItemBlock* y: x) {
-      delete y;
-    }
-    x.clear();
-  }
-  _gatherBlockBuffer.clear();
-  LEAVE_BLOCK
-}
-
-////////////////////////////////////////////////////////////////////////////////
-/// @brief initialize
-////////////////////////////////////////////////////////////////////////////////
-
-int GatherBlock::initialize () {
-  ENTER_BLOCK
-  _atDep = 0;
-  auto res = ExecutionBlock::initialize();
-  
-  if (res != TRI_ERROR_NO_ERROR) {
-    return res;
-  }
-
-  return TRI_ERROR_NO_ERROR;
-  LEAVE_BLOCK
-}
-
-////////////////////////////////////////////////////////////////////////////////
-/// @brief shutdown: need our own method since our _buffer is different
-////////////////////////////////////////////////////////////////////////////////
-
-int GatherBlock::shutdown (int errorCode) {
-  ENTER_BLOCK
-  // don't call default shutdown method since it does the wrong thing to
-  // _gatherBlockBuffer
-  for (auto it = _dependencies.begin(); it != _dependencies.end(); ++it) {
-    int res = (*it)->shutdown(errorCode);
-
-    if (res != TRI_ERROR_NO_ERROR) {
-      return res;
-    }
-  }
-  
-  if (! _isSimple) {
-    for (std::deque<AqlItemBlock*>& x : _gatherBlockBuffer) {
-      for (AqlItemBlock* y: x) {
-        delete y;
-      }
-      x.clear();
-    }
-    _gatherBlockBuffer.clear();
-    _gatherBlockPos.clear();
-  }
-    
-  return TRI_ERROR_NO_ERROR;
-  LEAVE_BLOCK
-}
-
-////////////////////////////////////////////////////////////////////////////////
-/// @brief initializeCursor
-////////////////////////////////////////////////////////////////////////////////
-
-int GatherBlock::initializeCursor (AqlItemBlock* items, size_t pos) {
-  ENTER_BLOCK
-  int res = ExecutionBlock::initializeCursor(items, pos);
-
-  if (res != TRI_ERROR_NO_ERROR) {
-    return res;
-  }
-  
-  _atDep = 0;
-  
-  if (! _isSimple) {
-    for (std::deque<AqlItemBlock*>& x : _gatherBlockBuffer) {
-      for (AqlItemBlock* y: x) {
-        delete y;
-      }
-      x.clear();
-    }
-    _gatherBlockBuffer.clear();
-    _gatherBlockPos.clear();
-    
-    _gatherBlockBuffer.reserve(_dependencies.size());
-    _gatherBlockPos.reserve(_dependencies.size());
-    for(size_t i = 0; i < _dependencies.size(); i++) {
-      _gatherBlockBuffer.emplace_back(); 
-      _gatherBlockPos.emplace_back(make_pair(i, 0)); 
-    }
-  }
-
-  _done = false;
-  return TRI_ERROR_NO_ERROR;
-  LEAVE_BLOCK
-}
-
-////////////////////////////////////////////////////////////////////////////////
-/// @brief count: the sum of the count() of the dependencies or -1 (if any
-/// dependency has count -1
-////////////////////////////////////////////////////////////////////////////////
-
-int64_t GatherBlock::count () const {
-  ENTER_BLOCK
-  int64_t sum = 0;
-  for (auto const& x: _dependencies) {
-    if (x->count() == -1) {
-      return -1;
-    }
-    sum += x->count();
-  }
-  return sum;
-  LEAVE_BLOCK
-}
-
-////////////////////////////////////////////////////////////////////////////////
-/// @brief remaining: the sum of the remaining() of the dependencies or -1 (if
-/// any dependency has remaining -1
-////////////////////////////////////////////////////////////////////////////////
-
-int64_t GatherBlock::remaining () {
-  ENTER_BLOCK
-  int64_t sum = 0;
-  for (auto const& x : _dependencies) {
-    if (x->remaining() == -1) {
-      return -1;
-    }
-    sum += x->remaining();
-  }
-  return sum;
-  LEAVE_BLOCK
-}
-
-////////////////////////////////////////////////////////////////////////////////
-/// @brief hasMore: true if any position of _buffer hasMore and false
-/// otherwise.
-////////////////////////////////////////////////////////////////////////////////
-
-bool GatherBlock::hasMore () {
-  ENTER_BLOCK
-  if (_done) {
-    return false;
-  }
-
-  if (_isSimple) {
-    for (size_t i = 0; i < _dependencies.size(); i++) {
-      if (_dependencies.at(i)->hasMore()) {
-        return true;
-      }
-    }
-  }
-  else {
-    for (size_t i = 0; i < _gatherBlockBuffer.size(); i++) { 
-      if (! _gatherBlockBuffer.at(i).empty()) {
-        return true;
-      } 
-      else if (getBlock(i, DefaultBatchSize, DefaultBatchSize)) {
-        _gatherBlockPos.at(i) = make_pair(i, 0);
-        return true;
-      }
-    }
-  }
-  _done = true;
-  return false;
-  LEAVE_BLOCK
-}
-
-////////////////////////////////////////////////////////////////////////////////
-/// @brief getSome
-////////////////////////////////////////////////////////////////////////////////
-
-AqlItemBlock* GatherBlock::getSome (size_t atLeast, size_t atMost) {
-  ENTER_BLOCK
-  if (_done) {
-    return nullptr;
-  }
-
-  // the simple case . . .  
-  if (_isSimple) {
-    auto res = _dependencies.at(_atDep)->getSome(atLeast, atMost);
-    while (res == nullptr && _atDep < _dependencies.size() - 1) {
-      _atDep++;
-      res = _dependencies.at(_atDep)->getSome(atLeast, atMost);
-    }
-    if (res == nullptr) {
-      _done = true;
-    }
-    return res;
-  }
- 
-  // the non-simple case . . .
-  size_t available = 0; // nr of available rows
-  size_t index = 0;     // an index of a non-empty buffer
-  
-  // pull more blocks from dependencies . . .
-  for (size_t i = 0; i < _dependencies.size(); i++) {
-    
-    if (_gatherBlockBuffer.at(i).empty()) {
-      if (getBlock(i, atLeast, atMost)) {
-        index = i;
-        _gatherBlockPos.at(i) = make_pair(i, 0);           
-      }
-    } 
-    else {
-      index = i;
-    }
-    
-    auto cur = _gatherBlockBuffer.at(i);
-    if (! cur.empty()) {
-      available += cur.at(0)->size() - _gatherBlockPos.at(i).second;
-      for (size_t j = 1; j < cur.size(); j++) {
-        available += cur.at(j)->size();
-      }
-    }
-  }
-  
-  if (available == 0) {
-    _done = true;
-    return nullptr;
-  }
-  
-  size_t toSend = (std::min)(available, atMost); // nr rows in outgoing block
-  
-  // get collections for ourLessThan . . .
-  std::vector<TRI_document_collection_t const*> colls;
-  for (RegisterId i = 0; i < _sortRegisters.size(); i++) {
-    colls.emplace_back(_gatherBlockBuffer.at(index).front()->
-        getDocumentCollection(_sortRegisters[i].first));
-  }
-  
-  // the following is similar to AqlItemBlock's slice method . . .
-  std::unordered_map<AqlValue, AqlValue> cache;
-  
-  // comparison function 
-  OurLessThan ourLessThan(_trx, _gatherBlockBuffer, _sortRegisters, colls);
-  AqlItemBlock* example =_gatherBlockBuffer.at(index).front();
-  size_t nrRegs = example->getNrRegs();
-
-  std::unique_ptr<AqlItemBlock> res(new AqlItemBlock(toSend,
-        static_cast<triagens::aql::RegisterId>(nrRegs)));  
-  // automatically deleted if things go wrong
-    
-  for (RegisterId i = 0; i < nrRegs; i++) {
-    res->setDocumentCollection(i, example->getDocumentCollection(i));
-  }
-
-  for (size_t i = 0; i < toSend; i++) {
-    // get the next smallest row from the buffer . . .
-    std::pair<size_t, size_t> val = *(std::min_element(_gatherBlockPos.begin(),
-          _gatherBlockPos.end(), ourLessThan));
-    
-    // copy the row in to the outgoing block . . .
-    for (RegisterId col = 0; col < nrRegs; col++) {
-      AqlValue const&
-        x(_gatherBlockBuffer.at(val.first).front()->getValue(val.second, col));
-      if (! x.isEmpty()) {
-        auto it = cache.find(x);
-        if (it == cache.end()) {
-          AqlValue y = x.clone();
-          try {
-            res->setValue(i, col, y);
-          }
-          catch (...) {
-            y.destroy();
-            throw;
-          }
-          cache.emplace(x, y);
-        }
-        else {
-          res->setValue(i, col, it->second);
-        }
-      }
-    }
-
-    // renew the _gatherBlockPos and clean up the buffer if necessary
-    _gatherBlockPos.at(val.first).second++;
-    if (_gatherBlockPos.at(val.first).second ==
-        _gatherBlockBuffer.at(val.first).front()->size()) {
-      AqlItemBlock* cur = _gatherBlockBuffer.at(val.first).front();
-      delete cur;
-      _gatherBlockBuffer.at(val.first).pop_front();
-      _gatherBlockPos.at(val.first) = make_pair(val.first, 0);
-    }
-  }
-
-  return res.release();
-  LEAVE_BLOCK
-}
-
-////////////////////////////////////////////////////////////////////////////////
-/// @brief skipSome
-////////////////////////////////////////////////////////////////////////////////
-
-size_t GatherBlock::skipSome (size_t atLeast, size_t atMost) {
-  ENTER_BLOCK
-  if (_done) {
-    return 0;
-  }
-
-  // the simple case . . .  
-  if (_isSimple) {
-    auto skipped = _dependencies.at(_atDep)->skipSome(atLeast, atMost);
-    while (skipped == 0 && _atDep < _dependencies.size() - 1) {
-      _atDep++;
-      skipped = _dependencies.at(_atDep)->skipSome(atLeast, atMost);
-    }
-    if (skipped == 0) {
-      _done = true;
-    }
-    return skipped;
-  }
-
-  // the non-simple case . . .
-  size_t available = 0; // nr of available rows
-  size_t index = 0;     // an index of a non-empty buffer
-  TRI_ASSERT(_dependencies.size() != 0); 
-
-  // pull more blocks from dependencies . . .
-  for (size_t i = 0; i < _dependencies.size(); i++) {
-    if (_gatherBlockBuffer.at(i).empty()) {
-      if (getBlock(i, atLeast, atMost)) {
-        index = i;
-        _gatherBlockPos.at(i) = make_pair(i, 0);           
-      }
-    } 
-    else {
-      index = i;
-    }
-
-    auto cur = _gatherBlockBuffer.at(i);
-    if (! cur.empty()) {
-      available += cur.at(0)->size() - _gatherBlockPos.at(i).second;
-      for (size_t j = 1; j < cur.size(); j++) {
-        available += cur.at(j)->size();
-      }
-    }
-  }
-  
-  if (available == 0) {
-    _done = true;
-    return 0;
-  }
-  
-  size_t skipped = (std::min)(available, atMost); //nr rows in outgoing block
-  
-  // get collections for ourLessThan . . .
-  std::vector<TRI_document_collection_t const*> colls;
-  for (RegisterId i = 0; i < _sortRegisters.size(); i++) {
-    colls.emplace_back(_gatherBlockBuffer.at(index).front()->
-        getDocumentCollection(_sortRegisters[i].first));
-  }
-  
-  // comparison function 
-  OurLessThan ourLessThan(_trx, _gatherBlockBuffer, _sortRegisters, colls);
-
-  for (size_t i = 0; i < skipped; i++) {
-    // get the next smallest row from the buffer . . .
-    std::pair<size_t, size_t> val = *(std::min_element(_gatherBlockPos.begin(),
-          _gatherBlockPos.end(), ourLessThan));
-    
-    // renew the _gatherBlockPos and clean up the buffer if necessary
-    _gatherBlockPos.at(val.first).second++;
-    if (_gatherBlockPos.at(val.first).second ==
-        _gatherBlockBuffer.at(val.first).front()->size()) {
-      AqlItemBlock* cur = _gatherBlockBuffer.at(val.first).front();
-      delete cur;
-      _gatherBlockBuffer.at(val.first).pop_front();
-      _gatherBlockPos.at(val.first) = make_pair(val.first, 0);
-    }
-  }
-
-  return skipped;
-  LEAVE_BLOCK
-}
-
-////////////////////////////////////////////////////////////////////////////////
-/// @brief getBlock: from dependency i into _gatherBlockBuffer.at(i),
-/// non-simple case only 
-////////////////////////////////////////////////////////////////////////////////
-
-bool GatherBlock::getBlock (size_t i, size_t atLeast, size_t atMost) {
-  ENTER_BLOCK
-  TRI_ASSERT(i < _dependencies.size());
-  TRI_ASSERT(! _isSimple);
-  AqlItemBlock* docs = _dependencies.at(i)->getSome(atLeast, atMost);
-  if (docs != nullptr) {
-    try {
-      _gatherBlockBuffer.at(i).emplace_back(docs);
-    }
-    catch (...) {
-      delete docs;
-      throw;
-    }
-    return true;
-  }
-
-  return false;
-  LEAVE_BLOCK
-}
-
-////////////////////////////////////////////////////////////////////////////////
-/// @brief OurLessThan: comparison method for elements of _gatherBlockPos
-////////////////////////////////////////////////////////////////////////////////
-
-bool GatherBlock::OurLessThan::operator() (std::pair<size_t, size_t> const& a,
-                                           std::pair<size_t, size_t> const& b) {
-  // nothing in the buffer is maximum!
-  if (_gatherBlockBuffer.at(a.first).empty()) {
-    return false;
-  }
-  if (_gatherBlockBuffer.at(b.first).empty()) {
-    return true;
-  }
-
-  size_t i = 0;
-  for (auto const& reg : _sortRegisters) {
-    int cmp = AqlValue::Compare(
-      _trx,
-      _gatherBlockBuffer.at(a.first).front()->getValue(a.second, reg.first),
-      _colls[i],
-      _gatherBlockBuffer.at(b.first).front()->getValue(b.second, reg.first),
-      _colls[i],
-      true
-    );
-
-    if (cmp == -1) {
-      return reg.second;
-    } 
-    else if (cmp == 1) {
-      return ! reg.second;
-    }
-    i++;
-  }
-
-  return false;
-}
-
-// -----------------------------------------------------------------------------
-// --SECTION--                                            class BlockWithClients
-// -----------------------------------------------------------------------------
-
-////////////////////////////////////////////////////////////////////////////////
-/// @brief constructor
-////////////////////////////////////////////////////////////////////////////////
-
-BlockWithClients::BlockWithClients (ExecutionEngine* engine,
-                                    ExecutionNode const* ep, 
-                                    std::vector<std::string> const& shardIds) 
-  : ExecutionBlock(engine, ep), 
-    _nrClients(shardIds.size()),
-    _ignoreInitCursor(false),
-    _ignoreShutdown(false) {
-
-  _shardIdMap.reserve(_nrClients);
-  for (size_t i = 0; i < _nrClients; i++) {
-    _shardIdMap.emplace(std::make_pair(shardIds[i], i));
-  }
-}                                  
-
-////////////////////////////////////////////////////////////////////////////////
-/// @brief initializeCursor: reset _doneForClient
-////////////////////////////////////////////////////////////////////////////////
-
-int BlockWithClients::initializeCursor (AqlItemBlock* items, size_t pos) {
-  ENTER_BLOCK
-  TRI_ASSERT(! _ignoreInitCursor);
-  _ignoreInitCursor = true;
-  
-  int res = ExecutionBlock::initializeCursor(items, pos);
-  
-  if (res != TRI_ERROR_NO_ERROR) {
-    return res;
-  }
-  
-  _doneForClient.clear();
-  _doneForClient.reserve(_nrClients);
-
-  for (size_t i = 0; i < _nrClients; i++) {
-    _doneForClient.push_back(false);
-  }
-
-  return TRI_ERROR_NO_ERROR;
-
-  LEAVE_BLOCK
-}
-
-////////////////////////////////////////////////////////////////////////////////
-/// @brief shutdown
-////////////////////////////////////////////////////////////////////////////////
-
-int BlockWithClients::shutdown (int errorCode) {
-  ENTER_BLOCK
-
-  TRI_ASSERT(! _ignoreShutdown);
-  _ignoreShutdown = true;
-
-  _doneForClient.clear();
-
-  return ExecutionBlock::shutdown(errorCode);
-  LEAVE_BLOCK
-}
-
-////////////////////////////////////////////////////////////////////////////////
-/// @brief getSomeForShard
-////////////////////////////////////////////////////////////////////////////////
-
-AqlItemBlock* BlockWithClients::getSomeForShard (size_t atLeast, 
-                                                 size_t atMost, 
-                                                 std::string const& shardId) {
-  ENTER_BLOCK
-  _ignoreInitCursor = false;
-  _ignoreShutdown = false;
-  size_t skipped = 0;
-  AqlItemBlock* result = nullptr;
-
-  int out = getOrSkipSomeForShard(atLeast, atMost, false, result, skipped, shardId);
-
-  if (out != TRI_ERROR_NO_ERROR) {
-    if (result != nullptr) {
-      delete result;
-    }
-
-    THROW_ARANGO_EXCEPTION(out);
-  }
-
-  return result;
-  LEAVE_BLOCK
-}
-
-////////////////////////////////////////////////////////////////////////////////
-/// @brief skipSomeForShard
-////////////////////////////////////////////////////////////////////////////////
-
-size_t BlockWithClients::skipSomeForShard (size_t atLeast, 
-                                           size_t atMost, 
-                                           std::string const& shardId) {
-  ENTER_BLOCK
-  _ignoreInitCursor = false;
-  _ignoreShutdown = false;
-  size_t skipped = 0;
-  AqlItemBlock* result = nullptr;
-  int out = getOrSkipSomeForShard(atLeast, atMost, true, result, skipped, shardId);
-  TRI_ASSERT(result == nullptr);
-  if (out != TRI_ERROR_NO_ERROR) {
-    THROW_ARANGO_EXCEPTION(out);
-  }
-  return skipped;
-  LEAVE_BLOCK
-}
-
-////////////////////////////////////////////////////////////////////////////////
-/// @brief skipForShard
-////////////////////////////////////////////////////////////////////////////////
-
-bool BlockWithClients::skipForShard (size_t number, 
-                                     std::string const& shardId) {
-  ENTER_BLOCK
-  size_t skipped = skipSomeForShard(number, number, shardId);
-  size_t nr = skipped;
-  while (nr != 0 && skipped < number) {
-    nr = skipSomeForShard(number - skipped, number - skipped, shardId);
-    skipped += nr;
-  }
-  if (nr == 0) {
-    return true;
-  }
-  return ! hasMoreForShard(shardId);
-  LEAVE_BLOCK
-}
-
-////////////////////////////////////////////////////////////////////////////////
-/// @brief getClientId: get the number <clientId> (used internally)
-/// corresponding to <shardId>
-////////////////////////////////////////////////////////////////////////////////
-
-size_t BlockWithClients::getClientId (std::string const& shardId) {
-  ENTER_BLOCK
-  if (shardId.empty()) {
-    THROW_ARANGO_EXCEPTION_MESSAGE(TRI_ERROR_INTERNAL, "got empty shard id");
-  }
-
-  auto it = _shardIdMap.find(shardId);
-  if (it == _shardIdMap.end()) {
-    std::string message("AQL: unknown shard id ");
-    message.append(shardId);
-    THROW_ARANGO_EXCEPTION_MESSAGE(TRI_ERROR_INTERNAL, message);
-  }
-  return ((*it).second);
-  LEAVE_BLOCK
-}
-
-// -----------------------------------------------------------------------------
-// --SECTION--                                                class ScatterBlock
-// -----------------------------------------------------------------------------
-
-////////////////////////////////////////////////////////////////////////////////
-/// @brief initializeCursor
-////////////////////////////////////////////////////////////////////////////////
-
-int ScatterBlock::initializeCursor (AqlItemBlock* items, size_t pos) {
-  ENTER_BLOCK
-  if (_ignoreInitCursor) {
-    return TRI_ERROR_NO_ERROR;
-  }
-  
-  int res = BlockWithClients::initializeCursor(items, pos);
-  if (res != TRI_ERROR_NO_ERROR) {
-    return res;
-  }
-
-  // local clean up
-  _posForClient.clear();
-  
-  for (size_t i = 0; i < _nrClients; i++) {
-    _posForClient.emplace_back(std::make_pair(0, 0));
-  }
-  return TRI_ERROR_NO_ERROR;
-  LEAVE_BLOCK
-}
-
-////////////////////////////////////////////////////////////////////////////////
-/// @brief initializeCursor
-////////////////////////////////////////////////////////////////////////////////
-
-int ScatterBlock::shutdown (int errorCode) {
-  ENTER_BLOCK
-  if (_ignoreShutdown) {
-    return TRI_ERROR_NO_ERROR;
-  }
-  
-  int res = BlockWithClients::shutdown(errorCode);
-  if (res != TRI_ERROR_NO_ERROR) {
-    return res;
-  }
-
-  // local clean up
-  _posForClient.clear();
-  
-  return TRI_ERROR_NO_ERROR;
-  LEAVE_BLOCK
-}
-
-////////////////////////////////////////////////////////////////////////////////
-/// @brief hasMoreForShard: any more for shard <shardId>?
-////////////////////////////////////////////////////////////////////////////////
-
-bool ScatterBlock::hasMoreForShard (std::string const& shardId) {
-  ENTER_BLOCK
-  size_t clientId = getClientId(shardId);
-
-  if (_doneForClient.at(clientId)) {
-    return false;
-  }
-
-  // TODO is this correct? 
-  _ignoreInitCursor = false;
-  _ignoreShutdown = false;
-
-  std::pair<size_t,size_t> pos = _posForClient.at(clientId); 
-  // (i, j) where i is the position in _buffer, and j is the position in
-  // _buffer.at(i) we are sending to <clientId>
-
-  if (pos.first > _buffer.size()) {
-    if (! ExecutionBlock::getBlock(DefaultBatchSize, DefaultBatchSize)) {
-      _doneForClient.at(clientId) = true;
-      return false;
-    }
-  }
-  return true;
-  LEAVE_BLOCK
-}
-
-////////////////////////////////////////////////////////////////////////////////
-/// @brief remainingForShard: remaining for shard, sum of the number of row left
-/// in the buffer and _dependencies[0]->remaining()
-////////////////////////////////////////////////////////////////////////////////
-
-int64_t ScatterBlock::remainingForShard (std::string const& shardId) {
-  ENTER_BLOCK
-  size_t clientId = getClientId(shardId);
-  if (_doneForClient.at(clientId)) {
-    return 0;
-  }
-  
-  int64_t sum = _dependencies[0]->remaining();
-  if (sum == -1) {
-    return -1;
-  }
-
-  std::pair<size_t,size_t> pos = _posForClient.at(clientId);
-
-  if (pos.first <= _buffer.size()) {
-    sum += _buffer.at(pos.first)->size() - pos.second;
-    for (auto i = pos.first + 1; i < _buffer.size(); i++) {
-      sum += _buffer.at(i)->size();
-    }
-  }
-
-  return sum;
-  LEAVE_BLOCK
-}
-
-////////////////////////////////////////////////////////////////////////////////
-/// @brief getOrSkipSomeForShard
-////////////////////////////////////////////////////////////////////////////////
-
-int ScatterBlock::getOrSkipSomeForShard (size_t atLeast, 
-    size_t atMost, bool skipping, AqlItemBlock*& result, 
-    size_t& skipped, std::string const& shardId) {
-  ENTER_BLOCK
-  TRI_ASSERT(0 < atLeast && atLeast <= atMost);
-  TRI_ASSERT(result == nullptr && skipped == 0);
-
-  size_t clientId = getClientId(shardId);
-  
-  if (_doneForClient.at(clientId)) {
-    return TRI_ERROR_NO_ERROR;
-  }
-
-  std::pair<size_t, size_t> pos = _posForClient.at(clientId); 
-
-  // pull more blocks from dependency if necessary . . . 
-  if (pos.first >= _buffer.size()) {
-    if (! getBlock(atLeast, atMost)) {
-      _doneForClient.at(clientId) = true;
-      return TRI_ERROR_NO_ERROR;
-    }
-  }
-  
-  size_t available = _buffer.at(pos.first)->size() - pos.second;
-  // available should be non-zero  
-  
-  skipped = (std::min)(available, atMost); //nr rows in outgoing block
-  
-  if (! skipping) { 
-    result = _buffer.at(pos.first)->slice(pos.second, pos.second + skipped);
-  }
-
-  // increment the position . . .
-  _posForClient.at(clientId).second += skipped;
-
-  // check if we're done at current block in buffer . . .  
-  if (_posForClient.at(clientId).second 
-      == _buffer.at(_posForClient.at(clientId).first)->size()) {
-    _posForClient.at(clientId).first++;
-    _posForClient.at(clientId).second = 0;
-
-    // check if we can pop the front of the buffer . . . 
-    bool popit = true;
-    for (size_t i = 0; i < _nrClients; i++) {
-      if (_posForClient.at(i).first == 0) {
-        popit = false;
-        break;
-      }
-    }
-    if (popit) {
-      delete _buffer.front();
-      _buffer.pop_front();
-      // update the values in first coord of _posForClient
-      for (size_t i = 0; i < _nrClients; i++) {
-        _posForClient.at(i).first--;
-      }
-
-    }
-  }
-
-  return TRI_ERROR_NO_ERROR;
-  LEAVE_BLOCK
-}
-
-// -----------------------------------------------------------------------------
-// --SECTION--                                             class DistributeBlock
-// -----------------------------------------------------------------------------
-
-DistributeBlock::DistributeBlock (ExecutionEngine* engine,
-                                  DistributeNode const* ep, 
-                                  std::vector<std::string> const& shardIds, 
-                                  Collection const* collection)
-  : BlockWithClients(engine, ep, shardIds), 
-    _collection(collection),
-    _regId(ExecutionNode::MaxRegisterId),
-    _alternativeRegId(ExecutionNode::MaxRegisterId) {
-    
-  // get the variable to inspect . . .
-  VariableId varId = ep->_varId;
-  
-  // get the register id of the variable to inspect . . .
-  auto it = ep->getRegisterPlan()->varInfo.find(varId);
-  TRI_ASSERT(it != ep->getRegisterPlan()->varInfo.end());
-  _regId = (*it).second.registerId;
-  
-  TRI_ASSERT(_regId < ExecutionNode::MaxRegisterId);
-
-  if (ep->_alternativeVarId != ep->_varId) {
-    // use second variable
-    auto it = ep->getRegisterPlan()->varInfo.find(ep->_alternativeVarId);
-    TRI_ASSERT(it != ep->getRegisterPlan()->varInfo.end());
-    _alternativeRegId = (*it).second.registerId;
-    
-    TRI_ASSERT(_alternativeRegId < ExecutionNode::MaxRegisterId);
-  }
-
-  _usesDefaultSharding = collection->usesDefaultSharding();
-}
-
-////////////////////////////////////////////////////////////////////////////////
-/// @brief initializeCursor
-////////////////////////////////////////////////////////////////////////////////
-
-int DistributeBlock::initializeCursor (AqlItemBlock* items, size_t pos) {
-  ENTER_BLOCK
-  if (_ignoreInitCursor) {
-    return TRI_ERROR_NO_ERROR;
-  }
-  
-  int res = BlockWithClients::initializeCursor(items, pos);
-
-  if (res != TRI_ERROR_NO_ERROR) {
-    return res;
-  }
-
-  // local clean up
-  _distBuffer.clear();
-  _distBuffer.reserve(_nrClients);
-
-  for (size_t i = 0; i < _nrClients; i++) {
-    _distBuffer.emplace_back();
-  }
-
-  return TRI_ERROR_NO_ERROR;
-  LEAVE_BLOCK
-}
-
-////////////////////////////////////////////////////////////////////////////////
-/// @brief shutdown
-////////////////////////////////////////////////////////////////////////////////
-
-int DistributeBlock::shutdown (int errorCode) {
-  ENTER_BLOCK
-  if (_ignoreShutdown) {
-    return TRI_ERROR_NO_ERROR;
-  }
-  
-  int res = BlockWithClients::shutdown(errorCode);
-  if (res != TRI_ERROR_NO_ERROR) {
-    return res;
-  }
-
-  // local clean up
-  _distBuffer.clear();
-
-  return TRI_ERROR_NO_ERROR;
-  LEAVE_BLOCK
-}
-
-////////////////////////////////////////////////////////////////////////////////
-/// @brief hasMore: any more for any shard?
-////////////////////////////////////////////////////////////////////////////////
-
-bool DistributeBlock::hasMoreForShard (std::string const& shardId) {
-  ENTER_BLOCK
- 
-  size_t clientId = getClientId(shardId);
-  if (_doneForClient.at(clientId)) {
-    return false;
-  }
-
-  // TODO is this correct? 
-  _ignoreInitCursor = false;
-  _ignoreShutdown = false;
-        
-  if (! _distBuffer.at(clientId).empty()) {
-    return true;
-  }
-
-  if (! getBlockForClient(DefaultBatchSize, DefaultBatchSize, clientId)) {
-    _doneForClient.at(clientId) = true;
-    return false;
-  }
-  return true;
-  LEAVE_BLOCK
-}
-
-////////////////////////////////////////////////////////////////////////////////
-/// @brief getOrSkipSomeForShard
-////////////////////////////////////////////////////////////////////////////////
-
-int DistributeBlock::getOrSkipSomeForShard (size_t atLeast,
-                                            size_t atMost,
-                                            bool skipping,
-                                            AqlItemBlock*& result,
-                                            size_t& skipped,
-                                            std::string const& shardId) {
-  ENTER_BLOCK
-  TRI_ASSERT(0 < atLeast && atLeast <= atMost);
-  TRI_ASSERT(result == nullptr && skipped == 0);
-  
-  size_t clientId = getClientId(shardId);
-
-  if (_doneForClient.at(clientId)) {
-    return TRI_ERROR_NO_ERROR;
-  }
-
-  std::deque<pair<size_t, size_t>>& buf = _distBuffer.at(clientId);
-
-  vector<AqlItemBlock*> collector;
-
-  auto freeCollector = [&collector]() {
-    for (auto& x : collector) {
-      delete x;
-    }
-    collector.clear();
-  };
-
-  try {
-    if (buf.empty()) {
-      if (! getBlockForClient(atLeast, atMost, clientId)) {
-        _doneForClient.at(clientId) = true;
-        return TRI_ERROR_NO_ERROR;
-      }
-    }
-
-    skipped = (std::min)(buf.size(), atMost);
-
-    if (skipping) {
-      for (size_t i = 0; i < skipped; i++) {
-        buf.pop_front();
-      }
-      freeCollector();
-      return TRI_ERROR_NO_ERROR; 
-    } 
-   
-    size_t i = 0;
-    while (i < skipped) {
-      std::vector<size_t> chosen;
-      size_t const n = buf.front().first;
-      while (buf.front().first == n && i < skipped) { 
-        chosen.emplace_back(buf.front().second);
-        buf.pop_front();
-        i++;
-        
-        // make sure we are not overreaching over the end of the buffer
-        if (buf.empty()) {
-          break;
-        }
-      }
-
-      std::unique_ptr<AqlItemBlock> more(_buffer.at(n)->slice(chosen, 0, chosen.size()));
-      collector.emplace_back(more.get());
-      more.release(); // do not delete it!
-    }
-  }
-  catch (...) {
-    freeCollector();
-    throw;
-  }
-
-  if (! skipping) {
-    if (collector.size() == 1) {
-      result = collector[0];
-      collector.clear();
-    }
-    else if (! collector.empty()) {
-      try {
-        result = AqlItemBlock::concatenate(collector);
-      }
-      catch (...) {
-        freeCollector();
-        throw;
-      }
-    }
-  }
-
-  freeCollector();
-  
-  // _buffer is left intact, deleted and cleared at shutdown
-
-  return TRI_ERROR_NO_ERROR;
-  LEAVE_BLOCK
-}
-
-////////////////////////////////////////////////////////////////////////////////
-/// @brief getBlockForClient: try to get atLeast pairs into
-/// _distBuffer.at(clientId), this means we have to look at every row in the
-/// incoming blocks until they run out or we find enough rows for clientId. We 
-/// also keep track of blocks which should be sent to other clients than the
-/// current one. 
-////////////////////////////////////////////////////////////////////////////////
-
-bool DistributeBlock::getBlockForClient (size_t atLeast, 
-                                         size_t atMost,
-                                         size_t clientId) {
-  ENTER_BLOCK
-  if (_buffer.empty()) {
-    _index = 0;         // position in _buffer
-    _pos = 0;           // position in _buffer.at(_index)
-  }
-
-  std::vector<std::deque<pair<size_t, size_t>>>& buf = _distBuffer;
-  // it should be the case that buf.at(clientId) is empty 
-  
-  while (buf.at(clientId).size() < atLeast) {
-    if (_index == _buffer.size()) {
-      if (! ExecutionBlock::getBlock(atLeast, atMost)) {
-        if (buf.at(clientId).size() == 0) {
-          _doneForClient.at(clientId) = true;
-          return false;
-        }
-        break; 
-      }
-    }
-
-    AqlItemBlock* cur = _buffer.at(_index);
-      
-    while (_pos < cur->size() && buf.at(clientId).size() < atLeast) {
-      // this may modify the input item buffer in place
-      size_t id = sendToClient(cur);
-
-      buf.at(id).emplace_back(make_pair(_index, _pos++));
-    }
-
-    if (_pos == cur->size()) {
-      _pos = 0;
-      _index++;
-    } 
-    else {
-      break;
-    }
-  }
-  
-  return true;
-  LEAVE_BLOCK
-}
-
-////////////////////////////////////////////////////////////////////////////////
-/// @brief return the JSON that is used to determine the initial shard
-////////////////////////////////////////////////////////////////////////////////
-  
-TRI_json_t const* DistributeBlock::getInputJson (AqlItemBlock const* cur) const {
-  auto const& val = cur->getValueReference(_pos, _regId);
-
-  if (val._type != AqlValue::JSON) {
-    THROW_ARANGO_EXCEPTION_MESSAGE(TRI_ERROR_FAILED, "DistributeBlock: can only send JSON");
-  }
-
-  TRI_json_t const* json = val._json->json();
-  
-  if (json != nullptr &&
-      TRI_IsNullJson(json) && 
-      _alternativeRegId != ExecutionNode::MaxRegisterId) {
-    // json is set, but null
-    // check if there is a second input register available (UPSERT makes use of two input registers,
-    // one for the search document, the other for the insert document)
-    auto const& val = cur->getValueReference(_pos, _alternativeRegId);
-
-    if (val._type != AqlValue::JSON) {
-      THROW_ARANGO_EXCEPTION_MESSAGE(TRI_ERROR_FAILED, "DistributeBlock: can only send JSON");
-    } 
-
-    json = val._json->json();
-  }
-    
-  if (json == nullptr) {
-    THROW_ARANGO_EXCEPTION_MESSAGE(TRI_ERROR_INTERNAL, "json is a nullptr");
-  }
-
-  return json;
-}
-
-////////////////////////////////////////////////////////////////////////////////
-/// @brief sendToClient: for each row of the incoming AqlItemBlock use the
-/// attributes <shardKeys> of the Aql value <val> to determine to which shard
-/// the row should be sent and return its clientId
-////////////////////////////////////////////////////////////////////////////////
-
-size_t DistributeBlock::sendToClient (AqlItemBlock* cur) {
-  ENTER_BLOCK
-      
-  // inspect cur in row _pos and check to which shard it should be sent . .
-  auto json = getInputJson(cur);
-
-  TRI_ASSERT(json != nullptr);
-
-  bool hasCreatedKeyAttribute = false;
-
-  if (TRI_IsStringJson(json)) {
-    TRI_json_t* obj = TRI_CreateObjectJson(TRI_UNKNOWN_MEM_ZONE, 1);
-
-    if (obj == nullptr) {
-      THROW_ARANGO_EXCEPTION(TRI_ERROR_OUT_OF_MEMORY);
-    }
-
-    TRI_InsertObjectJson(TRI_UNKNOWN_MEM_ZONE, obj, TRI_VOC_ATTRIBUTE_KEY, json);
-    // clear the previous value
-    cur->destroyValue(_pos, _regId);
-
-    // overwrite with new value
-    cur->setValue(_pos, _regId, AqlValue(new triagens::basics::Json(TRI_UNKNOWN_MEM_ZONE, obj)));
-
-    json = obj;
-    hasCreatedKeyAttribute = true;
-  }
-  else if (! TRI_IsObjectJson(json)) {
-    THROW_ARANGO_EXCEPTION(TRI_ERROR_ARANGO_DOCUMENT_TYPE_INVALID);
-  }
-
-  TRI_ASSERT(TRI_IsObjectJson(json));
-
-  if (static_cast<DistributeNode const*>(_exeNode)->_createKeys) {
-    // we are responsible for creating keys if none present
-
-    if (_usesDefaultSharding) {
-      // the collection is sharded by _key...
-
-      if (! hasCreatedKeyAttribute && 
-          TRI_LookupObjectJson(json, TRI_VOC_ATTRIBUTE_KEY) == nullptr) {
-        // there is no _key attribute present, so we are responsible for creating one
-        std::string const&& keyString(createKey());
-
-        TRI_json_t* obj = TRI_CopyJson(TRI_UNKNOWN_MEM_ZONE, json);
-      
-        if (obj == nullptr) {
-          THROW_ARANGO_EXCEPTION(TRI_ERROR_OUT_OF_MEMORY);
-        }
-
-        TRI_Insert3ObjectJson(TRI_UNKNOWN_MEM_ZONE, obj, TRI_VOC_ATTRIBUTE_KEY, TRI_CreateStringCopyJson(TRI_UNKNOWN_MEM_ZONE, keyString.c_str(), keyString.size()));
-    
-        // clear the previous value
-        cur->destroyValue(_pos, _regId);
-
-        // overwrite with new value
-        cur->setValue(_pos, _regId, AqlValue(new triagens::basics::Json(TRI_UNKNOWN_MEM_ZONE, obj)));
-        json = obj;
-      } 
-    }
-    else {
-      // the collection is not sharded by _key
-
-      if (hasCreatedKeyAttribute || 
-          TRI_LookupObjectJson(json, TRI_VOC_ATTRIBUTE_KEY) != nullptr) {
-        // a _key was given, but user is not allowed to specify _key
-        THROW_ARANGO_EXCEPTION(TRI_ERROR_CLUSTER_MUST_NOT_SPECIFY_KEY);
-      }
-
-      // no _key given. now create one
-      std::string const&& keyString(createKey());
-
-      TRI_json_t* obj = TRI_CopyJson(TRI_UNKNOWN_MEM_ZONE, json);
-
-      if (obj == nullptr) {
-        THROW_ARANGO_EXCEPTION(TRI_ERROR_OUT_OF_MEMORY);
-      }
-
-      TRI_Insert3ObjectJson(TRI_UNKNOWN_MEM_ZONE, obj, TRI_VOC_ATTRIBUTE_KEY, TRI_CreateStringCopyJson(TRI_UNKNOWN_MEM_ZONE, keyString.c_str(), keyString.size()));
-        
-      // clear the previous value
-      cur->destroyValue(_pos, _regId);
-
-      // overwrite with new value
-      cur->setValue(_pos, _regId, AqlValue(new triagens::basics::Json(TRI_UNKNOWN_MEM_ZONE, obj)));
-      json = obj;
-    }
-  }
-
-  // std::cout << "JSON: " << triagens::basics::JsonHelper::toString(json) << "\n";
-
-  std::string shardId;
-  bool usesDefaultShardingAttributes;  
-  auto clusterInfo = triagens::arango::ClusterInfo::instance();
-  auto const planId = triagens::basics::StringUtils::itoa(_collection->getPlanId());
-
-  int res = clusterInfo->getResponsibleShard(planId,
-                                             json,
-                                             true,
-                                             shardId,
-                                             usesDefaultShardingAttributes);
-  
-  // std::cout << "SHARDID: " << shardId << "\n";
-  
-  if (res != TRI_ERROR_NO_ERROR) {
-    THROW_ARANGO_EXCEPTION(res);
-  }
-
-  TRI_ASSERT(! shardId.empty());
-
-  return getClientId(shardId); 
-  LEAVE_BLOCK
-}
-
-////////////////////////////////////////////////////////////////////////////////
-/// @brief create a new document key
-////////////////////////////////////////////////////////////////////////////////
-
-std::string DistributeBlock::createKey () const {
-  ClusterInfo* ci = ClusterInfo::instance();
-  uint64_t uid = ci->uniqid();
-  return std::to_string(uid);
-}
-
-// -----------------------------------------------------------------------------
-// --SECTION--                                                 class RemoteBlock
-// -----------------------------------------------------------------------------
-
-////////////////////////////////////////////////////////////////////////////////
-/// @brief local helper to throw an exception if a HTTP request went wrong
-////////////////////////////////////////////////////////////////////////////////
-
-static bool throwExceptionAfterBadSyncRequest (ClusterCommResult* res,
-                                               bool isShutdown) {
-  ENTER_BLOCK
-  if (res->status == CL_COMM_TIMEOUT) {
-    std::string errorMessage = std::string("Timeout in communication with shard '") + 
-      std::string(res->shardID) + 
-      std::string("' on cluster node '") +
-      std::string(res->serverID) +
-      std::string("' failed.");
-    
-    // No reply, we give up:
-    THROW_ARANGO_EXCEPTION_MESSAGE(TRI_ERROR_CLUSTER_TIMEOUT,
-                                   errorMessage);
-  }
-
-  if (res->status == CL_COMM_ERROR) {
-    std::string errorMessage;
-    // This could be a broken connection or an Http error:
-    if (res->result == nullptr || ! res->result->isComplete()) {
-      // there is no result
-      errorMessage += std::string("Empty result in communication with shard '") + 
-        std::string(res->shardID) + 
-        std::string("' on cluster node '") +
-        std::string(res->serverID) +
-        std::string("'");
-      THROW_ARANGO_EXCEPTION_MESSAGE(TRI_ERROR_CLUSTER_CONNECTION_LOST,
-                                     errorMessage);
-    }
-      
-    StringBuffer const& responseBodyBuf(res->result->getBody());
- 
-    // extract error number and message from response
-    int errorNum = TRI_ERROR_NO_ERROR;
-    TRI_json_t* json = TRI_JsonString(TRI_UNKNOWN_MEM_ZONE, responseBodyBuf.c_str());
-
-    if (JsonHelper::getBooleanValue(json, "error", true)) {
-      errorNum = TRI_ERROR_INTERNAL;
-      errorMessage = std::string("Error message received from shard '") + 
-        std::string(res->shardID) + 
-        std::string("' on cluster node '") +
-        std::string(res->serverID) +
-        std::string("': ");
-    }
-
-    if (TRI_IsObjectJson(json)) {
-      TRI_json_t const* v = TRI_LookupObjectJson(json, "errorNum");
-
-      if (TRI_IsNumberJson(v)) {
-        if (static_cast<int>(v->_value._number) != TRI_ERROR_NO_ERROR) {
-          /* if we've got an error num, error has to be true. */
-          TRI_ASSERT(errorNum == TRI_ERROR_INTERNAL);
-          errorNum = static_cast<int>(v->_value._number);
-        }
-      }
-
-      v = TRI_LookupObjectJson(json, "errorMessage");
-      if (TRI_IsStringJson(v)) {
-        errorMessage += std::string(v->_value._string.data, v->_value._string.length - 1);
-      }
-      else {
-        errorMessage += std::string("(no valid error in response)");
-      }
-    }
-    else {
-      errorMessage += std::string("(no valid response)");
-    }
-
-    if (json != nullptr) {
-      TRI_FreeJson(TRI_UNKNOWN_MEM_ZONE, json);
-    }
-
-    if (isShutdown && 
-        errorNum == TRI_ERROR_QUERY_NOT_FOUND) {
-      // this error may happen on shutdown and is thus tolerated
-      // pass the info to the caller who can opt to ignore this error
-      return true;
-    }
-
-    // In this case a proper HTTP error was reported by the DBserver,
-    if (errorNum > 0 && ! errorMessage.empty()) {
-      THROW_ARANGO_EXCEPTION_MESSAGE(errorNum, errorMessage);
-    }
-
-    // default error
-    THROW_ARANGO_EXCEPTION(TRI_ERROR_CLUSTER_AQL_COMMUNICATION);
-  }
-
-  return false;
-  LEAVE_BLOCK
-}
-
-////////////////////////////////////////////////////////////////////////////////
-/// @brief timeout
-////////////////////////////////////////////////////////////////////////////////
-
-double const RemoteBlock::defaultTimeOut = 3600.0;
-
-////////////////////////////////////////////////////////////////////////////////
-/// @brief creates a remote block
-////////////////////////////////////////////////////////////////////////////////
-        
-RemoteBlock::RemoteBlock (ExecutionEngine* engine,
-                          RemoteNode const* en,
-                          std::string const& server,
-                          std::string const& ownName,
-                          std::string const& queryId)
-  : ExecutionBlock(engine, en),
-    _server(server),
-    _ownName(ownName),
-    _queryId(queryId) {
-
-  TRI_ASSERT(! queryId.empty());
-  TRI_ASSERT_EXPENSIVE((triagens::arango::ServerState::instance()->isCoordinator() && ownName.empty()) ||
-                       (! triagens::arango::ServerState::instance()->isCoordinator() && ! ownName.empty()));
-}
-
-RemoteBlock::~RemoteBlock () {
-}
-
-////////////////////////////////////////////////////////////////////////////////
-/// @brief local helper to send a request
-////////////////////////////////////////////////////////////////////////////////
-
-ClusterCommResult* RemoteBlock::sendRequest (
-          triagens::rest::HttpRequest::HttpRequestType type,
-          std::string const& urlPart,
-          std::string const& body) const {
-  ENTER_BLOCK
-  ClusterComm* cc = ClusterComm::instance();
-
-  // Later, we probably want to set these sensibly:
-  ClientTransactionID const clientTransactionId = "AQL";
-  CoordTransactionID const coordTransactionId = TRI_NewTickServer(); //1;
-  std::map<std::string, std::string> headers;
-  if (! _ownName.empty()) {
-    headers.emplace(make_pair("Shard-Id", _ownName));
-  }
-
-  auto currentThread = triagens::rest::DispatcherThread::currentDispatcherThread;
-
-  if (currentThread != nullptr) {
-    triagens::rest::DispatcherThread::currentDispatcherThread->block();
-  }
-
-  auto result = cc->syncRequest(clientTransactionId,
-                                coordTransactionId,
-                                _server,
-                                type,
-                                std::string("/_db/") 
-                                + triagens::basics::StringUtils::urlEncode(_engine->getQuery()->trx()->vocbase()->_name)
-                                + urlPart + _queryId,
-                                body,
-                                headers,
-                                defaultTimeOut);
-
-  if (currentThread != nullptr) {
-    triagens::rest::DispatcherThread::currentDispatcherThread->unblock();
-  }
-
-  return result;
-  LEAVE_BLOCK
-}
-
-////////////////////////////////////////////////////////////////////////////////
-/// @brief initialize
-////////////////////////////////////////////////////////////////////////////////
-
-int RemoteBlock::initialize () {
-  ENTER_BLOCK
-  int res = ExecutionBlock::initialize();
-
-  if (res != TRI_ERROR_NO_ERROR) {
-    return res;
-  }
-
-  return TRI_ERROR_NO_ERROR;
-  LEAVE_BLOCK
-}
-
-////////////////////////////////////////////////////////////////////////////////
-/// @brief initializeCursor, could be called multiple times
-////////////////////////////////////////////////////////////////////////////////
-
-int RemoteBlock::initializeCursor (AqlItemBlock* items, size_t pos) {
-  ENTER_BLOCK
-  // For every call we simply forward via HTTP
-
-  Json body(Json::Object, 4);
-  if (items == nullptr) {
-    // first call, items is still a nullptr
-    body("exhausted", Json(true))
-        ("error", Json(false));
-  }
-  else {
-    body("pos", Json(static_cast<double>(pos)))
-        ("items", items->toJson(_engine->getQuery()->trx()))
-        ("exhausted", Json(false))
-        ("error", Json(false));
-  }
-
-  std::string bodyString(body.toString());
-
-  std::unique_ptr<ClusterCommResult> res;
-  res.reset(sendRequest(rest::HttpRequest::HTTP_REQUEST_PUT,
-                        "/_api/aql/initializeCursor/",
-                        bodyString));
-  throwExceptionAfterBadSyncRequest(res.get(), false);
-
-  // If we get here, then res->result is the response which will be
-  // a serialized AqlItemBlock:
-  StringBuffer const& responseBodyBuf(res->result->getBody());
-  Json responseBodyJson(TRI_UNKNOWN_MEM_ZONE,
-                        TRI_JsonString(TRI_UNKNOWN_MEM_ZONE, 
-                                       responseBodyBuf.begin()));
-  return JsonHelper::getNumericValue<int>
-              (responseBodyJson.json(), "code", TRI_ERROR_INTERNAL);
-  LEAVE_BLOCK
-}
-
-////////////////////////////////////////////////////////////////////////////////
-/// @brief shutdown, will be called exactly once for the whole query
-////////////////////////////////////////////////////////////////////////////////
-
-int RemoteBlock::shutdown (int errorCode) {
-  ENTER_BLOCK
-  // For every call we simply forward via HTTP
-
-  std::unique_ptr<ClusterCommResult> res;
-  res.reset(sendRequest(rest::HttpRequest::HTTP_REQUEST_PUT,
-                        "/_api/aql/shutdown/",
-                        string("{\"code\":" + std::to_string(errorCode) + "}")));
-  if (throwExceptionAfterBadSyncRequest(res.get(), true)) {
-    // artificially ignore error in case query was not found during shutdown
-    return TRI_ERROR_NO_ERROR;
-  }
-
-  StringBuffer const& responseBodyBuf(res->result->getBody());
-  Json responseBodyJson(TRI_UNKNOWN_MEM_ZONE,
-                        TRI_JsonString(TRI_UNKNOWN_MEM_ZONE, 
-                                       responseBodyBuf.begin()));
-
-  // read "warnings" attribute if present and add it our query
-  if (responseBodyJson.isObject()) {
-    auto warnings = responseBodyJson.get("warnings");
-    if (warnings.isArray()) {
-      auto query = _engine->getQuery();
-      for (size_t i = 0; i < warnings.size(); ++i) {
-        auto warning = warnings.at(i);
-        if (warning.isObject()) {
-          auto code = warning.get("code");
-          auto message = warning.get("message");
-          if (code.isNumber() && message.isString()) {
-            query->registerWarning(static_cast<int>(code.json()->_value._number),
-                                   message.json()->_value._string.data);
-          }
-        }
-      }
-    }
-  }
-
-  return JsonHelper::getNumericValue<int>
-              (responseBodyJson.json(), "code", TRI_ERROR_INTERNAL);
-  LEAVE_BLOCK
-}
-
-////////////////////////////////////////////////////////////////////////////////
-/// @brief getSome
-////////////////////////////////////////////////////////////////////////////////
-
-AqlItemBlock* RemoteBlock::getSome (size_t atLeast,
-                                    size_t atMost) {
-  ENTER_BLOCK
-  // For every call we simply forward via HTTP
-
-  Json body(Json::Object, 2);
-  body("atLeast", Json(static_cast<double>(atLeast)))
-      ("atMost", Json(static_cast<double>(atMost)));
-  std::string bodyString(body.toString());
-
-  std::unique_ptr<ClusterCommResult> res;
-  res.reset(sendRequest(rest::HttpRequest::HTTP_REQUEST_PUT,
-                        "/_api/aql/getSome/",
-                        bodyString));
-  throwExceptionAfterBadSyncRequest(res.get(), false);
-
-  // If we get here, then res->result is the response which will be
-  // a serialized AqlItemBlock:
-  StringBuffer const& responseBodyBuf(res->result->getBody());
-  Json responseBodyJson(TRI_UNKNOWN_MEM_ZONE,
-                        TRI_JsonString(TRI_UNKNOWN_MEM_ZONE, 
-                                       responseBodyBuf.begin()));
-
-  ExecutionStats newStats(responseBodyJson.get("stats"));
-  
-  _engine->_stats.addDelta(_deltaStats, newStats);
-  _deltaStats = newStats;
-  
-  if (JsonHelper::getBooleanValue(responseBodyJson.json(), "exhausted", true)) {
-    return nullptr;
-  }
-    
-  return new triagens::aql::AqlItemBlock(responseBodyJson);
-  LEAVE_BLOCK
-}
-
-////////////////////////////////////////////////////////////////////////////////
-/// @brief skipSome
-////////////////////////////////////////////////////////////////////////////////
-
-size_t RemoteBlock::skipSome (size_t atLeast, size_t atMost) {
-  ENTER_BLOCK
-  // For every call we simply forward via HTTP
-
-  Json body(Json::Object, 2);
-  body("atLeast", Json(static_cast<double>(atLeast)))
-      ("atMost", Json(static_cast<double>(atMost)));
-  std::string bodyString(body.toString());
-
-  std::unique_ptr<ClusterCommResult> res;
-  res.reset(sendRequest(rest::HttpRequest::HTTP_REQUEST_PUT,
-                        "/_api/aql/skipSome/",
-                        bodyString));
-  throwExceptionAfterBadSyncRequest(res.get(), false);
-
-  // If we get here, then res->result is the response which will be
-  // a serialized AqlItemBlock:
-  StringBuffer const& responseBodyBuf(res->result->getBody());
-  Json responseBodyJson(TRI_UNKNOWN_MEM_ZONE,
-                        TRI_JsonString(TRI_UNKNOWN_MEM_ZONE, 
-                                       responseBodyBuf.begin()));
-  if (JsonHelper::getBooleanValue(responseBodyJson.json(), "error", true)) {
-    THROW_ARANGO_EXCEPTION(TRI_ERROR_CLUSTER_AQL_COMMUNICATION);
-  }
-  size_t skipped = JsonHelper::getNumericValue<size_t>(responseBodyJson.json(),
-                                                       "skipped", 0);
-  return skipped;
-  LEAVE_BLOCK
-}
-
-////////////////////////////////////////////////////////////////////////////////
-/// @brief hasMore
-////////////////////////////////////////////////////////////////////////////////
-
-bool RemoteBlock::hasMore () {
-  ENTER_BLOCK
-  // For every call we simply forward via HTTP
-  std::unique_ptr<ClusterCommResult> res;
-  res.reset(sendRequest(rest::HttpRequest::HTTP_REQUEST_GET,
-                        "/_api/aql/hasMore/",
-                        string()));
-  throwExceptionAfterBadSyncRequest(res.get(), false);
-
-  // If we get here, then res->result is the response which will be
-  // a serialized AqlItemBlock:
-  StringBuffer const& responseBodyBuf(res->result->getBody());
-  Json responseBodyJson(TRI_UNKNOWN_MEM_ZONE,
-                        TRI_JsonString(TRI_UNKNOWN_MEM_ZONE, 
-                                       responseBodyBuf.begin()));
-  if (JsonHelper::getBooleanValue(responseBodyJson.json(), "error", true)) {
-    THROW_ARANGO_EXCEPTION(TRI_ERROR_CLUSTER_AQL_COMMUNICATION);
-  }
-  return JsonHelper::getBooleanValue(responseBodyJson.json(), "hasMore", true);
-  LEAVE_BLOCK
-}
-
-////////////////////////////////////////////////////////////////////////////////
-/// @brief count
-////////////////////////////////////////////////////////////////////////////////
-
-int64_t RemoteBlock::count () const {
-  ENTER_BLOCK
-  // For every call we simply forward via HTTP
-  std::unique_ptr<ClusterCommResult> res;
-  res.reset(sendRequest(rest::HttpRequest::HTTP_REQUEST_GET,
-                        "/_api/aql/count/",
-                        string()));
-  throwExceptionAfterBadSyncRequest(res.get(), false);
-
-  // If we get here, then res->result is the response which will be
-  // a serialized AqlItemBlock:
-  StringBuffer const& responseBodyBuf(res->result->getBody());
-  Json responseBodyJson(TRI_UNKNOWN_MEM_ZONE,
-                        TRI_JsonString(TRI_UNKNOWN_MEM_ZONE, 
-                                       responseBodyBuf.begin()));
-  if (JsonHelper::getBooleanValue(responseBodyJson.json(), "error", true)) {
-    THROW_ARANGO_EXCEPTION(TRI_ERROR_CLUSTER_AQL_COMMUNICATION);
-  }
-  return JsonHelper::getNumericValue<int64_t>
-               (responseBodyJson.json(), "count", 0);
-  LEAVE_BLOCK
-}
-
-////////////////////////////////////////////////////////////////////////////////
-/// @brief remaining
-////////////////////////////////////////////////////////////////////////////////
-
-int64_t RemoteBlock::remaining () {
-  ENTER_BLOCK
-  // For every call we simply forward via HTTP
-  std::unique_ptr<ClusterCommResult> res;
-  res.reset(sendRequest(rest::HttpRequest::HTTP_REQUEST_GET,
-                        "/_api/aql/remaining/",
-                        string()));
-  throwExceptionAfterBadSyncRequest(res.get(), false);
-
-  // If we get here, then res->result is the response which will be
-  // a serialized AqlItemBlock:
-  StringBuffer const& responseBodyBuf(res->result->getBody());
-  Json responseBodyJson(TRI_UNKNOWN_MEM_ZONE,
-                        TRI_JsonString(TRI_UNKNOWN_MEM_ZONE, 
-                                       responseBodyBuf.begin()));
-  if (JsonHelper::getBooleanValue(responseBodyJson.json(), "error", true)) {
-    THROW_ARANGO_EXCEPTION(TRI_ERROR_CLUSTER_AQL_COMMUNICATION);
-  }
-  return JsonHelper::getNumericValue<int64_t>
-               (responseBodyJson.json(), "remaining", 0);
-  LEAVE_BLOCK
-}
-
-
-=======
->>>>>>> 9e622375
 // Local Variables:
 // mode: outline-minor
 // outline-regexp: "^\\(/// @brief\\|/// {@inheritDoc}\\|/// @addtogroup\\|// --SECTION--\\|/// @\\}\\)"
