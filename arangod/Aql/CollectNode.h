////////////////////////////////////////////////////////////////////////////////
/// DISCLAIMER
///
/// Copyright 2014-2016 ArangoDB GmbH, Cologne, Germany
/// Copyright 2004-2014 triAGENS GmbH, Cologne, Germany
///
/// Licensed under the Apache License, Version 2.0 (the "License");
/// you may not use this file except in compliance with the License.
/// You may obtain a copy of the License at
///
///     http://www.apache.org/licenses/LICENSE-2.0
///
/// Unless required by applicable law or agreed to in writing, software
/// distributed under the License is distributed on an "AS IS" BASIS,
/// WITHOUT WARRANTIES OR CONDITIONS OF ANY KIND, either express or implied.
/// See the License for the specific language governing permissions and
/// limitations under the License.
///
/// Copyright holder is ArangoDB GmbH, Cologne, Germany
///
/// @author Jan Steemann
////////////////////////////////////////////////////////////////////////////////

#ifndef ARANGOD_AQL_COLLECT_NODE_H
#define ARANGOD_AQL_COLLECT_NODE_H 1

#include "Aql/Aggregator.h"
#include "Aql/CollectOptions.h"
#include "Aql/ExecutionNode.h"
#include "Aql/Variable.h"
#include "Aql/types.h"
#include "Basics/Common.h"
#include "VocBase/voc-types.h"
#include "VocBase/vocbase.h"

#include <velocypack/Slice.h>

namespace arangodb {
namespace aql {
class ExecutionBlock;
class ExecutionPlan;
class RedundantCalculationsReplacer;

/// @brief class CollectNode
class CollectNode : public ExecutionNode {
  friend class ExecutionNode;
  friend class ExecutionBlock;
  friend class RedundantCalculationsReplacer;

 public:
  CollectNode(ExecutionPlan* plan, size_t id, CollectOptions const& options,
              std::vector<std::pair<Variable const*, Variable const*>> const& groupVariables,
              std::vector<std::pair<Variable const*, std::pair<Variable const*, std::string>>> const& aggregateVariables,
              Variable const* expressionVariable, Variable const* outVariable,
              std::vector<Variable const*> const& keepVariables,
              std::unordered_map<VariableId, std::string const> const& variableMap,
              bool count, bool isDistinctCommand)
      : ExecutionNode(plan, id),
        _options(options),
        _groupVariables(groupVariables),
        _aggregateVariables(aggregateVariables),
        _expressionVariable(expressionVariable),
        _outVariable(outVariable),
        _keepVariables(keepVariables),
        _variableMap(variableMap),
        _count(count),
        _isDistinctCommand(isDistinctCommand),
        _specialized(false) {
    // outVariable can be a nullptr, but only if _count is not set
    TRI_ASSERT(!_count || _outVariable != nullptr);
  }

  CollectNode(ExecutionPlan*, arangodb::velocypack::Slice const& base,
              Variable const* expressionVariable, Variable const* outVariable,
              std::vector<Variable const*> const& keepVariables,
              std::unordered_map<VariableId, std::string const> const& variableMap,
              std::vector<std::pair<Variable const*, Variable const*>> const& collectVariables,
              std::vector<std::pair<Variable const*, std::pair<Variable const*, std::string>>> const& aggregateVariables,
              bool count, bool isDistinctCommand);

  ~CollectNode();

  /// @brief return the type of the node
  NodeType getType() const override final { return COLLECT; }

  /// @brief whether or not the node requires an additional post SORT
  bool isDistinctCommand() const { return _isDistinctCommand; }

  /// @brief whether or not the node is specialized
  bool isSpecialized() const { return _specialized; }

  /// @brief specialize the node
  void specialized() { _specialized = true; }

  /// @brief return the aggregation method
  CollectOptions::CollectMethod aggregationMethod() const {
    return _options.method;
  }

  /// @brief set the aggregation method
  void aggregationMethod(CollectOptions::CollectMethod method) {
    _options.method = method;
  }

  /// @brief getOptions
  CollectOptions const& getOptions() const { return _options; }

  /// @brief getOptions
  CollectOptions& getOptions() { return _options; }

  /// @brief export to VelocyPack
  void toVelocyPackHelper(arangodb::velocypack::Builder&, unsigned flags) const override final;

  /// @brief calculate the collect register
<<<<<<< HEAD
  void calcExpressionRegister(RegisterId& expressionRegister,
                              std::unordered_set<RegisterId>& writeableOutputRegisters) const;

  /// @brief calculate the collect register
=======
>>>>>>> ce517976
  void calcCollectRegister(RegisterId& collectRegister,
                           std::unordered_set<RegisterId>& writeableOutputRegisters) const;

  /// @brief calculate the group registers
<<<<<<< HEAD
  void calcGroupRegisters(std::vector<std::pair<RegisterId, RegisterId>>& groupRegisters,
                          std::unordered_set<RegisterId>& readableInputRegisters,
                          std::unordered_set<RegisterId>& writeableOutputRegisters) const;

  /// @brief calculate the aggregate registers
  void calcAggregateRegisters(std::vector<std::pair<RegisterId, RegisterId>>& aggregateRegisters,
                              std::unordered_set<RegisterId>& readableInputRegisters,
                              std::unordered_set<RegisterId>& writeableOutputRegisters) const;

  void calcAggregateTypes(std::vector<std::unique_ptr<Aggregator>>& aggregateTypes) const;
  void calcVariableNames(std::vector<std::pair<std::string, RegisterId>>& variableNames) const;
=======
  void calcGroupRegisters(
      std::vector<std::pair<RegisterId, RegisterId>>& groupRegisters,
      std::unordered_set<RegisterId>& readableInputRegisters,
      std::unordered_set<RegisterId>& writeableOutputRegisters) const;

  /// @brief calculate the aggregate registers
  void calcAggregateRegisters(
      std::vector<std::pair<RegisterId, RegisterId>>& aggregateRegisters,
      std::unordered_set<RegisterId>& readableInputRegisters,
      std::unordered_set<RegisterId>& writeableOutputRegisters) const;
>>>>>>> ce517976

  /// @brief creates corresponding ExecutionBlock
  std::unique_ptr<ExecutionBlock> createBlock(
      ExecutionEngine& engine,
      std::unordered_map<ExecutionNode*, ExecutionBlock*> const&) const override;

  /// @brief clone ExecutionNode recursively
  ExecutionNode* clone(ExecutionPlan* plan, bool withDependencies,
                       bool withProperties) const override final;

  /// @brief estimateCost
  CostEstimate estimateCost() const override final;

  /// @brief whether or not the count flag is set
  bool count() const { return _count; }
  /// @brief set the count option
  void count(bool value) { _count = value; }

  inline bool hasOutVariableButNoCount() const {
    return (_outVariable != nullptr && !_count);
  }

  /// @brief whether or not the node has an outVariable (i.e. INTO ...)
  inline bool hasOutVariable() const { return _outVariable != nullptr; }

  /// @brief return the out variable
  Variable const* outVariable() const { return _outVariable; }

  /// @brief clear the out variable
  void clearOutVariable() {
    TRI_ASSERT(_outVariable != nullptr);
    _outVariable = nullptr;
    _count = false;
  }

  void setAggregateVariables(
      std::vector<std::pair<Variable const*, std::pair<Variable const*, std::string>>> const& aggregateVariables);

  /// @brief clear one of the aggregates
  void clearAggregates(
      std::function<bool(std::pair<Variable const*, std::pair<Variable const*, std::string>> const&)> cb) {
    for (auto it = _aggregateVariables.begin(); it != _aggregateVariables.end();
         /* no hoisting */) {
      if (cb(*it)) {
        it = _aggregateVariables.erase(it);
      } else {
        ++it;
      }
    }
  }

  /// @brief whether or not the node has an expression variable (i.e. INTO ...
  /// = expr)
  inline bool hasExpressionVariable() const {
    return _expressionVariable != nullptr;
  }

  /// @brief set the expression variable
  void expressionVariable(Variable const* variable) {
    TRI_ASSERT(!hasExpressionVariable());
    _expressionVariable = variable;
  }

  /// @brief return whether or not the collect has keep variables
  bool hasKeepVariables() const { return !_keepVariables.empty(); }

  /// @brief return the keep variables
  std::vector<Variable const*> const& keepVariables() const {
    return _keepVariables;
  }

  /// @brief set list of variables to keep if INTO is used
  void setKeepVariables(std::vector<Variable const*>&& variables) {
    _keepVariables = std::move(variables);
  }

  /// @brief return the variable map
  std::unordered_map<VariableId, std::string const> const& variableMap() const {
    return _variableMap;
  }

  /// @brief get all group variables (out, in)
  std::vector<std::pair<Variable const*, Variable const*>> const& groupVariables() const {
    return _groupVariables;
  }

  /// @brief set all group variables (out, in)
  void groupVariables(std::vector<std::pair<Variable const*, Variable const*>> const& vars) {
    _groupVariables = vars;
  }

  /// @brief get all aggregate variables (out, in)
  std::vector<std::pair<Variable const*, std::pair<Variable const*, std::string>>> const& aggregateVariables() const {
    return _aggregateVariables;
  }

  /// @brief get all aggregate variables (out, in)
  std::vector<std::pair<Variable const*, std::pair<Variable const*, std::string>>>& aggregateVariables() {
    return _aggregateVariables;
  }

  /// @brief getVariablesUsedHere, modifying the set in-place
  void getVariablesUsedHere(arangodb::HashSet<Variable const*>& vars) const override final;

  /// @brief getVariablesSetHere
  std::vector<Variable const*> getVariablesSetHere() const override final {
    std::vector<Variable const*> v;
    v.reserve(_groupVariables.size() + _aggregateVariables.size() +
              (_outVariable == nullptr ? 0 : 1));

    for (auto const& p : _groupVariables) {
      v.emplace_back(p.first);
    }
    for (auto const& p : _aggregateVariables) {
      v.emplace_back(p.first);
    }
    if (_outVariable != nullptr) {
      v.emplace_back(_outVariable);
    }
    return v;
  }

 private:
  /// @brief options for the aggregation
  CollectOptions _options;

  /// @brief input/output variables for the collection (out, in)
  std::vector<std::pair<Variable const*, Variable const*>> _groupVariables;

  /// @brief input/output variables for the aggregation (out, in)
  std::vector<std::pair<Variable const*, std::pair<Variable const*, std::string>>> _aggregateVariables;

  /// @brief input expression variable (might be null)
  Variable const* _expressionVariable;

  /// @brief output variable to write to (might be null)
  Variable const* _outVariable;

  /// @brief list of variables to keep if INTO is used
  std::vector<Variable const*> _keepVariables;

  /// @brief map of all variable ids and names (needed to construct group data)
  std::unordered_map<VariableId, std::string const> _variableMap;

  /// @brief COUNTing node?
  bool _count;

  /// @brief whether or not the node requires an additional post-SORT
  bool const _isDistinctCommand;

  /// @brief whether or not the node is specialized
  bool _specialized;
};

}  // namespace aql
}  // namespace arangodb

#endif<|MERGE_RESOLUTION|>--- conflicted
+++ resolved
@@ -111,19 +111,15 @@
   /// @brief export to VelocyPack
   void toVelocyPackHelper(arangodb::velocypack::Builder&, unsigned flags) const override final;
 
-  /// @brief calculate the collect register
-<<<<<<< HEAD
+  /// @brief calculate the expression register
   void calcExpressionRegister(RegisterId& expressionRegister,
                               std::unordered_set<RegisterId>& writeableOutputRegisters) const;
 
   /// @brief calculate the collect register
-=======
->>>>>>> ce517976
   void calcCollectRegister(RegisterId& collectRegister,
                            std::unordered_set<RegisterId>& writeableOutputRegisters) const;
 
   /// @brief calculate the group registers
-<<<<<<< HEAD
   void calcGroupRegisters(std::vector<std::pair<RegisterId, RegisterId>>& groupRegisters,
                           std::unordered_set<RegisterId>& readableInputRegisters,
                           std::unordered_set<RegisterId>& writeableOutputRegisters) const;
@@ -135,18 +131,6 @@
 
   void calcAggregateTypes(std::vector<std::unique_ptr<Aggregator>>& aggregateTypes) const;
   void calcVariableNames(std::vector<std::pair<std::string, RegisterId>>& variableNames) const;
-=======
-  void calcGroupRegisters(
-      std::vector<std::pair<RegisterId, RegisterId>>& groupRegisters,
-      std::unordered_set<RegisterId>& readableInputRegisters,
-      std::unordered_set<RegisterId>& writeableOutputRegisters) const;
-
-  /// @brief calculate the aggregate registers
-  void calcAggregateRegisters(
-      std::vector<std::pair<RegisterId, RegisterId>>& aggregateRegisters,
-      std::unordered_set<RegisterId>& readableInputRegisters,
-      std::unordered_set<RegisterId>& writeableOutputRegisters) const;
->>>>>>> ce517976
 
   /// @brief creates corresponding ExecutionBlock
   std::unique_ptr<ExecutionBlock> createBlock(
