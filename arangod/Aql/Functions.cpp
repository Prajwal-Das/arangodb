////////////////////////////////////////////////////////////////////////////////
/// DISCLAIMER
///
/// Copyright 2014-2016 ArangoDB GmbH, Cologne, Germany
/// Copyright 2004-2014 triAGENS GmbH, Cologne, Germany
///
/// Licensed under the Apache License, Version 2.0 (the "License");
/// you may not use this file except in compliance with the License.
/// You may obtain a copy of the License at
///
///     http://www.apache.org/licenses/LICENSE-2.0
///
/// Unless required by applicable law or agreed to in writing, software
/// distributed under the License is distributed on an "AS IS" BASIS,
/// WITHOUT WARRANTIES OR CONDITIONS OF ANY KIND, either express or implied.
/// See the License for the specific language governing permissions and
/// limitations under the License.
///
/// Copyright holder is ArangoDB GmbH, Cologne, Germany
///
/// @author Jan Steemann
////////////////////////////////////////////////////////////////////////////////

#include "Functions.h"

#include "ApplicationFeatures/ApplicationServer.h"
#include "ApplicationFeatures/LanguageFeature.h"
#include "Aql/AqlFunctionFeature.h"
#include "Aql/Expression.h"
#include "Aql/ExpressionContext.h"
#include "Aql/Function.h"
#include "Aql/Query.h"
#include "Aql/V8Executor.h"
#include "Basics/Exceptions.h"
#include "Basics/Mutex.h"
#include "Basics/MutexLocker.h"
#include "Basics/StringBuffer.h"
#include "Basics/StringRef.h"
#include "Basics/StringUtils.h"
#include "Basics/Utf8Helper.h"
#include "Basics/VPackStringBufferAdapter.h"
#include "Basics/VelocyPackHelper.h"
#include "Basics/fpconv.h"
#include "Basics/tri-strings.h"
#include "Geo/GeoJson.h"
#include "Geo/GeoParams.h"
#include "Geo/GeoUtils.h"
#include "Geo/ShapeContainer.h"
#include "Indexes/Index.h"
#include "Logger/Logger.h"
#include "Pregel/Conductor.h"
#include "Pregel/PregelFeature.h"
#include "Pregel/Worker.h"
#include "Random/UniformCharacter.h"
#include "Rest/Version.h"
#include "Ssl/SslInterface.h"
#include "Transaction/Context.h"
#include "Transaction/Helpers.h"
#include "Transaction/Methods.h"
#include "Utils/CollectionNameResolver.h"
#include "Utils/ExecContext.h"
#include "V8/v8-vpack.h"
#include "V8Server/v8-collection.h"
#include "VocBase/KeyGenerator.h"
#include "VocBase/LogicalCollection.h"
#include "VocBase/ManagedDocumentResult.h"

#include <boost/uuid/uuid.hpp>
#include <boost/uuid/uuid_generators.hpp>
#include <boost/uuid/uuid_io.hpp>

#include <date/date.h>
#include <date/iso_week.h>
#include <s2/s2loop.h>

#include <unicode/schriter.h>
#include <unicode/stsearch.h>
#include <unicode/uchar.h>
#include <unicode/unistr.h>

#include <velocypack/Collection.h>
#include <velocypack/Dumper.h>
#include <velocypack/Iterator.h>
#include <velocypack/velocypack-aliases.h>
#include <algorithm>
#include <regex>

using namespace arangodb;
using namespace arangodb::aql;
using namespace std::chrono;
using namespace date;

/*
- always specify your user facing function name MYFUNC in error generators
- errors are broadcasted like this:
    - Wrong parameter types: ::registerInvalidArgumentWarning(expressionContext,
"MYFUNC")
    - Generic errors: ::registerWarning(expressionContext, "MYFUNC",
TRI_ERROR_QUERY_INVALID_REGEX);
    - ICU related errors: if (U_FAILURE(status)) {
::registerICUWarning(expressionContext, "MYFUNC", status); }
    - close with: return AqlValue(AqlValueHintNull());
- specify the number of parameters you expect at least and at max using:
- if you support optional parameters, first check whether the count is
sufficient using parameters.size()
- fetch the values using:
  AqlValue value
  - Anonymous  = extractFunctionParameterValue(parameters, 0);
  - ::getBooleanParameter() if you expect a bool
  - Stringify() if you need a string.
  - ::extractKeys() if its an object and you need the keys
  - ::extractCollectionName() if you expect a collection
  - ::listContainsElement() search for a member
  - ::parameterToTimePoint / ::dateFromParameters get a time string as date.
- check the values whether they match your expectations i.e. using:
  - param.isNumber() then extract it using: param.toInt64(trx)
- Available helper functions for working with parameters:
  - ::variance()
  - ::sortNumberList()
  - ::unsetOrKeep ()
  - ::getDocumentByIdentifier ()
  - ::mergeParameters()
  - ::flattenList()

- now do your work with the parameters
- build up a result using a VPackbuilder like you would with regular velocpyack.
- return it wrapping it into an AqlValue

 */

namespace {

/// @brief an empty AQL value
static AqlValue const emptyAqlValue;

/// @brief mutex used to protect UUID generation
static Mutex uuidMutex;

enum DateSelectionModifier {
  INVALID = 0,
  MILLI,
  SECOND,
  MINUTE,
  HOUR,
  DAY,
  WEEK,
  MONTH,
  YEAR
};

static_assert(DateSelectionModifier::INVALID < DateSelectionModifier::MILLI,
              "incorrect date selection order");
static_assert(DateSelectionModifier::MILLI < DateSelectionModifier::SECOND,
              "incorrect date selection order");
static_assert(DateSelectionModifier::SECOND < DateSelectionModifier::MINUTE,
              "incorrect date selection order");
static_assert(DateSelectionModifier::MINUTE < DateSelectionModifier::HOUR,
              "incorrect date selection order");
static_assert(DateSelectionModifier::HOUR < DateSelectionModifier::DAY,
              "incorrect date selection order");
static_assert(DateSelectionModifier::DAY < DateSelectionModifier::WEEK,
              "incorrect date selection order");
static_assert(DateSelectionModifier::WEEK < DateSelectionModifier::MONTH,
              "incorrect date selection order");
static_assert(DateSelectionModifier::MONTH < DateSelectionModifier::YEAR,
              "incorrect date selection order");

typedef void (*format_func_t)(std::string& wrk, tp_sys_clock_ms const&);
std::unordered_map<std::string, format_func_t> dateMap;
auto const unixEpoch = date::sys_seconds{seconds{0}};

// will be populated by Functions::Init()
std::regex theDateFormatRegex;

std::string executeDateFormatRegex(std::string const& search, tp_sys_clock_ms const& tp) {
  std::string s;

  auto first = search.begin();
  auto last = search.end();
  typename std::smatch::difference_type positionOfLastMatch = 0;
  auto endOfLastMatch = first;

  auto callback = [&tp, &endOfLastMatch, &positionOfLastMatch, &s](std::smatch const& match) {
    auto positionOfThisMatch = match.position(0);
    auto diff = positionOfThisMatch - positionOfLastMatch;

    auto startOfThisMatch = endOfLastMatch;
    std::advance(startOfThisMatch, diff);

    s.append(endOfLastMatch, startOfThisMatch);
    auto got = ::dateMap.find(match.str(0));
    if (got != ::dateMap.end()) {
      got->second(s, tp);
    }
    auto lengthOfMatch = match.length(0);

    positionOfLastMatch = positionOfThisMatch + lengthOfMatch;

    endOfLastMatch = startOfThisMatch;
    std::advance(endOfLastMatch, lengthOfMatch);
  };

  std::regex_iterator<std::string::const_iterator> end;
  std::regex_iterator<std::string::const_iterator> begin(first, last, ::theDateFormatRegex);
  std::for_each(begin, end, callback);

  s.append(endOfLastMatch, last);

  return s;
}

/// @brief validates documents for duplicate attribute names
bool isValidDocument(VPackSlice slice) {
  if (slice.isExternal()) {
    slice = slice.resolveExternals();
  }

  if (slice.isObject()) {
    std::unordered_set<VPackStringRef> keys;

    auto it = VPackObjectIterator(slice, true);

    while (it.valid()) {
      if (!keys.emplace(it.key().stringRef()).second) {
        // duplicate key
        return false;
      }

      // recurse into object values
      if (!isValidDocument(it.value())) {
        return false;
      }
      it.next();
    }
  } else if (slice.isArray()) {
    auto it = VPackArrayIterator(slice);

    while (it.valid()) {
      // recursively validate array values
      if (!isValidDocument(it.value())) {
        return false;
      }
      it.next();
    }
  }

  // all other types are considered valid
  return true;
}

std::string tail(std::string const& source, size_t const length) {
  if (length >= source.size()) {
    return source;
  }
  return source.substr(source.size() - length);
}  // tail

std::vector<std::string> const monthNames = {"January", "February", "March",
                                             "April",   "May",      "June",
                                             "July",    "August",   "September",
                                             "October", "November", "December"};

std::vector<std::string> const monthNamesShort = {"Jan", "Feb", "Mar", "Apr",
                                                  "May", "Jun", "Jul", "Aug",
                                                  "Sep", "Oct", "Nov", "Dec"};

std::vector<std::string> const weekDayNames = {"Sunday",   "Monday",
                                               "Tuesday",  "Wednesday",
                                               "Thursday", "Friday",
                                               "Saturday"};

std::vector<std::string> const weekDayNamesShort = {"Sun", "Mon", "Tue", "Wed",
                                                    "Thu", "Fri", "Sat"};

std::
    vector<std::pair<std::string, format_func_t>> const sortedDateMap = {{"%&",
                                                                          [](std::string& wrk,
                                                                             tp_sys_clock_ms const& tp) {
                                                                          }},  // Allow for literal "m" after "%m" ("%mm" ->
                                                                               // %m%&m)
                                                                         // zero-pad 4 digit years to length of 6 and add "+"
                                                                         // prefix, keep negative as-is
                                                                         {"%yyy"
                                                                          "yyy",
                                                                          [](std::string& wrk, tp_sys_clock_ms const& tp) {
                                                                            auto ymd = year_month_day(
                                                                                floor<days>(tp));
                                                                            auto yearnum = static_cast<int>(
                                                                                ymd.year());
                                                                            if (yearnum < 0) {
                                                                              if (yearnum > -10) {
                                                                                wrk.append(
                                                                                    "-00000");
                                                                              } else if (yearnum > -100) {
                                                                                wrk.append(
                                                                                    "-0000");
                                                                              } else if (yearnum > -1000) {
                                                                                wrk.append(
                                                                                    "-000");
                                                                              } else if (yearnum > -10000) {
                                                                                wrk.append(
                                                                                    "-00");
                                                                              } else if (yearnum > -100000) {
                                                                                wrk.append(
                                                                                    "-0");
                                                                              } else {
                                                                                wrk.append(
                                                                                    "-");
                                                                              }
                                                                              wrk.append(std::to_string(
                                                                                  abs(yearnum)));
                                                                              return;
                                                                            }

                                                                            TRI_ASSERT(yearnum >= 0);

                                                                            if (yearnum > 99999) {
                                                                              // intentionally nothing
                                                                            } else if (yearnum > 9999) {
                                                                              wrk.append(
                                                                                  "+0");
                                                                            } else if (yearnum > 999) {
                                                                              wrk.append(
                                                                                  "+00");
                                                                            } else if (yearnum > 99) {
                                                                              wrk.append(
                                                                                  "+000");
                                                                            } else if (yearnum > 9) {
                                                                              wrk.append(
                                                                                  "+0000");
                                                                            } else {
                                                                              wrk.append(
                                                                                  "+00000");
                                                                            }
                                                                            wrk.append(std::to_string(yearnum));
                                                                          }},
                                                                         {"%mmm"
                                                                          "m",
                                                                          [](std::string& wrk, tp_sys_clock_ms const& tp) {
                                                                            auto ymd = year_month_day(
                                                                                floor<days>(tp));
                                                                            wrk.append(
                                                                                ::monthNames[static_cast<unsigned>(ymd.month()) - 1]);
                                                                          }},
                                                                         {"%yyy"
                                                                          "y",
                                                                          [](std::string& wrk, tp_sys_clock_ms const& tp) {
                                                                            auto ymd = year_month_day(
                                                                                floor<days>(tp));
                                                                            auto yearnum = static_cast<int>(
                                                                                ymd.year());
                                                                            if (yearnum < 0) {
                                                                              if (yearnum > -10) {
                                                                                wrk.append(
                                                                                    "-000");
                                                                              } else if (yearnum > -100) {
                                                                                wrk.append(
                                                                                    "-00");
                                                                              } else if (yearnum > -1000) {
                                                                                wrk.append(
                                                                                    "-0");
                                                                              } else {
                                                                                wrk.append(
                                                                                    "-");
                                                                              }
                                                                              wrk.append(std::to_string(
                                                                                  abs(yearnum)));
                                                                            } else {
                                                                              TRI_ASSERT(yearnum >= 0);
                                                                              if (yearnum < 9) {
                                                                                wrk.append(
                                                                                    "000");
                                                                                wrk.append(std::to_string(yearnum));
                                                                              } else if (yearnum < 99) {
                                                                                wrk.append(
                                                                                    "00");
                                                                                wrk.append(std::to_string(yearnum));
                                                                              } else if (yearnum < 999) {
                                                                                wrk.append(
                                                                                    "0");
                                                                                wrk.append(std::to_string(yearnum));
                                                                              } else {
                                                                                std::string yearstr(
                                                                                    std::to_string(yearnum));
                                                                                wrk.append(::tail(yearstr, 4));
                                                                              }
                                                                            }
                                                                          }},

                                                                         {"%www"
                                                                          "w",
                                                                          [](std::string& wrk, tp_sys_clock_ms const& tp) {
                                                                            weekday wd{floor<days>(tp)};
                                                                            wrk.append(
                                                                                ::weekDayNames[static_cast<unsigned>(wd)]);
                                                                          }},

                                                                         {"%mm"
                                                                          "m",
                                                                          [](std::string& wrk, tp_sys_clock_ms const& tp) {
                                                                            auto ymd = year_month_day(
                                                                                floor<days>(tp));
                                                                            wrk.append(
                                                                                ::monthNamesShort[static_cast<unsigned>(ymd.month()) - 1]);
                                                                          }},
                                                                         {"%ww"
                                                                          "w",
                                                                          [](std::string& wrk, tp_sys_clock_ms const& tp) {
                                                                            weekday wd{floor<days>(tp)};
                                                                            wrk.append(
                                                                                weekDayNamesShort[static_cast<unsigned>(wd)]);
                                                                          }},
                                                                         {"%ff"
                                                                          "f",
                                                                          [](std::string& wrk, tp_sys_clock_ms const& tp) {
                                                                            auto day_time = make_time(
                                                                                tp - floor<days>(tp));
                                                                            uint64_t millis =
                                                                                day_time
                                                                                    .subseconds()
                                                                                    .count();
                                                                            if (millis < 10) {
                                                                              wrk.append(
                                                                                  "00");
                                                                            } else if (millis < 100) {
                                                                              wrk.append(
                                                                                  "0");
                                                                            }
                                                                            wrk.append(std::to_string(millis));
                                                                          }},
                                                                         {"%xx"
                                                                          "x",
                                                                          [](std::string& wrk, tp_sys_clock_ms const& tp) {
                                                                            auto ymd = year_month_day(
                                                                                floor<days>(tp));
                                                                            auto yyyy =
                                                                                year{ymd.year()};
                                                                            // we construct the date with the first day in the
                                                                            // year:
                                                                            auto firstDayInYear =
                                                                                yyyy / jan /
                                                                                day{0};
                                                                            uint64_t daysSinceFirst =
                                                                                duration_cast<days>(
                                                                                    tp - sys_days(firstDayInYear))
                                                                                    .count();
                                                                            if (daysSinceFirst < 10) {
                                                                              wrk.append(
                                                                                  "00");
                                                                            } else if (daysSinceFirst < 100) {
                                                                              wrk.append(
                                                                                  "0");
                                                                            }
                                                                            wrk.append(std::to_string(daysSinceFirst));
                                                                          }},

                                                                         // there"s no really sensible way to handle negative
                                                                         // years, but better not drop the sign
                                                                         {"%yy",
                                                                          [](std::string& wrk, tp_sys_clock_ms const& tp) {
                                                                            auto ymd = year_month_day(
                                                                                floor<days>(tp));
                                                                            auto yearnum = static_cast<int>(
                                                                                ymd.year());
                                                                            if (yearnum < 10 &&
                                                                                yearnum > -10) {
                                                                              wrk.append(
                                                                                  "0");
                                                                              wrk.append(std::to_string(
                                                                                  abs(yearnum)));
                                                                            } else {
                                                                              std::string yearstr(std::to_string(
                                                                                  abs(yearnum)));
                                                                              wrk.append(tail(yearstr, 2));
                                                                            }
                                                                          }},
                                                                         {"%mm",
                                                                          [](std::string& wrk, tp_sys_clock_ms const& tp) {
                                                                            auto ymd = year_month_day(
                                                                                floor<days>(tp));
                                                                            auto month = static_cast<unsigned>(
                                                                                ymd.month());
                                                                            if (month < 10) {
                                                                              wrk.append(
                                                                                  "0");
                                                                            }
                                                                            wrk.append(std::to_string(month));
                                                                          }},
                                                                         {"%dd",
                                                                          [](std::string& wrk, tp_sys_clock_ms const& tp) {
                                                                            auto ymd = year_month_day(
                                                                                floor<days>(tp));
                                                                            auto day = static_cast<unsigned>(
                                                                                ymd.day());
                                                                            if (day < 10) {
                                                                              wrk.append(
                                                                                  "0");
                                                                            }
                                                                            wrk.append(std::to_string(day));
                                                                          }},
                                                                         {"%hh",
                                                                          [](std::string& wrk, tp_sys_clock_ms const& tp) {
                                                                            auto day_time = make_time(
                                                                                tp - floor<days>(tp));
                                                                            uint64_t hours =
                                                                                day_time
                                                                                    .hours()
                                                                                    .count();
                                                                            if (hours < 10) {
                                                                              wrk.append(
                                                                                  "0");
                                                                            }
                                                                            wrk.append(std::to_string(hours));
                                                                          }},
                                                                         {"%ii",
                                                                          [](std::string& wrk, tp_sys_clock_ms const& tp) {
                                                                            auto day_time = make_time(
                                                                                tp - floor<days>(tp));
                                                                            uint64_t minutes =
                                                                                day_time
                                                                                    .minutes()
                                                                                    .count();
                                                                            if (minutes < 10) {
                                                                              wrk.append(
                                                                                  "0");
                                                                            }
                                                                            wrk.append(std::to_string(minutes));
                                                                          }},
                                                                         {"%ss",
                                                                          [](std::string& wrk, tp_sys_clock_ms const& tp) {
                                                                            auto day_time = make_time(
                                                                                tp - floor<days>(tp));
                                                                            uint64_t seconds =
                                                                                day_time
                                                                                    .seconds()
                                                                                    .count();
                                                                            if (seconds < 10) {
                                                                              wrk.append(
                                                                                  "0");
                                                                            }
                                                                            wrk.append(std::to_string(seconds));
                                                                          }},
                                                                         {"%kk",
                                                                          [](std::string& wrk, tp_sys_clock_ms const& tp) {
                                                                            iso_week::year_weeknum_weekday yww{
                                                                                floor<days>(tp)};
                                                                            uint64_t isoWeek =
                                                                                static_cast<unsigned>(
                                                                                    yww.weeknum());
                                                                            if (isoWeek < 10) {
                                                                              wrk.append(
                                                                                  "0");
                                                                            }
                                                                            wrk.append(std::to_string(isoWeek));
                                                                          }},

                                                                         {"%t",
                                                                          [](std::string& wrk, tp_sys_clock_ms const& tp) {
                                                                            auto diffDuration =
                                                                                tp - unixEpoch;
                                                                            auto diff =
                                                                                duration_cast<duration<double, std::milli>>(
                                                                                    diffDuration)
                                                                                    .count();
                                                                            wrk.append(std::to_string(static_cast<int64_t>(
                                                                                std::round(diff))));
                                                                          }},
                                                                         {"%z",
                                                                          [](std::string& wrk,
                                                                             tp_sys_clock_ms const& tp) {
                                                                            std::string formatted = format(
                                                                                "%FT%TZ",
                                                                                floor<milliseconds>(tp));
                                                                            wrk.append(formatted);
                                                                          }},
                                                                         {"%w",
                                                                          [](std::string& wrk,
                                                                             tp_sys_clock_ms const& tp) {
                                                                            weekday wd{floor<days>(tp)};
                                                                            wrk.append(std::to_string(
                                                                                static_cast<unsigned>(wd)));
                                                                          }},
                                                                         {"%y",
                                                                          [](std::string& wrk,
                                                                             tp_sys_clock_ms const& tp) {
                                                                            auto ymd = year_month_day(
                                                                                floor<days>(tp));
                                                                            wrk.append(std::to_string(static_cast<int>(
                                                                                ymd.year())));
                                                                          }},
                                                                         {"%m",
                                                                          [](std::string& wrk,
                                                                             tp_sys_clock_ms const& tp) {
                                                                            auto ymd = year_month_day(
                                                                                floor<days>(tp));
                                                                            wrk.append(std::to_string(static_cast<unsigned>(
                                                                                ymd.month())));
                                                                          }},
                                                                         {"%d",
                                                                          [](std::string& wrk,
                                                                             tp_sys_clock_ms const& tp) {
                                                                            auto ymd = year_month_day(
                                                                                floor<days>(tp));
                                                                            wrk.append(std::to_string(static_cast<unsigned>(
                                                                                ymd.day())));
                                                                          }},
                                                                         {"%h",
                                                                          [](std::string& wrk,
                                                                             tp_sys_clock_ms const& tp) {
                                                                            auto day_time = make_time(
                                                                                tp - floor<days>(tp));
                                                                            uint64_t hours =
                                                                                day_time
                                                                                    .hours()
                                                                                    .count();
                                                                            wrk.append(std::to_string(hours));
                                                                          }},
                                                                         {"%i",
                                                                          [](std::string& wrk,
                                                                             tp_sys_clock_ms const& tp) {
                                                                            auto day_time = make_time(
                                                                                tp - floor<days>(tp));
                                                                            uint64_t minutes =
                                                                                day_time
                                                                                    .minutes()
                                                                                    .count();
                                                                            wrk.append(std::to_string(minutes));
                                                                          }},
                                                                         {"%s",
                                                                          [](std::string& wrk,
                                                                             tp_sys_clock_ms const& tp) {
                                                                            auto day_time = make_time(
                                                                                tp - floor<days>(tp));
                                                                            uint64_t seconds =
                                                                                day_time
                                                                                    .seconds()
                                                                                    .count();
                                                                            wrk.append(std::to_string(seconds));
                                                                          }},
                                                                         {"%f",
                                                                          [](std::string& wrk,
                                                                             tp_sys_clock_ms const& tp) {
                                                                            auto day_time = make_time(
                                                                                tp - floor<days>(tp));
                                                                            uint64_t millis =
                                                                                day_time
                                                                                    .subseconds()
                                                                                    .count();
                                                                            wrk.append(std::to_string(millis));
                                                                          }},
                                                                         {"%x",
                                                                          [](std::string& wrk,
                                                                             tp_sys_clock_ms const& tp) {
                                                                            auto ymd = year_month_day(
                                                                                floor<days>(tp));
                                                                            auto yyyy =
                                                                                year{ymd.year()};
                                                                            // We construct the date with the first day in the
                                                                            // year:
                                                                            auto firstDayInYear =
                                                                                yyyy / jan /
                                                                                day{0};
                                                                            uint64_t daysSinceFirst =
                                                                                duration_cast<days>(
                                                                                    tp - sys_days(firstDayInYear))
                                                                                    .count();
                                                                            wrk.append(std::to_string(daysSinceFirst));
                                                                          }},
                                                                         {"%k",
                                                                          [](std::string& wrk,
                                                                             tp_sys_clock_ms const& tp) {
                                                                            iso_week::year_weeknum_weekday yww{
                                                                                floor<days>(tp)};
                                                                            uint64_t isoWeek =
                                                                                static_cast<unsigned>(
                                                                                    yww.weeknum());
                                                                            wrk.append(std::to_string(isoWeek));
                                                                          }},
                                                                         {"%l",
                                                                          [](std::string& wrk,
                                                                             tp_sys_clock_ms const& tp) {
                                                                            year_month_day ymd{
                                                                                floor<days>(tp)};
                                                                            if (ymd.year()
                                                                                    .is_leap()) {
                                                                              wrk.append(
                                                                                  "1");
                                                                            } else {
                                                                              wrk.append(
                                                                                  "0");
                                                                            }
                                                                          }},
                                                                         {"%q",
                                                                          [](std::string& wrk,
                                                                             tp_sys_clock_ms const& tp) {
                                                                            year_month_day ymd{
                                                                                floor<days>(tp)};
                                                                            month m = ymd.month();
                                                                            uint64_t part = static_cast<uint64_t>(
                                                                                ceil(unsigned(m) / 3.0f));
                                                                            TRI_ASSERT(part <= 4);
                                                                            wrk.append(std::to_string(part));
                                                                          }},
                                                                         {"%a",
                                                                          [](std::string& wrk,
                                                                             tp_sys_clock_ms const& tp) {
                                                                            auto ymd = year_month_day{
                                                                                floor<days>(tp)};
                                                                            auto lastMonthDay =
                                                                                ymd.year() /
                                                                                ymd.month() / last;
                                                                            wrk.append(std::to_string(static_cast<unsigned>(
                                                                                lastMonthDay
                                                                                    .day())));
                                                                          }},
                                                                         {"%%",
                                                                          [](std::string& wrk,
                                                                             tp_sys_clock_ms const& tp) {
                                                                            wrk.append(
                                                                                "%");
                                                                          }},
                                                                         {"%", [](std::string& wrk,
                                                                                  tp_sys_clock_ms const& tp) {
                                                                          }}};

/// @brief register warning
void registerWarning(ExpressionContext* expressionContext,
                     char const* functionName, Result const& rr) {
  std::string msg = "in function '";
  msg.append(functionName);
  msg.append("()': ");
  msg.append(rr.errorMessage());
  expressionContext->registerWarning(rr.errorNumber(), msg.c_str());
}

/// @brief register warning
void registerWarning(ExpressionContext* expressionContext,
                     char const* functionName, int code) {
  if (code != TRI_ERROR_QUERY_FUNCTION_ARGUMENT_TYPE_MISMATCH) {
    registerWarning(expressionContext, functionName, Result(code));
    return;
  }

  std::string msg = arangodb::basics::Exception::FillExceptionString(code, functionName);
  expressionContext->registerWarning(code, msg.c_str());
}

void registerICUWarning(ExpressionContext* expressionContext,
                        char const* functionName, UErrorCode status) {
  std::string msg;
  msg.append("in function '");
  msg.append(functionName);
  msg.append("()': ");
  msg.append(arangodb::basics::Exception::FillExceptionString(TRI_ERROR_ARANGO_ICU_ERROR,
                                                              u_errorName(status)));
  expressionContext->registerWarning(TRI_ERROR_ARANGO_ICU_ERROR, msg.c_str());
}

void registerError(ExpressionContext* expressionContext, char const* functionName, int code) {
  std::string msg;

  if (code == TRI_ERROR_QUERY_FUNCTION_ARGUMENT_TYPE_MISMATCH) {
    msg = arangodb::basics::Exception::FillExceptionString(code, functionName);
  } else {
    msg.append("in function '");
    msg.append(functionName);
    msg.append("()': ");
    msg.append(TRI_errno_string(code));
  }

  expressionContext->registerError(code, msg.c_str());
}

/// @brief extract a function parameter from the arguments
inline AqlValue const& extractFunctionParameterValue(VPackFunctionParameters const& parameters,
                                                     size_t position) {
  if (position >= parameters.size()) {
    // parameter out of range
    return ::emptyAqlValue;
  }
  return parameters[position];
}

/// @brief convert a number value into an AqlValue
inline AqlValue numberValue(int value) {
  return AqlValue(AqlValueHintInt(value));
}

/// @brief convert a number value into an AqlValue
AqlValue numberValue(double value, bool nullify) {
  if (std::isnan(value) || !std::isfinite(value) || value == HUGE_VAL || value == -HUGE_VAL) {
    if (nullify) {
      // convert to null
      return AqlValue(AqlValueHintNull());
    }
    // convert to 0
    return AqlValue(AqlValueHintZero());
  }

  return AqlValue(AqlValueHintDouble(value));
}

inline AqlValue timeAqlValue(tp_sys_clock_ms const& tp) {
  std::string formatted = format("%FT%TZ", floor<milliseconds>(tp));
  return AqlValue(formatted);
}

DateSelectionModifier parseDateModifierFlag(VPackSlice flag) {
  if (!flag.isString()) {
    return INVALID;
  }

  std::string flagStr = flag.copyString();
  if (flagStr.empty()) {
    return INVALID;
  }
  TRI_ASSERT(flagStr.size() >= 1);

  std::transform(flagStr.begin(), flagStr.end(), flagStr.begin(), ::tolower);
  switch (flagStr.front()) {
    case 'y':
      if (flagStr == "years" || flagStr == "year" || flagStr == "y") {
        return YEAR;
      }
      break;
    case 'w':
      if (flagStr == "weeks" || flagStr == "week" || flagStr == "w") {
        return WEEK;
      }
      break;
    case 'm':
      if (flagStr == "months" || flagStr == "month" || flagStr == "m") {
        return MONTH;
      }
      // Can be minute as well
      if (flagStr == "minutes" || flagStr == "minute") {
        return MINUTE;
      }
      // Can be millisecond as well
      if (flagStr == "milliseconds" || flagStr == "millisecond") {
        return MILLI;
      }
      break;
    case 'd':
      if (flagStr == "days" || flagStr == "day" || flagStr == "d") {
        return DAY;
      }
      break;
    case 'h':
      if (flagStr == "hours" || flagStr == "hour" || flagStr == "h") {
        return HOUR;
      }
      break;
    case 's':
      if (flagStr == "seconds" || flagStr == "second" || flagStr == "s") {
        return SECOND;
      }
      break;
    case 'i':
      if (flagStr == "i") {
        return MINUTE;
      }
      break;
    case 'f':
      if (flagStr == "f") {
        return MILLI;
      }
      break;
  }
  // If we get here the flag is invalid
  return INVALID;
}

AqlValue addOrSubtractUnitFromTimestamp(ExpressionContext* expressionContext,
                                        tp_sys_clock_ms const& tp, VPackSlice durationUnitsSlice,
                                        VPackSlice durationType, bool isSubtract) {
  bool isInteger = durationUnitsSlice.isInteger();
  double durationUnits = durationUnitsSlice.getNumber<double>();
  std::chrono::duration<double, std::ratio<1l, 1000l>> ms{};
  year_month_day ymd{floor<days>(tp)};
  auto day_time = make_time(tp - sys_days(ymd));

  DateSelectionModifier flag = ::parseDateModifierFlag(durationType);
  double intPart = 0.0;
  if (durationUnits < 0.0) {
    // Make sure duration is always positive. So we flip isSubtract in this
    // case.
    isSubtract = !isSubtract;
    durationUnits *= -1.0;
  }
  TRI_ASSERT(durationUnits >= 0.0);

  // All Fallthroughs intentional. We still have some remainder
  switch (flag) {
    case YEAR:
      durationUnits = std::modf(durationUnits, &intPart);
      if (isSubtract) {
        ymd -= years{static_cast<int64_t>(intPart)};
      } else {
        ymd += years{static_cast<int64_t>(intPart)};
      }
      if (isInteger || durationUnits == 0.0) {
        break;  // We are done
      }
      durationUnits *= 12;
      // intentionally falls through
    case MONTH:
      durationUnits = std::modf(durationUnits, &intPart);
      if (isSubtract) {
        ymd -= months{static_cast<int64_t>(intPart)};
      } else {
        ymd += months{static_cast<int64_t>(intPart)};
      }
      if (isInteger || durationUnits == 0.0) {
        break;  // We are done
      }
      durationUnits *= 30;  // 1 Month ~= 30 Days
      // intentionally falls through
    // After this fall through the date may actually a bit off
    case DAY:
      // From here on we do not need leap-day handling
      ms = days{1};
      ms *= durationUnits;
      break;
    case WEEK:
      ms = weeks{1};
      ms *= durationUnits;
      break;
    case HOUR:
      ms = hours{1};
      ms *= durationUnits;
      break;
    case MINUTE:
      ms = minutes{1};
      ms *= durationUnits;
      break;
    case SECOND:
      ms = seconds{1};
      ms *= durationUnits;
      break;
    case MILLI:
      ms = milliseconds{1};
      ms *= durationUnits;
      break;
    default:
      if (isSubtract) {
        ::registerWarning(expressionContext, "DATE_SUBTRACT", TRI_ERROR_QUERY_INVALID_DATE_VALUE);
      } else {
        ::registerWarning(expressionContext, "DATE_ADD", TRI_ERROR_QUERY_INVALID_DATE_VALUE);
      }
      return AqlValue(AqlValueHintNull());
  }
  // Here we reconstruct the timepoint again

  tp_sys_clock_ms resTime;
  if (isSubtract) {
    resTime =
        tp_sys_clock_ms{sys_days(ymd) + day_time.to_duration() -
                        std::chrono::duration_cast<duration<int64_t, std::milli>>(ms)};
  } else {
    resTime =
        tp_sys_clock_ms{sys_days(ymd) + day_time.to_duration() +
                        std::chrono::duration_cast<duration<int64_t, std::milli>>(ms)};
  }
  return ::timeAqlValue(resTime);
}

AqlValue addOrSubtractIsoDurationFromTimestamp(ExpressionContext* expressionContext,
                                               tp_sys_clock_ms const& tp,
                                               std::string const& duration, bool isSubtract) {
  year_month_day ymd{floor<days>(tp)};
  auto day_time = make_time(tp - sys_days(ymd));
  std::smatch duration_parts;
  if (!basics::regex_isoDuration(duration, duration_parts)) {
    if (isSubtract) {
      ::registerWarning(expressionContext, "DATE_SUBTRACT", TRI_ERROR_QUERY_INVALID_DATE_VALUE);
    } else {
      ::registerWarning(expressionContext, "DATE_ADD", TRI_ERROR_QUERY_INVALID_DATE_VALUE);
    }
    return AqlValue(AqlValueHintNull());
  }

  int number = basics::StringUtils::int32(duration_parts[2].str());
  if (isSubtract) {
    ymd -= years{number};
  } else {
    ymd += years{number};
  }

  number = basics::StringUtils::int32(duration_parts[4].str());
  if (isSubtract) {
    ymd -= months{number};
  } else {
    ymd += months{number};
  }

  milliseconds ms{0};
  number = basics::StringUtils::int32(duration_parts[6].str());
  ms += weeks{number};

  number = basics::StringUtils::int32(duration_parts[8].str());
  ms += days{number};

  number = basics::StringUtils::int32(duration_parts[11].str());
  ms += hours{number};

  number = basics::StringUtils::int32(duration_parts[13].str());
  ms += minutes{number};

  number = basics::StringUtils::int32(duration_parts[15].str());
  ms += seconds{number};

  // The Milli seconds can be shortened:
  // .1 => 100ms
  // so we append 00 but only take the first 3 digits
  number = basics::StringUtils::int32((duration_parts[17].str() + "00").substr(0, 3));
  ms += milliseconds{number};

  tp_sys_clock_ms resTime;
  if (isSubtract) {
    resTime = tp_sys_clock_ms{sys_days(ymd) + day_time.to_duration() - ms};
  } else {
    resTime = tp_sys_clock_ms{sys_days(ymd) + day_time.to_duration() + ms};
  }
  return ::timeAqlValue(resTime);
}

/// @brief register usage of an invalid function argument
void registerInvalidArgumentWarning(ExpressionContext* expressionContext,
                                    char const* functionName) {
  ::registerWarning(expressionContext, functionName,
                    TRI_ERROR_QUERY_FUNCTION_ARGUMENT_TYPE_MISMATCH);
}

bool parameterToTimePoint(ExpressionContext* expressionContext, transaction::Methods* trx,
                          VPackFunctionParameters const& parameters,
                          tp_sys_clock_ms& tp, char const* AFN, size_t parameterIndex) {
  AqlValue const& value = extractFunctionParameterValue(parameters, parameterIndex);

  if (!value.isString() && !value.isNumber()) {
    ::registerInvalidArgumentWarning(expressionContext, AFN);
    return false;
  }

  if (value.isNumber()) {
    tp = tp_sys_clock_ms(milliseconds(value.toInt64(trx)));
  } else {
    std::string const dateVal = value.slice().copyString();
    if (!basics::parse_dateTime(dateVal, tp)) {
      ::registerWarning(expressionContext, AFN, TRI_ERROR_QUERY_INVALID_DATE_VALUE);
      return false;
    }
  }

  return true;
}

/// @brief converts a value into a number value
double valueToNumber(VPackSlice const& slice, bool& isValid) {
  if (slice.isNull()) {
    isValid = true;
    return 0.0;
  }
  if (slice.isBoolean()) {
    isValid = true;
    return (slice.getBoolean() ? 1.0 : 0.0);
  }
  if (slice.isNumber()) {
    isValid = true;
    return slice.getNumericValue<double>();
  }
  if (slice.isString()) {
    std::string const str = slice.copyString();
    try {
      if (str.empty()) {
        isValid = true;
        return 0.0;
      }
      size_t behind = 0;
      double value = std::stod(str, &behind);
      while (behind < str.size()) {
        char c = str[behind];
        if (c != ' ' && c != '\t' && c != '\r' && c != '\n' && c != '\f') {
          isValid = false;
          return 0.0;
        }
        ++behind;
      }
      isValid = true;
      return value;
    } catch (...) {
      size_t behind = 0;
      while (behind < str.size()) {
        char c = str[behind];
        if (c != ' ' && c != '\t' && c != '\r' && c != '\n' && c != '\f') {
          isValid = false;
          return 0.0;
        }
        ++behind;
      }
      // A string only containing whitespae-characters is valid and should
      // return 0.0
      // It throws in std::stod
      isValid = true;
      return 0.0;
    }
  }
  if (slice.isArray()) {
    VPackValueLength const n = slice.length();
    if (n == 0) {
      isValid = true;
      return 0.0;
    }
    if (n == 1) {
      return ::valueToNumber(slice.at(0), isValid);
    }
  }

  // All other values are invalid
  isValid = false;
  return 0.0;
}

/// @brief extract a boolean parameter from an array
bool getBooleanParameter(transaction::Methods* trx, VPackFunctionParameters const& parameters,
                         size_t startParameter, bool defaultValue) {
  size_t const n = parameters.size();

  if (startParameter >= n) {
    return defaultValue;
  }

  return parameters[startParameter].toBoolean();
}

/// @brief extra a collection name from an AqlValue
std::string extractCollectionName(transaction::Methods* trx,
                                  VPackFunctionParameters const& parameters,
                                  size_t position) {
  AqlValue const& value = extractFunctionParameterValue(parameters, position);

  std::string identifier;

  if (value.isString()) {
    // already a string
    identifier = value.slice().copyString();
  } else {
    AqlValueMaterializer materializer(trx);
    VPackSlice slice = materializer.slice(value, true);
    VPackSlice id = slice;

    if (slice.isObject() && slice.hasKey(StaticStrings::IdString)) {
      id = slice.get(StaticStrings::IdString);
    }
    if (id.isString()) {
      identifier = id.copyString();
    } else if (id.isCustom()) {
      identifier = trx->extractIdString(slice);
    }
  }

  if (!identifier.empty()) {
    size_t pos = identifier.find('/');

    if (pos != std::string::npos) {
      return identifier.substr(0, pos);
    }

    return identifier;
  }

  return StaticStrings::Empty;
}

/// @brief extract attribute names from the arguments
void extractKeys(std::unordered_set<std::string>& names, ExpressionContext* expressionContext,
                 transaction::Methods* trx, VPackFunctionParameters const& parameters,
                 size_t startParameter, char const* functionName) {
  size_t const n = parameters.size();

  for (size_t i = startParameter; i < n; ++i) {
    AqlValue const& param = extractFunctionParameterValue(parameters, i);

    if (param.isString()) {
      names.emplace(param.slice().copyString());
    } else if (param.isNumber()) {
      double number = param.toDouble(trx);

      if (std::isnan(number) || number == HUGE_VAL || number == -HUGE_VAL) {
        names.emplace("null");
      } else {
        char buffer[24];
        int length = fpconv_dtoa(number, &buffer[0]);
        names.emplace(&buffer[0], static_cast<size_t>(length));
      }
    } else if (param.isArray()) {
      AqlValueMaterializer materializer(trx);
      VPackSlice s = materializer.slice(param, false);

      for (auto const& v : VPackArrayIterator(s)) {
        if (v.isString()) {
          names.emplace(v.copyString());
        } else {
          ::registerInvalidArgumentWarning(expressionContext, functionName);
        }
      }
    }
  }
}

/// @brief append the VelocyPack value to a string buffer
///        Note: Backwards compatibility. Is different than Slice.toJson()
void appendAsString(transaction::Methods* trx,
                    arangodb::basics::VPackStringBufferAdapter& buffer,
                    AqlValue const& value) {
  AqlValueMaterializer materializer(trx);
  VPackSlice slice = materializer.slice(value, false);

  Functions::Stringify(trx, buffer, slice);
}

/// @brief Checks if the given list contains the element
bool listContainsElement(transaction::Methods* trx, VPackOptions const* options,
                         AqlValue const& list, AqlValue const& testee, size_t& index) {
  TRI_ASSERT(list.isArray());
  AqlValueMaterializer materializer(trx);
  VPackSlice slice = materializer.slice(list, false);

  AqlValueMaterializer testeeMaterializer(trx);
  VPackSlice testeeSlice = testeeMaterializer.slice(testee, false);

  VPackArrayIterator it(slice);
  while (it.valid()) {
    if (arangodb::basics::VelocyPackHelper::compare(testeeSlice, it.value(),
                                                    false, options) == 0) {
      index = static_cast<size_t>(it.index());
      return true;
    }
    it.next();
  }
  return false;
}

/// @brief Checks if the given list contains the element
/// DEPRECATED
bool listContainsElement(VPackOptions const* options, VPackSlice const& list,
                         VPackSlice const& testee, size_t& index) {
  TRI_ASSERT(list.isArray());
  for (size_t i = 0; i < static_cast<size_t>(list.length()); ++i) {
    if (arangodb::basics::VelocyPackHelper::compare(testee, list.at(i), false, options) == 0) {
      index = i;
      return true;
    }
  }
  return false;
}

bool listContainsElement(VPackOptions const* options, VPackSlice const& list,
                         VPackSlice const& testee) {
  size_t unused;
  return ::listContainsElement(options, list, testee, unused);
}

/// @brief Computes the Variance of the given list.
///        If successful value will contain the variance and count
///        will contain the number of elements.
///        If not successful value and count contain garbage.
bool variance(transaction::Methods* trx, AqlValue const& values, double& value, size_t& count) {
  TRI_ASSERT(values.isArray());
  value = 0.0;
  count = 0;
  bool unused = false;
  double mean = 0.0;

  AqlValueMaterializer materializer(trx);
  VPackSlice slice = materializer.slice(values, false);

  for (auto const& element : VPackArrayIterator(slice)) {
    if (!element.isNull()) {
      if (!element.isNumber()) {
        return false;
      }
      double current = ::valueToNumber(element, unused);
      count++;
      double delta = current - mean;
      mean += delta / count;
      value += delta * (current - mean);
    }
  }
  return true;
}

/// @brief Sorts the given list of Numbers in ASC order.
///        Removes all null entries.
///        Returns false if the list contains non-number values.
bool sortNumberList(transaction::Methods* trx, AqlValue const& values,
                    std::vector<double>& result) {
  TRI_ASSERT(values.isArray());
  TRI_ASSERT(result.empty());
  bool unused;
  AqlValueMaterializer materializer(trx);
  VPackSlice slice = materializer.slice(values, false);

  VPackArrayIterator it(slice);
  result.reserve(it.size());
  for (auto const& element : it) {
    if (!element.isNull()) {
      if (!element.isNumber()) {
        return false;
      }
      result.emplace_back(::valueToNumber(element, unused));
    }
  }
  std::sort(result.begin(), result.end());
  return true;
}

/// @brief Helper function to unset or keep all given names in the value.
///        Recursively iterates over sub-object and unsets or keeps their values
///        as well
void unsetOrKeep(transaction::Methods* trx, VPackSlice const& value,
                 std::unordered_set<std::string> const& names,
                 bool unset,  // true means unset, false means keep
                 bool recursive, VPackBuilder& result) {
  TRI_ASSERT(value.isObject());
  VPackObjectBuilder b(&result);  // Close the object after this function
  for (auto const& entry : VPackObjectIterator(value, false)) {
    TRI_ASSERT(entry.key.isString());
    std::string key = entry.key.copyString();
    if ((names.find(key) == names.end()) == unset) {
      // not found and unset or found and keep
      if (recursive && entry.value.isObject()) {
        result.add(entry.key);  // Add the key
        ::unsetOrKeep(trx, entry.value, names, unset, recursive,
                      result);  // Adds the object
      } else {
        if (entry.value.isCustom()) {
          result.add(key, VPackValue(trx->extractIdString(value)));
        } else {
          result.add(key, entry.value);
        }
      }
    }
  }
}

/// @brief Helper function to get a document by it's identifier
///        Lazy Locks the collection if necessary.
void getDocumentByIdentifier(transaction::Methods* trx, std::string& collectionName,
                             std::string const& identifier, bool ignoreError,
                             VPackBuilder& result) {
  transaction::BuilderLeaser searchBuilder(trx);

  size_t pos = identifier.find('/');
  if (pos == std::string::npos) {
    searchBuilder->add(VPackValue(identifier));
  } else {
    if (collectionName.empty()) {
      searchBuilder->add(VPackValue(identifier.substr(pos + 1)));
      collectionName = identifier.substr(0, pos);
    } else if (identifier.substr(0, pos) != collectionName) {
      // Requesting an _id that cannot be stored in this collection
      if (ignoreError) {
        return;
      }
      THROW_ARANGO_EXCEPTION(TRI_ERROR_ARANGO_CROSS_COLLECTION_REQUEST);
    } else {
      searchBuilder->add(VPackValue(identifier.substr(pos + 1)));
    }
  }

  Result res;
  try {
    res = trx->documentFastPath(collectionName, nullptr, searchBuilder->slice(),
                                result, true);
  } catch (arangodb::basics::Exception const& ex) {
    res.reset(ex.code());
  }

  if (!res.ok()) {
    if (ignoreError) {
      if (res.errorNumber() == TRI_ERROR_ARANGO_DOCUMENT_NOT_FOUND ||
          res.errorNumber() == TRI_ERROR_ARANGO_DATA_SOURCE_NOT_FOUND ||
          res.errorNumber() == TRI_ERROR_ARANGO_CROSS_COLLECTION_REQUEST) {
        return;
      }
    }
    if (res.errorNumber() == TRI_ERROR_TRANSACTION_UNREGISTERED_COLLECTION) {
      // special error message to indicate which collection was undeclared
      THROW_ARANGO_EXCEPTION_MESSAGE(res.errorNumber(),
                                     res.errorMessage() + ": " + collectionName +
                                         " [" + AccessMode::typeString(AccessMode::Type::READ) +
                                         "]");
    }
    THROW_ARANGO_EXCEPTION(res);
  }
}

/// @brief Helper function to merge given parameters
///        Works for an array of objects as first parameter or arbitrary many
///        object parameters
AqlValue mergeParameters(ExpressionContext* expressionContext, transaction::Methods* trx,
                         VPackFunctionParameters const& parameters,
                         char const* funcName, bool recursive) {
  size_t const n = parameters.size();

  if (n == 0) {
    return AqlValue(AqlValueHintEmptyObject());
  }

  // use the first argument as the preliminary result
  AqlValue const& initial = extractFunctionParameterValue(parameters, 0);
  AqlValueMaterializer materializer(trx);
  VPackSlice initialSlice = materializer.slice(initial, true);

  VPackBuilder builder;

  if (initial.isArray() && n == 1) {
    // special case: a single array parameter
    // Create an empty document as start point
    builder.openObject();
    builder.close();
    // merge in all other arguments
    for (auto const& it : VPackArrayIterator(initialSlice)) {
      if (!it.isObject()) {
        ::registerInvalidArgumentWarning(expressionContext, funcName);
        return AqlValue(AqlValueHintNull());
      }
      builder = arangodb::basics::VelocyPackHelper::merge(builder.slice(), it,
                                                          false, recursive);
    }
    return AqlValue(builder);
  }

  if (!initial.isObject()) {
    ::registerInvalidArgumentWarning(expressionContext, funcName);
    return AqlValue(AqlValueHintNull());
  }

  // merge in all other arguments
  for (size_t i = 1; i < n; ++i) {
    AqlValue const& param = extractFunctionParameterValue(parameters, i);

    if (!param.isObject()) {
      ::registerInvalidArgumentWarning(expressionContext, funcName);
      return AqlValue(AqlValueHintNull());
    }

    AqlValueMaterializer materializer(trx);
    VPackSlice slice = materializer.slice(param, false);

    builder = arangodb::basics::VelocyPackHelper::merge(initialSlice, slice, false, recursive);
    initialSlice = builder.slice();
  }
  if (n == 1) {
    // only one parameter. now add original document
    builder.add(initialSlice);
  }
  return AqlValue(builder);
}

/// @brief internal recursive flatten helper
void flattenList(VPackSlice const& array, size_t maxDepth, size_t curDepth,
                 VPackBuilder& result) {
  TRI_ASSERT(result.isOpenArray());
  for (auto const& tmp : VPackArrayIterator(array)) {
    if (tmp.isArray() && curDepth < maxDepth) {
      ::flattenList(tmp, maxDepth, curDepth + 1, result);
    } else {
      // Copy the content of tmp into the result
      result.add(tmp);
    }
  }
}

/**
 * @brief Parses 1 or 3-7 input parameters and creates a Date object out of it.
 *        This object can either be a timestamp in milliseconds or an ISO_8601
 * DATE
 *
 * @param expressionContext The AQL expression context
 * @param trx The used transaction
 * @param parameters list of parameters, only 1 or 3-7 are allowed
 * @param asTimestamp If it should return a timestamp (true) or ISO_DATE (false)
 *
 * @return Returns a timestamp if asTimestamp is true, an ISO_DATE otherwise
 */
AqlValue dateFromParameters(ExpressionContext* expressionContext, transaction::Methods* trx,
                            VPackFunctionParameters const& parameters,
                            char const* AFN, bool asTimestamp) {
  tp_sys_clock_ms tp;
  duration<int64_t, std::milli> time;

  if (parameters.size() == 1) {
    if (!parameterToTimePoint(expressionContext, trx, parameters, tp, AFN, 0)) {
      return AqlValue(AqlValueHintNull());
    }
    time = tp.time_since_epoch();
  } else {
    if (parameters.size() < 3 || parameters.size() > 7) {
      // YMD is a must
      registerInvalidArgumentWarning(expressionContext, AFN);
      return AqlValue(AqlValueHintNull());
    }

    for (uint8_t i = 0; i < parameters.size(); i++) {
      AqlValue const& value = extractFunctionParameterValue(parameters, i);

      // All Parameters have to be a number or a string
      if (!value.isNumber() && !value.isString()) {
        registerInvalidArgumentWarning(expressionContext, AFN);
        return AqlValue(AqlValueHintNull());
      }
    }

    years y{extractFunctionParameterValue(parameters, 0).toInt64(trx)};
    months m{extractFunctionParameterValue(parameters, 1).toInt64(trx)};
    days d{extractFunctionParameterValue(parameters, 2).toInt64(trx)};

    if ((y < years{0}) || (m < months{0}) || (d < days{0})) {
      registerWarning(expressionContext, AFN, TRI_ERROR_QUERY_INVALID_DATE_VALUE);
      return AqlValue(AqlValueHintNull());
    }
    year_month_day ymd = year{y.count()} / m.count() / d.count();

    // Parse the time
    hours h(0);
    minutes min(0);
    seconds s(0);
    milliseconds ms(0);

    if (parameters.size() >= 4) {
      h = hours((extractFunctionParameterValue(parameters, 3).toInt64(trx)));
    }
    if (parameters.size() >= 5) {
      min = minutes((extractFunctionParameterValue(parameters, 4).toInt64(trx)));
    }
    if (parameters.size() >= 6) {
      s = seconds((extractFunctionParameterValue(parameters, 5).toInt64(trx)));
    }
    if (parameters.size() == 7) {
      ms = milliseconds((extractFunctionParameterValue(parameters, 6).toInt64(trx)));
    }

    if ((h < hours{0}) || (min < minutes{0}) || (s < seconds{0}) ||
        (ms < milliseconds{0})) {
      registerWarning(expressionContext, AFN, TRI_ERROR_QUERY_INVALID_DATE_VALUE);
      return AqlValue(AqlValueHintNull());
    }

    time = sys_days(ymd).time_since_epoch();
    time += h;
    time += min;
    time += s;
    time += ms;
    tp = tp_sys_clock_ms(time);
  }

  if (asTimestamp) {
    return AqlValue(AqlValueHintInt(time.count()));
  }
  return timeAqlValue(tp);
}

AqlValue callApplyBackend(ExpressionContext* expressionContext, transaction::Methods* trx,
                          char const* AFN, AqlValue const& invokeFN,
                          VPackFunctionParameters const& invokeParams) {
  std::string ucInvokeFN;
  transaction::StringBufferLeaser buffer(trx);
  arangodb::basics::VPackStringBufferAdapter adapter(buffer->stringBuffer());

  ::appendAsString(trx, adapter, invokeFN);

  UnicodeString unicodeStr(buffer->c_str(), static_cast<int32_t>(buffer->length()));
  unicodeStr.toUpper(nullptr);
  unicodeStr.toUTF8String(ucInvokeFN);

  arangodb::aql::Function const* func = nullptr;
  if (ucInvokeFN.find("::") == std::string::npos) {
    // built-in C++ function
    func = AqlFunctionFeature::getFunctionByName(ucInvokeFN);
    if (func->implementation != nullptr) {
      std::pair<size_t, size_t> numExpectedArguments = func->numArguments();

      if (invokeParams.size() < numExpectedArguments.first ||
          invokeParams.size() > numExpectedArguments.second) {
        THROW_ARANGO_EXCEPTION_PARAMS(TRI_ERROR_QUERY_FUNCTION_ARGUMENT_NUMBER_MISMATCH,
                                      ucInvokeFN.c_str(),
                                      static_cast<int>(numExpectedArguments.first),
                                      static_cast<int>(numExpectedArguments.second));
      }

      return func->implementation(expressionContext, trx, invokeParams);
    }
  }

  // JavaScript function (this includes user-defined functions)
  {
    ISOLATE;
    TRI_V8_CURRENT_GLOBALS_AND_SCOPE;

    Query* query = expressionContext->query();
    TRI_ASSERT(query != nullptr);
    query->prepareV8Context();

    auto old = v8g->_query;
    v8g->_query = query;
    TRI_DEFER(v8g->_query = old);

    std::string jsName;
    int const n = static_cast<int>(invokeParams.size());
    int const callArgs = (func == nullptr ? 3 : n);
    auto args = std::make_unique<v8::Handle<v8::Value>[]>(callArgs);

    if (func == nullptr) {
      // a call to a user-defined function
      jsName = "FCALL_USER";

      // function name
      args[0] = TRI_V8_STD_STRING(isolate, ucInvokeFN);
      // call parameters
      v8::Handle<v8::Array> params = v8::Array::New(isolate, static_cast<int>(n));

      for (int i = 0; i < n; ++i) {
        params->Set(static_cast<uint32_t>(i), invokeParams[i].toV8(isolate, trx));
      }
      args[1] = params;
      args[2] = TRI_V8_ASCII_STRING(isolate, AFN);
    } else {
      // a call to a built-in V8 function
      jsName = "AQL_" + func->name;
      for (int i = 0; i < n; ++i) {
        args[i] = invokeParams[i].toV8(isolate, trx);
      }
    }

    bool dummy;
    return Expression::invokeV8Function(expressionContext, trx, jsName, ucInvokeFN,
                                        AFN, false, callArgs, args.get(), dummy);
  }
}

AqlValue geoContainsIntersect(ExpressionContext* expressionContext,
                              transaction::Methods* trx,
                              VPackFunctionParameters const& parameters,
                              char const* func, bool contains) {
  AqlValue const& p1 = extractFunctionParameterValue(parameters, 0);
  AqlValue const& p2 = extractFunctionParameterValue(parameters, 1);

  if (!p1.isObject()) {
    registerWarning(expressionContext, func,
                    Result(TRI_ERROR_QUERY_FUNCTION_ARGUMENT_TYPE_MISMATCH,
                           "Expecting GeoJSON object"));
    return AqlValue(AqlValueHintNull());
  }

  AqlValueMaterializer mat1(trx);
  geo::ShapeContainer outer, inner;
  Result res = geo::geojson::parseRegion(mat1.slice(p1, true), outer);
  if (res.fail()) {
    registerWarning(expressionContext, func, res);
    return AqlValue(AqlValueHintNull());
  }
  if (contains && !outer.isAreaType()) {
    registerWarning(
        expressionContext, func,
        Result(
            TRI_ERROR_QUERY_FUNCTION_ARGUMENT_TYPE_MISMATCH,
            "Only Polygon and MultiPolygon types are valid as first argument"));
    return AqlValue(AqlValueHintNull());
  }

  AqlValueMaterializer mat2(trx);
  res.reset(TRI_ERROR_BAD_PARAMETER,
            "Second arg requires coordinate pair or GeoJSON");
  if (p2.isArray() && p2.length() >= 2) {
    res = inner.parseCoordinates(mat2.slice(p2, true), /*geoJson*/ true);
  } else if (p2.isObject()) {
    res = geo::geojson::parseRegion(mat2.slice(p2, true), inner);
  }
  if (res.fail()) {
    registerWarning(expressionContext, func, res);
    return AqlValue(AqlValueHintNull());
  }

  bool result = contains ? outer.contains(&inner) : outer.intersects(&inner);
  return AqlValue(AqlValueHintBool(result));
}

<<<<<<< HEAD
static Result parseGeoPolygon(VPackSlice polygon, VPackBuilder& b) {
  // check if nested or not
  bool unnested = false;
  for (auto const& v : VPackArrayIterator(polygon)) {
    if (v.isArray() && v.length() == 2) {
      unnested = true;
    }
  }

  if (unnested) {
    b.openArray();
  }

  if (!polygon.isArray()) {
    return Result(
        TRI_ERROR_QUERY_FUNCTION_ARGUMENT_TYPE_MISMATCH,
        "Polygon needs to be an array of positions.");
  }

  for (auto const& v : VPackArrayIterator(polygon)) {
    if (v.isArray() && v.length() > 2) {
      b.openArray();
      for (auto const& coord : VPackArrayIterator(v)) {
        if (coord.isNumber()) {
          b.add(VPackValue(coord.getNumber<double>()));
        } else if (coord.isArray()) {
          if (coord.length() < 2) {
            return Result(
                TRI_ERROR_QUERY_FUNCTION_ARGUMENT_TYPE_MISMATCH,
                "a Position needs at least two numeric values");
          } else {
            b.openArray();
            for (auto const& innercord : VPackArrayIterator(coord)) {
              if (innercord.isNumber()) {
                b.add(VPackValue(innercord.getNumber<double>())); // TODO
              } else if (innercord.isArray() && innercord.length() == 2) {
                if (innercord.at(0).isNumber() && innercord.at(1).isNumber()) {
                  b.openArray();
                  b.add(VPackValue(innercord.at(0).getNumber<double>()));
                  b.add(VPackValue(innercord.at(1).getNumber<double>()));
                  b.close();
                } else {
                  return Result(
                      TRI_ERROR_QUERY_FUNCTION_ARGUMENT_TYPE_MISMATCH,
                      "coordinate is not a number");
                }
              } else {
                return Result(
                    TRI_ERROR_QUERY_FUNCTION_ARGUMENT_TYPE_MISMATCH,
                    "not an array describing a position");
              }
            }
            b.close();
          }
        } else {
          return Result(
              TRI_ERROR_QUERY_FUNCTION_ARGUMENT_TYPE_MISMATCH,
              "not an array containing positions");
        }
      }
      b.close();
    } else if (v.isArray() && v.length() == 2) {
      if (polygon.length() > 2) {
        b.openArray();
        for (auto const& innercord : VPackArrayIterator(v)) {
          if (innercord.isNumber()) {
            b.add(VPackValue(innercord.getNumber<double>()));
          } else if (innercord.isArray() && innercord.length() == 2) {
            if (innercord.at(0).isNumber() && innercord.at(1).isNumber()) {
              b.openArray();
              b.add(VPackValue(innercord.at(0).getNumber<double>()));
              b.add(VPackValue(innercord.at(1).getNumber<double>()));
              b.close();
            } else {
              return Result(
                  TRI_ERROR_QUERY_FUNCTION_ARGUMENT_TYPE_MISMATCH,
                  "coordinate is not a number");
            }
          } else {
            return Result(
                TRI_ERROR_QUERY_FUNCTION_ARGUMENT_TYPE_MISMATCH,
                "not a numeric value");
          }
        }
        b.close();
      } else {
        return Result(
            TRI_ERROR_QUERY_FUNCTION_ARGUMENT_TYPE_MISMATCH,
            "a Polygon needs at least three positions");
      }
    } else {
      return Result(
          TRI_ERROR_QUERY_FUNCTION_ARGUMENT_TYPE_MISMATCH,
          "not an array containing positions");
    }
  }

  if (unnested) {
    b.close();
  }

  return {TRI_ERROR_NO_ERROR};
}

} // namespace
=======
}  // namespace
>>>>>>> 5a0dd57c

void Functions::init() {
  std::string myregex;

  dateMap.reserve(sortedDateMap.size());
  std::for_each(sortedDateMap.begin(), sortedDateMap.end(),
                [&myregex](std::pair<std::string const&, format_func_t> const& p) {
                  (myregex.length() > 0) ? myregex += "|" + p.first : myregex = p.first;
                  dateMap.insert(std::make_pair(p.first, p.second));
                });
  ::theDateFormatRegex = std::regex(myregex);
}

/// @brief append the VelocyPack value to a string buffer
///        Note: Backwards compatibility. Is different than Slice.toJson()
void Functions::Stringify(transaction::Methods* trx,
                          arangodb::basics::VPackStringBufferAdapter& buffer,
                          VPackSlice const& slice) {
  if (slice.isNull()) {
    // null is the empty string
    return;
  }

  if (slice.isString()) {
    // dumping adds additional ''
    VPackValueLength length;
    char const* p = slice.getStringUnchecked(length);
    buffer.append(p, length);
    return;
  }

  VPackOptions* options = trx->transactionContextPtr()->getVPackOptionsForDump();
  VPackOptions adjustedOptions = *options;
  adjustedOptions.escapeUnicode = false;
  adjustedOptions.escapeForwardSlashes = false;
  VPackDumper dumper(&buffer, &adjustedOptions);
  dumper.dump(slice);
}

/// @brief function IS_NULL
AqlValue Functions::IsNull(ExpressionContext*, transaction::Methods* trx,
                           VPackFunctionParameters const& parameters) {
  AqlValue const& a = extractFunctionParameterValue(parameters, 0);
  return AqlValue(AqlValueHintBool(a.isNull(true)));
}

/// @brief function IS_BOOL
AqlValue Functions::IsBool(ExpressionContext*, transaction::Methods* trx,
                           VPackFunctionParameters const& parameters) {
  AqlValue const& a = extractFunctionParameterValue(parameters, 0);
  return AqlValue(AqlValueHintBool(a.isBoolean()));
}

/// @brief function IS_NUMBER
AqlValue Functions::IsNumber(ExpressionContext*, transaction::Methods* trx,
                             VPackFunctionParameters const& parameters) {
  AqlValue const& a = extractFunctionParameterValue(parameters, 0);
  return AqlValue(AqlValueHintBool(a.isNumber()));
}

/// @brief function IS_STRING
AqlValue Functions::IsString(ExpressionContext*, transaction::Methods* trx,
                             VPackFunctionParameters const& parameters) {
  AqlValue const& a = extractFunctionParameterValue(parameters, 0);
  return AqlValue(AqlValueHintBool(a.isString()));
}

/// @brief function IS_ARRAY
AqlValue Functions::IsArray(ExpressionContext*, transaction::Methods* trx,
                            VPackFunctionParameters const& parameters) {
  AqlValue const& a = extractFunctionParameterValue(parameters, 0);
  return AqlValue(AqlValueHintBool(a.isArray()));
}

/// @brief function IS_OBJECT
AqlValue Functions::IsObject(ExpressionContext*, transaction::Methods* trx,
                             VPackFunctionParameters const& parameters) {
  AqlValue const& a = extractFunctionParameterValue(parameters, 0);
  return AqlValue(AqlValueHintBool(a.isObject()));
}

/// @brief function TYPENAME
AqlValue Functions::Typename(ExpressionContext*, transaction::Methods* trx,
                             VPackFunctionParameters const& parameters) {
  AqlValue const& value = extractFunctionParameterValue(parameters, 0);
  char const* type = value.getTypeString();

  return AqlValue(TRI_CHAR_LENGTH_PAIR(type));
}

/// @brief function TO_NUMBER
AqlValue Functions::ToNumber(ExpressionContext*, transaction::Methods* trx,
                             VPackFunctionParameters const& parameters) {
  AqlValue const& a = extractFunctionParameterValue(parameters, 0);
  bool failed;
  double value = a.toDouble(trx, failed);

  if (failed) {
    return AqlValue(AqlValueHintZero());
  }

  return AqlValue(AqlValueHintDouble(value));
}

/// @brief function TO_STRING
AqlValue Functions::ToString(ExpressionContext*, transaction::Methods* trx,
                             VPackFunctionParameters const& parameters) {
  AqlValue const& value = extractFunctionParameterValue(parameters, 0);

  transaction::StringBufferLeaser buffer(trx);
  arangodb::basics::VPackStringBufferAdapter adapter(buffer->stringBuffer());

  ::appendAsString(trx, adapter, value);
  return AqlValue(buffer->begin(), buffer->length());
}

/// @brief function TO_BASE64
AqlValue Functions::ToBase64(ExpressionContext*, transaction::Methods* trx,
                             VPackFunctionParameters const& parameters) {
  AqlValue const& value = extractFunctionParameterValue(parameters, 0);

  transaction::StringBufferLeaser buffer(trx);
  arangodb::basics::VPackStringBufferAdapter adapter(buffer->stringBuffer());

  ::appendAsString(trx, adapter, value);

  std::string encoded =
      basics::StringUtils::encodeBase64(std::string(buffer->begin(), buffer->length()));

  return AqlValue(encoded);
}

/// @brief function TO_HEX
AqlValue Functions::ToHex(ExpressionContext*, transaction::Methods* trx,
                          VPackFunctionParameters const& parameters) {
  AqlValue const& value = extractFunctionParameterValue(parameters, 0);

  transaction::StringBufferLeaser buffer(trx);
  arangodb::basics::VPackStringBufferAdapter adapter(buffer->stringBuffer());

  ::appendAsString(trx, adapter, value);

  std::string encoded =
      basics::StringUtils::encodeHex(std::string(buffer->begin(), buffer->length()));

  return AqlValue(encoded);
}

/// @brief function ENCODE_URI_COMPONENT
AqlValue Functions::EncodeURIComponent(ExpressionContext*, transaction::Methods* trx,
                                       VPackFunctionParameters const& parameters) {
  AqlValue const& value = extractFunctionParameterValue(parameters, 0);

  transaction::StringBufferLeaser buffer(trx);
  arangodb::basics::VPackStringBufferAdapter adapter(buffer->stringBuffer());

  ::appendAsString(trx, adapter, value);

  std::string encoded = basics::StringUtils::encodeURIComponent(
      std::string(buffer->begin(), buffer->length()));

  return AqlValue(encoded);
}

/// @brief function UUID
AqlValue Functions::Uuid(ExpressionContext*, transaction::Methods* trx,
                         VPackFunctionParameters const& parameters) {
  boost::uuids::uuid uuid;
  {
    // must protect mutex generation from races
    MUTEX_LOCKER(mutexLocker, ::uuidMutex);
    uuid = boost::uuids::random_generator()();
  }

  return AqlValue(boost::uuids::to_string(uuid));
}

/// @brief function SOUNDEX
AqlValue Functions::Soundex(ExpressionContext*, transaction::Methods* trx,
                            VPackFunctionParameters const& parameters) {
  AqlValue const& value = extractFunctionParameterValue(parameters, 0);

  transaction::StringBufferLeaser buffer(trx);
  arangodb::basics::VPackStringBufferAdapter adapter(buffer->stringBuffer());

  ::appendAsString(trx, adapter, value);

  std::string encoded = basics::StringUtils::soundex(basics::StringUtils::trim(
      basics::StringUtils::tolower(std::string(buffer->begin(), buffer->length()))));

  return AqlValue(encoded);
}

/// @brief function LEVENSHTEIN_DISTANCE
AqlValue Functions::LevenshteinDistance(ExpressionContext*, transaction::Methods* trx,
                                        VPackFunctionParameters const& parameters) {
  AqlValue const& value1 = extractFunctionParameterValue(parameters, 0);
  AqlValue const& value2 = extractFunctionParameterValue(parameters, 1);

  transaction::StringBufferLeaser buffer1(trx);
  transaction::StringBufferLeaser buffer2(trx);

  arangodb::basics::VPackStringBufferAdapter adapter1(buffer1->stringBuffer());
  arangodb::basics::VPackStringBufferAdapter adapter2(buffer2->stringBuffer());

  ::appendAsString(trx, adapter1, value1);
  ::appendAsString(trx, adapter2, value2);

  int encoded = basics::StringUtils::levenshteinDistance(
      std::string(buffer1->begin(), buffer1->length()),
      std::string(buffer2->begin(), buffer2->length()));

  return AqlValue(AqlValueHintInt(encoded));
}

/// @brief function TO_BOOL
AqlValue Functions::ToBool(ExpressionContext*, transaction::Methods* trx,
                           VPackFunctionParameters const& parameters) {
  AqlValue const& a = extractFunctionParameterValue(parameters, 0);
  return AqlValue(AqlValueHintBool(a.toBoolean()));
}

/// @brief function TO_ARRAY
AqlValue Functions::ToArray(ExpressionContext*, transaction::Methods* trx,
                            VPackFunctionParameters const& parameters) {
  AqlValue const& value = extractFunctionParameterValue(parameters, 0);

  if (value.isArray()) {
    // return copy of the original array
    return value.clone();
  }

  if (value.isNull(true)) {
    return AqlValue(AqlValueHintEmptyArray());
  }

  transaction::BuilderLeaser builder(trx);
  builder->openArray();
  if (value.isBoolean() || value.isNumber() || value.isString()) {
    // return array with single member
    builder->add(value.slice());
  } else if (value.isObject()) {
    AqlValueMaterializer materializer(trx);
    VPackSlice slice = materializer.slice(value, false);
    // return an array with the attribute values
    for (auto const& it : VPackObjectIterator(slice, true)) {
      if (it.value.isCustom()) {
        builder->add(VPackValue(trx->extractIdString(slice)));
      } else {
        builder->add(it.value);
      }
    }
  }
  builder->close();
  return AqlValue(builder.get());
}

/// @brief function LENGTH
AqlValue Functions::Length(ExpressionContext*, transaction::Methods* trx,
                           VPackFunctionParameters const& parameters) {
  AqlValue const& value = extractFunctionParameterValue(parameters, 0);
  if (value.isArray()) {
    // shortcut!
    return AqlValue(AqlValueHintUInt(value.length()));
  }

  size_t length = 0;
  if (value.isNull(true)) {
    length = 0;
  } else if (value.isBoolean()) {
    if (value.toBoolean()) {
      length = 1;
    } else {
      length = 0;
    }
  } else if (value.isNumber()) {
    double tmp = value.toDouble(trx);
    if (std::isnan(tmp) || !std::isfinite(tmp)) {
      length = 0;
    } else {
      char buffer[24];
      length = static_cast<size_t>(fpconv_dtoa(tmp, buffer));
    }
  } else if (value.isString()) {
    VPackValueLength l;
    char const* p = value.slice().getString(l);
    length = TRI_CharLengthUtf8String(p, l);
  } else if (value.isObject()) {
    length = static_cast<size_t>(value.length());
  }

  return AqlValue(AqlValueHintUInt(length));
}

/// @brief function FIND_FIRST
/// FIND_FIRST(text, search, start, end) → position
AqlValue Functions::FindFirst(ExpressionContext* expressionContext,
                              transaction::Methods* trx,
                              VPackFunctionParameters const& parameters) {
  static char const* AFN = "FIND_FIRST";

  AqlValue const& value = extractFunctionParameterValue(parameters, 0);
  AqlValue const& searchValue = extractFunctionParameterValue(parameters, 1);

  transaction::StringBufferLeaser buf1(trx);
  arangodb::basics::VPackStringBufferAdapter adapter(buf1->stringBuffer());
  ::appendAsString(trx, adapter, value);
  UnicodeString uBuf(buf1->c_str(), static_cast<int32_t>(buf1->length()));

  transaction::StringBufferLeaser buf2(trx);
  arangodb::basics::VPackStringBufferAdapter adapter2(buf2->stringBuffer());
  ::appendAsString(trx, adapter2, searchValue);
  UnicodeString uSearchBuf(buf2->c_str(), static_cast<int32_t>(buf2->length()));
  auto searchLen = uSearchBuf.length();

  int64_t startOffset = 0;
  int64_t maxEnd = -1;

  if (parameters.size() >= 3) {
    AqlValue const& optionalStartOffset = extractFunctionParameterValue(parameters, 2);
    startOffset = optionalStartOffset.toInt64(trx);
    if (startOffset < 0) {
      return AqlValue(AqlValueHintInt(-1));
    }
  }

  maxEnd = uBuf.length();
  if (parameters.size() == 4) {
    AqlValue const& optionalEndMax = extractFunctionParameterValue(parameters, 3);
    if (!optionalEndMax.isNull(true)) {
      maxEnd = optionalEndMax.toInt64(trx);
      if ((maxEnd < startOffset) || (maxEnd < 0)) {
        return AqlValue(AqlValueHintInt(-1));
      }
    }
  }

  if (searchLen == 0) {
    return AqlValue(AqlValueHintInt(startOffset));
  }
  if (uBuf.length() == 0) {
    return AqlValue(AqlValueHintInt(-1));
  }

  auto locale = LanguageFeature::instance()->getLocale();
  UErrorCode status = U_ZERO_ERROR;
  StringSearch search(uSearchBuf, uBuf, locale, nullptr, status);

  for (int pos = search.first(status); U_SUCCESS(status) && pos != USEARCH_DONE;
       pos = search.next(status)) {
    if (U_FAILURE(status)) {
      ::registerICUWarning(expressionContext, AFN, status);
      return AqlValue(AqlValueHintNull());
    }
    if ((pos >= startOffset) && ((pos + searchLen - 1) <= maxEnd)) {
      return AqlValue(AqlValueHintInt(pos));
    }
  }
  return AqlValue(AqlValueHintInt(-1));
}

/// @brief function FIND_LAST
/// FIND_FIRST(text, search, start, end) → position
AqlValue Functions::FindLast(ExpressionContext* expressionContext, transaction::Methods* trx,
                             VPackFunctionParameters const& parameters) {
  static char const* AFN = "FIND_LAST";

  AqlValue const& value = extractFunctionParameterValue(parameters, 0);
  AqlValue const& searchValue = extractFunctionParameterValue(parameters, 1);

  transaction::StringBufferLeaser buf1(trx);
  arangodb::basics::VPackStringBufferAdapter adapter(buf1->stringBuffer());
  ::appendAsString(trx, adapter, value);
  UnicodeString uBuf(buf1->c_str(), static_cast<int32_t>(buf1->length()));

  transaction::StringBufferLeaser buf2(trx);
  arangodb::basics::VPackStringBufferAdapter adapter2(buf2->stringBuffer());
  ::appendAsString(trx, adapter2, searchValue);
  UnicodeString uSearchBuf(buf2->c_str(), static_cast<int32_t>(buf2->length()));
  auto searchLen = uSearchBuf.length();

  int64_t startOffset = 0;
  int64_t maxEnd = -1;

  if (parameters.size() >= 3) {
    AqlValue const& optionalStartOffset = extractFunctionParameterValue(parameters, 2);
    startOffset = optionalStartOffset.toInt64(trx);
    if (startOffset < 0) {
      return AqlValue(AqlValueHintInt(-1));
    }
  }

  maxEnd = uBuf.length();
  int emptySearchCludge = 0;
  if (parameters.size() == 4) {
    AqlValue const& optionalEndMax = extractFunctionParameterValue(parameters, 3);
    if (!optionalEndMax.isNull(true)) {
      maxEnd = optionalEndMax.toInt64(trx);
      if ((maxEnd < startOffset) || (maxEnd < 0)) {
        return AqlValue(AqlValueHintInt(-1));
      }
      emptySearchCludge = 1;
    }
  }

  if (searchLen == 0) {
    return AqlValue(AqlValueHintInt(maxEnd + emptySearchCludge));
  }
  if (uBuf.length() == 0) {
    return AqlValue(AqlValueHintInt(-1));
  }

  auto locale = LanguageFeature::instance()->getLocale();
  UErrorCode status = U_ZERO_ERROR;
  StringSearch search(uSearchBuf, uBuf, locale, nullptr, status);

  int foundPos = -1;
  for (int pos = search.first(status); U_SUCCESS(status) && pos != USEARCH_DONE;
       pos = search.next(status)) {
    if (U_FAILURE(status)) {
      ::registerICUWarning(expressionContext, AFN, status);
      return AqlValue(AqlValueHintNull());
    }
    if ((pos >= startOffset) && ((pos + searchLen - 1) <= maxEnd)) {
      foundPos = pos;
    }
  }
  return AqlValue(AqlValueHintInt(foundPos));
}

/// @brief function REVERSE
AqlValue Functions::Reverse(ExpressionContext* expressionContext, transaction::Methods* trx,
                            VPackFunctionParameters const& parameters) {
  static char const* AFN = "REVERSE";

  AqlValue const& value = extractFunctionParameterValue(parameters, 0);

  if (value.isArray()) {
    transaction::BuilderLeaser builder(trx);
    AqlValueMaterializer materializer(trx);
    VPackSlice slice = materializer.slice(value, false);
    std::vector<VPackSlice> array;
    array.reserve(slice.length());
    for (auto const& it : VPackArrayIterator(slice)) {
      array.push_back(it);
    }
    std::reverse(std::begin(array), std::end(array));

    builder->openArray();
    for (auto const& it : array) {
      builder->add(it);
    }
    builder->close();
    return AqlValue(builder.get());
  } else if (value.isString()) {
    std::string utf8;
    transaction::StringBufferLeaser buf1(trx);
    arangodb::basics::VPackStringBufferAdapter adapter(buf1->stringBuffer());
    ::appendAsString(trx, adapter, value);
    UnicodeString uBuf(buf1->c_str(), static_cast<int32_t>(buf1->length()));
    // reserve the result buffer, but need to set empty afterwards:
    UnicodeString result;
    result.getBuffer(uBuf.length());
    result = "";
    StringCharacterIterator iter(uBuf, uBuf.length());
    UChar c = iter.previous();
    while (c != CharacterIterator::DONE) {
      result.append(c);
      c = iter.previous();
    }
    result.toUTF8String(utf8);

    return AqlValue(utf8);
  } else {
    // neither array nor string...
    ::registerWarning(expressionContext, AFN, TRI_ERROR_QUERY_ARRAY_EXPECTED);
    return AqlValue(AqlValueHintNull());
  }
}

/// @brief function FIRST
AqlValue Functions::First(ExpressionContext* expressionContext, transaction::Methods* trx,
                          VPackFunctionParameters const& parameters) {
  static char const* AFN = "FIRST";

  AqlValue const& value = extractFunctionParameterValue(parameters, 0);

  if (!value.isArray()) {
    // not an array
    ::registerWarning(expressionContext, AFN, TRI_ERROR_QUERY_ARRAY_EXPECTED);
    return AqlValue(AqlValueHintNull());
  }

  if (value.length() == 0) {
    return AqlValue(AqlValueHintNull());
  }

  bool mustDestroy;
  return value.at(trx, 0, mustDestroy, true);
}

/// @brief function LAST
AqlValue Functions::Last(ExpressionContext* expressionContext, transaction::Methods* trx,
                         VPackFunctionParameters const& parameters) {
  static char const* AFN = "LAST";

  AqlValue const& value = extractFunctionParameterValue(parameters, 0);

  if (!value.isArray()) {
    // not an array
    ::registerWarning(expressionContext, AFN, TRI_ERROR_QUERY_ARRAY_EXPECTED);
    return AqlValue(AqlValueHintNull());
  }

  VPackValueLength const n = value.length();

  if (n == 0) {
    return AqlValue(AqlValueHintNull());
  }

  bool mustDestroy;
  return value.at(trx, n - 1, mustDestroy, true);
}

/// @brief function NTH
AqlValue Functions::Nth(ExpressionContext* expressionContext, transaction::Methods* trx,
                        VPackFunctionParameters const& parameters) {
  static char const* AFN = "NTH";

  AqlValue const& value = extractFunctionParameterValue(parameters, 0);

  if (!value.isArray()) {
    // not an array
    ::registerWarning(expressionContext, AFN, TRI_ERROR_QUERY_ARRAY_EXPECTED);
    return AqlValue(AqlValueHintNull());
  }

  VPackValueLength const n = value.length();

  if (n == 0) {
    return AqlValue(AqlValueHintNull());
  }

  AqlValue const& position = extractFunctionParameterValue(parameters, 1);
  int64_t index = position.toInt64(trx);

  if (index < 0 || index >= static_cast<int64_t>(n)) {
    return AqlValue(AqlValueHintNull());
  }

  bool mustDestroy;
  return value.at(trx, index, mustDestroy, true);
}

/// @brief function CONTAINS
AqlValue Functions::Contains(ExpressionContext*, transaction::Methods* trx,
                             VPackFunctionParameters const& parameters) {
  AqlValue const& value = extractFunctionParameterValue(parameters, 0);
  AqlValue const& search = extractFunctionParameterValue(parameters, 1);
  AqlValue const& returnIndex = extractFunctionParameterValue(parameters, 2);

  bool const willReturnIndex = returnIndex.toBoolean();

  int result = -1;  // default is "not found"
  {
    transaction::StringBufferLeaser buffer(trx);
    arangodb::basics::VPackStringBufferAdapter adapter(buffer->stringBuffer());

    ::appendAsString(trx, adapter, value);
    size_t const valueLength = buffer->length();

    size_t const searchOffset = buffer->length();
    ::appendAsString(trx, adapter, search);
    size_t const searchLength = buffer->length() - valueLength;

    if (searchLength > 0) {
      char const* found = static_cast<char const*>(
          memmem(buffer->c_str(), valueLength, buffer->c_str() + searchOffset, searchLength));

      if (found != nullptr) {
        if (willReturnIndex) {
          // find offset into string
          int bytePosition = static_cast<int>(found - buffer->c_str());
          char const* p = buffer->c_str();
          int pos = 0;
          while (pos < bytePosition) {
            unsigned char c = static_cast<unsigned char>(*p);
            if (c < 128) {
              ++pos;
            } else if (c < 224) {
              pos += 2;
            } else if (c < 240) {
              pos += 3;
            } else if (c < 248) {
              pos += 4;
            }
          }
          result = pos;
        } else {
          // fake result position, but it does not matter as it will
          // only be compared to -1 later
          result = 0;
        }
      }
    }
  }

  if (willReturnIndex) {
    // return numeric value
    return ::numberValue(result);
  }

  // return boolean
  return AqlValue(AqlValueHintBool(result != -1));
}

/// @brief function CONCAT
AqlValue Functions::Concat(ExpressionContext*, transaction::Methods* trx,
                           VPackFunctionParameters const& parameters) {
  transaction::StringBufferLeaser buffer(trx);
  arangodb::basics::VPackStringBufferAdapter adapter(buffer->stringBuffer());

  size_t const n = parameters.size();

  if (n == 1) {
    AqlValue const& member = extractFunctionParameterValue(parameters, 0);
    if (member.isArray()) {
      AqlValueMaterializer materializer(trx);
      VPackSlice slice = materializer.slice(member, false);

      for (auto const& it : VPackArrayIterator(slice)) {
        if (it.isNull()) {
          continue;
        }
        // convert member to a string and append
        ::appendAsString(trx, adapter, AqlValue(it.begin()));
      }
      return AqlValue(buffer->c_str(), buffer->length());
    }
  }

  for (size_t i = 0; i < n; ++i) {
    AqlValue const& member = extractFunctionParameterValue(parameters, i);

    if (member.isNull(true)) {
      continue;
    }

    // convert member to a string and append
    ::appendAsString(trx, adapter, member);
  }

  return AqlValue(buffer->c_str(), buffer->length());
}

/// @brief function CONCAT_SEPARATOR
AqlValue Functions::ConcatSeparator(ExpressionContext*, transaction::Methods* trx,
                                    VPackFunctionParameters const& parameters) {
  transaction::StringBufferLeaser buffer(trx);
  arangodb::basics::VPackStringBufferAdapter adapter(buffer->stringBuffer());

  bool found = false;
  size_t const n = parameters.size();

  AqlValue const& separator = extractFunctionParameterValue(parameters, 0);
  ::appendAsString(trx, adapter, separator);
  std::string const plainStr(buffer->c_str(), buffer->length());

  buffer->clear();

  if (n == 2) {
    AqlValue const& member = extractFunctionParameterValue(parameters, 1);

    if (member.isArray()) {
      // reserve *some* space
      buffer->reserve((plainStr.size() + 10) * member.length());

      AqlValueMaterializer materializer(trx);
      VPackSlice slice = materializer.slice(member, false);

      for (auto const& it : VPackArrayIterator(slice)) {
        if (it.isNull()) {
          continue;
        }
        if (found) {
          buffer->appendText(plainStr);
        }
        // convert member to a string and append
        ::appendAsString(trx, adapter, AqlValue(it.begin()));
        found = true;
      }
      return AqlValue(buffer->c_str(), buffer->length());
    }
  }

  // reserve *some* space
  buffer->reserve((plainStr.size() + 10) * n);
  for (size_t i = 1; i < n; ++i) {
    AqlValue const& member = extractFunctionParameterValue(parameters, i);

    if (member.isNull(true)) {
      continue;
    }
    if (found) {
      buffer->appendText(plainStr);
    }

    // convert member to a string and append
    ::appendAsString(trx, adapter, member);
    found = true;
  }

  return AqlValue(buffer->c_str(), buffer->length());
}

/// @brief function CHAR_LENGTH
AqlValue Functions::CharLength(ExpressionContext*, transaction::Methods* trx,
                               VPackFunctionParameters const& parameters) {
  AqlValue const& value = extractFunctionParameterValue(parameters, 0);
  size_t length = 0;

  if (value.isArray() || value.isObject()) {
    AqlValueMaterializer materializer(trx);
    VPackSlice slice = materializer.slice(value, false);

    transaction::StringBufferLeaser buffer(trx);
    arangodb::basics::VPackStringBufferAdapter adapter(buffer->stringBuffer());

    VPackDumper dumper(&adapter, trx->transactionContextPtr()->getVPackOptions());
    dumper.dump(slice);

    length = buffer->length();

  } else if (value.isNull(true)) {
    length = 0;

  } else if (value.isBoolean()) {
    if (value.toBoolean()) {
      length = 4;
    } else {
      length = 5;
    }

  } else if (value.isNumber()) {
    double tmp = value.toDouble(trx);
    if (std::isnan(tmp) || !std::isfinite(tmp)) {
      length = 0;
    } else {
      char buffer[24];
      length = static_cast<size_t>(fpconv_dtoa(tmp, buffer));
    }

  } else if (value.isString()) {
    VPackValueLength l;
    char const* p = value.slice().getString(l);
    length = TRI_CharLengthUtf8String(p, l);
  }

  return AqlValue(AqlValueHintUInt(length));
}

/// @brief function LOWER
AqlValue Functions::Lower(ExpressionContext*, transaction::Methods* trx,
                          VPackFunctionParameters const& parameters) {
  std::string utf8;
  AqlValue const& value = extractFunctionParameterValue(parameters, 0);

  transaction::StringBufferLeaser buffer(trx);
  arangodb::basics::VPackStringBufferAdapter adapter(buffer->stringBuffer());

  ::appendAsString(trx, adapter, value);

  UnicodeString unicodeStr(buffer->c_str(), static_cast<int32_t>(buffer->length()));
  unicodeStr.toLower(nullptr);
  unicodeStr.toUTF8String(utf8);

  return AqlValue(utf8);
}

/// @brief function UPPER
AqlValue Functions::Upper(ExpressionContext*, transaction::Methods* trx,
                          VPackFunctionParameters const& parameters) {
  std::string utf8;
  AqlValue const& value = extractFunctionParameterValue(parameters, 0);

  transaction::StringBufferLeaser buffer(trx);
  arangodb::basics::VPackStringBufferAdapter adapter(buffer->stringBuffer());

  ::appendAsString(trx, adapter, value);

  UnicodeString unicodeStr(buffer->c_str(), static_cast<int32_t>(buffer->length()));
  unicodeStr.toUpper(nullptr);
  unicodeStr.toUTF8String(utf8);

  return AqlValue(utf8);
}

/// @brief function SUBSTRING
AqlValue Functions::Substring(ExpressionContext*, transaction::Methods* trx,
                              VPackFunctionParameters const& parameters) {
  AqlValue const& value = extractFunctionParameterValue(parameters, 0);

  int32_t length = INT32_MAX;

  transaction::StringBufferLeaser buffer(trx);
  arangodb::basics::VPackStringBufferAdapter adapter(buffer->stringBuffer());

  ::appendAsString(trx, adapter, value);
  UnicodeString unicodeStr(buffer->c_str(), static_cast<int32_t>(buffer->length()));

  int32_t offset =
      static_cast<int32_t>(extractFunctionParameterValue(parameters, 1).toInt64(trx));

  if (parameters.size() == 3) {
    length = static_cast<int32_t>(extractFunctionParameterValue(parameters, 2).toInt64(trx));
  }

  if (offset < 0) {
    offset = unicodeStr.moveIndex32(unicodeStr.moveIndex32(unicodeStr.length(), 0), offset);
  } else {
    offset = unicodeStr.moveIndex32(0, offset);
  }

  std::string utf8;
  unicodeStr
      .tempSubString(offset, unicodeStr.moveIndex32(offset, length) - offset)
      .toUTF8String(utf8);

  return AqlValue(utf8);
}
////////////////////////////////////////////////////////////////////////////////
////////////////////////////////////////////////////////////////////////////////

AqlValue Functions::Substitute(ExpressionContext* expressionContext,
                               transaction::Methods* trx,
                               VPackFunctionParameters const& parameters) {
  static char const* AFN = "SUBSTITUTE";

  AqlValue const& search = extractFunctionParameterValue(parameters, 1);
  int64_t limit = -1;
  AqlValueMaterializer materializer(trx);
  std::vector<UnicodeString> matchPatterns;
  std::vector<UnicodeString> replacePatterns;
  bool replaceWasPlainString = false;

  if (search.isObject()) {
    if (parameters.size() > 3) {
      ::registerWarning(expressionContext, AFN, TRI_ERROR_QUERY_FUNCTION_ARGUMENT_NUMBER_MISMATCH);
      return AqlValue(AqlValueHintNull());
    }
    if (parameters.size() == 3) {
      limit = extractFunctionParameterValue(parameters, 2).toInt64(trx);
    }
    VPackSlice slice = materializer.slice(search, false);
    matchPatterns.reserve(slice.length());
    replacePatterns.reserve(slice.length());
    for (auto const& it : VPackObjectIterator(slice)) {
      arangodb::velocypack::ValueLength length;
      char const* str = it.key.getString(length);
      matchPatterns.push_back(UnicodeString(str, static_cast<int32_t>(length)));
      if (!it.value.isString()) {
        ::registerInvalidArgumentWarning(expressionContext, AFN);
        return AqlValue(AqlValueHintNull());
      }
      str = it.value.getStringUnchecked(length);
      replacePatterns.push_back(UnicodeString(str, static_cast<int32_t>(length)));
    }
  } else {
    if (parameters.size() < 2) {
      ::registerWarning(expressionContext, AFN, TRI_ERROR_QUERY_FUNCTION_ARGUMENT_NUMBER_MISMATCH);
      return AqlValue(AqlValueHintNull());
    }
    if (parameters.size() == 4) {
      limit = extractFunctionParameterValue(parameters, 3).toInt64(trx);
    }

    VPackSlice slice = materializer.slice(search, false);
    if (search.isArray()) {
      for (auto const& it : VPackArrayIterator(slice)) {
        if (!it.isString()) {
          ::registerInvalidArgumentWarning(expressionContext, AFN);
          return AqlValue(AqlValueHintNull());
        }
        arangodb::velocypack::ValueLength length;
        char const* str = it.getStringUnchecked(length);
        matchPatterns.push_back(UnicodeString(str, static_cast<int32_t>(length)));
      }
    } else {
      if (!search.isString()) {
        ::registerInvalidArgumentWarning(expressionContext, AFN);
        return AqlValue(AqlValueHintNull());
      }
      arangodb::velocypack::ValueLength length;
      char const* str = slice.getString(length);
      matchPatterns.push_back(UnicodeString(str, static_cast<int32_t>(length)));
    }
    if (parameters.size() > 2) {
      AqlValue const& replace = extractFunctionParameterValue(parameters, 2);
      AqlValueMaterializer materializer2(trx);
      VPackSlice rslice = materializer2.slice(replace, false);
      if (replace.isArray()) {
        for (auto const& it : VPackArrayIterator(rslice)) {
          if (!it.isString()) {
            ::registerInvalidArgumentWarning(expressionContext, AFN);
            return AqlValue(AqlValueHintNull());
          }
          arangodb::velocypack::ValueLength length;
          char const* str = it.getString(length);
          replacePatterns.push_back(UnicodeString(str, static_cast<int32_t>(length)));
        }
      } else if (replace.isString()) {
        // If we have a string as replacement,
        // it counts in for all found values.
        replaceWasPlainString = true;
        arangodb::velocypack::ValueLength length;
        char const* str = rslice.getString(length);
        replacePatterns.push_back(UnicodeString(str, static_cast<int32_t>(length)));
      } else {
        ::registerInvalidArgumentWarning(expressionContext, AFN);
        return AqlValue(AqlValueHintNull());
      }
    }
  }

  AqlValue const& value = extractFunctionParameterValue(parameters, 0);
  if ((limit == 0) || (matchPatterns.size() == 0)) {
    // if the limit is 0, or we don't have any match pattern, return the source
    // string.
    return AqlValue(value);
  }

  transaction::StringBufferLeaser buffer(trx);
  arangodb::basics::VPackStringBufferAdapter adapter(buffer->stringBuffer());

  ::appendAsString(trx, adapter, value);
  UnicodeString unicodeStr(buffer->c_str(), static_cast<int32_t>(buffer->length()));

  auto locale = LanguageFeature::instance()->getLocale();
  // we can't copy the search instances, thus use pointers:
  std::vector<std::unique_ptr<StringSearch>> searchVec;
  searchVec.reserve(matchPatterns.size());
  UErrorCode status = U_ZERO_ERROR;
  for (auto const& searchStr : matchPatterns) {
    // create a vector of string searches
    searchVec.push_back(std::make_unique<StringSearch>(searchStr, unicodeStr,
                                                       locale, nullptr, status));
    if (U_FAILURE(status)) {
      ::registerICUWarning(expressionContext, AFN, status);
      return AqlValue(AqlValueHintNull());
    }
  }

  std::vector<std::pair<int32_t, int32_t>> srchResultPtrs;
  std::string utf8;
  srchResultPtrs.reserve(matchPatterns.size());
  for (auto& search : searchVec) {
    // We now find the first hit for each search string.
    auto pos = search->first(status);
    if (U_FAILURE(status)) {
      ::registerICUWarning(expressionContext, AFN, status);
      return AqlValue(AqlValueHintNull());
    }

    int32_t len = 0;
    if (pos != USEARCH_DONE) {
      len = search->getMatchedLength();
    }
    srchResultPtrs.push_back(std::make_pair(pos, len));
  }

  UnicodeString result;
  int32_t lastStart = 0;
  int64_t count = 0;
  while (true) {
    int which = -1;
    int32_t pos = USEARCH_DONE;
    int32_t mLen = 0;
    int i = 0;
    for (auto resultPair : srchResultPtrs) {
      // We locate the nearest matching search result.
      int32_t thisPos;
      thisPos = resultPair.first;
      if ((pos == USEARCH_DONE) || (pos > thisPos)) {
        if (thisPos != USEARCH_DONE) {
          pos = thisPos;
          which = i;
          mLen = resultPair.second;
        }
      }
      i++;
    }
    if (which == -1) {
      break;
    }
    // from last match to this match, copy the original string.
    result.append(unicodeStr, lastStart, pos - lastStart);
    if (replacePatterns.size() != 0) {
      if (replacePatterns.size() > (size_t)which) {
        result.append(replacePatterns[which]);
      } else if (replaceWasPlainString) {
        result.append(replacePatterns[0]);
      }
    }

    // lastStart is the place up to we searched the source string
    lastStart = pos + mLen;

    // we try to search the next occurance of this string
    auto& search = searchVec[which];
    pos = search->next(status);
    if (U_FAILURE(status)) {
      ::registerICUWarning(expressionContext, AFN, status);
      return AqlValue(AqlValueHintNull());
    }
    if (pos != USEARCH_DONE) {
      mLen = search->getMatchedLength();
    } else {
      mLen = -1;
    }
    srchResultPtrs[which] = std::make_pair(pos, mLen);

    which = 0;
    for (auto searchPair : srchResultPtrs) {
      // now we invalidate all search results that overlap with
      // our last search result and see whether we can find the
      // overlapped pattern again.
      // However, that mustn't overlap with the current lastStart
      // position either.
      int32_t thisPos;
      thisPos = searchPair.first;
      if ((thisPos != USEARCH_DONE) && (thisPos < lastStart)) {
        auto& search = searchVec[which];
        pos = thisPos;
        while ((pos < lastStart) && (pos != USEARCH_DONE)) {
          pos = search->next(status);
          if (U_FAILURE(status)) {
            ::registerICUWarning(expressionContext, AFN, status);
            return AqlValue(AqlValueHintNull());
          }
          if (pos != USEARCH_DONE) {
            mLen = search->getMatchedLength();
          }
          srchResultPtrs[which] = std::make_pair(pos, mLen);
        }
      }
      which++;
    }

    count++;
    if ((limit != -1) && (count >= limit)) {
      // Do we have a limit count?
      break;
    }
    // check whether none of our search objects has any more results
    bool allFound = true;
    for (auto resultPair : srchResultPtrs) {
      if (resultPair.first != USEARCH_DONE) {
        allFound = false;
        break;
      }
    }
    if (allFound) {
      break;
    }
  }
  // Append from the last found:
  result.append(unicodeStr, lastStart, unicodeStr.length() - lastStart);

  result.toUTF8String(utf8);
  return AqlValue(utf8);
}

/// @brief function LEFT str, length
AqlValue Functions::Left(ExpressionContext*, transaction::Methods* trx,
                         VPackFunctionParameters const& parameters) {
  AqlValue const& value = extractFunctionParameterValue(parameters, 0);
  uint32_t length =
      static_cast<int32_t>(extractFunctionParameterValue(parameters, 1).toInt64(trx));

  std::string utf8;
  transaction::StringBufferLeaser buffer(trx);
  arangodb::basics::VPackStringBufferAdapter adapter(buffer->stringBuffer());

  ::appendAsString(trx, adapter, value);

  UnicodeString unicodeStr(buffer->c_str(), static_cast<int32_t>(buffer->length()));
  UnicodeString left = unicodeStr.tempSubString(0, unicodeStr.moveIndex32(0, length));

  left.toUTF8String(utf8);
  return AqlValue(utf8);
}

/// @brief function RIGHT
AqlValue Functions::Right(ExpressionContext*, transaction::Methods* trx,
                          VPackFunctionParameters const& parameters) {
  AqlValue const& value = extractFunctionParameterValue(parameters, 0);
  uint32_t length =
      static_cast<int32_t>(extractFunctionParameterValue(parameters, 1).toInt64(trx));

  std::string utf8;
  transaction::StringBufferLeaser buffer(trx);
  arangodb::basics::VPackStringBufferAdapter adapter(buffer->stringBuffer());

  ::appendAsString(trx, adapter, value);

  UnicodeString unicodeStr(buffer->c_str(), static_cast<int32_t>(buffer->length()));
  UnicodeString right = unicodeStr.tempSubString(
      unicodeStr.moveIndex32(unicodeStr.length(), -static_cast<int32_t>(length)));

  right.toUTF8String(utf8);
  return AqlValue(utf8);
}

namespace {
void ltrimInternal(uint32_t& startOffset, uint32_t& endOffset, UnicodeString& unicodeStr,
                   uint32_t numWhitespaces, UChar32* spaceChars) {
  for (; startOffset < endOffset; startOffset = unicodeStr.moveIndex32(startOffset, 1)) {
    bool found = false;

    for (uint32_t pos = 0; pos < numWhitespaces; pos++) {
      if (unicodeStr.char32At(startOffset) == spaceChars[pos]) {
        found = true;
        break;
      }
    }

    if (!found) {
      break;
    }
  }  // for
}
void rtrimInternal(uint32_t& startOffset, uint32_t& endOffset, UnicodeString& unicodeStr,
                   uint32_t numWhitespaces, UChar32* spaceChars) {
  for (uint32_t codeUnitPos = unicodeStr.moveIndex32(unicodeStr.length(), -1);
       startOffset < codeUnitPos;
       codeUnitPos = unicodeStr.moveIndex32(codeUnitPos, -1)) {
    bool found = false;

    for (uint32_t pos = 0; pos < numWhitespaces; pos++) {
      if (unicodeStr.char32At(codeUnitPos) == spaceChars[pos]) {
        found = true;
        break;
      }
    }

    endOffset = unicodeStr.moveIndex32(codeUnitPos, 1);
    if (!found) {
      break;
    }
  }  // for
}
}  // namespace

/// @brief function TRIM
AqlValue Functions::Trim(ExpressionContext* expressionContext, transaction::Methods* trx,
                         VPackFunctionParameters const& parameters) {
  static char const* AFN = "TRIM";

  AqlValue const& value = extractFunctionParameterValue(parameters, 0);
  transaction::StringBufferLeaser buffer(trx);
  arangodb::basics::VPackStringBufferAdapter adapter(buffer->stringBuffer());
  ::appendAsString(trx, adapter, value);
  UnicodeString unicodeStr(buffer->c_str(), static_cast<int32_t>(buffer->length()));

  int64_t howToTrim = 0;
  UnicodeString whitespace("\r\n\t ");

  if (parameters.size() == 2) {
    AqlValue const& optional = extractFunctionParameterValue(parameters, 1);

    if (optional.isNumber()) {
      howToTrim = optional.toInt64(trx);

      if (howToTrim < 0 || 2 < howToTrim) {
        howToTrim = 0;
      }
    } else if (optional.isString()) {
      buffer->clear();
      ::appendAsString(trx, adapter, optional);
      whitespace =
          UnicodeString(buffer->c_str(), static_cast<int32_t>(buffer->length()));
    }
  }

  uint32_t numWhitespaces = whitespace.countChar32();
  UErrorCode errorCode = U_ZERO_ERROR;
  auto spaceChars = std::make_unique<UChar32[]>(numWhitespaces);

  whitespace.toUTF32(spaceChars.get(), numWhitespaces, errorCode);
  if (U_FAILURE(errorCode)) {
    ::registerICUWarning(expressionContext, AFN, errorCode);
    return AqlValue(AqlValueHintNull());
  }

  uint32_t startOffset = 0, endOffset = unicodeStr.length();

  if (howToTrim <= 1) {
    ltrimInternal(startOffset, endOffset, unicodeStr, numWhitespaces, spaceChars.get());
  }

  if (howToTrim == 2 || howToTrim == 0) {
    rtrimInternal(startOffset, endOffset, unicodeStr, numWhitespaces, spaceChars.get());
  }

  UnicodeString result = unicodeStr.tempSubString(startOffset, endOffset - startOffset);
  std::string utf8;
  result.toUTF8String(utf8);
  return AqlValue(utf8);
}

/// @brief function LTRIM
AqlValue Functions::LTrim(ExpressionContext* expressionContext, transaction::Methods* trx,
                          VPackFunctionParameters const& parameters) {
  static char const* AFN = "LTRIM";

  AqlValue const& value = extractFunctionParameterValue(parameters, 0);
  transaction::StringBufferLeaser buffer(trx);
  arangodb::basics::VPackStringBufferAdapter adapter(buffer->stringBuffer());
  ::appendAsString(trx, adapter, value);
  UnicodeString unicodeStr(buffer->c_str(), static_cast<int32_t>(buffer->length()));
  UnicodeString whitespace("\r\n\t ");

  if (parameters.size() == 2) {
    AqlValue const& pWhitespace = extractFunctionParameterValue(parameters, 1);
    buffer->clear();
    ::appendAsString(trx, adapter, pWhitespace);
    whitespace = UnicodeString(buffer->c_str(), static_cast<int32_t>(buffer->length()));
  }

  uint32_t numWhitespaces = whitespace.countChar32();
  UErrorCode errorCode = U_ZERO_ERROR;
  auto spaceChars = std::make_unique<UChar32[]>(numWhitespaces);

  whitespace.toUTF32(spaceChars.get(), numWhitespaces, errorCode);
  if (U_FAILURE(errorCode)) {
    ::registerICUWarning(expressionContext, AFN, errorCode);
    return AqlValue(AqlValueHintNull());
  }

  uint32_t startOffset = 0, endOffset = unicodeStr.length();

  ltrimInternal(startOffset, endOffset, unicodeStr, numWhitespaces, spaceChars.get());

  UnicodeString result = unicodeStr.tempSubString(startOffset, endOffset - startOffset);
  std::string utf8;
  result.toUTF8String(utf8);
  return AqlValue(utf8);
}

/// @brief function RTRIM
AqlValue Functions::RTrim(ExpressionContext* expressionContext, transaction::Methods* trx,
                          VPackFunctionParameters const& parameters) {
  static char const* AFN = "RTRIM";

  AqlValue const& value = extractFunctionParameterValue(parameters, 0);
  transaction::StringBufferLeaser buffer(trx);
  arangodb::basics::VPackStringBufferAdapter adapter(buffer->stringBuffer());
  ::appendAsString(trx, adapter, value);
  UnicodeString unicodeStr(buffer->c_str(), static_cast<int32_t>(buffer->length()));
  UnicodeString whitespace("\r\n\t ");

  if (parameters.size() == 2) {
    AqlValue const& pWhitespace = extractFunctionParameterValue(parameters, 1);
    buffer->clear();
    ::appendAsString(trx, adapter, pWhitespace);
    whitespace = UnicodeString(buffer->c_str(), static_cast<int32_t>(buffer->length()));
  }

  uint32_t numWhitespaces = whitespace.countChar32();
  UErrorCode errorCode = U_ZERO_ERROR;
  auto spaceChars = std::make_unique<UChar32[]>(numWhitespaces);

  whitespace.toUTF32(spaceChars.get(), numWhitespaces, errorCode);
  if (U_FAILURE(errorCode)) {
    ::registerICUWarning(expressionContext, AFN, errorCode);
    return AqlValue(AqlValueHintNull());
  }

  uint32_t startOffset = 0, endOffset = unicodeStr.length();

  rtrimInternal(startOffset, endOffset, unicodeStr, numWhitespaces, spaceChars.get());

  UnicodeString result = unicodeStr.tempSubString(startOffset, endOffset - startOffset);
  std::string utf8;
  result.toUTF8String(utf8);
  return AqlValue(utf8);
}

/// @brief function LIKE
AqlValue Functions::Like(ExpressionContext* expressionContext, transaction::Methods* trx,
                         VPackFunctionParameters const& parameters) {
  static char const* AFN = "LIKE";

  bool const caseInsensitive = ::getBooleanParameter(trx, parameters, 2, false);
  transaction::StringBufferLeaser buffer(trx);
  arangodb::basics::VPackStringBufferAdapter adapter(buffer->stringBuffer());

  // build pattern from parameter #1
  AqlValue const& regex = extractFunctionParameterValue(parameters, 1);
  ::appendAsString(trx, adapter, regex);

  // the matcher is owned by the context!
  ::RegexMatcher* matcher =
      expressionContext->buildLikeMatcher(buffer->c_str(), buffer->length(), caseInsensitive);

  if (matcher == nullptr) {
    // compiling regular expression failed
    ::registerWarning(expressionContext, AFN, TRI_ERROR_QUERY_INVALID_REGEX);
    return AqlValue(AqlValueHintNull());
  }

  // extract value
  buffer->clear();
  AqlValue const& value = extractFunctionParameterValue(parameters, 0);
  ::appendAsString(trx, adapter, value);

  bool error = false;
  bool const result = arangodb::basics::Utf8Helper::DefaultUtf8Helper.matches(
      matcher, buffer->c_str(), buffer->length(), false, error);

  if (error) {
    // compiling regular expression failed
    ::registerWarning(expressionContext, AFN, TRI_ERROR_QUERY_INVALID_REGEX);
    return AqlValue(AqlValueHintNull());
  }

  return AqlValue(AqlValueHintBool(result));
}

/// @brief function SPLIT
AqlValue Functions::Split(ExpressionContext* expressionContext, transaction::Methods* trx,
                          VPackFunctionParameters const& parameters) {
  static char const* AFN = "SPLIT";

  // cheapest parameter checks first:
  int64_t limitNumber = -1;
  if (parameters.size() == 3) {
    AqlValue const& aqlLimit = extractFunctionParameterValue(parameters, 2);
    if (aqlLimit.isNumber()) {
      limitNumber = aqlLimit.toInt64(trx);
    } else {
      ::registerInvalidArgumentWarning(expressionContext, AFN);
      return AqlValue(AqlValueHintNull());
    }

    // these are edge cases which are documented to have these return values:
    if (limitNumber < 0) {
      return AqlValue(AqlValueHintNull());
    }
    if (limitNumber == 0) {
      return AqlValue(AqlValueHintEmptyArray());
    }
  }

  transaction::StringBufferLeaser regexBuffer(trx);
  AqlValue aqlSeparatorExpression;
  if (parameters.size() >= 2) {
    aqlSeparatorExpression = extractFunctionParameterValue(parameters, 1);
    if (aqlSeparatorExpression.isObject()) {
      ::registerInvalidArgumentWarning(expressionContext, AFN);
      return AqlValue(AqlValueHintNull());
    }
  }

  AqlValue const& aqlValueToSplit = extractFunctionParameterValue(parameters, 0);

  if (parameters.size() == 1) {
    // pre-documented edge-case: if we only have the first parameter, return it.
    VPackBuilder result;
    result.openArray();
    result.add(aqlValueToSplit.slice());
    result.close();
    return AqlValue(result);
  }

  // Get ready for ICU
  transaction::StringBufferLeaser buffer(trx);
  arangodb::basics::VPackStringBufferAdapter adapter(buffer->stringBuffer());
  Stringify(trx, adapter, aqlValueToSplit.slice());
  UnicodeString valueToSplit(buffer->c_str(), static_cast<int32_t>(buffer->length()));
  bool isEmptyExpression = false;
  // the matcher is owned by the context!
  ::RegexMatcher* matcher =
      expressionContext->buildSplitMatcher(aqlSeparatorExpression, trx, isEmptyExpression);

  if (matcher == nullptr) {
    // compiling regular expression failed
    ::registerWarning(expressionContext, AFN, TRI_ERROR_QUERY_INVALID_REGEX);
    return AqlValue(AqlValueHintNull());
  }

  VPackBuilder result;
  result.openArray();
  if (!isEmptyExpression && (buffer->length() == 0)) {
    // Edge case: splitting an empty string by non-empty expression produces an
    // empty string again.
    result.add(VPackValue(""));
    result.close();
    return AqlValue(result);
  }

  std::string utf8;
  static const uint16_t nrResults = 16;
  UnicodeString uResults[nrResults];
  int64_t totalCount = 0;
  while (true) {
    UErrorCode errorCode = U_ZERO_ERROR;
    auto uCount = matcher->split(valueToSplit, uResults, nrResults, errorCode);
    uint16_t copyThisTime = uCount;

    if (U_FAILURE(errorCode)) {
      ::registerWarning(expressionContext, AFN, TRI_ERROR_QUERY_INVALID_REGEX);
      return AqlValue(AqlValueHintNull());
    }

    if ((copyThisTime > 0) && (copyThisTime > nrResults)) {
      // last hit is the remaining string to be fed into split in a subsequent
      // invocation
      copyThisTime--;
    }

    if ((copyThisTime > 0) && ((copyThisTime == nrResults) || isEmptyExpression)) {
      // ICU will give us a traling empty string we don't care for if we split
      // with empty strings.
      copyThisTime--;
    }

    int64_t i = 0;
    while ((i < copyThisTime) && ((limitNumber < 0) || (totalCount < limitNumber))) {
      if ((i == 0) && isEmptyExpression) {
        // ICU will give us an empty string that we don't care for
        // as first value of one match-chunk
        i++;
        continue;
      }
      uResults[i].toUTF8String(utf8);
      result.add(VPackValue(utf8));
      utf8.clear();
      i++;
      totalCount++;
    }

    if (((uCount != nrResults)) ||  // fetch any / found less then N
        ((limitNumber >= 0) && (totalCount >= limitNumber))) {  // fetch N
      break;
    }
    // ok, we have more to parse in the last result slot, reiterate with it:
    if (uCount == nrResults) {
      valueToSplit = uResults[nrResults - 1];
    } else {
      // should not go beyound the last match!
      TRI_ASSERT(false);
      break;
    }
  }

  result.close();
  return AqlValue(result);
}

/// @brief function REGEX_MATCHES
AqlValue Functions::RegexMatches(ExpressionContext* expressionContext,
                                 transaction::Methods* trx,
                                 VPackFunctionParameters const& parameters) {
  static char const* AFN = "REGEX_MATCHES";

  AqlValue const& aqlValueToMatch = extractFunctionParameterValue(parameters, 0);

  if (parameters.size() == 1) {
    VPackBuilder result;
    result.openArray();
    result.add(aqlValueToMatch.slice());
    result.close();
    return AqlValue(result);
  }

  bool const caseInsensitive = ::getBooleanParameter(trx, parameters, 2, false);

  // build pattern from parameter #1
  transaction::StringBufferLeaser buffer(trx);
  arangodb::basics::VPackStringBufferAdapter adapter(buffer->stringBuffer());

  AqlValue const& regex = extractFunctionParameterValue(parameters, 1);
  ::appendAsString(trx, adapter, regex);
  bool isEmptyExpression = (buffer->length() == 0);

  // the matcher is owned by the context!
  ::RegexMatcher* matcher =
      expressionContext->buildRegexMatcher(buffer->c_str(), buffer->length(), caseInsensitive);

  if (matcher == nullptr) {
    ::registerWarning(expressionContext, AFN, TRI_ERROR_QUERY_INVALID_REGEX);
    return AqlValue(AqlValueHintNull());
  }

  buffer->clear();
  AqlValue const& value = extractFunctionParameterValue(parameters, 0);
  ::appendAsString(trx, adapter, value);
  UnicodeString valueToMatch(buffer->c_str(), static_cast<uint32_t>(buffer->length()));

  VPackBuilder result;
  result.openArray();

  if (!isEmptyExpression && (buffer->length() == 0)) {
    // Edge case: splitting an empty string by non-empty expression produces an
    // empty string again.
    result.add(VPackValue(""));
    result.close();
    return AqlValue(result);
  }

  UErrorCode status = U_ZERO_ERROR;

  matcher->reset(valueToMatch);
  bool find = matcher->find();
  if (!find) {
    return AqlValue(AqlValueHintNull());
  }

  for (int i = 0; i <= matcher->groupCount(); i++) {
    UnicodeString match = matcher->group(i, status);
    if (U_FAILURE(status)) {
      ::registerICUWarning(expressionContext, AFN, status);
      return AqlValue(AqlValueHintNull());
    } else {
      std::string s;
      match.toUTF8String(s);
      result.add(VPackValue(s));
    }
  }

  result.close();
  return AqlValue(result);
}

/// @brief function REGEX_SPLIT
AqlValue Functions::RegexSplit(ExpressionContext* expressionContext,
                               transaction::Methods* trx,
                               VPackFunctionParameters const& parameters) {
  static char const* AFN = "REGEX_SPLIT";

  int64_t limitNumber = -1;
  if (parameters.size() == 4) {
    AqlValue const& aqlLimit = extractFunctionParameterValue(parameters, 3);
    if (aqlLimit.isNumber()) {
      limitNumber = aqlLimit.toInt64(trx);
    } else {
      ::registerInvalidArgumentWarning(expressionContext, AFN);
      return AqlValue(AqlValueHintNull());
    }

    if (limitNumber < 0) {
      return AqlValue(AqlValueHintNull());
    }
    if (limitNumber == 0) {
      return AqlValue(AqlValueHintEmptyArray());
    }
  }

  AqlValue const& aqlValueToSplit = extractFunctionParameterValue(parameters, 0);

  if (parameters.size() == 1) {
    // pre-documented edge-case: if we only have the first parameter, return it.
    VPackBuilder result;
    result.openArray();
    result.add(aqlValueToSplit.slice());
    result.close();
    return AqlValue(result);
  }

  bool const caseInsensitive = ::getBooleanParameter(trx, parameters, 2, false);

  // build pattern from parameter #1
  transaction::StringBufferLeaser buffer(trx);
  arangodb::basics::VPackStringBufferAdapter adapter(buffer->stringBuffer());

  AqlValue const& regex = extractFunctionParameterValue(parameters, 1);
  ::appendAsString(trx, adapter, regex);
  bool isEmptyExpression = (buffer->length() == 0);

  // the matcher is owned by the context!
  ::RegexMatcher* matcher =
      expressionContext->buildRegexMatcher(buffer->c_str(), buffer->length(), caseInsensitive);

  if (matcher == nullptr) {
    ::registerWarning(expressionContext, AFN, TRI_ERROR_QUERY_INVALID_REGEX);
    return AqlValue(AqlValueHintNull());
  }

  buffer->clear();
  AqlValue const& value = extractFunctionParameterValue(parameters, 0);
  ::appendAsString(trx, adapter, value);
  UnicodeString valueToSplit(buffer->c_str(), static_cast<int32_t>(buffer->length()));

  VPackBuilder result;
  result.openArray();
  if (!isEmptyExpression && (buffer->length() == 0)) {
    // Edge case: splitting an empty string by non-empty expression produces an
    // empty string again.
    result.add(VPackValue(""));
    result.close();
    return AqlValue(result);
  }

  std::string utf8;
  static const uint16_t nrResults = 16;
  UnicodeString uResults[nrResults];
  int64_t totalCount = 0;
  while (true) {
    UErrorCode errorCode = U_ZERO_ERROR;
    auto uCount = matcher->split(valueToSplit, uResults, nrResults, errorCode);
    uint16_t copyThisTime = uCount;

    if (U_FAILURE(errorCode)) {
      ::registerWarning(expressionContext, AFN, TRI_ERROR_QUERY_INVALID_REGEX);
      return AqlValue(AqlValueHintNull());
    }

    if ((copyThisTime > 0) && (copyThisTime > nrResults)) {
      // last hit is the remaining string to be fed into split in a subsequent
      // invocation
      copyThisTime--;
    }

    if ((copyThisTime > 0) && ((copyThisTime == nrResults) || isEmptyExpression)) {
      // ICU will give us a traling empty string we don't care for if we split
      // with empty strings.
      copyThisTime--;
    }

    int64_t i = 0;
    while (i < copyThisTime && (limitNumber < 0 || totalCount < limitNumber)) {
      if ((i == 0) && isEmptyExpression) {
        // ICU will give us an empty string that we don't care for
        // as first value of one match-chunk
        i++;
        continue;
      }
      uResults[i].toUTF8String(utf8);
      result.add(VPackValue(utf8));
      utf8.clear();
      i++;
      totalCount++;
    }

    if (uCount != nrResults ||  // fetch any / found less then N
        (limitNumber >= 0 && totalCount >= limitNumber)) {  // fetch N
      break;
    }
    // ok, we have more to parse in the last result slot, reiterate with it:
    if (uCount == nrResults) {
      valueToSplit = uResults[nrResults - 1];
    } else {
      // should not go beyound the last match!
      TRI_ASSERT(false);
      break;
    }
  }

  result.close();
  return AqlValue(result);
}

/// @brief function REGEX_TEST
AqlValue Functions::RegexTest(ExpressionContext* expressionContext,
                              transaction::Methods* trx,
                              VPackFunctionParameters const& parameters) {
  static char const* AFN = "REGEX_TEST";

  bool const caseInsensitive = ::getBooleanParameter(trx, parameters, 2, false);
  transaction::StringBufferLeaser buffer(trx);
  arangodb::basics::VPackStringBufferAdapter adapter(buffer->stringBuffer());

  // build pattern from parameter #1
  AqlValue const& regex = extractFunctionParameterValue(parameters, 1);
  ::appendAsString(trx, adapter, regex);

  // the matcher is owned by the context!
  ::RegexMatcher* matcher =
      expressionContext->buildRegexMatcher(buffer->c_str(), buffer->length(), caseInsensitive);

  if (matcher == nullptr) {
    // compiling regular expression failed
    ::registerWarning(expressionContext, AFN, TRI_ERROR_QUERY_INVALID_REGEX);
    return AqlValue(AqlValueHintNull());
  }

  // extract value
  buffer->clear();
  AqlValue const& value = extractFunctionParameterValue(parameters, 0);
  ::appendAsString(trx, adapter, value);

  bool error = false;
  bool const result = arangodb::basics::Utf8Helper::DefaultUtf8Helper.matches(
      matcher, buffer->c_str(), buffer->length(), true, error);

  if (error) {
    // compiling regular expression failed
    ::registerWarning(expressionContext, AFN, TRI_ERROR_QUERY_INVALID_REGEX);
    return AqlValue(AqlValueHintNull());
  }

  return AqlValue(AqlValueHintBool(result));
}

/// @brief function REGEX_REPLACE
AqlValue Functions::RegexReplace(ExpressionContext* expressionContext,
                                 transaction::Methods* trx,
                                 VPackFunctionParameters const& parameters) {
  static char const* AFN = "REGEX_REPLACE";

  bool const caseInsensitive = ::getBooleanParameter(trx, parameters, 3, false);
  transaction::StringBufferLeaser buffer(trx);
  arangodb::basics::VPackStringBufferAdapter adapter(buffer->stringBuffer());

  // build pattern from parameter #1
  AqlValue const& regex = extractFunctionParameterValue(parameters, 1);
  ::appendAsString(trx, adapter, regex);

  // the matcher is owned by the context!
  ::RegexMatcher* matcher =
      expressionContext->buildRegexMatcher(buffer->c_str(), buffer->length(), caseInsensitive);

  if (matcher == nullptr) {
    // compiling regular expression failed
    ::registerWarning(expressionContext, AFN, TRI_ERROR_QUERY_INVALID_REGEX);
    return AqlValue(AqlValueHintNull());
  }

  // extract value
  buffer->clear();
  AqlValue const& value = extractFunctionParameterValue(parameters, 0);
  ::appendAsString(trx, adapter, value);

  size_t const split = buffer->length();
  AqlValue const& replace = extractFunctionParameterValue(parameters, 2);
  ::appendAsString(trx, adapter, replace);

  bool error = false;
  std::string result = arangodb::basics::Utf8Helper::DefaultUtf8Helper.replace(
      matcher, buffer->c_str(), split, buffer->c_str() + split,
      buffer->length() - split, false, error);

  if (error) {
    // compiling regular expression failed
    ::registerWarning(expressionContext, AFN, TRI_ERROR_QUERY_INVALID_REGEX);
    return AqlValue(AqlValueHintNull());
  }

  return AqlValue(result);
}

/// @brief function DATE_NOW
AqlValue Functions::DateNow(ExpressionContext*, transaction::Methods*,
                            VPackFunctionParameters const&) {
  auto millis = std::chrono::duration_cast<duration<int64_t, std::milli>>(
      system_clock::now().time_since_epoch());
  uint64_t dur = millis.count();
  return AqlValue(AqlValueHintUInt(dur));
}

/// @brief function DATE_ISO8601
AqlValue Functions::DateIso8601(ExpressionContext* expressionContext,
                                transaction::Methods* trx,
                                VPackFunctionParameters const& parameters) {
  static char const* AFN = "DATE_ISO8601";
  return ::dateFromParameters(expressionContext, trx, parameters, AFN, false);
}

/// @brief function DATE_TIMESTAMP
AqlValue Functions::DateTimestamp(ExpressionContext* expressionContext,
                                  transaction::Methods* trx,
                                  VPackFunctionParameters const& parameters) {
  static char const* AFN = "DATE_TIMESTAMP";
  return ::dateFromParameters(expressionContext, trx, parameters, AFN, true);
}

/// @brief function IS_DATESTRING
AqlValue Functions::IsDatestring(ExpressionContext*, transaction::Methods*,
                                 VPackFunctionParameters const& parameters) {
  AqlValue const& value = extractFunctionParameterValue(parameters, 0);

  bool isValid = false;

  if (value.isString()) {
    tp_sys_clock_ms tp;  // unused
    isValid = basics::parse_dateTime(value.slice().copyString(), tp);
  }

  return AqlValue(AqlValueHintBool(isValid));
}

/// @brief function DATE_DAYOFWEEK
AqlValue Functions::DateDayOfWeek(ExpressionContext* expressionContext,
                                  transaction::Methods* trx,
                                  VPackFunctionParameters const& parameters) {
  static char const* AFN = "DATE_DAYOFWEEK";
  tp_sys_clock_ms tp;
  if (!::parameterToTimePoint(expressionContext, trx, parameters, tp, AFN, 0)) {
    return AqlValue(AqlValueHintNull());
  }
  weekday wd{floor<days>(tp)};

  // Library has unsigned operator implemented
  return AqlValue(AqlValueHintUInt(static_cast<uint64_t>(unsigned(wd))));
}

/// @brief function DATE_YEAR
AqlValue Functions::DateYear(ExpressionContext* expressionContext, transaction::Methods* trx,
                             VPackFunctionParameters const& parameters) {
  static char const* AFN = "DATE_YEAR";
  tp_sys_clock_ms tp;

  if (!::parameterToTimePoint(expressionContext, trx, parameters, tp, AFN, 0)) {
    return AqlValue(AqlValueHintNull());
  }
  auto ymd = year_month_day(floor<days>(tp));
  // Not the library has operator (int) implemented...
  int64_t year = static_cast<int64_t>((int)ymd.year());
  return AqlValue(AqlValueHintInt(year));
}

/// @brief function DATE_MONTH
AqlValue Functions::DateMonth(ExpressionContext* expressionContext,
                              transaction::Methods* trx,
                              VPackFunctionParameters const& parameters) {
  static char const* AFN = "DATE_MONTH";
  tp_sys_clock_ms tp;

  if (!::parameterToTimePoint(expressionContext, trx, parameters, tp, AFN, 0)) {
    return AqlValue(AqlValueHintNull());
  }
  auto ymd = year_month_day(floor<days>(tp));
  // The library has operator (unsigned) implemented
  uint64_t month = static_cast<uint64_t>((unsigned)ymd.month());
  return AqlValue(AqlValueHintUInt(month));
}

/// @brief function DATE_DAY
AqlValue Functions::DateDay(ExpressionContext* expressionContext, transaction::Methods* trx,
                            VPackFunctionParameters const& parameters) {
  static char const* AFN = "DATE_DAY";
  tp_sys_clock_ms tp;

  if (!::parameterToTimePoint(expressionContext, trx, parameters, tp, AFN, 0)) {
    return AqlValue(AqlValueHintNull());
  }

  auto ymd = year_month_day(floor<days>(tp));
  // The library has operator (unsigned) implemented
  uint64_t day = static_cast<uint64_t>((unsigned)ymd.day());
  return AqlValue(AqlValueHintUInt(day));
}

/// @brief function DATE_HOUR
AqlValue Functions::DateHour(ExpressionContext* expressionContext, transaction::Methods* trx,
                             VPackFunctionParameters const& parameters) {
  static char const* AFN = "DATE_HOUR";
  tp_sys_clock_ms tp;

  if (!::parameterToTimePoint(expressionContext, trx, parameters, tp, AFN, 0)) {
    return AqlValue(AqlValueHintNull());
  }

  auto day_time = make_time(tp - floor<days>(tp));
  uint64_t hours = day_time.hours().count();
  return AqlValue(AqlValueHintUInt(hours));
}

/// @brief function DATE_MINUTE
AqlValue Functions::DateMinute(ExpressionContext* expressionContext,
                               transaction::Methods* trx,
                               VPackFunctionParameters const& parameters) {
  static char const* AFN = "DATE_MINUTE";
  tp_sys_clock_ms tp;

  if (!::parameterToTimePoint(expressionContext, trx, parameters, tp, AFN, 0)) {
    return AqlValue(AqlValueHintNull());
  }

  auto day_time = make_time(tp - floor<days>(tp));
  uint64_t minutes = day_time.minutes().count();
  return AqlValue(AqlValueHintUInt(minutes));
}

/// @brief function DATE_SECOND
AqlValue Functions::DateSecond(ExpressionContext* expressionContext,
                               transaction::Methods* trx,
                               VPackFunctionParameters const& parameters) {
  static char const* AFN = "DATE_SECOND";
  tp_sys_clock_ms tp;

  if (!::parameterToTimePoint(expressionContext, trx, parameters, tp, AFN, 0)) {
    return AqlValue(AqlValueHintNull());
  }

  auto day_time = make_time(tp - floor<days>(tp));
  uint64_t seconds = day_time.seconds().count();
  return AqlValue(AqlValueHintUInt(seconds));
}

/// @brief function DATE_MILLISECOND
AqlValue Functions::DateMillisecond(ExpressionContext* expressionContext,
                                    transaction::Methods* trx,
                                    VPackFunctionParameters const& parameters) {
  static char const* AFN = "DATE_MILLISECOND";
  tp_sys_clock_ms tp;

  if (!::parameterToTimePoint(expressionContext, trx, parameters, tp, AFN, 0)) {
    return AqlValue(AqlValueHintNull());
  }
  auto day_time = make_time(tp - floor<days>(tp));
  uint64_t millis = day_time.subseconds().count();
  return AqlValue(AqlValueHintUInt(millis));
}

/// @brief function DATE_DAYOFYEAR
AqlValue Functions::DateDayOfYear(ExpressionContext* expressionContext,
                                  transaction::Methods* trx,
                                  VPackFunctionParameters const& parameters) {
  static char const* AFN = "DATE_DAYOFYEAR";
  tp_sys_clock_ms tp;

  if (!::parameterToTimePoint(expressionContext, trx, parameters, tp, AFN, 0)) {
    return AqlValue(AqlValueHintNull());
  }

  auto ymd = year_month_day(floor<days>(tp));
  auto yyyy = year{ymd.year()};
  // we construct the date with the first day in the year:
  auto firstDayInYear = yyyy / jan / day{0};
  uint64_t daysSinceFirst = duration_cast<days>(tp - sys_days(firstDayInYear)).count();

  return AqlValue(AqlValueHintUInt(daysSinceFirst));
}

/// @brief function DATE_ISOWEEK
AqlValue Functions::DateIsoWeek(ExpressionContext* expressionContext,
                                transaction::Methods* trx,
                                VPackFunctionParameters const& parameters) {
  static char const* AFN = "DATE_ISOWEEK";
  tp_sys_clock_ms tp;

  if (!::parameterToTimePoint(expressionContext, trx, parameters, tp, AFN, 0)) {
    return AqlValue(AqlValueHintNull());
  }

  iso_week::year_weeknum_weekday yww{floor<days>(tp)};
  // The (unsigned) operator is overloaded...
  uint64_t isoWeek = static_cast<uint64_t>((unsigned)(yww.weeknum()));
  return AqlValue(AqlValueHintUInt(isoWeek));
}

/// @brief function DATE_LEAPYEAR
AqlValue Functions::DateLeapYear(ExpressionContext* expressionContext,
                                 transaction::Methods* trx,
                                 VPackFunctionParameters const& parameters) {
  static char const* AFN = "DATE_LEAPYEAR";
  tp_sys_clock_ms tp;

  if (!::parameterToTimePoint(expressionContext, trx, parameters, tp, AFN, 0)) {
    return AqlValue(AqlValueHintNull());
  }

  year_month_day ymd{floor<days>(tp)};

  return AqlValue(AqlValueHintBool(ymd.year().is_leap()));
}

/// @brief function DATE_QUARTER
AqlValue Functions::DateQuarter(ExpressionContext* expressionContext,
                                transaction::Methods* trx,
                                VPackFunctionParameters const& parameters) {
  static char const* AFN = "DATE_QUARTER";
  tp_sys_clock_ms tp;

  if (!::parameterToTimePoint(expressionContext, trx, parameters, tp, AFN, 0)) {
    return AqlValue(AqlValueHintNull());
  }

  year_month_day ymd{floor<days>(tp)};
  month m = ymd.month();

  // Library has unsigned operator implemented.
  uint64_t part = static_cast<uint64_t>(ceil(unsigned(m) / 3.0f));
  // We only have 4 quarters ;)
  TRI_ASSERT(part <= 4);
  return AqlValue(AqlValueHintUInt(part));
}

/// @brief function DATE_DAYS_IN_MONTH
AqlValue Functions::DateDaysInMonth(ExpressionContext* expressionContext,
                                    transaction::Methods* trx,
                                    VPackFunctionParameters const& parameters) {
  static char const* AFN = "DATE_DAYS_IN_MONTH";
  tp_sys_clock_ms tp;

  if (!::parameterToTimePoint(expressionContext, trx, parameters, tp, AFN, 0)) {
    return AqlValue(AqlValueHintNull());
  }

  auto ymd = year_month_day{floor<days>(tp)};
  auto lastMonthDay = ymd.year() / ymd.month() / last;

  // The Library has operator unsigned implemented
  return AqlValue(AqlValueHintUInt(static_cast<uint64_t>(unsigned(lastMonthDay.day()))));
}

/// @brief function DATE_TRUNC
AqlValue Functions::DateTrunc(ExpressionContext* expressionContext,
                              transaction::Methods* trx,
                              VPackFunctionParameters const& parameters) {
  static char const* AFN = "DATE_TRUNC";
  using namespace std::chrono;
  using namespace date;

  tp_sys_clock_ms tp;

  if (!::parameterToTimePoint(expressionContext, trx, parameters, tp, AFN, 0)) {
    return AqlValue(AqlValueHintNull());
  }

  AqlValue const& durationType = extractFunctionParameterValue(parameters, 1);

  if (!durationType.isString()) {  // unit type must be string
    ::registerInvalidArgumentWarning(expressionContext, AFN);
    return AqlValue(AqlValueHintNull());
  }

  std::string duration = durationType.slice().copyString();
  std::transform(duration.begin(), duration.end(), duration.begin(), ::tolower);

  year_month_day ymd{floor<days>(tp)};
  auto day_time = make_time(tp - sys_days(ymd));
  milliseconds ms{0};
  if (duration == "y" || duration == "year" || duration == "years") {
    ymd = year{ymd.year()} / jan / day{1};
  } else if (duration == "m" || duration == "month" || duration == "months") {
    ymd = year{ymd.year()} / ymd.month() / day{1};
  } else if (duration == "d" || duration == "day" || duration == "days") {
    ;
    // this would be: ymd = year{ymd.year()}/ymd.month()/ymd.day();
    // However, we already split ymd to the precision of days,
    // and ms to cary the timestamp part, so nothing needs to be done here.
  } else if (duration == "h" || duration == "hour" || duration == "hours") {
    ms = day_time.hours();
  } else if (duration == "i" || duration == "minute" || duration == "minutes") {
    ms = day_time.hours() + day_time.minutes();
  } else if (duration == "s" || duration == "second" || duration == "seconds") {
    ms = day_time.to_duration() - day_time.subseconds();
  } else if (duration == "f" || duration == "millisecond" ||
             duration == "milliseconds") {
    ms = day_time.to_duration();
  } else {
    ::registerWarning(expressionContext, AFN, TRI_ERROR_QUERY_INVALID_DATE_VALUE);
    return AqlValue(AqlValueHintNull());
  }
  tp = tp_sys_clock_ms{sys_days(ymd) + ms};

  return AqlValue(format("%FT%TZ", floor<milliseconds>(tp)));
}

/// @brief function DATE_ADD
AqlValue Functions::DateAdd(ExpressionContext* expressionContext, transaction::Methods* trx,
                            VPackFunctionParameters const& parameters) {
  static char const* AFN = "DATE_ADD";
  tp_sys_clock_ms tp;

  if (!::parameterToTimePoint(expressionContext, trx, parameters, tp, AFN, 0)) {
    return AqlValue(AqlValueHintNull());
  }

  // size == 3 unit / unit type
  // size == 2 iso duration

  if (parameters.size() == 3) {
    AqlValue const& durationUnit = extractFunctionParameterValue(parameters, 1);
    if (!durationUnit.isNumber()) {  // unit must be number
      ::registerInvalidArgumentWarning(expressionContext, AFN);
      return AqlValue(AqlValueHintNull());
    }

    AqlValue const& durationType = extractFunctionParameterValue(parameters, 2);
    if (!durationType.isString()) {  // unit type must be string
      ::registerInvalidArgumentWarning(expressionContext, AFN);
      return AqlValue(AqlValueHintNull());
    }

    // Numbers and Strings can both be sliced
    return ::addOrSubtractUnitFromTimestamp(expressionContext, tp, durationUnit.slice(),
                                            durationType.slice(), false);
  } else {  // iso duration
    AqlValue const& isoDuration = extractFunctionParameterValue(parameters, 1);
    if (!isoDuration.isString()) {
      ::registerInvalidArgumentWarning(expressionContext, AFN);
      return AqlValue(AqlValueHintNull());
    }

    std::string const duration = isoDuration.slice().copyString();
    return ::addOrSubtractIsoDurationFromTimestamp(expressionContext, tp, duration, false);
  }
}

/// @brief function DATE_SUBTRACT
AqlValue Functions::DateSubtract(ExpressionContext* expressionContext,
                                 transaction::Methods* trx,
                                 VPackFunctionParameters const& parameters) {
  static char const* AFN = "DATE_SUBTRACT";
  tp_sys_clock_ms tp;

  if (!::parameterToTimePoint(expressionContext, trx, parameters, tp, AFN, 0)) {
    return AqlValue(AqlValueHintNull());
  }

  // size == 3 unit / unit type
  // size == 2 iso duration

  year_month_day ymd{floor<days>(tp)};
  if (parameters.size() == 3) {
    AqlValue const& durationUnit = extractFunctionParameterValue(parameters, 1);
    if (!durationUnit.isNumber()) {  // unit must be number
      ::registerInvalidArgumentWarning(expressionContext, AFN);
      return AqlValue(AqlValueHintNull());
    }

    AqlValue const& durationType = extractFunctionParameterValue(parameters, 2);
    if (!durationType.isString()) {  // unit type must be string
      ::registerInvalidArgumentWarning(expressionContext, AFN);
      return AqlValue(AqlValueHintNull());
    }

    // Numbers and Strings can both be sliced
    return ::addOrSubtractUnitFromTimestamp(expressionContext, tp, durationUnit.slice(),
                                            durationType.slice(), true);
  } else {  // iso duration
    AqlValue const& isoDuration = extractFunctionParameterValue(parameters, 1);
    if (!isoDuration.isString()) {
      ::registerInvalidArgumentWarning(expressionContext, AFN);
      return AqlValue(AqlValueHintNull());
    }

    std::string const duration = isoDuration.slice().copyString();
    return ::addOrSubtractIsoDurationFromTimestamp(expressionContext, tp, duration, true);
  }
}

/// @brief function DATE_DIFF
AqlValue Functions::DateDiff(ExpressionContext* expressionContext, transaction::Methods* trx,
                             VPackFunctionParameters const& parameters) {
  static char const* AFN = "DATE_DIFF";
  // Extract first date
  tp_sys_clock_ms tp1;
  if (!::parameterToTimePoint(expressionContext, trx, parameters, tp1, AFN, 0)) {
    return AqlValue(AqlValueHintNull());
  }

  // Extract second date
  tp_sys_clock_ms tp2;
  if (!::parameterToTimePoint(expressionContext, trx, parameters, tp2, AFN, 1)) {
    return AqlValue(AqlValueHintNull());
  }

  double diff = 0.0;
  bool asFloat = false;
  auto diffDuration = tp2 - tp1;

  AqlValue const& unitValue = extractFunctionParameterValue(parameters, 2);
  if (!unitValue.isString()) {
    ::registerInvalidArgumentWarning(expressionContext, AFN);
    return AqlValue(AqlValueHintNull());
  }

  DateSelectionModifier flag = ::parseDateModifierFlag(unitValue.slice());

  if (parameters.size() == 4) {
    AqlValue const& asFloatValue = extractFunctionParameterValue(parameters, 3);
    if (!asFloatValue.isBoolean()) {
      ::registerInvalidArgumentWarning(expressionContext, AFN);
      return AqlValue(AqlValueHintNull());
    }
    asFloat = asFloatValue.toBoolean();
  }

  switch (flag) {
    case YEAR:
      diff =
          duration_cast<duration<double, std::ratio_multiply<std::ratio<146097, 400>, days::period>>>(diffDuration)
              .count();
      break;
    case MONTH:
      diff = duration_cast<duration<double, std::ratio_divide<years::period, std::ratio<12>>>>(diffDuration)
                 .count();
      break;
    case WEEK:
      diff = duration_cast<duration<double, std::ratio_multiply<std::ratio<7>, days::period>>>(diffDuration)
                 .count();
      break;
    case DAY:
      diff = duration_cast<duration<double, std::ratio_multiply<std::ratio<24>, std::chrono::hours::period>>>(
                 diffDuration)
                 .count();
      break;
    case HOUR:
      diff = duration_cast<duration<double, std::ratio<3600>>>(diffDuration).count();
      break;
    case MINUTE:
      diff = duration_cast<duration<double, std::ratio<60>>>(diffDuration).count();
      break;
    case SECOND:
      diff = duration_cast<duration<double>>(diffDuration).count();
      break;
    case MILLI:
      diff = duration_cast<duration<double, std::milli>>(diffDuration).count();
      break;
    case INVALID:
      ::registerWarning(expressionContext, AFN, TRI_ERROR_QUERY_INVALID_DATE_VALUE);
      return AqlValue(AqlValueHintNull());
  }

  if (asFloat) {
    return AqlValue(AqlValueHintDouble(diff));
  }
  return AqlValue(AqlValueHintInt(static_cast<int64_t>(std::round(diff))));
}

/// @brief function DATE_COMPARE
AqlValue Functions::DateCompare(ExpressionContext* expressionContext,
                                transaction::Methods* trx,
                                VPackFunctionParameters const& parameters) {
  static char const* AFN = "DATE_COMPARE";
  tp_sys_clock_ms tp1;
  if (!::parameterToTimePoint(expressionContext, trx, parameters, tp1, AFN, 0)) {
    return AqlValue(AqlValueHintNull());
  }

  tp_sys_clock_ms tp2;
  if (!::parameterToTimePoint(expressionContext, trx, parameters, tp2, AFN, 1)) {
    return AqlValue(AqlValueHintNull());
  }

  AqlValue const& rangeStartValue = extractFunctionParameterValue(parameters, 2);

  DateSelectionModifier rangeStart = ::parseDateModifierFlag(rangeStartValue.slice());

  if (rangeStart == INVALID) {
    ::registerWarning(expressionContext, AFN, TRI_ERROR_QUERY_FUNCTION_ARGUMENT_TYPE_MISMATCH);
    return AqlValue(AqlValueHintNull());
  }

  DateSelectionModifier rangeEnd = rangeStart;
  if (parameters.size() == 4) {
    AqlValue const& rangeEndValue = extractFunctionParameterValue(parameters, 3);
    rangeEnd = ::parseDateModifierFlag(rangeEndValue.slice());

    if (rangeEnd == INVALID) {
      ::registerWarning(expressionContext, AFN, TRI_ERROR_QUERY_FUNCTION_ARGUMENT_TYPE_MISMATCH);
      return AqlValue(AqlValueHintNull());
    }
  }
  auto ymd1 = year_month_day{floor<days>(tp1)};
  auto ymd2 = year_month_day{floor<days>(tp2)};
  auto time1 = make_time(tp1 - floor<days>(tp1));
  auto time2 = make_time(tp2 - floor<days>(tp2));

  // This switch has the following feature:
  // It is ordered by the Highest value of
  // the Modifier (YEAR) and flows down to
  // lower values.
  // In each case if the value is significant
  // (above or equal the endRange) we compare it.
  // If this part is not equal we return false.
  // Otherwise we fall down to the next part.
  // As soon as we are below the endRange
  // we bail out.
  // So all Fall throughs here are intentional
  switch (rangeStart) {
    case YEAR:
      // Always check for the year
      if (ymd1.year() != ymd2.year()) {
        return AqlValue(AqlValueHintBool(false));
      }
      // intentionally falls through
    case MONTH:
      if (rangeEnd > MONTH) {
        break;
      }
      if (ymd1.month() != ymd2.month()) {
        return AqlValue(AqlValueHintBool(false));
      }
      // intentionally falls through
    case DAY:
      if (rangeEnd > DAY) {
        break;
      }
      if (ymd1.day() != ymd2.day()) {
        return AqlValue(AqlValueHintBool(false));
      }
      // intentionally falls through
    case HOUR:
      if (rangeEnd > HOUR) {
        break;
      }
      if (time1.hours() != time2.hours()) {
        return AqlValue(AqlValueHintBool(false));
      }
      // intentionally falls through
    case MINUTE:
      if (rangeEnd > MINUTE) {
        break;
      }
      if (time1.minutes() != time2.minutes()) {
        return AqlValue(AqlValueHintBool(false));
      }
      // intentionally falls through
    case SECOND:
      if (rangeEnd > SECOND) {
        break;
      }
      if (time1.seconds() != time2.seconds()) {
        return AqlValue(AqlValueHintBool(false));
      }
      // intentionally falls through
    case MILLI:
      if (rangeEnd > MILLI) {
        break;
      }
      if (time1.subseconds() != time2.subseconds()) {
        return AqlValue(AqlValueHintBool(false));
      }
      break;
    case INVALID:
    case WEEK:
      // Was handled before
      TRI_ASSERT(false);
  }

  // If we get here all significant places are equal
  // Name these two dates as equal
  return AqlValue(AqlValueHintBool(true));
}

/// @brief function PASSTHRU
AqlValue Functions::Passthru(ExpressionContext*, transaction::Methods* trx,
                             VPackFunctionParameters const& parameters) {
  if (parameters.empty()) {
    return AqlValue(AqlValueHintNull());
  }

  return extractFunctionParameterValue(parameters, 0).clone();
}

/// @brief function UNSET
AqlValue Functions::Unset(ExpressionContext* expressionContext, transaction::Methods* trx,
                          VPackFunctionParameters const& parameters) {
  static char const* AFN = "UNSET";

  AqlValue const& value = extractFunctionParameterValue(parameters, 0);

  if (!value.isObject()) {
    ::registerInvalidArgumentWarning(expressionContext, AFN);
    return AqlValue(AqlValueHintNull());
  }

  std::unordered_set<std::string> names;
  ::extractKeys(names, expressionContext, trx, parameters, 1, AFN);

  AqlValueMaterializer materializer(trx);
  VPackSlice slice = materializer.slice(value, false);
  transaction::BuilderLeaser builder(trx);
  ::unsetOrKeep(trx, slice, names, true, false, *builder.get());
  return AqlValue(builder.get());
}

/// @brief function UNSET_RECURSIVE
AqlValue Functions::UnsetRecursive(ExpressionContext* expressionContext,
                                   transaction::Methods* trx,
                                   VPackFunctionParameters const& parameters) {
  static char const* AFN = "UNSET_RECURSIVE";

  AqlValue const& value = extractFunctionParameterValue(parameters, 0);

  if (!value.isObject()) {
    ::registerInvalidArgumentWarning(expressionContext, AFN);
    return AqlValue(AqlValueHintNull());
  }

  std::unordered_set<std::string> names;
  ::extractKeys(names, expressionContext, trx, parameters, 1, AFN);

  AqlValueMaterializer materializer(trx);
  VPackSlice slice = materializer.slice(value, false);
  transaction::BuilderLeaser builder(trx);
  ::unsetOrKeep(trx, slice, names, true, true, *builder.get());
  return AqlValue(builder.get());
}

/// @brief function KEEP
AqlValue Functions::Keep(ExpressionContext* expressionContext, transaction::Methods* trx,
                         VPackFunctionParameters const& parameters) {
  static char const* AFN = "KEEP";

  AqlValue const& value = extractFunctionParameterValue(parameters, 0);

  if (!value.isObject()) {
    ::registerInvalidArgumentWarning(expressionContext, AFN);
    return AqlValue(AqlValueHintNull());
  }

  std::unordered_set<std::string> names;
  ::extractKeys(names, expressionContext, trx, parameters, 1, AFN);

  AqlValueMaterializer materializer(trx);
  VPackSlice slice = materializer.slice(value, false);
  transaction::BuilderLeaser builder(trx);
  ::unsetOrKeep(trx, slice, names, false, false, *builder.get());
  return AqlValue(builder.get());
}

/// @brief function TRANSLATE
AqlValue Functions::Translate(ExpressionContext* expressionContext,
                              transaction::Methods* trx,
                              VPackFunctionParameters const& parameters) {
  static char const* AFN = "TRANSLATE";

  AqlValue const& key = extractFunctionParameterValue(parameters, 0);
  AqlValue const& lookupDocument = extractFunctionParameterValue(parameters, 1);

  if (!lookupDocument.isObject()) {
    ::registerInvalidArgumentWarning(expressionContext, AFN);
    return AqlValue(AqlValueHintNull());
  }

  AqlValueMaterializer materializer(trx);
  VPackSlice slice = materializer.slice(lookupDocument, true);
  TRI_ASSERT(slice.isObject());

  VPackSlice result;
  if (key.isString()) {
    result = slice.get(key.slice().copyString());
  } else {
    transaction::StringBufferLeaser buffer(trx);
    arangodb::basics::VPackStringBufferAdapter adapter(buffer->stringBuffer());
    Functions::Stringify(trx, adapter, key.slice());
    result = slice.get(buffer->toString());
  }

  if (!result.isNone()) {
    return AqlValue(result);
  }

  // attribute not found, now return the default value
  // we must create copy of it however
  AqlValue const& defaultValue = extractFunctionParameterValue(parameters, 2);
  if (defaultValue.isNone()) {
    return key.clone();
  }
  return defaultValue.clone();
}

/// @brief function MERGE
AqlValue Functions::Merge(ExpressionContext* expressionContext, transaction::Methods* trx,
                          VPackFunctionParameters const& parameters) {
  return ::mergeParameters(expressionContext, trx, parameters, "MERGE", false);
}

/// @brief function MERGE_RECURSIVE
AqlValue Functions::MergeRecursive(ExpressionContext* expressionContext,
                                   transaction::Methods* trx,
                                   VPackFunctionParameters const& parameters) {
  return ::mergeParameters(expressionContext, trx, parameters, "MERGE_RECURSIVE", true);
}

/// @brief function HAS
AqlValue Functions::Has(ExpressionContext*, transaction::Methods* trx,
                        VPackFunctionParameters const& parameters) {
  size_t const n = parameters.size();
  if (n < 2) {
    // no parameters
    return AqlValue(AqlValueHintBool(false));
  }

  AqlValue const& value = extractFunctionParameterValue(parameters, 0);

  if (!value.isObject()) {
    // not an object
    return AqlValue(AqlValueHintBool(false));
  }

  AqlValue const& name = extractFunctionParameterValue(parameters, 1);
  std::string p;
  if (!name.isString()) {
    transaction::StringBufferLeaser buffer(trx);
    arangodb::basics::VPackStringBufferAdapter adapter(buffer->stringBuffer());
    ::appendAsString(trx, adapter, name);
    p = std::string(buffer->c_str(), buffer->length());
  } else {
    p = name.slice().copyString();
  }

  return AqlValue(AqlValueHintBool(value.hasKey(trx, p)));
}

/// @brief function ATTRIBUTES
AqlValue Functions::Attributes(ExpressionContext* expressionContext,
                               transaction::Methods* trx,
                               VPackFunctionParameters const& parameters) {
  size_t const n = parameters.size();

  if (n < 1) {
    // no parameters
    return AqlValue(AqlValueHintNull());
  }

  AqlValue const& value = extractFunctionParameterValue(parameters, 0);
  if (!value.isObject()) {
    // not an object
    ::registerWarning(expressionContext, "ATTRIBUTES",
                      TRI_ERROR_QUERY_FUNCTION_ARGUMENT_TYPE_MISMATCH);
    return AqlValue(AqlValueHintNull());
  }

  bool const removeInternal = ::getBooleanParameter(trx, parameters, 1, false);
  bool const doSort = ::getBooleanParameter(trx, parameters, 2, false);

  TRI_ASSERT(value.isObject());
  if (value.length() == 0) {
    return AqlValue(AqlValueHintEmptyArray());
  }

  AqlValueMaterializer materializer(trx);
  VPackSlice slice = materializer.slice(value, false);

  if (doSort) {
    std::set<std::string, arangodb::basics::VelocyPackHelper::AttributeSorterUTF8> keys;

    VPackCollection::keys(slice, keys);
    VPackBuilder result;
    result.openArray();
    for (auto const& it : keys) {
      TRI_ASSERT(!it.empty());
      if (removeInternal && !it.empty() && it.at(0) == '_') {
        continue;
      }
      result.add(VPackValue(it));
    }
    result.close();

    return AqlValue(result);
  }

  std::unordered_set<std::string> keys;
  VPackCollection::keys(slice, keys);

  VPackBuilder result;
  result.openArray();
  for (auto const& it : keys) {
    if (removeInternal && !it.empty() && it.at(0) == '_') {
      continue;
    }
    result.add(VPackValue(it));
  }
  result.close();
  return AqlValue(result);
}

/// @brief function VALUES
AqlValue Functions::Values(ExpressionContext* expressionContext, transaction::Methods* trx,
                           VPackFunctionParameters const& parameters) {
  size_t const n = parameters.size();

  if (n < 1) {
    // no parameters
    return AqlValue(AqlValueHintNull());
  }

  AqlValue const& value = extractFunctionParameterValue(parameters, 0);
  if (!value.isObject()) {
    // not an object
    ::registerWarning(expressionContext, "VALUES",
                      TRI_ERROR_QUERY_FUNCTION_ARGUMENT_TYPE_MISMATCH);
    return AqlValue(AqlValueHintNull());
  }

  bool const removeInternal = ::getBooleanParameter(trx, parameters, 1, false);

  TRI_ASSERT(value.isObject());
  if (value.length() == 0) {
    return AqlValue(AqlValueHintEmptyArray());
  }

  AqlValueMaterializer materializer(trx);
  VPackSlice slice = materializer.slice(value, false);
  transaction::BuilderLeaser builder(trx);
  builder->openArray();
  for (auto const& entry : VPackObjectIterator(slice, true)) {
    if (!entry.key.isString()) {
      // somehow invalid
      continue;
    }
    if (removeInternal) {
      VPackValueLength l;
      char const* p = entry.key.getStringUnchecked(l);
      if (l > 0 && *p == '_') {
        // skip attribute
        continue;
      }
    }
    if (entry.value.isCustom()) {
      builder->add(VPackValue(trx->extractIdString(slice)));
    } else {
      builder->add(entry.value);
    }
  }
  builder->close();

  return AqlValue(builder.get());
}

/// @brief function MIN
AqlValue Functions::Min(ExpressionContext* expressionContext, transaction::Methods* trx,
                        VPackFunctionParameters const& parameters) {
  AqlValue const& value = extractFunctionParameterValue(parameters, 0);

  if (!value.isArray()) {
    // not an array
    ::registerWarning(expressionContext, "MIN", TRI_ERROR_QUERY_ARRAY_EXPECTED);
    return AqlValue(AqlValueHintNull());
  }

  AqlValueMaterializer materializer(trx);
  VPackSlice slice = materializer.slice(value, false);

  VPackSlice minValue;
  auto options = trx->transactionContextPtr()->getVPackOptions();
  for (auto const& it : VPackArrayIterator(slice)) {
    if (it.isNull()) {
      continue;
    }
    if (minValue.isNone() ||
        arangodb::basics::VelocyPackHelper::compare(it, minValue, true, options) < 0) {
      minValue = it;
    }
  }
  if (minValue.isNone()) {
    return AqlValue(AqlValueHintNull());
  }
  return AqlValue(minValue);
}

/// @brief function MAX
AqlValue Functions::Max(ExpressionContext* expressionContext, transaction::Methods* trx,
                        VPackFunctionParameters const& parameters) {
  AqlValue const& value = extractFunctionParameterValue(parameters, 0);

  if (!value.isArray()) {
    // not an array
    ::registerWarning(expressionContext, "MAX", TRI_ERROR_QUERY_ARRAY_EXPECTED);
    return AqlValue(AqlValueHintNull());
  }

  AqlValueMaterializer materializer(trx);
  VPackSlice slice = materializer.slice(value, false);
  VPackSlice maxValue;
  auto options = trx->transactionContextPtr()->getVPackOptions();
  for (auto const& it : VPackArrayIterator(slice)) {
    if (maxValue.isNone() ||
        arangodb::basics::VelocyPackHelper::compare(it, maxValue, true, options) > 0) {
      maxValue = it;
    }
  }
  if (maxValue.isNone()) {
    return AqlValue(AqlValueHintNull());
  }
  return AqlValue(maxValue);
}

/// @brief function SUM
AqlValue Functions::Sum(ExpressionContext* expressionContext, transaction::Methods* trx,
                        VPackFunctionParameters const& parameters) {
  AqlValue const& value = extractFunctionParameterValue(parameters, 0);

  if (!value.isArray()) {
    // not an array
    ::registerWarning(expressionContext, "SUM", TRI_ERROR_QUERY_ARRAY_EXPECTED);
    return AqlValue(AqlValueHintNull());
  }

  AqlValueMaterializer materializer(trx);
  VPackSlice slice = materializer.slice(value, false);
  double sum = 0.0;
  for (auto const& it : VPackArrayIterator(slice)) {
    if (it.isNull()) {
      continue;
    }
    if (!it.isNumber()) {
      return AqlValue(AqlValueHintNull());
    }
    double const number = it.getNumericValue<double>();

    if (!std::isnan(number) && number != HUGE_VAL && number != -HUGE_VAL) {
      sum += number;
    }
  }

  return ::numberValue(sum, false);
}

/// @brief function AVERAGE
AqlValue Functions::Average(ExpressionContext* expressionContext, transaction::Methods* trx,
                            VPackFunctionParameters const& parameters) {
  static char const* AFN = "AVERAGE";
  AqlValue const& value = extractFunctionParameterValue(parameters, 0);

  if (!value.isArray()) {
    // not an array
    ::registerWarning(expressionContext, AFN, TRI_ERROR_QUERY_ARRAY_EXPECTED);
    return AqlValue(AqlValueHintNull());
  }

  AqlValueMaterializer materializer(trx);
  VPackSlice slice = materializer.slice(value, false);

  double sum = 0.0;
  size_t count = 0;
  for (auto const& v : VPackArrayIterator(slice)) {
    if (v.isNull()) {
      continue;
    }
    if (!v.isNumber()) {
      ::registerWarning(expressionContext, AFN, TRI_ERROR_QUERY_ARRAY_EXPECTED);
      return AqlValue(AqlValueHintNull());
    }

    // got a numeric value
    double const number = v.getNumericValue<double>();

    if (!std::isnan(number) && number != HUGE_VAL && number != -HUGE_VAL) {
      sum += number;
      ++count;
    }
  }

  if (count > 0 && !std::isnan(sum) && sum != HUGE_VAL && sum != -HUGE_VAL) {
    return ::numberValue(sum / static_cast<size_t>(count), false);
  }

  return AqlValue(AqlValueHintNull());
}

/// @brief function SLEEP
AqlValue Functions::Sleep(ExpressionContext* expressionContext, transaction::Methods* trx,
                          VPackFunctionParameters const& parameters) {
  AqlValue const& value = extractFunctionParameterValue(parameters, 0);

  if (!value.isNumber() || value.toDouble(trx) < 0) {
    ::registerWarning(expressionContext, "SLEEP", TRI_ERROR_QUERY_FUNCTION_ARGUMENT_TYPE_MISMATCH);
    return AqlValue(AqlValueHintNull());
  }

  double const until = TRI_microtime() + value.toDouble(trx);

  while (TRI_microtime() < until) {
    std::this_thread::sleep_for(std::chrono::microseconds(30000));

    if (expressionContext->killed()) {
      THROW_ARANGO_EXCEPTION(TRI_ERROR_QUERY_KILLED);
    } else if (application_features::ApplicationServer::isStopping()) {
      THROW_ARANGO_EXCEPTION(TRI_ERROR_SHUTTING_DOWN);
    }
  }
  return AqlValue(AqlValueHintNull());
}

/// @brief function COLLECTIONS
AqlValue Functions::Collections(ExpressionContext* expressionContext,
                                transaction::Methods* trx,
                                VPackFunctionParameters const& parameters) {
  transaction::BuilderLeaser builder(trx);
  builder->openArray();

  auto& vocbase = expressionContext->vocbase();
  auto colls = GetCollections(vocbase);

  std::sort(colls.begin(), colls.end(),
            [](std::shared_ptr<LogicalCollection> const& lhs,
               std::shared_ptr<LogicalCollection> const& rhs) -> bool {
              return arangodb::basics::StringUtils::tolower(lhs->name()) <
                     arangodb::basics::StringUtils::tolower(rhs->name());
            });

  size_t const n = colls.size();

  for (size_t i = 0; i < n; ++i) {
    auto& coll = colls[i];

    if (ExecContext::CURRENT != nullptr &&
        !ExecContext::CURRENT->canUseCollection(vocbase.name(), coll->name(),
                                                auth::Level::RO)) {
      continue;
    }

    builder->openObject();
    builder->add("_id", VPackValue(std::to_string(coll->id())));
    builder->add("name", VPackValue(coll->name()));
    builder->close();
  }

  builder->close();

  return AqlValue(builder.get());
}

/// @brief function RANDOM_TOKEN
AqlValue Functions::RandomToken(ExpressionContext*, transaction::Methods* trx,
                                VPackFunctionParameters const& parameters) {
  AqlValue const& value = extractFunctionParameterValue(parameters, 0);

  int64_t const length = value.toInt64(trx);
  if (length <= 0 || length > 65536) {
    THROW_ARANGO_EXCEPTION_PARAMS(TRI_ERROR_QUERY_FUNCTION_ARGUMENT_TYPE_MISMATCH,
                                  "RANDOM_TOKEN");
  }

  UniformCharacter JSNumGenerator(
      "abcdefghijklmnopqrstuvwxyzABCDEFGHIJKLMNOPQRSTUVWXYZ0123456789");
  return AqlValue(JSNumGenerator.random(static_cast<size_t>(length)));
}

/// @brief function MD5
AqlValue Functions::Md5(ExpressionContext*, transaction::Methods* trx,
                        VPackFunctionParameters const& parameters) {
  AqlValue const& value = extractFunctionParameterValue(parameters, 0);
  transaction::StringBufferLeaser buffer(trx);
  arangodb::basics::VPackStringBufferAdapter adapter(buffer->stringBuffer());

  ::appendAsString(trx, adapter, value);

  // create md5
  char hash[17];
  char* p = &hash[0];
  size_t length;

  arangodb::rest::SslInterface::sslMD5(buffer->c_str(), buffer->length(), p, length);

  // as hex
  char hex[33];
  p = &hex[0];

  arangodb::rest::SslInterface::sslHEX(hash, 16, p, length);

  return AqlValue(&hex[0], 32);
}

/// @brief function SHA1
AqlValue Functions::Sha1(ExpressionContext*, transaction::Methods* trx,
                         VPackFunctionParameters const& parameters) {
  AqlValue const& value = extractFunctionParameterValue(parameters, 0);
  transaction::StringBufferLeaser buffer(trx);
  arangodb::basics::VPackStringBufferAdapter adapter(buffer->stringBuffer());

  ::appendAsString(trx, adapter, value);

  // create sha1
  char hash[21];
  char* p = &hash[0];
  size_t length;

  arangodb::rest::SslInterface::sslSHA1(buffer->c_str(), buffer->length(), p, length);

  // as hex
  char hex[41];
  p = &hex[0];

  arangodb::rest::SslInterface::sslHEX(hash, 20, p, length);

  return AqlValue(&hex[0], 40);
}

/// @brief function SHA512
AqlValue Functions::Sha512(ExpressionContext*, transaction::Methods* trx,
                           VPackFunctionParameters const& parameters) {
  AqlValue const& value = extractFunctionParameterValue(parameters, 0);
  transaction::StringBufferLeaser buffer(trx);
  arangodb::basics::VPackStringBufferAdapter adapter(buffer->stringBuffer());

  ::appendAsString(trx, adapter, value);

  // create sha512
  char hash[65];
  char* p = &hash[0];
  size_t length;

  arangodb::rest::SslInterface::sslSHA512(buffer->c_str(), buffer->length(), p, length);

  // as hex
  char hex[129];
  p = &hex[0];

  arangodb::rest::SslInterface::sslHEX(hash, 64, p, length);

  return AqlValue(&hex[0], 128);
}

/// @brief function HASH
AqlValue Functions::Hash(ExpressionContext*, transaction::Methods* trx,
                         VPackFunctionParameters const& parameters) {
  AqlValue const& value = extractFunctionParameterValue(parameters, 0);

  // throw away the top bytes so the hash value can safely be used
  // without precision loss when storing in JavaScript etc.
  uint64_t hash = value.hash(trx) & 0x0007ffffffffffffULL;

  return AqlValue(AqlValueHintUInt(hash));
}

/// @brief function IS_KEY
AqlValue Functions::IsKey(ExpressionContext*, transaction::Methods* trx,
                          VPackFunctionParameters const& parameters) {
  AqlValue const& value = extractFunctionParameterValue(parameters, 0);
  if (!value.isString()) {
    // not a string, so no valid key
    return AqlValue(AqlValueHintBool(false));
  }

  VPackValueLength l;
  char const* p = value.slice().getStringUnchecked(l);
  return AqlValue(AqlValueHintBool(KeyGenerator::validateKey(p, l)));
}

/// @brief function COUNT_DISTINCT
AqlValue Functions::CountDistinct(ExpressionContext* expressionContext,
                                  transaction::Methods* trx,
                                  VPackFunctionParameters const& parameters) {
  static char const* AFN = "COUNT_DISTINCT";

  AqlValue const& value = extractFunctionParameterValue(parameters, 0);

  if (!value.isArray()) {
    // not an array
    ::registerWarning(expressionContext, AFN, TRI_ERROR_QUERY_ARRAY_EXPECTED);
    return AqlValue(AqlValueHintNull());
  }

  AqlValueMaterializer materializer(trx);
  VPackSlice slice = materializer.slice(value, false);

  auto options = trx->transactionContextPtr()->getVPackOptions();
  std::unordered_set<VPackSlice, arangodb::basics::VelocyPackHelper::VPackHash, arangodb::basics::VelocyPackHelper::VPackEqual>
      values(512, arangodb::basics::VelocyPackHelper::VPackHash(),
             arangodb::basics::VelocyPackHelper::VPackEqual(options));

  for (VPackSlice s : VPackArrayIterator(slice)) {
    if (!s.isNone()) {
      values.emplace(s.resolveExternal());
    }
  }

  return AqlValue(AqlValueHintUInt(values.size()));
}

/// @brief function UNIQUE
AqlValue Functions::Unique(ExpressionContext* expressionContext, transaction::Methods* trx,
                           VPackFunctionParameters const& parameters) {
  static char const* AFN = "UNIQUE";

  AqlValue const& value = extractFunctionParameterValue(parameters, 0);

  if (!value.isArray()) {
    // not an array
    ::registerWarning(expressionContext, AFN, TRI_ERROR_QUERY_ARRAY_EXPECTED);
    return AqlValue(AqlValueHintNull());
  }

  AqlValueMaterializer materializer(trx);
  VPackSlice slice = materializer.slice(value, false);

  auto options = trx->transactionContextPtr()->getVPackOptions();
  std::unordered_set<VPackSlice, arangodb::basics::VelocyPackHelper::VPackHash, arangodb::basics::VelocyPackHelper::VPackEqual>
      values(512, arangodb::basics::VelocyPackHelper::VPackHash(),
             arangodb::basics::VelocyPackHelper::VPackEqual(options));

  for (VPackSlice s : VPackArrayIterator(slice)) {
    if (!s.isNone()) {
      values.emplace(s.resolveExternal());
    }
  }

  transaction::BuilderLeaser builder(trx);
  builder->openArray();
  for (auto const& it : values) {
    builder->add(it);
  }
  builder->close();
  return AqlValue(builder.get());
}

/// @brief function SORTED_UNIQUE
AqlValue Functions::SortedUnique(ExpressionContext* expressionContext,
                                 transaction::Methods* trx,
                                 VPackFunctionParameters const& parameters) {
  static char const* AFN = "SORTED_UNIQUE";

  AqlValue const& value = extractFunctionParameterValue(parameters, 0);

  if (!value.isArray()) {
    // not an array
    ::registerWarning(expressionContext, AFN, TRI_ERROR_QUERY_ARRAY_EXPECTED);
    return AqlValue(AqlValueHintNull());
  }

  AqlValueMaterializer materializer(trx);
  VPackSlice slice = materializer.slice(value, false);

  arangodb::basics::VelocyPackHelper::VPackLess<true> less(
      trx->transactionContext()->getVPackOptions(), &slice, &slice);
  std::set<VPackSlice, arangodb::basics::VelocyPackHelper::VPackLess<true>> values(less);
  for (auto const& it : VPackArrayIterator(slice)) {
    if (!it.isNone()) {
      values.insert(it);
    }
  }

  transaction::BuilderLeaser builder(trx);
  builder->openArray();
  for (auto const& it : values) {
    builder->add(it);
  }
  builder->close();
  return AqlValue(builder.get());
}

/// @brief function SORTED
AqlValue Functions::Sorted(ExpressionContext* expressionContext, transaction::Methods* trx,
                           VPackFunctionParameters const& parameters) {
  static char const* AFN = "SORTED";

  AqlValue const& value = extractFunctionParameterValue(parameters, 0);

  if (!value.isArray()) {
    // not an array
    ::registerWarning(expressionContext, AFN, TRI_ERROR_QUERY_ARRAY_EXPECTED);
    return AqlValue(AqlValueHintNull());
  }

  AqlValueMaterializer materializer(trx);
  VPackSlice slice = materializer.slice(value, false);

  arangodb::basics::VelocyPackHelper::VPackLess<true> less(
      trx->transactionContext()->getVPackOptions(), &slice, &slice);
  std::map<VPackSlice, size_t, arangodb::basics::VelocyPackHelper::VPackLess<true>> values(less);
  for (auto const& it : VPackArrayIterator(slice)) {
    if (!it.isNone()) {
      auto f = values.emplace(it, 1);
      if (!f.second) {
        ++(*f.first).second;
      }
    }
  }

  transaction::BuilderLeaser builder(trx);
  builder->openArray();
  for (auto const& it : values) {
    for (size_t i = 0; i < it.second; ++i) {
      builder->add(it.first);
    }
  }
  builder->close();
  return AqlValue(builder.get());
}

/// @brief function UNION
AqlValue Functions::Union(ExpressionContext* expressionContext, transaction::Methods* trx,
                          VPackFunctionParameters const& parameters) {
  static char const* AFN = "UNION";

  transaction::BuilderLeaser builder(trx);
  builder->openArray();
  size_t const n = parameters.size();
  for (size_t i = 0; i < n; ++i) {
    AqlValue const& value = extractFunctionParameterValue(parameters, i);

    if (!value.isArray()) {
      // not an array
      ::registerInvalidArgumentWarning(expressionContext, AFN);
      return AqlValue(AqlValueHintNull());
    }

    TRI_IF_FAILURE("AqlFunctions::OutOfMemory1") {
      THROW_ARANGO_EXCEPTION(TRI_ERROR_DEBUG);
    }

    AqlValueMaterializer materializer(trx);
    VPackSlice slice = materializer.slice(value, false);

    // this passes ownership for the JSON contens into result
    for (auto const& it : VPackArrayIterator(slice)) {
      builder->add(it);
      TRI_IF_FAILURE("AqlFunctions::OutOfMemory2") {
        THROW_ARANGO_EXCEPTION(TRI_ERROR_DEBUG);
      }
    }
  }
  builder->close();
  TRI_IF_FAILURE("AqlFunctions::OutOfMemory3") {
    THROW_ARANGO_EXCEPTION(TRI_ERROR_DEBUG);
  }

  return AqlValue(builder.get());
}

/// @brief function UNION_DISTINCT
AqlValue Functions::UnionDistinct(ExpressionContext* expressionContext,
                                  transaction::Methods* trx,
                                  VPackFunctionParameters const& parameters) {
  static char const* AFN = "UNION_DISTINCT";

  size_t const n = parameters.size();

  auto options = trx->transactionContextPtr()->getVPackOptions();
  std::unordered_set<VPackSlice, arangodb::basics::VelocyPackHelper::VPackHash, arangodb::basics::VelocyPackHelper::VPackEqual>
      values(512, arangodb::basics::VelocyPackHelper::VPackHash(),
             arangodb::basics::VelocyPackHelper::VPackEqual(options));

  std::vector<AqlValueMaterializer> materializers;
  materializers.reserve(n);
  for (size_t i = 0; i < n; ++i) {
    AqlValue const& value = extractFunctionParameterValue(parameters, i);

    if (!value.isArray()) {
      // not an array
      ::registerInvalidArgumentWarning(expressionContext, AFN);
      return AqlValue(AqlValueHintNull());
    }

    materializers.emplace_back(trx);
    VPackSlice slice = materializers.back().slice(value, false);

    for (VPackSlice v : VPackArrayIterator(slice)) {
      v = v.resolveExternal();
      if (values.find(v) == values.end()) {
        TRI_IF_FAILURE("AqlFunctions::OutOfMemory1") {
          THROW_ARANGO_EXCEPTION(TRI_ERROR_DEBUG);
        }

        values.emplace(v);
      }
    }
  }

  TRI_IF_FAILURE("AqlFunctions::OutOfMemory2") {
    THROW_ARANGO_EXCEPTION(TRI_ERROR_DEBUG);
  }

  transaction::BuilderLeaser builder(trx);
  builder->openArray();
  for (auto const& it : values) {
    builder->add(it);
  }
  builder->close();

  TRI_IF_FAILURE("AqlFunctions::OutOfMemory3") {
    THROW_ARANGO_EXCEPTION(TRI_ERROR_DEBUG);
  }

  return AqlValue(builder.get());
}

/// @brief function INTERSECTION
AqlValue Functions::Intersection(ExpressionContext* expressionContext,
                                 transaction::Methods* trx,
                                 VPackFunctionParameters const& parameters) {
  static char const* AFN = "INTERSECTION";

  auto options = trx->transactionContextPtr()->getVPackOptions();
  std::unordered_map<VPackSlice, size_t, arangodb::basics::VelocyPackHelper::VPackHash,
                     arangodb::basics::VelocyPackHelper::VPackEqual>
      values(512, arangodb::basics::VelocyPackHelper::VPackHash(),
             arangodb::basics::VelocyPackHelper::VPackEqual(options));

  size_t const n = parameters.size();
  std::vector<AqlValueMaterializer> materializers;
  materializers.reserve(n);
  for (size_t i = 0; i < n; ++i) {
    AqlValue const& value = extractFunctionParameterValue(parameters, i);

    if (!value.isArray()) {
      // not an array
      ::registerWarning(expressionContext, AFN, TRI_ERROR_QUERY_ARRAY_EXPECTED);
      return AqlValue(AqlValueHintNull());
    }

    materializers.emplace_back(trx);
    VPackSlice slice = materializers.back().slice(value, false);

    for (auto const& it : VPackArrayIterator(slice)) {
      if (i == 0) {
        // round one

        TRI_IF_FAILURE("AqlFunctions::OutOfMemory1") {
          THROW_ARANGO_EXCEPTION(TRI_ERROR_DEBUG);
        }

        values.emplace(it, 1);
      } else {
        // check if we have seen the same element before
        auto found = values.find(it);
        if (found != values.end()) {
          // already seen
          if ((*found).second < i) {
            (*found).second = 0;
          } else {
            (*found).second = i + 1;
          }
        }
      }
    }
  }

  TRI_IF_FAILURE("AqlFunctions::OutOfMemory2") {
    THROW_ARANGO_EXCEPTION(TRI_ERROR_DEBUG);
  }

  transaction::BuilderLeaser builder(trx);
  builder->openArray();
  for (auto const& it : values) {
    if (it.second == n) {
      builder->add(it.first);
    }
  }
  builder->close();

  TRI_IF_FAILURE("AqlFunctions::OutOfMemory3") {
    THROW_ARANGO_EXCEPTION(TRI_ERROR_DEBUG);
  }
  return AqlValue(builder.get());
}

/// @brief function OUTERSECTION
AqlValue Functions::Outersection(ExpressionContext* expressionContext,
                                 transaction::Methods* trx,
                                 VPackFunctionParameters const& parameters) {
  static char const* AFN = "OUTERSECTION";

  auto options = trx->transactionContextPtr()->getVPackOptions();
  std::unordered_map<VPackSlice, size_t, arangodb::basics::VelocyPackHelper::VPackHash,
                     arangodb::basics::VelocyPackHelper::VPackEqual>
      values(512, arangodb::basics::VelocyPackHelper::VPackHash(),
             arangodb::basics::VelocyPackHelper::VPackEqual(options));

  size_t const n = parameters.size();
  std::vector<AqlValueMaterializer> materializers;
  materializers.reserve(n);
  for (size_t i = 0; i < n; ++i) {
    AqlValue const& value = extractFunctionParameterValue(parameters, i);

    if (!value.isArray()) {
      // not an array
      ::registerWarning(expressionContext, AFN, TRI_ERROR_QUERY_ARRAY_EXPECTED);
      return AqlValue(AqlValueHintNull());
    }

    materializers.emplace_back(trx);
    VPackSlice slice = materializers.back().slice(value, false);

    for (auto const& it : VPackArrayIterator(slice)) {
      // check if we have seen the same element before
      auto result = values.insert({it, 1});
      if (!result.second) {
        // already seen
        TRI_ASSERT(result.first->second > 0);
        ++(result.first->second);
      }
    }
  }

  TRI_IF_FAILURE("AqlFunctions::OutOfMemory2") {
    THROW_ARANGO_EXCEPTION(TRI_ERROR_DEBUG);
  }

  transaction::BuilderLeaser builder(trx);
  builder->openArray();
  for (auto const& it : values) {
    if (it.second == 1) {
      builder->add(it.first);
    }
  }
  builder->close();

  TRI_IF_FAILURE("AqlFunctions::OutOfMemory3") {
    THROW_ARANGO_EXCEPTION(TRI_ERROR_DEBUG);
  }
  return AqlValue(builder.get());
}

/// @brief function DISTANCE
AqlValue Functions::Distance(ExpressionContext* expressionContext, transaction::Methods* trx,
                             VPackFunctionParameters const& parameters) {
  static char const* AFN = "DISTANCE";

  AqlValue const& lat1 = extractFunctionParameterValue(parameters, 0);
  AqlValue const& lon1 = extractFunctionParameterValue(parameters, 1);
  AqlValue const& lat2 = extractFunctionParameterValue(parameters, 2);
  AqlValue const& lon2 = extractFunctionParameterValue(parameters, 3);

  // non-numeric input...
  if (!lat1.isNumber() || !lon1.isNumber() || !lat2.isNumber() || !lon2.isNumber()) {
    ::registerWarning(expressionContext, AFN, TRI_ERROR_QUERY_FUNCTION_ARGUMENT_TYPE_MISMATCH);
    return AqlValue(AqlValueHintNull());
  }

  bool failed;
  bool error = false;
  double lat1Value = lat1.toDouble(trx, failed);
  error |= failed;
  double lon1Value = lon1.toDouble(trx, failed);
  error |= failed;
  double lat2Value = lat2.toDouble(trx, failed);
  error |= failed;
  double lon2Value = lon2.toDouble(trx, failed);
  error |= failed;

  if (error) {
    ::registerWarning(expressionContext, AFN, TRI_ERROR_QUERY_FUNCTION_ARGUMENT_TYPE_MISMATCH);
    return AqlValue(AqlValueHintNull());
  }

  auto toRadians = [](double degrees) -> double {
    return degrees * (std::acos(-1.0) / 180.0);
  };

  double p1 = toRadians(lat1Value);
  double p2 = toRadians(lat2Value);
  double d1 = toRadians(lat2Value - lat1Value);
  double d2 = toRadians(lon2Value - lon1Value);

  double a = std::sin(d1 / 2.0) * std::sin(d1 / 2.0) +
             std::cos(p1) * std::cos(p2) * std::sin(d2 / 2.0) * std::sin(d2 / 2.0);

  double c = 2.0 * std::atan2(std::sqrt(a), std::sqrt(1.0 - a));
  double const EARTHRADIAN = 6371000.0;  // metres

  return ::numberValue(EARTHRADIAN * c, true);
}

/// @brief function GEO_DISTANCE
AqlValue Functions::GeoDistance(ExpressionContext* expressionContext,
                                transaction::Methods* trx,
                                VPackFunctionParameters const& parameters) {
  AqlValue loc1 = extractFunctionParameterValue(parameters, 0);
  AqlValue loc2 = extractFunctionParameterValue(parameters, 1);

  Result res(TRI_ERROR_BAD_PARAMETER, "Requires coordinate pair or GeoJSON");
  AqlValueMaterializer mat1(trx);
  geo::ShapeContainer shape1, shape2;
  if (loc1.isArray() && loc1.length() >= 2) {
    res = shape1.parseCoordinates(mat1.slice(loc1, true), /*geoJson*/ true);
  } else if (loc1.isObject()) {
    res = geo::geojson::parseRegion(mat1.slice(loc1, true), shape1);
  }
  if (res.fail()) {
    ::registerWarning(expressionContext, "GEO_DISTANCE", res);
    return AqlValue(AqlValueHintNull());
  }

  AqlValueMaterializer mat2(trx);
  res.reset(TRI_ERROR_BAD_PARAMETER, "Requires coordinate pair or GeoJSON");
  if (loc2.isArray() && loc2.length() >= 2) {
    res = shape2.parseCoordinates(mat2.slice(loc2, true), /*geoJson*/ true);
  } else if (loc2.isObject()) {
    res = geo::geojson::parseRegion(mat2.slice(loc2, true), shape2);
  }
  if (res.fail()) {
    ::registerWarning(expressionContext, "GEO_DISTANCE", res);
    return AqlValue(AqlValueHintNull());
  }

  return ::numberValue(shape1.distanceFrom(shape2.centroid()), true);
}

/// @brief function GEO_CONTAINS
AqlValue Functions::GeoContains(ExpressionContext* expressionContext,
                                transaction::Methods* trx,
                                VPackFunctionParameters const& parameters) {
  return ::geoContainsIntersect(expressionContext, trx, parameters,
                                "GEO_CONTAINS", true);
}

/// @brief function GEO_INTERSECTS
AqlValue Functions::GeoIntersects(ExpressionContext* expressionContext,
                                  transaction::Methods* trx,
                                  VPackFunctionParameters const& parameters) {
  return ::geoContainsIntersect(expressionContext, trx, parameters,
                                "GEO_INTERSECTS", false);
}

/// @brief function GEO_EQUALS
AqlValue Functions::GeoEquals(ExpressionContext* expressionContext,
                              transaction::Methods* trx,
                              VPackFunctionParameters const& parameters) {
  AqlValue p1 = extractFunctionParameterValue(parameters, 0);
  AqlValue p2 = extractFunctionParameterValue(parameters, 1);

  if (!p1.isObject() || !p2.isObject()) {
    ::registerWarning(expressionContext, "GEO_EQUALS",
                      Result(TRI_ERROR_QUERY_FUNCTION_ARGUMENT_TYPE_MISMATCH,
                             "Expecting GeoJSON object"));
    return AqlValue(AqlValueHintNull());
  }

  AqlValueMaterializer mat1(trx);
  AqlValueMaterializer mat2(trx);

  geo::ShapeContainer first, second;
  Result res1 = geo::geojson::parseRegion(mat1.slice(p1, true), first);
  Result res2 = geo::geojson::parseRegion(mat2.slice(p2, true), second);

  if (res1.fail()) {
    ::registerWarning(expressionContext, "GEO_EQUALS", res1);
    return AqlValue(AqlValueHintNull());
  }
  if (res2.fail()) {
    ::registerWarning(expressionContext, "GEO_EQUALS", res2);
    return AqlValue(AqlValueHintNull());
  }

  bool result = first.equals(&second);
  return AqlValue(AqlValueHintBool(result));
}

/// @brief function IS_IN_POLYGON
AqlValue Functions::IsInPolygon(ExpressionContext* expressionContext,
                                transaction::Methods* trx,
                                VPackFunctionParameters const& parameters) {
  AqlValue const& coords = extractFunctionParameterValue(parameters, 0);
  AqlValue p2 = extractFunctionParameterValue(parameters, 1);
  AqlValue p3 = extractFunctionParameterValue(parameters, 2);

  if (!coords.isArray()) {
    ::registerWarning(expressionContext, "IS_IN_POLYGON", TRI_ERROR_QUERY_ARRAY_EXPECTED);
    return AqlValue(AqlValueHintNull());
  }

  double latitude, longitude;
  bool geoJson = false;
  if (p2.isArray()) {
    if (p2.length() < 2) {
      ::registerInvalidArgumentWarning(expressionContext, "IS_IN_POLYGON");
      return AqlValue(AqlValueHintNull());
    }
    AqlValueMaterializer materializer(trx);
    VPackSlice arr = materializer.slice(p2, false);
    geoJson = p3.isBoolean() && p3.toBoolean();
    // if geoJson, map [lon, lat] -> lat, lon
    VPackSlice lat = geoJson ? arr[1] : arr[0];
    VPackSlice lon = geoJson ? arr[0] : arr[1];
    if (!lat.isNumber() || !lon.isNumber()) {
      ::registerInvalidArgumentWarning(expressionContext, "IS_IN_POLYGON");
      return AqlValue(AqlValueHintNull());
    }
    latitude = lat.getNumber<double>();
    longitude = lon.getNumber<double>();
  } else if (p2.isNumber() && p3.isNumber()) {
    bool failed1 = false, failed2 = false;
    latitude = p2.toDouble(trx, failed1);
    longitude = p3.toDouble(trx, failed2);
    if (failed1 || failed2) {
      ::registerInvalidArgumentWarning(expressionContext, "IS_IN_POLYGON");
      return AqlValue(AqlValueHintNull());
    }
  } else {
    ::registerInvalidArgumentWarning(expressionContext, "IS_IN_POLYGON");
    return AqlValue(AqlValueHintNull());
  }

  S2Loop loop;
  loop.set_s2debug_override(S2Debug::DISABLE);
  Result res = geo::geojson::parseLoop(coords.slice(), geoJson, loop);
  if (res.fail() || !loop.IsValid()) {
    ::registerWarning(expressionContext, "IS_IN_POLYGON", res);
    return AqlValue(AqlValueHintNull());
  }

  S2LatLng latLng = S2LatLng::FromDegrees(latitude, longitude);
  return AqlValue(AqlValueHintBool(loop.Contains(latLng.ToPoint())));
}

/// @brief geo constructors

/// @brief function GEO_POINT
AqlValue Functions::GeoPoint(ExpressionContext* expressionContext, transaction::Methods* trx,
                             VPackFunctionParameters const& parameters) {
  size_t const n = parameters.size();

  if (n < 2) {
    // no parameters
    return AqlValue(AqlValueHintNull());
  }

  AqlValue lon1 = extractFunctionParameterValue(parameters, 0);
  AqlValue lat1 = extractFunctionParameterValue(parameters, 1);

  // non-numeric input
  if (!lat1.isNumber() || !lon1.isNumber()) {
    ::registerWarning(expressionContext, "GEO_POINT",
                      TRI_ERROR_QUERY_FUNCTION_ARGUMENT_TYPE_MISMATCH);
    return AqlValue(arangodb::velocypack::Slice::nullSlice());
  }

  bool failed;
  bool error = false;
  double lon1Value = lon1.toDouble(trx, failed);
  error |= failed;
  double lat1Value = lat1.toDouble(trx, failed);
  error |= failed;

  if (error) {
    ::registerWarning(expressionContext, "GEO_POINT",
                      TRI_ERROR_QUERY_FUNCTION_ARGUMENT_TYPE_MISMATCH);
    return AqlValue(arangodb::velocypack::Slice::nullSlice());
  }

  VPackBuilder b;

  b.add(VPackValue(VPackValueType::Object));
  b.add("type", VPackValue("Point"));
  b.add("coordinates", VPackValue(VPackValueType::Array));
  b.add(VPackValue(lon1Value));
  b.add(VPackValue(lat1Value));
  b.close();
  b.close();

  return AqlValue(b);
}

/// @brief function GEO_MULTIPOINT
AqlValue Functions::GeoMultiPoint(ExpressionContext* expressionContext,
                                  transaction::Methods* trx,
                                  VPackFunctionParameters const& parameters) {
  size_t const n = parameters.size();

  if (n < 1) {
    // no parameters
    return AqlValue(AqlValueHintNull());
  }

  AqlValue const& geoArray = extractFunctionParameterValue(parameters, 0);

  if (!geoArray.isArray()) {
    ::registerWarning(expressionContext, "GEO_MULTIPOINT", TRI_ERROR_QUERY_ARRAY_EXPECTED);
    return AqlValue(arangodb::velocypack::Slice::nullSlice());
  }
  if (geoArray.length() < 2) {
    ::registerWarning(expressionContext, "GEO_MULTIPOINT",
                      Result(TRI_ERROR_QUERY_FUNCTION_ARGUMENT_TYPE_MISMATCH,
                             "a MultiPoint needs at least two positions"));
    return AqlValue(arangodb::velocypack::Slice::nullSlice());
  }

  VPackBuilder b;

  b.add(VPackValue(VPackValueType::Object));
  b.add("type", VPackValue("MultiPoint"));
  b.add("coordinates", VPackValue(VPackValueType::Array));

  AqlValueMaterializer materializer(trx);
  VPackSlice s = materializer.slice(geoArray, false);
  for (auto const& v : VPackArrayIterator(s)) {
    if (v.isArray()) {
      b.openArray();
      for (auto const& coord : VPackArrayIterator(v)) {
        if (coord.isNumber()) {
          b.add(VPackValue(coord.getNumber<double>()));
        } else {
          ::registerWarning(expressionContext, "GEO_MULTIPOINT",
                            Result(TRI_ERROR_QUERY_FUNCTION_ARGUMENT_TYPE_MISMATCH,
                                   "not a numeric value"));
          return AqlValue(arangodb::velocypack::Slice::nullSlice());
        }
      }
      b.close();
    } else {
      ::registerWarning(expressionContext, "GEO_MULTIPOINT",
                        Result(TRI_ERROR_QUERY_FUNCTION_ARGUMENT_TYPE_MISMATCH,
                               "not an array containing positions"));
      return AqlValue(arangodb::velocypack::Slice::nullSlice());
    }
  }

  b.close();
  b.close();

  return AqlValue(b);
}

/// @brief function GEO_POLYGON
AqlValue Functions::GeoPolygon(ExpressionContext* expressionContext,
                               transaction::Methods* trx,
                               VPackFunctionParameters const& parameters) {
  size_t const n = parameters.size();

  if (n < 1) {
    // no parameters
    return AqlValue(AqlValueHintNull());
  }

  AqlValue const& geoArray = extractFunctionParameterValue(parameters, 0);

  if (!geoArray.isArray()) {
<<<<<<< HEAD
    ::registerWarning(expressionContext, "GEO_POLYGON",
        TRI_ERROR_QUERY_ARRAY_EXPECTED);
=======
    ::registerWarning(expressionContext, "GEO_POLYGON", TRI_ERROR_QUERY_ARRAY_EXPECTED);
>>>>>>> 5a0dd57c
    return AqlValue(arangodb::velocypack::Slice::nullSlice());
  }

  VPackBuilder b;
  b.openObject();
  b.add("type", VPackValue("Polygon"));
  b.add("coordinates", VPackValue(VPackValueType::Array));

  AqlValueMaterializer materializer(trx);
  VPackSlice s = materializer.slice(geoArray, false);

<<<<<<< HEAD
  Result res = ::parseGeoPolygon(s, b);
  if (res.fail()) {
    ::registerWarning(expressionContext, "GEO_POLYGON", res);
    return AqlValue(arangodb::velocypack::Slice::nullSlice());
=======
  // check if nested or not
  bool unnested = false;
  for (auto const& v : VPackArrayIterator(s)) {
    if (v.isArray() && v.length() == 2) {
      unnested = true;
    }
  }
  if (unnested) {
    b.openArray();
  }

  for (auto const& v : VPackArrayIterator(s)) {
    if (v.isArray() && v.length() > 2) {
      b.openArray();
      for (auto const& coord : VPackArrayIterator(v)) {
        if (coord.isNumber()) {
          b.add(VPackValue(coord.getNumber<double>()));
        } else if (coord.isArray()) {
          if (coord.length() < 2) {
            ::registerWarning(
                expressionContext, "GEO_POLYGON",
                Result(TRI_ERROR_QUERY_FUNCTION_ARGUMENT_TYPE_MISMATCH,
                       "a Position needs at least two numeric values"));
            return AqlValue(arangodb::velocypack::Slice::nullSlice());
          } else {
            b.openArray();
            for (auto const& innercord : VPackArrayIterator(coord)) {
              if (innercord.isNumber()) {
                b.add(VPackValue(innercord.getNumber<double>()));
              } else if (innercord.isArray()) {
                if (innercord.at(0).isNumber() && innercord.at(1).isNumber()) {
                  b.openArray();
                  b.add(VPackValue(innercord.at(0).getNumber<double>()));
                  b.add(VPackValue(innercord.at(1).getNumber<double>()));
                  b.close();
                } else {
                  ::registerWarning(expressionContext, "GEO_POLYGON",
                                    Result(TRI_ERROR_QUERY_FUNCTION_ARGUMENT_TYPE_MISMATCH,
                                           "not a number"));
                  return AqlValue(arangodb::velocypack::Slice::nullSlice());
                }
              } else {
                ::registerWarning(expressionContext, "GEO_POLYGON",
                                  Result(TRI_ERROR_QUERY_FUNCTION_ARGUMENT_TYPE_MISMATCH,
                                         "not an array describing a position"));
                return AqlValue(arangodb::velocypack::Slice::nullSlice());
              }
            }
            b.close();
          }
        } else {
          ::registerWarning(expressionContext, "GEO_POLYGON",
                            Result(TRI_ERROR_QUERY_FUNCTION_ARGUMENT_TYPE_MISMATCH,
                                   "not an array containing positions"));
          return AqlValue(arangodb::velocypack::Slice::nullSlice());
        }
      }
      b.close();
    } else if (v.isArray() && v.length() == 2) {
      if (s.length() > 2) {
        b.openArray();
        for (auto const& innercord : VPackArrayIterator(v)) {
          if (innercord.isNumber()) {
            b.add(VPackValue(innercord.getNumber<double>()));
          } else if (innercord.isArray()) {
            if (innercord.at(0).isNumber() && innercord.at(1).isNumber()) {
              b.openArray();
              b.add(VPackValue(innercord.at(0).getNumber<double>()));
              b.add(VPackValue(innercord.at(1).getNumber<double>()));
              b.close();
            } else {
              ::registerWarning(expressionContext, "GEO_POLYGON",
                                Result(TRI_ERROR_QUERY_FUNCTION_ARGUMENT_TYPE_MISMATCH,
                                       "not a number"));
              return AqlValue(arangodb::velocypack::Slice::nullSlice());
            }
          } else {
            ::registerWarning(expressionContext, "GEO_POLYGON",
                              Result(TRI_ERROR_QUERY_FUNCTION_ARGUMENT_TYPE_MISMATCH,
                                     "not a numeric value"));
            return AqlValue(arangodb::velocypack::Slice::nullSlice());
          }
        }
        b.close();
      } else {
        ::registerWarning(expressionContext, "GEO_POLYGON",
                          Result(TRI_ERROR_QUERY_FUNCTION_ARGUMENT_TYPE_MISMATCH,
                                 "a Polygon needs at least three positions"));
        return AqlValue(arangodb::velocypack::Slice::nullSlice());
      }
    } else {
      ::registerWarning(expressionContext, "GEO_POLYGON",
                        Result(TRI_ERROR_QUERY_FUNCTION_ARGUMENT_TYPE_MISMATCH,
                               "not an array containing positions"));
      return AqlValue(arangodb::velocypack::Slice::nullSlice());
    }
>>>>>>> 5a0dd57c
  }

  b.close(); // coordinates
  b.close(); // object

  return AqlValue(b);
}

/// @brief function GEO_MULTIPOLYGON
AqlValue Functions::GeoMultiPolygon(ExpressionContext* expressionContext,
                                    transaction::Methods* trx,
                                    VPackFunctionParameters const& parameters) {
  size_t const n = parameters.size();

  if (n < 1) {
    // no parameters
    return AqlValue(AqlValueHintNull());
  }

  AqlValue const& geoArray = extractFunctionParameterValue(parameters, 0);

  if (!geoArray.isArray()) {
<<<<<<< HEAD
    ::registerWarning(expressionContext, "GEO_MULTIPOLYGON",
        TRI_ERROR_QUERY_ARRAY_EXPECTED);
=======
    ::registerWarning(expressionContext, "GEO_MULTIPOLYGON", TRI_ERROR_QUERY_ARRAY_EXPECTED);
>>>>>>> 5a0dd57c
    return AqlValue(arangodb::velocypack::Slice::nullSlice());
  }

  AqlValueMaterializer materializer(trx);
  VPackSlice s = materializer.slice(geoArray, false);

  /*
  return GEO_MULTIPOLYGON([
    [
      [[40, 40], [20, 45], [45, 30], [40, 40]]
    ],
    [
      [[20, 35], [10, 30], [10, 10], [30, 5], [45, 20], [20, 35]],
      [[30, 20], [20, 15], [20, 25], [30, 20]]
    ]
  ])
  */

<<<<<<< HEAD
  TRI_ASSERT(s.isArray());
  if (s.length() < 2) {
    ::registerWarning(expressionContext, "GEO_MULTIPOLYGON", Result(
          TRI_ERROR_QUERY_FUNCTION_ARGUMENT_TYPE_MISMATCH,
          "a MultiPolygon needs at least two Polygons inside."));
=======
  if (s.isArray() && s.length() < 2) {
    ::registerWarning(
        expressionContext, "GEO_MULTIPOLYGON",
        Result(TRI_ERROR_QUERY_FUNCTION_ARGUMENT_TYPE_MISMATCH,
               "a MultiPolygon needs at least two Polygons inside."));
>>>>>>> 5a0dd57c
    return AqlValue(arangodb::velocypack::Slice::nullSlice());
  }

  VPackBuilder b;
  b.openObject();
  b.add("type", VPackValue("MultiPolygon"));
  b.add("coordinates", VPackValue(VPackValueType::Array));

  for (auto const& arrayOfPolygons : VPackArrayIterator(s)) {
<<<<<<< HEAD
    if (!arrayOfPolygons.isArray()) {
      ::registerWarning(expressionContext, "GEO_MULTIPOLYGON", Result(
            TRI_ERROR_QUERY_FUNCTION_ARGUMENT_TYPE_MISMATCH,
            "a MultiPolygon needs at least two Polygons inside."));
      return AqlValue(arangodb::velocypack::Slice::nullSlice());
    }
    b.openArray(); //arrayOfPolygons
    for (auto const& v : VPackArrayIterator(arrayOfPolygons)) {
      Result res = ::parseGeoPolygon(v, b);
      if (res.fail()) {
        ::registerWarning(expressionContext, "GEO_MULTIPOLYGON", res);
=======
    b.openArray();
    for (auto const& v : VPackArrayIterator(arrayOfPolygons)) {
      if (v.isArray() && v.length() > 2) {
        b.openArray();
        for (auto const& coord : VPackArrayIterator(v)) {
          if (coord.isNumber()) {
            b.add(VPackValue(coord.getNumber<double>()));
          } else if (coord.isArray()) {
            if (coord.length() < 2) {
              ::registerWarning(
                  expressionContext, "GEO_MULTIPOLYGON",
                  Result(TRI_ERROR_QUERY_FUNCTION_ARGUMENT_TYPE_MISMATCH,
                         "a Position needs at least two numeric values"));
              return AqlValue(arangodb::velocypack::Slice::nullSlice());
            } else {
              b.openArray();
              for (auto const& innercord : VPackArrayIterator(coord)) {
                if (innercord.isNumber()) {
                  b.add(VPackValue(innercord.getNumber<double>()));
                } else if (innercord.isArray()) {
                  if (innercord.at(0).isNumber() && innercord.at(1).isNumber()) {
                    b.openArray();
                    b.add(VPackValue(innercord.at(0).getNumber<double>()));
                    b.add(VPackValue(innercord.at(1).getNumber<double>()));
                    b.close();
                  } else {
                    ::registerWarning(expressionContext, "GEO_MULTIPOLYGON",
                                      Result(TRI_ERROR_QUERY_FUNCTION_ARGUMENT_TYPE_MISMATCH,
                                             "not a number"));
                    return AqlValue(arangodb::velocypack::Slice::nullSlice());
                  }
                } else {
                  ::registerWarning(
                      expressionContext, "GEO_MULTIPOLYGON",
                      Result(TRI_ERROR_QUERY_FUNCTION_ARGUMENT_TYPE_MISMATCH,
                             "not an array describing a position"));
                  return AqlValue(arangodb::velocypack::Slice::nullSlice());
                }
              }
              b.close();
            }
          } else {
            ::registerWarning(expressionContext, "GEO_MULTIPOLYGON",
                              Result(TRI_ERROR_QUERY_FUNCTION_ARGUMENT_TYPE_MISMATCH,
                                     "not an array containing positions"));
            return AqlValue(arangodb::velocypack::Slice::nullSlice());
          }
        }
        b.close();
      } else {
        ::registerWarning(expressionContext, "GEO_MULTIPOLYGON",
                          Result(TRI_ERROR_QUERY_FUNCTION_ARGUMENT_TYPE_MISMATCH,
                                 "not an array containing positions"));
>>>>>>> 5a0dd57c
        return AqlValue(arangodb::velocypack::Slice::nullSlice());
      }
    }
    b.close(); //arrayOfPolygons close
  }

  b.close();
  b.close();

  return AqlValue(b);
}

/// @brief function GEO_LINESTRING
AqlValue Functions::GeoLinestring(ExpressionContext* expressionContext,
                                  transaction::Methods* trx,
                                  VPackFunctionParameters const& parameters) {
  size_t const n = parameters.size();

  if (n < 1) {
    // no parameters
    return AqlValue(AqlValueHintNull());
  }

  AqlValue const& geoArray = extractFunctionParameterValue(parameters, 0);

  if (!geoArray.isArray()) {
    ::registerWarning(expressionContext, "GEO_LINESTRING", TRI_ERROR_QUERY_ARRAY_EXPECTED);
    return AqlValue(arangodb::velocypack::Slice::nullSlice());
  }
  if (geoArray.length() < 2) {
    ::registerWarning(expressionContext, "GEO_LINESTRING",
                      Result(TRI_ERROR_QUERY_FUNCTION_ARGUMENT_TYPE_MISMATCH,
                             "a LineString needs at least two positions"));
    return AqlValue(arangodb::velocypack::Slice::nullSlice());
  }

  VPackBuilder b;

  b.add(VPackValue(VPackValueType::Object));
  b.add("type", VPackValue("LineString"));
  b.add("coordinates", VPackValue(VPackValueType::Array));

  AqlValueMaterializer materializer(trx);
  VPackSlice s = materializer.slice(geoArray, false);
  for (auto const& v : VPackArrayIterator(s)) {
    if (v.isArray()) {
      b.openArray();
      for (auto const& coord : VPackArrayIterator(v)) {
        if (coord.isNumber()) {
          b.add(VPackValue(coord.getNumber<double>()));
        } else {
          ::registerWarning(expressionContext, "GEO_LINESTRING",
                            Result(TRI_ERROR_QUERY_FUNCTION_ARGUMENT_TYPE_MISMATCH,
                                   "not a numeric value"));
          return AqlValue(arangodb::velocypack::Slice::nullSlice());
        }
      }
      b.close();
    } else {
      ::registerWarning(expressionContext, "GEO_LINESTRING",
                        Result(TRI_ERROR_QUERY_FUNCTION_ARGUMENT_TYPE_MISMATCH,
                               "not an array containing positions"));
      return AqlValue(arangodb::velocypack::Slice::nullSlice());
    }
  }

  b.close();
  b.close();

  return AqlValue(b);
}

/// @brief function GEO_MULTILINESTRING
AqlValue Functions::GeoMultiLinestring(ExpressionContext* expressionContext,
                                       transaction::Methods* trx,
                                       VPackFunctionParameters const& parameters) {
  size_t const n = parameters.size();

  if (n < 1) {
    // no parameters
    return AqlValue(AqlValueHintNull());
  }

  AqlValue const& geoArray = extractFunctionParameterValue(parameters, 0);

  if (!geoArray.isArray()) {
    ::registerWarning(expressionContext, "GEO_MULTILINESTRING", TRI_ERROR_QUERY_ARRAY_EXPECTED);
    return AqlValue(arangodb::velocypack::Slice::nullSlice());
  }
  if (geoArray.length() < 1) {
    ::registerWarning(
        expressionContext, "GEO_MULTILINESTRING",
        Result(TRI_ERROR_QUERY_FUNCTION_ARGUMENT_TYPE_MISMATCH,
               "a MultiLineString needs at least one array of linestrings"));
    return AqlValue(arangodb::velocypack::Slice::nullSlice());
  }

  VPackBuilder b;

  b.add(VPackValue(VPackValueType::Object));
  b.add("type", VPackValue("MultiLineString"));
  b.add("coordinates", VPackValue(VPackValueType::Array));

  AqlValueMaterializer materializer(trx);
  VPackSlice s = materializer.slice(geoArray, false);
  for (auto const& v : VPackArrayIterator(s)) {
    if (v.isArray()) {
      if (v.length() > 1) {
        b.openArray();
        for (auto const& inner : VPackArrayIterator(v)) {
          if (inner.isArray()) {
            b.openArray();
            for (auto const& coord : VPackArrayIterator(inner)) {
              if (coord.isNumber()) {
                b.add(VPackValue(coord.getNumber<double>()));
              } else {
                ::registerWarning(expressionContext, "GEO_MULTILINESTRING",
                                  Result(TRI_ERROR_QUERY_FUNCTION_ARGUMENT_TYPE_MISMATCH,
                                         "not a numeric value"));
                return AqlValue(arangodb::velocypack::Slice::nullSlice());
              }
            }
            b.close();
          } else {
            ::registerWarning(expressionContext, "GEO_MULTILINESTRING",
                              Result(TRI_ERROR_QUERY_FUNCTION_ARGUMENT_TYPE_MISMATCH,
                                     "not an array containing positions"));
            return AqlValue(arangodb::velocypack::Slice::nullSlice());
          }
        }
        b.close();
      } else {
        ::registerWarning(expressionContext, "GEO_MULTILINESTRING",
                          Result(TRI_ERROR_QUERY_FUNCTION_ARGUMENT_TYPE_MISMATCH,
                                 "not an array containing linestrings"));
        return AqlValue(arangodb::velocypack::Slice::nullSlice());
      }
    } else {
      ::registerWarning(expressionContext, "GEO_MULTILINESTRING",
                        Result(TRI_ERROR_QUERY_FUNCTION_ARGUMENT_TYPE_MISMATCH,
                               "not an array containing positions"));
      return AqlValue(arangodb::velocypack::Slice::nullSlice());
    }
  }

  b.close();
  b.close();

  return AqlValue(b);
}

/// @brief function FLATTEN
AqlValue Functions::Flatten(ExpressionContext* expressionContext, transaction::Methods* trx,
                            VPackFunctionParameters const& parameters) {
  static char const* AFN = "FLATTEN";

  AqlValue const& list = extractFunctionParameterValue(parameters, 0);
  if (!list.isArray()) {
    ::registerWarning(expressionContext, AFN, TRI_ERROR_QUERY_ARRAY_EXPECTED);
    return AqlValue(AqlValueHintNull());
  }

  size_t maxDepth = 1;
  if (parameters.size() == 2) {
    AqlValue const& maxDepthValue = extractFunctionParameterValue(parameters, 1);
    bool failed;
    double tmpMaxDepth = maxDepthValue.toDouble(trx, failed);
    if (failed || tmpMaxDepth < 1) {
      maxDepth = 1;
    } else {
      maxDepth = static_cast<size_t>(tmpMaxDepth);
    }
  }

  AqlValueMaterializer materializer(trx);
  VPackSlice listSlice = materializer.slice(list, false);

  transaction::BuilderLeaser builder(trx);
  builder->openArray();
  ::flattenList(listSlice, maxDepth, 0, *builder.get());
  builder->close();
  return AqlValue(builder.get());
}

/// @brief function ZIP
AqlValue Functions::Zip(ExpressionContext* expressionContext, transaction::Methods* trx,
                        VPackFunctionParameters const& parameters) {
  static char const* AFN = "ZIP";

  AqlValue const& keys = extractFunctionParameterValue(parameters, 0);
  AqlValue const& values = extractFunctionParameterValue(parameters, 1);

  if (!keys.isArray() || !values.isArray() || keys.length() != values.length()) {
    ::registerWarning(expressionContext, AFN, TRI_ERROR_QUERY_FUNCTION_ARGUMENT_TYPE_MISMATCH);
    return AqlValue(AqlValueHintNull());
  }

  AqlValueMaterializer keyMaterializer(trx);
  VPackSlice keysSlice = keyMaterializer.slice(keys, false);

  AqlValueMaterializer valueMaterializer(trx);
  VPackSlice valuesSlice = valueMaterializer.slice(values, false);

  transaction::BuilderLeaser builder(trx);
  builder->openObject();

  // Buffer will temporarily hold the keys
  std::unordered_set<std::string> keysSeen;
  transaction::StringBufferLeaser buffer(trx);
  arangodb::basics::VPackStringBufferAdapter adapter(buffer->stringBuffer());

  VPackArrayIterator keysIt(keysSlice);
  VPackArrayIterator valuesIt(valuesSlice);

  TRI_ASSERT(keysIt.size() == valuesIt.size());

  while (keysIt.valid()) {
    TRI_ASSERT(valuesIt.valid());

    // stringify key
    buffer->reset();
    Stringify(trx, adapter, keysIt.value());

    if (keysSeen.emplace(buffer->c_str(), buffer->length()).second) {
      // non-duplicate key
      builder->add(buffer->c_str(), buffer->length(), valuesIt.value());
    }

    keysIt.next();
    valuesIt.next();
  }

  builder->close();

  return AqlValue(builder.get());
}

/// @brief function JSON_STRINGIFY
AqlValue Functions::JsonStringify(ExpressionContext*, transaction::Methods* trx,
                                  VPackFunctionParameters const& parameters) {
  AqlValue const& value = extractFunctionParameterValue(parameters, 0);
  AqlValueMaterializer materializer(trx);
  VPackSlice slice = materializer.slice(value, false);

  transaction::StringBufferLeaser buffer(trx);
  arangodb::basics::VPackStringBufferAdapter adapter(buffer->stringBuffer());

  VPackDumper dumper(&adapter, trx->transactionContextPtr()->getVPackOptions());
  dumper.dump(slice);

  return AqlValue(buffer->begin(), buffer->length());
}

/// @brief function JSON_PARSE
AqlValue Functions::JsonParse(ExpressionContext* expressionContext,
                              transaction::Methods* trx,
                              VPackFunctionParameters const& parameters) {
  static char const* AFN = "JSON_PARSE";

  AqlValue const& value = extractFunctionParameterValue(parameters, 0);
  AqlValueMaterializer materializer(trx);
  VPackSlice slice = materializer.slice(value, false);

  if (!slice.isString()) {
    ::registerWarning(expressionContext, AFN, TRI_ERROR_QUERY_FUNCTION_ARGUMENT_TYPE_MISMATCH);
    return AqlValue(AqlValueHintNull());
  }

  VPackValueLength l;
  char const* p = slice.getStringUnchecked(l);

  try {
    std::shared_ptr<VPackBuilder> builder = VPackParser::fromJson(p, l);
    return AqlValue(*builder);
  } catch (...) {
    ::registerWarning(expressionContext, AFN, TRI_ERROR_QUERY_FUNCTION_ARGUMENT_TYPE_MISMATCH);
    return AqlValue(AqlValueHintNull());
  }
}

/// @brief function PARSE_IDENTIFIER
AqlValue Functions::ParseIdentifier(ExpressionContext* expressionContext,
                                    transaction::Methods* trx,
                                    VPackFunctionParameters const& parameters) {
  static char const* AFN = "PARSE_IDENTIFIER";

  AqlValue const& value = extractFunctionParameterValue(parameters, 0);
  std::string identifier;
  if (value.isObject() && value.hasKey(trx, StaticStrings::IdString)) {
    bool localMustDestroy;
    AqlValue valueStr = value.get(trx, StaticStrings::IdString, localMustDestroy, false);
    AqlValueGuard guard(valueStr, localMustDestroy);

    if (valueStr.isString()) {
      identifier = valueStr.slice().copyString();
    }
  } else if (value.isString()) {
    identifier = value.slice().copyString();
  }

  if (identifier.empty()) {
    ::registerWarning(expressionContext, AFN, TRI_ERROR_QUERY_FUNCTION_ARGUMENT_TYPE_MISMATCH);
    return AqlValue(AqlValueHintNull());
  }

  std::vector<std::string> parts =
      arangodb::basics::StringUtils::split(identifier, "/");

  if (parts.size() != 2) {
    ::registerWarning(expressionContext, AFN, TRI_ERROR_QUERY_FUNCTION_ARGUMENT_TYPE_MISMATCH);
    return AqlValue(AqlValueHintNull());
  }

  transaction::BuilderLeaser builder(trx);
  builder->openObject();
  builder->add("collection", VPackValue(parts[0]));
  builder->add("key", VPackValue(parts[1]));
  builder->close();
  return AqlValue(builder.get());
}

/// @brief function Slice
AqlValue Functions::Slice(ExpressionContext* expressionContext, transaction::Methods* trx,
                          VPackFunctionParameters const& parameters) {
  static char const* AFN = "SLICE";

  AqlValue const& baseArray = extractFunctionParameterValue(parameters, 0);

  if (!baseArray.isArray()) {
    ::registerWarning(expressionContext, AFN, TRI_ERROR_QUERY_FUNCTION_ARGUMENT_TYPE_MISMATCH);
    return AqlValue(AqlValueHintNull());
  }

  // determine lower bound
  AqlValue const& fromValue = extractFunctionParameterValue(parameters, 1);
  int64_t from = fromValue.toInt64(trx);
  if (from < 0) {
    from = baseArray.length() + from;
    if (from < 0) {
      from = 0;
    }
  }

  // determine upper bound
  AqlValue const& toValue = extractFunctionParameterValue(parameters, 2);
  int64_t to;
  if (toValue.isNull(true)) {
    to = baseArray.length();
  } else {
    to = toValue.toInt64(trx);
    if (to >= 0) {
      to += from;
    } else {
      // negative to value
      to = baseArray.length() + to;
      if (to < 0) {
        to = 0;
      }
    }
  }

  AqlValueMaterializer materializer(trx);
  VPackSlice arraySlice = materializer.slice(baseArray, false);

  transaction::BuilderLeaser builder(trx);
  builder->openArray();

  int64_t pos = 0;
  VPackArrayIterator it(arraySlice);
  while (it.valid()) {
    if (pos >= from && pos < to) {
      builder->add(it.value());
    }
    ++pos;
    if (pos >= to) {
      // done
      break;
    }
    it.next();
  }

  builder->close();
  return AqlValue(builder.get());
}

/// @brief function Minus
AqlValue Functions::Minus(ExpressionContext* expressionContext, transaction::Methods* trx,
                          VPackFunctionParameters const& parameters) {
  static char const* AFN = "MINUS";

  AqlValue const& baseArray = extractFunctionParameterValue(parameters, 0);

  if (!baseArray.isArray()) {
    ::registerWarning(expressionContext, AFN, TRI_ERROR_QUERY_FUNCTION_ARGUMENT_TYPE_MISMATCH);
    return AqlValue(AqlValueHintNull());
  }

  auto options = trx->transactionContextPtr()->getVPackOptions();
  std::unordered_map<VPackSlice, size_t, arangodb::basics::VelocyPackHelper::VPackHash,
                     arangodb::basics::VelocyPackHelper::VPackEqual>
      contains(512, arangodb::basics::VelocyPackHelper::VPackHash(),
               arangodb::basics::VelocyPackHelper::VPackEqual(options));

  // Fill the original map
  AqlValueMaterializer materializer(trx);
  VPackSlice arraySlice = materializer.slice(baseArray, false);

  VPackArrayIterator it(arraySlice);
  while (it.valid()) {
    contains.emplace(it.value(), it.index());
    it.next();
  }

  // Iterate through all following parameters and delete found elements from the
  // map
  for (size_t k = 1; k < parameters.size(); ++k) {
    AqlValue const& next = extractFunctionParameterValue(parameters, k);
    if (!next.isArray()) {
      ::registerWarning(expressionContext, AFN, TRI_ERROR_QUERY_FUNCTION_ARGUMENT_TYPE_MISMATCH);
      return AqlValue(AqlValueHintNull());
    }

    AqlValueMaterializer materializer(trx);
    VPackSlice arraySlice = materializer.slice(next, false);

    for (auto const& search : VPackArrayIterator(arraySlice)) {
      auto find = contains.find(search);

      if (find != contains.end()) {
        contains.erase(find);
      }
    }
  }

  // We omit the normalize part from js, cannot occur here
  transaction::BuilderLeaser builder(trx);
  builder->openArray();
  for (auto const& it : contains) {
    builder->add(it.first);
  }
  builder->close();
  return AqlValue(builder.get());
}

/// @brief function Document
AqlValue Functions::Document(ExpressionContext* expressionContext, transaction::Methods* trx,
                             VPackFunctionParameters const& parameters) {
  static char const* AFN = "DOCUMENT";

  if (parameters.size() == 1) {
    AqlValue const& id = extractFunctionParameterValue(parameters, 0);
    transaction::BuilderLeaser builder(trx);
    if (id.isString()) {
      std::string identifier(id.slice().copyString());
      std::string colName;
      ::getDocumentByIdentifier(trx, colName, identifier, true, *builder.get());
      if (builder->isEmpty()) {
        // not found
        return AqlValue(AqlValueHintNull());
      }
      return AqlValue(builder.get());
    }
    if (id.isArray()) {
      AqlValueMaterializer materializer(trx);
      VPackSlice idSlice = materializer.slice(id, false);
      builder->openArray();
      for (auto const& next : VPackArrayIterator(idSlice)) {
        if (next.isString()) {
          std::string identifier = next.copyString();
          std::string colName;
          ::getDocumentByIdentifier(trx, colName, identifier, true, *builder.get());
        }
      }
      builder->close();
      return AqlValue(builder.get());
    }
    return AqlValue(AqlValueHintNull());
  }

  AqlValue const& collectionValue = extractFunctionParameterValue(parameters, 0);
  if (!collectionValue.isString()) {
    ::registerWarning(expressionContext, AFN, TRI_ERROR_QUERY_FUNCTION_ARGUMENT_TYPE_MISMATCH);
    return AqlValue(AqlValueHintNull());
  }
  std::string collectionName(collectionValue.slice().copyString());

  AqlValue const& id = extractFunctionParameterValue(parameters, 1);
  if (id.isString()) {
    transaction::BuilderLeaser builder(trx);
    std::string identifier(id.slice().copyString());
    ::getDocumentByIdentifier(trx, collectionName, identifier, true, *builder.get());
    if (builder->isEmpty()) {
      return AqlValue(AqlValueHintNull());
    }
    return AqlValue(builder.get());
  }

  if (id.isArray()) {
    transaction::BuilderLeaser builder(trx);
    builder->openArray();

    AqlValueMaterializer materializer(trx);
    VPackSlice idSlice = materializer.slice(id, false);
    for (auto const& next : VPackArrayIterator(idSlice)) {
      if (next.isString()) {
        std::string identifier(next.copyString());
        ::getDocumentByIdentifier(trx, collectionName, identifier, true,
                                  *builder.get());
      }
    }

    builder->close();
    return AqlValue(builder.get());
  }

  // Id has invalid format
  return AqlValue(AqlValueHintNull());
}

/// @brief function MATCHES
AqlValue Functions::Matches(ExpressionContext* expressionContext, transaction::Methods* trx,
                            VPackFunctionParameters const& parameters) {
  static char const* AFN = "MATCHES";

  AqlValue const& docToFind = extractFunctionParameterValue(parameters, 0);

  if (!docToFind.isObject()) {
    return AqlValue(AqlValueHintBool(false));
  }

  AqlValue const& exampleDocs = extractFunctionParameterValue(parameters, 1);

  bool retIdx = false;
  if (parameters.size() == 3) {
    retIdx = extractFunctionParameterValue(parameters, 2).toBoolean();
  }

  AqlValueMaterializer materializer(trx);
  VPackSlice const docSlice = materializer.slice(docToFind, true);

  TRI_ASSERT(docSlice.isObject());

  transaction::BuilderLeaser builder(trx);
  AqlValueMaterializer exampleMaterializer(trx);
  VPackSlice examples = exampleMaterializer.slice(exampleDocs, false);

  if (!examples.isArray()) {
    builder->openArray();
    builder->add(examples);
    builder->close();
    examples = builder->slice();
  }

  auto options = trx->transactionContextPtr()->getVPackOptions();

  bool foundMatch;
  int32_t idx = -1;

  for (auto const& example : VPackArrayIterator(examples)) {
    idx++;

    if (!example.isObject()) {
      ::registerWarning(expressionContext, AFN, TRI_ERROR_QUERY_FUNCTION_ARGUMENT_TYPE_MISMATCH);
      continue;
    }

    foundMatch = true;

    TRI_ASSERT(example.isObject());
    TRI_ASSERT(docSlice.isObject());
    for (auto const& it : VPackObjectIterator(example, true)) {
      VPackSlice keySlice = docSlice.get(it.key.stringRef());

      if (it.value.isNull() && keySlice.isNone()) {
        continue;
      }

      if (keySlice.isNone() ||
          // compare inner content
          basics::VelocyPackHelper::compare(keySlice, it.value, false, options,
                                            &docSlice, &example) != 0) {
        foundMatch = false;
        break;
      }
    }

    if (foundMatch) {
      if (retIdx) {
        return AqlValue(AqlValueHintInt(idx));
      } else {
        return AqlValue(AqlValueHintBool(true));
      }
    }
  }

  if (retIdx) {
    return AqlValue(AqlValueHintInt(-1));
  }

  return AqlValue(AqlValueHintBool(false));
}

/// @brief function ROUND
AqlValue Functions::Round(ExpressionContext*, transaction::Methods* trx,
                          VPackFunctionParameters const& parameters) {
  AqlValue const& value = extractFunctionParameterValue(parameters, 0);

  double input = value.toDouble(trx);

  // Rounds down for < x.4999 and up for > x.50000
  return ::numberValue(std::floor(input + 0.5), true);
}

/// @brief function ABS
AqlValue Functions::Abs(ExpressionContext*, transaction::Methods* trx,
                        VPackFunctionParameters const& parameters) {
  AqlValue const& value = extractFunctionParameterValue(parameters, 0);

  double input = value.toDouble(trx);
  return ::numberValue(std::abs(input), true);
}

/// @brief function CEIL
AqlValue Functions::Ceil(ExpressionContext*, transaction::Methods* trx,
                         VPackFunctionParameters const& parameters) {
  AqlValue const& value = extractFunctionParameterValue(parameters, 0);

  double input = value.toDouble(trx);
  return ::numberValue(std::ceil(input), true);
}

/// @brief function FLOOR
AqlValue Functions::Floor(ExpressionContext*, transaction::Methods* trx,
                          VPackFunctionParameters const& parameters) {
  AqlValue const& value = extractFunctionParameterValue(parameters, 0);

  double input = value.toDouble(trx);
  return ::numberValue(std::floor(input), true);
}

/// @brief function SQRT
AqlValue Functions::Sqrt(ExpressionContext*, transaction::Methods* trx,
                         VPackFunctionParameters const& parameters) {
  AqlValue const& value = extractFunctionParameterValue(parameters, 0);

  double input = value.toDouble(trx);
  return ::numberValue(std::sqrt(input), true);
}

/// @brief function POW
AqlValue Functions::Pow(ExpressionContext*, transaction::Methods* trx,
                        VPackFunctionParameters const& parameters) {
  AqlValue const& baseValue = extractFunctionParameterValue(parameters, 0);
  AqlValue const& expValue = extractFunctionParameterValue(parameters, 1);

  double base = baseValue.toDouble(trx);
  double exp = expValue.toDouble(trx);

  return ::numberValue(std::pow(base, exp), true);
}

/// @brief function LOG
AqlValue Functions::Log(ExpressionContext*, transaction::Methods* trx,
                        VPackFunctionParameters const& parameters) {
  AqlValue const& value = extractFunctionParameterValue(parameters, 0);

  double input = value.toDouble(trx);
  return ::numberValue(std::log(input), true);
}

/// @brief function LOG2
AqlValue Functions::Log2(ExpressionContext*, transaction::Methods* trx,
                         VPackFunctionParameters const& parameters) {
  AqlValue const& value = extractFunctionParameterValue(parameters, 0);

  double input = value.toDouble(trx);
  return ::numberValue(std::log2(input), true);
}

/// @brief function LOG10
AqlValue Functions::Log10(ExpressionContext*, transaction::Methods* trx,
                          VPackFunctionParameters const& parameters) {
  AqlValue const& value = extractFunctionParameterValue(parameters, 0);

  double input = value.toDouble(trx);
  return ::numberValue(std::log10(input), true);
}

/// @brief function EXP
AqlValue Functions::Exp(ExpressionContext*, transaction::Methods* trx,
                        VPackFunctionParameters const& parameters) {
  AqlValue const& value = extractFunctionParameterValue(parameters, 0);

  double input = value.toDouble(trx);
  return ::numberValue(std::exp(input), true);
}

/// @brief function EXP2
AqlValue Functions::Exp2(ExpressionContext*, transaction::Methods* trx,
                         VPackFunctionParameters const& parameters) {
  AqlValue const& value = extractFunctionParameterValue(parameters, 0);

  double input = value.toDouble(trx);
  return ::numberValue(std::exp2(input), true);
}

/// @brief function SIN
AqlValue Functions::Sin(ExpressionContext*, transaction::Methods* trx,
                        VPackFunctionParameters const& parameters) {
  AqlValue const& value = extractFunctionParameterValue(parameters, 0);

  double input = value.toDouble(trx);
  return ::numberValue(std::sin(input), true);
}

/// @brief function COS
AqlValue Functions::Cos(ExpressionContext*, transaction::Methods* trx,
                        VPackFunctionParameters const& parameters) {
  AqlValue const& value = extractFunctionParameterValue(parameters, 0);

  double input = value.toDouble(trx);
  return ::numberValue(std::cos(input), true);
}

/// @brief function TAN
AqlValue Functions::Tan(ExpressionContext*, transaction::Methods* trx,
                        VPackFunctionParameters const& parameters) {
  AqlValue const& value = extractFunctionParameterValue(parameters, 0);

  double input = value.toDouble(trx);
  return ::numberValue(std::tan(input), true);
}

/// @brief function ASIN
AqlValue Functions::Asin(ExpressionContext*, transaction::Methods* trx,
                         VPackFunctionParameters const& parameters) {
  AqlValue const& value = extractFunctionParameterValue(parameters, 0);

  double input = value.toDouble(trx);
  return ::numberValue(std::asin(input), true);
}

/// @brief function ACOS
AqlValue Functions::Acos(ExpressionContext*, transaction::Methods* trx,
                         VPackFunctionParameters const& parameters) {
  AqlValue const& value = extractFunctionParameterValue(parameters, 0);

  double input = value.toDouble(trx);
  return ::numberValue(std::acos(input), true);
}

/// @brief function ATAN
AqlValue Functions::Atan(ExpressionContext*, transaction::Methods* trx,
                         VPackFunctionParameters const& parameters) {
  AqlValue const& value = extractFunctionParameterValue(parameters, 0);

  double input = value.toDouble(trx);
  return ::numberValue(std::atan(input), true);
}

/// @brief function ATAN2
AqlValue Functions::Atan2(ExpressionContext*, transaction::Methods* trx,
                          VPackFunctionParameters const& parameters) {
  AqlValue value1 = extractFunctionParameterValue(parameters, 0);
  AqlValue value2 = extractFunctionParameterValue(parameters, 1);

  double input1 = value1.toDouble(trx);
  double input2 = value2.toDouble(trx);
  return ::numberValue(std::atan2(input1, input2), true);
}

/// @brief function RADIANS
AqlValue Functions::Radians(ExpressionContext*, transaction::Methods* trx,
                            VPackFunctionParameters const& parameters) {
  AqlValue const& value = extractFunctionParameterValue(parameters, 0);

  double degrees = value.toDouble(trx);
  // acos(-1) == PI
  return ::numberValue(degrees * (std::acos(-1.0) / 180.0), true);
}

/// @brief function DEGREES
AqlValue Functions::Degrees(ExpressionContext*, transaction::Methods* trx,
                            VPackFunctionParameters const& parameters) {
  AqlValue const& value = extractFunctionParameterValue(parameters, 0);

  double radians = value.toDouble(trx);
  // acos(-1) == PI
  return ::numberValue(radians * (180.0 / std::acos(-1.0)), true);
}

/// @brief function PI
AqlValue Functions::Pi(ExpressionContext*, transaction::Methods* trx,
                       VPackFunctionParameters const& parameters) {
  // acos(-1) == PI
  return ::numberValue(std::acos(-1.0), true);
}

/// @brief function RAND
AqlValue Functions::Rand(ExpressionContext*, transaction::Methods* trx,
                         VPackFunctionParameters const& parameters) {
  // This random functionality is not too good yet...
  return ::numberValue(static_cast<double>(std::rand()) / RAND_MAX, true);
}

/// @brief function FIRST_DOCUMENT
AqlValue Functions::FirstDocument(ExpressionContext*, transaction::Methods* trx,
                                  VPackFunctionParameters const& parameters) {
  size_t const n = parameters.size();
  for (size_t i = 0; i < n; ++i) {
    AqlValue const& a = extractFunctionParameterValue(parameters, i);
    if (a.isObject()) {
      return a.clone();
    }
  }

  return AqlValue(AqlValueHintNull());
}

/// @brief function FIRST_LIST
AqlValue Functions::FirstList(ExpressionContext*, transaction::Methods* trx,
                              VPackFunctionParameters const& parameters) {
  size_t const n = parameters.size();
  for (size_t i = 0; i < n; ++i) {
    AqlValue const& a = extractFunctionParameterValue(parameters, i);
    if (a.isArray()) {
      return a.clone();
    }
  }

  return AqlValue(AqlValueHintNull());
}

/// @brief function PUSH
AqlValue Functions::Push(ExpressionContext* expressionContext, transaction::Methods* trx,
                         VPackFunctionParameters const& parameters) {
  static char const* AFN = "PUSH";

  AqlValue const& list = extractFunctionParameterValue(parameters, 0);
  AqlValue const& toPush = extractFunctionParameterValue(parameters, 1);

  AqlValueMaterializer toPushMaterializer(trx);
  VPackSlice p = toPushMaterializer.slice(toPush, false);

  if (list.isNull(true)) {
    transaction::BuilderLeaser builder(trx);
    builder->openArray();
    builder->add(p);
    builder->close();
    return AqlValue(builder.get());
  }

  if (!list.isArray()) {
    ::registerInvalidArgumentWarning(expressionContext, AFN);
    return AqlValue(AqlValueHintNull());
  }

  transaction::BuilderLeaser builder(trx);
  builder->openArray();
  AqlValueMaterializer materializer(trx);
  VPackSlice l = materializer.slice(list, false);

  for (auto const& it : VPackArrayIterator(l)) {
    builder->add(it);
  }
  if (parameters.size() == 3) {
    auto options = trx->transactionContextPtr()->getVPackOptions();
    AqlValue const& unique = extractFunctionParameterValue(parameters, 2);
    if (!unique.toBoolean() || !::listContainsElement(options, l, p)) {
      builder->add(p);
    }
  } else {
    builder->add(p);
  }
  builder->close();
  return AqlValue(builder.get());
}

/// @brief function POP
AqlValue Functions::Pop(ExpressionContext* expressionContext, transaction::Methods* trx,
                        VPackFunctionParameters const& parameters) {
  static char const* AFN = "POP";

  AqlValue const& list = extractFunctionParameterValue(parameters, 0);

  if (list.isNull(true)) {
    return AqlValue(AqlValueHintNull());
  }

  if (!list.isArray()) {
    ::registerWarning(expressionContext, AFN, TRI_ERROR_QUERY_FUNCTION_ARGUMENT_TYPE_MISMATCH);
    return AqlValue(AqlValueHintNull());
  }

  AqlValueMaterializer materializer(trx);
  VPackSlice slice = materializer.slice(list, false);

  transaction::BuilderLeaser builder(trx);
  builder->openArray();
  auto iterator = VPackArrayIterator(slice);
  while (iterator.valid() && !iterator.isLast()) {
    builder->add(iterator.value());
    iterator.next();
  }
  builder->close();
  return AqlValue(builder.get());
}

/// @brief function APPEND
AqlValue Functions::Append(ExpressionContext* expressionContext, transaction::Methods* trx,
                           VPackFunctionParameters const& parameters) {
  static char const* AFN = "APPEND";

  AqlValue const& list = extractFunctionParameterValue(parameters, 0);
  AqlValue const& toAppend = extractFunctionParameterValue(parameters, 1);

  if (toAppend.isNull(true)) {
    return list.clone();
  }

  AqlValueMaterializer toAppendMaterializer(trx);
  VPackSlice t = toAppendMaterializer.slice(toAppend, false);

  if (t.isArray() && t.length() == 0) {
    return list.clone();
  }

  bool unique = false;
  if (parameters.size() == 3) {
    AqlValue const& a = extractFunctionParameterValue(parameters, 2);
    unique = a.toBoolean();
  }

  AqlValueMaterializer materializer(trx);
  VPackSlice l = materializer.slice(list, false);

  if (l.isNull()) {
    return toAppend.clone();
  }

  if (!l.isArray()) {
    ::registerInvalidArgumentWarning(expressionContext, AFN);
    return AqlValue(AqlValueHintNull());
  }

  std::unordered_set<VPackSlice> added;

  transaction::BuilderLeaser builder(trx);
  builder->openArray();

  for (auto const& it : VPackArrayIterator(l)) {
    if (!unique || added.insert(it).second) {
      builder->add(it);
    }
  }

  AqlValueMaterializer materializer2(trx);
  VPackSlice slice = materializer2.slice(toAppend, false);

  if (!slice.isArray()) {
    if (!unique || added.find(slice) == added.end()) {
      builder->add(slice);
    }
  } else {
    for (auto const& it : VPackArrayIterator(slice)) {
      if (!unique || added.insert(it).second) {
        builder->add(it);
      }
    }
  }
  builder->close();
  return AqlValue(builder.get());
}

/// @brief function UNSHIFT
AqlValue Functions::Unshift(ExpressionContext* expressionContext, transaction::Methods* trx,
                            VPackFunctionParameters const& parameters) {
  static char const* AFN = "UNSHIFT";

  AqlValue const& list = extractFunctionParameterValue(parameters, 0);

  if (!list.isNull(true) && !list.isArray()) {
    ::registerInvalidArgumentWarning(expressionContext, AFN);
    return AqlValue(AqlValueHintNull());
  }

  AqlValue const& toAppend = extractFunctionParameterValue(parameters, 1);
  bool unique = false;
  if (parameters.size() == 3) {
    AqlValue const& a = extractFunctionParameterValue(parameters, 2);
    unique = a.toBoolean();
  }

  auto options = trx->transactionContextPtr()->getVPackOptions();
  size_t unused;
  if (unique && list.isArray() &&
      ::listContainsElement(trx, options, list, toAppend, unused)) {
    // Short circuit, nothing to do return list
    return list.clone();
  }

  AqlValueMaterializer materializer(trx);
  VPackSlice a = materializer.slice(toAppend, false);

  transaction::BuilderLeaser builder(trx);
  builder->openArray();
  builder->add(a);

  if (list.isArray()) {
    AqlValueMaterializer listMaterializer(trx);
    VPackSlice v = listMaterializer.slice(list, false);
    for (auto const& it : VPackArrayIterator(v)) {
      builder->add(it);
    }
  }
  builder->close();
  return AqlValue(builder.get());
}

/// @brief function SHIFT
AqlValue Functions::Shift(ExpressionContext* expressionContext, transaction::Methods* trx,
                          VPackFunctionParameters const& parameters) {
  static char const* AFN = "SHIFT";

  AqlValue const& list = extractFunctionParameterValue(parameters, 0);
  if (list.isNull(true)) {
    return AqlValue(AqlValueHintNull());
  }

  if (!list.isArray()) {
    ::registerInvalidArgumentWarning(expressionContext, AFN);
    return AqlValue(AqlValueHintNull());
  }

  transaction::BuilderLeaser builder(trx);
  builder->openArray();

  if (list.length() > 0) {
    AqlValueMaterializer materializer(trx);
    VPackSlice l = materializer.slice(list, false);

    auto iterator = VPackArrayIterator(l);
    // This jumps over the first element
    iterator.next();
    while (iterator.valid()) {
      builder->add(iterator.value());
      iterator.next();
    }
  }
  builder->close();

  return AqlValue(builder.get());
}

/// @brief function REMOVE_VALUE
AqlValue Functions::RemoveValue(ExpressionContext* expressionContext,
                                transaction::Methods* trx,
                                VPackFunctionParameters const& parameters) {
  static char const* AFN = "REMOVE_VALUE";

  AqlValue const& list = extractFunctionParameterValue(parameters, 0);

  if (list.isNull(true)) {
    return AqlValue(AqlValueHintEmptyArray());
  }

  if (!list.isArray()) {
    ::registerInvalidArgumentWarning(expressionContext, AFN);
    return AqlValue(AqlValueHintNull());
  }

  auto options = trx->transactionContextPtr()->getVPackOptions();

  transaction::BuilderLeaser builder(trx);
  builder->openArray();
  bool useLimit = false;
  int64_t limit = list.length();

  if (parameters.size() == 3) {
    AqlValue const& limitValue = extractFunctionParameterValue(parameters, 2);
    if (!limitValue.isNull(true)) {
      limit = limitValue.toInt64(trx);
      useLimit = true;
    }
  }

  AqlValue const& toRemove = extractFunctionParameterValue(parameters, 1);
  AqlValueMaterializer toRemoveMaterializer(trx);
  VPackSlice r = toRemoveMaterializer.slice(toRemove, false);

  AqlValueMaterializer materializer(trx);
  VPackSlice v = materializer.slice(list, false);

  for (auto const& it : VPackArrayIterator(v)) {
    if (useLimit && limit == 0) {
      // Just copy
      builder->add(it);
      continue;
    }
    if (arangodb::basics::VelocyPackHelper::compare(r, it, false, options) == 0) {
      --limit;
      continue;
    }
    builder->add(it);
  }
  builder->close();
  return AqlValue(builder.get());
}

/// @brief function REMOVE_VALUES
AqlValue Functions::RemoveValues(ExpressionContext* expressionContext,
                                 transaction::Methods* trx,
                                 VPackFunctionParameters const& parameters) {
  static char const* AFN = "REMOVE_VALUES";

  AqlValue const& list = extractFunctionParameterValue(parameters, 0);
  AqlValue const& values = extractFunctionParameterValue(parameters, 1);

  if (values.isNull(true)) {
    return list.clone();
  }

  if (list.isNull(true)) {
    return AqlValue(AqlValueHintEmptyArray());
  }

  if (!list.isArray() || !values.isArray()) {
    ::registerInvalidArgumentWarning(expressionContext, AFN);
    return AqlValue(AqlValueHintNull());
  }

  auto options = trx->transactionContextPtr()->getVPackOptions();
  AqlValueMaterializer valuesMaterializer(trx);
  VPackSlice v = valuesMaterializer.slice(values, false);

  AqlValueMaterializer listMaterializer(trx);
  VPackSlice l = listMaterializer.slice(list, false);

  transaction::BuilderLeaser builder(trx);
  builder->openArray();
  for (auto const& it : VPackArrayIterator(l)) {
    if (!::listContainsElement(options, v, it)) {
      builder->add(it);
    }
  }
  builder->close();
  return AqlValue(builder.get());
}

/// @brief function REMOVE_NTH
AqlValue Functions::RemoveNth(ExpressionContext* expressionContext,
                              transaction::Methods* trx,
                              VPackFunctionParameters const& parameters) {
  static char const* AFN = "REMOVE_NTH";

  AqlValue const& list = extractFunctionParameterValue(parameters, 0);

  if (list.isNull(true)) {
    return AqlValue(AqlValueHintEmptyArray());
  }

  if (!list.isArray()) {
    ::registerInvalidArgumentWarning(expressionContext, AFN);
    return AqlValue(AqlValueHintNull());
  }

  double const count = static_cast<double>(list.length());
  AqlValue const& position = extractFunctionParameterValue(parameters, 1);
  double p = position.toDouble(trx);
  if (p >= count || p < -count) {
    // out of bounds
    return list.clone();
  }

  if (p < 0) {
    p += count;
  }

  AqlValueMaterializer materializer(trx);
  VPackSlice v = materializer.slice(list, false);

  transaction::BuilderLeaser builder(trx);
  size_t target = static_cast<size_t>(p);
  size_t cur = 0;
  builder->openArray();
  for (auto const& it : VPackArrayIterator(v)) {
    if (cur != target) {
      builder->add(it);
    }
    cur++;
  }
  builder->close();
  return AqlValue(builder.get());
}

/// @brief function NOT_NULL
AqlValue Functions::NotNull(ExpressionContext*, transaction::Methods* trx,
                            VPackFunctionParameters const& parameters) {
  size_t const n = parameters.size();
  for (size_t i = 0; i < n; ++i) {
    AqlValue const& element = extractFunctionParameterValue(parameters, i);
    if (!element.isNull(true)) {
      return element.clone();
    }
  }
  return AqlValue(AqlValueHintNull());
}

/// @brief function CURRENT_DATABASE
AqlValue Functions::CurrentDatabase(ExpressionContext* expressionContext,
                                    transaction::Methods* trx,
                                    VPackFunctionParameters const& parameters) {
  return AqlValue(expressionContext->vocbase().name());
}

/// @brief function CURRENT_USER
AqlValue Functions::CurrentUser(ExpressionContext*, transaction::Methods* trx,
                                VPackFunctionParameters const& parameters) {
  if (ExecContext::CURRENT == nullptr) {
    return AqlValue(AqlValueHintNull());
  }

  std::string const& username = ExecContext::CURRENT->user();

  if (username.empty()) {
    return AqlValue(AqlValueHintNull());
  }

  return AqlValue(username);
}

/// @brief function COLLECTION_COUNT
AqlValue Functions::CollectionCount(ExpressionContext*, transaction::Methods* trx,
                                    VPackFunctionParameters const& parameters) {
  static char const* AFN = "COLLECTION_COUNT";

  AqlValue const& element = extractFunctionParameterValue(parameters, 0);
  if (!element.isString()) {
    THROW_ARANGO_EXCEPTION_PARAMS(TRI_ERROR_QUERY_FUNCTION_ARGUMENT_TYPE_MISMATCH, AFN);
  }

  TRI_ASSERT(ServerState::instance()->isSingleServerOrCoordinator());
  std::string const collectionName = element.slice().copyString();
  OperationResult res = trx->count(collectionName, transaction::CountType::Normal);
  if (res.fail()) {
    THROW_ARANGO_EXCEPTION(res.result);
  }

  return AqlValue(res.slice());
}

/// @brief function CHECK_DOCUMENT
AqlValue Functions::CheckDocument(ExpressionContext*, transaction::Methods* trx,
                                  VPackFunctionParameters const& parameters) {
  AqlValue const& value = extractFunctionParameterValue(parameters, 0);
  if (!value.isObject()) {
    // no document at all
    return AqlValue(AqlValueHintBool(false));
  }

  AqlValueMaterializer materializer(trx);
  VPackSlice slice = materializer.slice(value, false);

  return AqlValue(AqlValueHintBool(::isValidDocument(slice)));
}

/// @brief function VARIANCE_SAMPLE
AqlValue Functions::VarianceSample(ExpressionContext* expressionContext,
                                   transaction::Methods* trx,
                                   VPackFunctionParameters const& parameters) {
  static char const* AFN = "VARIANCE_SAMPLE";

  AqlValue const& list = extractFunctionParameterValue(parameters, 0);

  if (!list.isArray()) {
    ::registerWarning(expressionContext, AFN, TRI_ERROR_QUERY_ARRAY_EXPECTED);
    return AqlValue(AqlValueHintNull());
  }

  double value = 0.0;
  size_t count = 0;

  if (!::variance(trx, list, value, count)) {
    ::registerWarning(expressionContext, AFN, TRI_ERROR_QUERY_INVALID_ARITHMETIC_VALUE);
    return AqlValue(AqlValueHintNull());
  }

  if (count < 2) {
    return AqlValue(AqlValueHintNull());
  }

  return ::numberValue(value / (count - 1), true);
}

/// @brief function VARIANCE_POPULATION
AqlValue Functions::VariancePopulation(ExpressionContext* expressionContext,
                                       transaction::Methods* trx,
                                       VPackFunctionParameters const& parameters) {
  static char const* AFN = "VARIANCE_POPULATION";

  AqlValue const& list = extractFunctionParameterValue(parameters, 0);

  if (!list.isArray()) {
    ::registerWarning(expressionContext, AFN, TRI_ERROR_QUERY_ARRAY_EXPECTED);
    return AqlValue(AqlValueHintNull());
  }

  double value = 0.0;
  size_t count = 0;

  if (!::variance(trx, list, value, count)) {
    ::registerWarning(expressionContext, AFN, TRI_ERROR_QUERY_INVALID_ARITHMETIC_VALUE);
    return AqlValue(AqlValueHintNull());
  }

  if (count < 1) {
    return AqlValue(AqlValueHintNull());
  }

  return ::numberValue(value / count, true);
}

/// @brief function STDDEV_SAMPLE
AqlValue Functions::StdDevSample(ExpressionContext* expressionContext,
                                 transaction::Methods* trx,
                                 VPackFunctionParameters const& parameters) {
  static char const* AFN = "STDDEV_SAMPLE";

  AqlValue const& list = extractFunctionParameterValue(parameters, 0);

  if (!list.isArray()) {
    ::registerWarning(expressionContext, AFN, TRI_ERROR_QUERY_ARRAY_EXPECTED);
    return AqlValue(AqlValueHintNull());
  }

  double value = 0.0;
  size_t count = 0;

  if (!::variance(trx, list, value, count)) {
    ::registerWarning(expressionContext, AFN, TRI_ERROR_QUERY_INVALID_ARITHMETIC_VALUE);
    return AqlValue(AqlValueHintNull());
  }

  if (count < 2) {
    return AqlValue(AqlValueHintNull());
  }

  return ::numberValue(std::sqrt(value / (count - 1)), true);
}

/// @brief function STDDEV_POPULATION
AqlValue Functions::StdDevPopulation(ExpressionContext* expressionContext,
                                     transaction::Methods* trx,
                                     VPackFunctionParameters const& parameters) {
  static char const* AFN = "STDDEV_POPULATION";

  AqlValue const& list = extractFunctionParameterValue(parameters, 0);

  if (!list.isArray()) {
    ::registerWarning(expressionContext, AFN, TRI_ERROR_QUERY_ARRAY_EXPECTED);
    return AqlValue(AqlValueHintNull());
  }

  double value = 0.0;
  size_t count = 0;

  if (!::variance(trx, list, value, count)) {
    ::registerWarning(expressionContext, AFN, TRI_ERROR_QUERY_INVALID_ARITHMETIC_VALUE);
    return AqlValue(AqlValueHintNull());
  }

  if (count < 1) {
    return AqlValue(AqlValueHintNull());
  }

  return ::numberValue(std::sqrt(value / count), true);
}

/// @brief function MEDIAN
AqlValue Functions::Median(ExpressionContext* expressionContext, transaction::Methods* trx,
                           VPackFunctionParameters const& parameters) {
  static char const* AFN = "MEDIAN";

  AqlValue const& list = extractFunctionParameterValue(parameters, 0);

  if (!list.isArray()) {
    ::registerWarning(expressionContext, AFN, TRI_ERROR_QUERY_ARRAY_EXPECTED);
    return AqlValue(AqlValueHintNull());
  }

  std::vector<double> values;
  if (!::sortNumberList(trx, list, values)) {
    ::registerWarning(expressionContext, AFN, TRI_ERROR_QUERY_INVALID_ARITHMETIC_VALUE);
    return AqlValue(AqlValueHintNull());
  }

  if (values.empty()) {
    return AqlValue(AqlValueHintNull());
  }
  size_t const l = values.size();
  size_t midpoint = l / 2;

  if (l % 2 == 0) {
    return ::numberValue((values[midpoint - 1] + values[midpoint]) / 2, true);
  }
  return ::numberValue(values[midpoint], true);
}

/// @brief function PERCENTILE
AqlValue Functions::Percentile(ExpressionContext* expressionContext,
                               transaction::Methods* trx,
                               VPackFunctionParameters const& parameters) {
  static char const* AFN = "PERCENTILE";

  AqlValue const& list = extractFunctionParameterValue(parameters, 0);

  if (!list.isArray()) {
    ::registerWarning(expressionContext, AFN, TRI_ERROR_QUERY_ARRAY_EXPECTED);
    return AqlValue(AqlValueHintNull());
  }

  AqlValue const& border = extractFunctionParameterValue(parameters, 1);

  if (!border.isNumber()) {
    ::registerWarning(expressionContext, AFN, TRI_ERROR_QUERY_FUNCTION_ARGUMENT_TYPE_MISMATCH);
    return AqlValue(AqlValueHintNull());
  }

  bool unused = false;
  double p = border.toDouble(trx, unused);
  if (p <= 0.0 || p > 100.0) {
    ::registerWarning(expressionContext, AFN, TRI_ERROR_QUERY_FUNCTION_ARGUMENT_TYPE_MISMATCH);
    return AqlValue(AqlValueHintNull());
  }

  bool useInterpolation = false;

  if (parameters.size() == 3) {
    AqlValue const& methodValue = extractFunctionParameterValue(parameters, 2);
    if (!methodValue.isString()) {
      ::registerWarning(expressionContext, AFN, TRI_ERROR_QUERY_FUNCTION_ARGUMENT_TYPE_MISMATCH);
      return AqlValue(AqlValueHintNull());
    }
    std::string method = methodValue.slice().copyString();
    if (method == "interpolation") {
      useInterpolation = true;
    } else if (method == "rank") {
      useInterpolation = false;
    } else {
      ::registerWarning(expressionContext, AFN, TRI_ERROR_QUERY_FUNCTION_ARGUMENT_TYPE_MISMATCH);
      return AqlValue(AqlValueHintNull());
    }
  }

  std::vector<double> values;
  if (!::sortNumberList(trx, list, values)) {
    ::registerWarning(expressionContext, AFN, TRI_ERROR_QUERY_INVALID_ARITHMETIC_VALUE);
    return AqlValue(AqlValueHintNull());
  }

  if (values.empty()) {
    return AqlValue(AqlValueHintNull());
  }

  size_t l = values.size();
  if (l == 1) {
    return ::numberValue(values[0], true);
  }

  TRI_ASSERT(l > 1);

  if (useInterpolation) {
    double const idx = p * (l + 1) / 100.0;
    double const pos = floor(idx);

    if (pos >= l) {
      return ::numberValue(values[l - 1], true);
    }
    if (pos <= 0) {
      return AqlValue(AqlValueHintNull());
    }

    double const delta = idx - pos;
    return ::numberValue(delta * (values[static_cast<size_t>(pos)] -
                                  values[static_cast<size_t>(pos) - 1]) +
                             values[static_cast<size_t>(pos) - 1],
                         true);
  }

  double const idx = p * l / 100.0;
  double const pos = ceil(idx);
  if (pos >= l) {
    return ::numberValue(values[l - 1], true);
  }
  if (pos <= 0) {
    return AqlValue(AqlValueHintNull());
  }

  return ::numberValue(values[static_cast<size_t>(pos) - 1], true);
}

/// @brief function RANGE
AqlValue Functions::Range(ExpressionContext* expressionContext, transaction::Methods* trx,
                          VPackFunctionParameters const& parameters) {
  static char const* AFN = "RANGE";

  AqlValue const& left = extractFunctionParameterValue(parameters, 0);
  AqlValue const& right = extractFunctionParameterValue(parameters, 1);

  double from = left.toDouble(trx);
  double to = right.toDouble(trx);

  if (parameters.size() < 3) {
    return AqlValue(left.toInt64(trx), right.toInt64(trx));
  }

  AqlValue const& stepValue = extractFunctionParameterValue(parameters, 2);
  if (stepValue.isNull(true)) {
    // no step specified. return a real range object
    return AqlValue(left.toInt64(trx), right.toInt64(trx));
  }

  double step = stepValue.toDouble(trx);

  if (step == 0.0 || (from < to && step < 0.0) || (from > to && step > 0.0)) {
    ::registerWarning(expressionContext, AFN, TRI_ERROR_QUERY_FUNCTION_ARGUMENT_TYPE_MISMATCH);
    return AqlValue(AqlValueHintNull());
  }

  transaction::BuilderLeaser builder(trx);
  builder->openArray();
  if (step < 0.0 && to <= from) {
    for (; from >= to; from += step) {
      builder->add(VPackValue(from));
    }
  } else {
    for (; from <= to; from += step) {
      builder->add(VPackValue(from));
    }
  }
  builder->close();
  return AqlValue(builder.get());
}

/// @brief function POSITION
AqlValue Functions::Position(ExpressionContext* expressionContext, transaction::Methods* trx,
                             VPackFunctionParameters const& parameters) {
  static char const* AFN = "POSITION";

  AqlValue const& list = extractFunctionParameterValue(parameters, 0);

  if (!list.isArray()) {
    ::registerWarning(expressionContext, AFN, TRI_ERROR_QUERY_ARRAY_EXPECTED);
    return AqlValue(AqlValueHintNull());
  }

  bool returnIndex = false;
  if (parameters.size() == 3) {
    AqlValue const& a = extractFunctionParameterValue(parameters, 2);
    returnIndex = a.toBoolean();
  }

  if (list.length() > 0) {
    AqlValue const& searchValue = extractFunctionParameterValue(parameters, 1);
    auto options = trx->transactionContextPtr()->getVPackOptions();

    size_t index;
    if (::listContainsElement(trx, options, list, searchValue, index)) {
      if (!returnIndex) {
        // return true
        return AqlValue(arangodb::velocypack::Slice::trueSlice());
      }
      // return position
      transaction::BuilderLeaser builder(trx);
      builder->add(VPackValue(index));
      return AqlValue(builder.get());
    }
  }

  // not found
  if (!returnIndex) {
    // return false
    return AqlValue(arangodb::velocypack::Slice::falseSlice());
  }

  // return -1
  transaction::BuilderLeaser builder(trx);
  builder->add(VPackValue(-1));
  return AqlValue(builder.get());
}

/// @brief function CALL
AqlValue Functions::Call(ExpressionContext* expressionContext, transaction::Methods* trx,
                         VPackFunctionParameters const& parameters) {
  static char const* AFN = "CALL";

  AqlValue const& invokeFN = extractFunctionParameterValue(parameters, 0);
  if (!invokeFN.isString()) {
    ::registerError(expressionContext, AFN, TRI_ERROR_QUERY_FUNCTION_ARGUMENT_TYPE_MISMATCH);
    return AqlValue(AqlValueHintNull());
  }

  SmallVector<AqlValue>::allocator_type::arena_type arena;
  VPackFunctionParameters invokeParams{arena};
  if (parameters.size() >= 2) {
    // we have a list of parameters, need to copy them over except the
    // functionname:
    invokeParams.reserve(parameters.size() - 1);

    for (uint64_t i = 1; i < parameters.size(); i++) {
      invokeParams.push_back(extractFunctionParameterValue(parameters, i));
    }
  }

  return ::callApplyBackend(expressionContext, trx, AFN, invokeFN, invokeParams);
}

/// @brief function APPLY
AqlValue Functions::Apply(ExpressionContext* expressionContext, transaction::Methods* trx,
                          VPackFunctionParameters const& parameters) {
  static char const* AFN = "APPLY";

  AqlValue const& invokeFN = extractFunctionParameterValue(parameters, 0);
  if (!invokeFN.isString()) {
    ::registerError(expressionContext, AFN, TRI_ERROR_QUERY_FUNCTION_ARGUMENT_TYPE_MISMATCH);
    return AqlValue(AqlValueHintNull());
  }

  SmallVector<AqlValue>::allocator_type::arena_type arena;
  VPackFunctionParameters invokeParams{arena};
  AqlValue rawParamArray;
  std::vector<bool> mustFree;

  auto guard = scopeGuard([&mustFree, &invokeParams]() {
    for (size_t i = 0; i < mustFree.size(); ++i) {
      if (mustFree[i]) {
        invokeParams[i].destroy();
      }
    }
  });

  if (parameters.size() == 2) {
    // We have a parameter that should be an array, whichs content we need to
    // make the sub functions parameters.
    rawParamArray = extractFunctionParameterValue(parameters, 1);

    if (!rawParamArray.isArray()) {
      ::registerWarning(expressionContext, AFN, TRI_ERROR_QUERY_FUNCTION_ARGUMENT_TYPE_MISMATCH);
      return AqlValue(AqlValueHintNull());
    }
    uint64_t len = rawParamArray.length();
    invokeParams.reserve(len);
    mustFree.reserve(len);
    for (uint64_t i = 0; i < len; i++) {
      bool f;
      invokeParams.push_back(rawParamArray.at(trx, i, f, false));
      mustFree.push_back(f);
    }
  }

  return ::callApplyBackend(expressionContext, trx, AFN, invokeFN, invokeParams);
}

/// @brief function VERSION
AqlValue Functions::Version(ExpressionContext* expressionContext, transaction::Methods* trx,
                            VPackFunctionParameters const& parameters) {
  return AqlValue(rest::Version::getServerVersion());
}

/// @brief function IS_SAME_COLLECTION
AqlValue Functions::IsSameCollection(ExpressionContext* expressionContext,
                                     transaction::Methods* trx,
                                     VPackFunctionParameters const& parameters) {
  static char const* AFN = "IS_SAME_COLLECTION";

  std::string const first = ::extractCollectionName(trx, parameters, 0);
  std::string const second = ::extractCollectionName(trx, parameters, 1);

  if (!first.empty() && !second.empty()) {
    return AqlValue(AqlValueHintBool(first == second));
  }

  ::registerWarning(expressionContext, AFN, TRI_ERROR_QUERY_FUNCTION_ARGUMENT_TYPE_MISMATCH);
  return AqlValue(AqlValueHintNull());
}

AqlValue Functions::PregelResult(ExpressionContext* expressionContext,
                                 transaction::Methods* trx,
                                 VPackFunctionParameters const& parameters) {
  static char const* AFN = "PREGEL_RESULT";

  AqlValue arg1 = extractFunctionParameterValue(parameters, 0);
  if (!arg1.isNumber()) {
    THROW_ARANGO_EXCEPTION_PARAMS(TRI_ERROR_QUERY_FUNCTION_ARGUMENT_TYPE_MISMATCH, AFN);
  }

  uint64_t execNr = arg1.toInt64(trx);
  pregel::PregelFeature* feature = pregel::PregelFeature::instance();
  if (!feature) {
    ::registerWarning(expressionContext, AFN, TRI_ERROR_FAILED);
    return AqlValue(AqlValueHintEmptyArray());
  }

  auto buffer = std::make_unique<VPackBuffer<uint8_t>>();
  VPackBuilder builder(*buffer);
  if (ServerState::instance()->isCoordinator()) {
    std::shared_ptr<pregel::Conductor> c = feature->conductor(execNr);
    if (!c) {
      ::registerWarning(expressionContext, AFN, TRI_ERROR_HTTP_NOT_FOUND);
      return AqlValue(AqlValueHintEmptyArray());
    }
    c->collectAQLResults(builder);

  } else {
    std::shared_ptr<pregel::IWorker> worker = feature->worker(execNr);
    if (!worker) {
      ::registerWarning(expressionContext, AFN, TRI_ERROR_HTTP_NOT_FOUND);
      return AqlValue(AqlValueHintEmptyArray());
    }
    worker->aqlResult(builder);
  }

  if (builder.isEmpty()) {
    return AqlValue(AqlValueHintEmptyArray());
  }
  TRI_ASSERT(builder.slice().isArray());

  // move the buffer into
  bool shouldDelete = true;
  AqlValue val(buffer.get(), shouldDelete);
  if (!shouldDelete) {
    buffer.release();
  }
  return val;
}

AqlValue Functions::Assert(ExpressionContext* expressionContext, transaction::Methods* trx,
                           VPackFunctionParameters const& parameters) {
  static char const* AFN = "ASSERT";

  auto const expr = extractFunctionParameterValue(parameters, 0);
  auto const message = extractFunctionParameterValue(parameters, 1);

  if (!message.isString()) {
    ::registerInvalidArgumentWarning(expressionContext, AFN);
    return AqlValue(AqlValueHintNull());
  }
  if (!expr.toBoolean()) {
    std::string msg = message.slice().copyString();
    expressionContext->registerError(TRI_ERROR_QUERY_USER_ASSERT, msg.data());
  }
  return AqlValue(AqlValueHintBool(true));
}

AqlValue Functions::Warn(ExpressionContext* expressionContext, transaction::Methods* trx,
                         VPackFunctionParameters const& parameters) {
  static char const* AFN = "WARN";

  auto const expr = extractFunctionParameterValue(parameters, 0);
  auto const message = extractFunctionParameterValue(parameters, 1);

  if (!message.isString()) {
    ::registerInvalidArgumentWarning(expressionContext, AFN);
    return AqlValue(AqlValueHintNull());
  }

  if (!expr.toBoolean()) {
    std::string msg = message.slice().copyString();
    expressionContext->registerWarning(TRI_ERROR_QUERY_USER_WARN, msg.data());
    return AqlValue(AqlValueHintBool(false));
  }
  return AqlValue(AqlValueHintBool(true));
}

AqlValue Functions::Fail(ExpressionContext*, transaction::Methods* trx,
                         VPackFunctionParameters const& parameters) {
  if (parameters.size() == 0) {
    THROW_ARANGO_EXCEPTION_PARAMS(TRI_ERROR_QUERY_FAIL_CALLED, "");
  }

  AqlValue const& value = extractFunctionParameterValue(parameters, 0);

  if (!value.isString()) {
    THROW_ARANGO_EXCEPTION_PARAMS(TRI_ERROR_QUERY_FAIL_CALLED, "");
  }

  AqlValueMaterializer materializer(trx);
  VPackSlice str = materializer.slice(value, false);
  THROW_ARANGO_EXCEPTION_MESSAGE(TRI_ERROR_QUERY_FAIL_CALLED, str.copyString());
}

/// @brief function DATE_FORMAT
AqlValue Functions::DateFormat(ExpressionContext* expressionContext,
                               transaction::Methods* trx,
                               VPackFunctionParameters const& params) {
  static char const* AFN = "DATE_FORMAT";
  tp_sys_clock_ms tp;

  if (!::parameterToTimePoint(expressionContext, trx, params, tp, AFN, 0)) {
    return AqlValue(AqlValueHintNull());
  }

  AqlValue const& aqlFormatString = extractFunctionParameterValue(params, 1);
  if (!aqlFormatString.isString()) {
    ::registerInvalidArgumentWarning(expressionContext, AFN);
    return AqlValue(AqlValueHintNull());
  }

  std::string const formatString = aqlFormatString.slice().copyString();
  return AqlValue(::executeDateFormatRegex(formatString, tp));
}

AqlValue Functions::NotImplemented(ExpressionContext* expressionContext,
                                   transaction::Methods*,
                                   VPackFunctionParameters const& params) {
  ::registerError(expressionContext, "UNKNOWN", TRI_ERROR_NOT_IMPLEMENTED);
  return AqlValue(AqlValueHintNull());
}<|MERGE_RESOLUTION|>--- conflicted
+++ resolved
@@ -1687,7 +1687,6 @@
   return AqlValue(AqlValueHintBool(result));
 }
 
-<<<<<<< HEAD
 static Result parseGeoPolygon(VPackSlice polygon, VPackBuilder& b) {
   // check if nested or not
   bool unnested = false;
@@ -1792,10 +1791,7 @@
   return {TRI_ERROR_NO_ERROR};
 }
 
-} // namespace
-=======
 }  // namespace
->>>>>>> 5a0dd57c
 
 void Functions::init() {
   std::string myregex;
@@ -5404,12 +5400,7 @@
   AqlValue const& geoArray = extractFunctionParameterValue(parameters, 0);
 
   if (!geoArray.isArray()) {
-<<<<<<< HEAD
-    ::registerWarning(expressionContext, "GEO_POLYGON",
-        TRI_ERROR_QUERY_ARRAY_EXPECTED);
-=======
     ::registerWarning(expressionContext, "GEO_POLYGON", TRI_ERROR_QUERY_ARRAY_EXPECTED);
->>>>>>> 5a0dd57c
     return AqlValue(arangodb::velocypack::Slice::nullSlice());
   }
 
@@ -5421,109 +5412,10 @@
   AqlValueMaterializer materializer(trx);
   VPackSlice s = materializer.slice(geoArray, false);
 
-<<<<<<< HEAD
   Result res = ::parseGeoPolygon(s, b);
   if (res.fail()) {
     ::registerWarning(expressionContext, "GEO_POLYGON", res);
     return AqlValue(arangodb::velocypack::Slice::nullSlice());
-=======
-  // check if nested or not
-  bool unnested = false;
-  for (auto const& v : VPackArrayIterator(s)) {
-    if (v.isArray() && v.length() == 2) {
-      unnested = true;
-    }
-  }
-  if (unnested) {
-    b.openArray();
-  }
-
-  for (auto const& v : VPackArrayIterator(s)) {
-    if (v.isArray() && v.length() > 2) {
-      b.openArray();
-      for (auto const& coord : VPackArrayIterator(v)) {
-        if (coord.isNumber()) {
-          b.add(VPackValue(coord.getNumber<double>()));
-        } else if (coord.isArray()) {
-          if (coord.length() < 2) {
-            ::registerWarning(
-                expressionContext, "GEO_POLYGON",
-                Result(TRI_ERROR_QUERY_FUNCTION_ARGUMENT_TYPE_MISMATCH,
-                       "a Position needs at least two numeric values"));
-            return AqlValue(arangodb::velocypack::Slice::nullSlice());
-          } else {
-            b.openArray();
-            for (auto const& innercord : VPackArrayIterator(coord)) {
-              if (innercord.isNumber()) {
-                b.add(VPackValue(innercord.getNumber<double>()));
-              } else if (innercord.isArray()) {
-                if (innercord.at(0).isNumber() && innercord.at(1).isNumber()) {
-                  b.openArray();
-                  b.add(VPackValue(innercord.at(0).getNumber<double>()));
-                  b.add(VPackValue(innercord.at(1).getNumber<double>()));
-                  b.close();
-                } else {
-                  ::registerWarning(expressionContext, "GEO_POLYGON",
-                                    Result(TRI_ERROR_QUERY_FUNCTION_ARGUMENT_TYPE_MISMATCH,
-                                           "not a number"));
-                  return AqlValue(arangodb::velocypack::Slice::nullSlice());
-                }
-              } else {
-                ::registerWarning(expressionContext, "GEO_POLYGON",
-                                  Result(TRI_ERROR_QUERY_FUNCTION_ARGUMENT_TYPE_MISMATCH,
-                                         "not an array describing a position"));
-                return AqlValue(arangodb::velocypack::Slice::nullSlice());
-              }
-            }
-            b.close();
-          }
-        } else {
-          ::registerWarning(expressionContext, "GEO_POLYGON",
-                            Result(TRI_ERROR_QUERY_FUNCTION_ARGUMENT_TYPE_MISMATCH,
-                                   "not an array containing positions"));
-          return AqlValue(arangodb::velocypack::Slice::nullSlice());
-        }
-      }
-      b.close();
-    } else if (v.isArray() && v.length() == 2) {
-      if (s.length() > 2) {
-        b.openArray();
-        for (auto const& innercord : VPackArrayIterator(v)) {
-          if (innercord.isNumber()) {
-            b.add(VPackValue(innercord.getNumber<double>()));
-          } else if (innercord.isArray()) {
-            if (innercord.at(0).isNumber() && innercord.at(1).isNumber()) {
-              b.openArray();
-              b.add(VPackValue(innercord.at(0).getNumber<double>()));
-              b.add(VPackValue(innercord.at(1).getNumber<double>()));
-              b.close();
-            } else {
-              ::registerWarning(expressionContext, "GEO_POLYGON",
-                                Result(TRI_ERROR_QUERY_FUNCTION_ARGUMENT_TYPE_MISMATCH,
-                                       "not a number"));
-              return AqlValue(arangodb::velocypack::Slice::nullSlice());
-            }
-          } else {
-            ::registerWarning(expressionContext, "GEO_POLYGON",
-                              Result(TRI_ERROR_QUERY_FUNCTION_ARGUMENT_TYPE_MISMATCH,
-                                     "not a numeric value"));
-            return AqlValue(arangodb::velocypack::Slice::nullSlice());
-          }
-        }
-        b.close();
-      } else {
-        ::registerWarning(expressionContext, "GEO_POLYGON",
-                          Result(TRI_ERROR_QUERY_FUNCTION_ARGUMENT_TYPE_MISMATCH,
-                                 "a Polygon needs at least three positions"));
-        return AqlValue(arangodb::velocypack::Slice::nullSlice());
-      }
-    } else {
-      ::registerWarning(expressionContext, "GEO_POLYGON",
-                        Result(TRI_ERROR_QUERY_FUNCTION_ARGUMENT_TYPE_MISMATCH,
-                               "not an array containing positions"));
-      return AqlValue(arangodb::velocypack::Slice::nullSlice());
-    }
->>>>>>> 5a0dd57c
   }
 
   b.close(); // coordinates
@@ -5546,12 +5438,7 @@
   AqlValue const& geoArray = extractFunctionParameterValue(parameters, 0);
 
   if (!geoArray.isArray()) {
-<<<<<<< HEAD
-    ::registerWarning(expressionContext, "GEO_MULTIPOLYGON",
-        TRI_ERROR_QUERY_ARRAY_EXPECTED);
-=======
     ::registerWarning(expressionContext, "GEO_MULTIPOLYGON", TRI_ERROR_QUERY_ARRAY_EXPECTED);
->>>>>>> 5a0dd57c
     return AqlValue(arangodb::velocypack::Slice::nullSlice());
   }
 
@@ -5570,19 +5457,12 @@
   ])
   */
 
-<<<<<<< HEAD
   TRI_ASSERT(s.isArray());
   if (s.length() < 2) {
-    ::registerWarning(expressionContext, "GEO_MULTIPOLYGON", Result(
-          TRI_ERROR_QUERY_FUNCTION_ARGUMENT_TYPE_MISMATCH,
-          "a MultiPolygon needs at least two Polygons inside."));
-=======
-  if (s.isArray() && s.length() < 2) {
     ::registerWarning(
-        expressionContext, "GEO_MULTIPOLYGON",
-        Result(TRI_ERROR_QUERY_FUNCTION_ARGUMENT_TYPE_MISMATCH,
-               "a MultiPolygon needs at least two Polygons inside."));
->>>>>>> 5a0dd57c
+      expressionContext, "GEO_MULTIPOLYGON",
+      Result(TRI_ERROR_QUERY_FUNCTION_ARGUMENT_TYPE_MISMATCH,
+             "a MultiPolygon needs at least two Polygons inside."));
     return AqlValue(arangodb::velocypack::Slice::nullSlice());
   }
 
@@ -5592,7 +5472,6 @@
   b.add("coordinates", VPackValue(VPackValueType::Array));
 
   for (auto const& arrayOfPolygons : VPackArrayIterator(s)) {
-<<<<<<< HEAD
     if (!arrayOfPolygons.isArray()) {
       ::registerWarning(expressionContext, "GEO_MULTIPOLYGON", Result(
             TRI_ERROR_QUERY_FUNCTION_ARGUMENT_TYPE_MISMATCH,
@@ -5604,61 +5483,6 @@
       Result res = ::parseGeoPolygon(v, b);
       if (res.fail()) {
         ::registerWarning(expressionContext, "GEO_MULTIPOLYGON", res);
-=======
-    b.openArray();
-    for (auto const& v : VPackArrayIterator(arrayOfPolygons)) {
-      if (v.isArray() && v.length() > 2) {
-        b.openArray();
-        for (auto const& coord : VPackArrayIterator(v)) {
-          if (coord.isNumber()) {
-            b.add(VPackValue(coord.getNumber<double>()));
-          } else if (coord.isArray()) {
-            if (coord.length() < 2) {
-              ::registerWarning(
-                  expressionContext, "GEO_MULTIPOLYGON",
-                  Result(TRI_ERROR_QUERY_FUNCTION_ARGUMENT_TYPE_MISMATCH,
-                         "a Position needs at least two numeric values"));
-              return AqlValue(arangodb::velocypack::Slice::nullSlice());
-            } else {
-              b.openArray();
-              for (auto const& innercord : VPackArrayIterator(coord)) {
-                if (innercord.isNumber()) {
-                  b.add(VPackValue(innercord.getNumber<double>()));
-                } else if (innercord.isArray()) {
-                  if (innercord.at(0).isNumber() && innercord.at(1).isNumber()) {
-                    b.openArray();
-                    b.add(VPackValue(innercord.at(0).getNumber<double>()));
-                    b.add(VPackValue(innercord.at(1).getNumber<double>()));
-                    b.close();
-                  } else {
-                    ::registerWarning(expressionContext, "GEO_MULTIPOLYGON",
-                                      Result(TRI_ERROR_QUERY_FUNCTION_ARGUMENT_TYPE_MISMATCH,
-                                             "not a number"));
-                    return AqlValue(arangodb::velocypack::Slice::nullSlice());
-                  }
-                } else {
-                  ::registerWarning(
-                      expressionContext, "GEO_MULTIPOLYGON",
-                      Result(TRI_ERROR_QUERY_FUNCTION_ARGUMENT_TYPE_MISMATCH,
-                             "not an array describing a position"));
-                  return AqlValue(arangodb::velocypack::Slice::nullSlice());
-                }
-              }
-              b.close();
-            }
-          } else {
-            ::registerWarning(expressionContext, "GEO_MULTIPOLYGON",
-                              Result(TRI_ERROR_QUERY_FUNCTION_ARGUMENT_TYPE_MISMATCH,
-                                     "not an array containing positions"));
-            return AqlValue(arangodb::velocypack::Slice::nullSlice());
-          }
-        }
-        b.close();
-      } else {
-        ::registerWarning(expressionContext, "GEO_MULTIPOLYGON",
-                          Result(TRI_ERROR_QUERY_FUNCTION_ARGUMENT_TYPE_MISMATCH,
-                                 "not an array containing positions"));
->>>>>>> 5a0dd57c
         return AqlValue(arangodb::velocypack::Slice::nullSlice());
       }
     }
