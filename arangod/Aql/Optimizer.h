////////////////////////////////////////////////////////////////////////////////
/// @brief infrastructure for query optimizer
///
/// @file arangod/Aql/Optimizer.h
///
/// DISCLAIMER
///
/// Copyright 2010-2014 triagens GmbH, Cologne, Germany
///
/// Licensed under the Apache License, Version 2.0 (the "License");
/// you may not use this file except in compliance with the License.
/// You may obtain a copy of the License at
///
///     http://www.apache.org/licenses/LICENSE-2.0
///
/// Unless required by applicable law or agreed to in writing, software
/// distributed under the License is distributed on an "AS IS" BASIS,
/// WITHOUT WARRANTIES OR CONDITIONS OF ANY KIND, either express or implied.
/// See the License for the specific language governing permissions and
/// limitations under the License.
///
/// Copyright holder is triAGENS GmbH, Cologne, Germany
///
/// @author Max Neunhoeffer
/// @author Copyright 2014, triagens GmbH, Cologne, Germany
////////////////////////////////////////////////////////////////////////////////

#ifndef ARANGOD_AQL_OPTIMIZER_H
#define ARANGOD_AQL_OPTIMIZER_H 1

#include "Basics/Common.h"
#include "Basics/MutexLocker.h"

#include "Aql/ExecutionPlan.h"

namespace triagens {
  namespace aql {

// -----------------------------------------------------------------------------
// --SECTION--                                               the optimizer class
// -----------------------------------------------------------------------------

    class Optimizer {

    public:

      enum RuleLevel : int {
        // List all the rules in the system here:
        // lower level values mean earlier rule execution
  
        // note that levels must be unique

//////////////////////////////////////////////////////////////////////////////
// "Pass 1": moving nodes "up" (potentially outside loops):
//////////////////////////////////////////////////////////////////////////////

        pass1                                     = 100,

        // split and-combined filters into multiple smaller filters
        splitFiltersRule_pass1                    = 110,

        // move calculations up the dependency chain (to pull them out of
        // inner loops etc.)
        moveCalculationsUpRule_pass1              = 120,

        // move filters up the dependency chain (to make result sets as small
        // as possible as early as possible)
        moveFiltersUpRule_pass1                   = 130,
  
        // remove calculations that are repeatedly used in a query
        removeRedundantCalculationsRule_pass1     = 140,

//////////////////////////////////////////////////////////////////////////////
/// "Pass 2": try to remove redundant or unnecessary nodes
//////////////////////////////////////////////////////////////////////////////

        pass2                                     = 200,
        // remove filters from the query that are not necessary at all
        // filters that are always true will be removed entirely
        // filters that are always false will be replaced with a NoResults node
        removeUnnecessaryFiltersRule_pass2        = 210,
  
        // remove calculations that are never necessary
        removeUnnecessaryCalculationsRule_pass2   = 220,

        // remove redundant sort blocks
        removeRedundantSorts_pass2                = 230,

//////////////////////////////////////////////////////////////////////////////
/// "Pass 3": interchange EnumerateCollection nodes in all possible ways
///           this is level 500, please never let new plans from higher
///           levels go back to this or lower levels!
//////////////////////////////////////////////////////////////////////////////

        pass3                                     = 500,
        interchangeAdjacentEnumerations_pass3     = 510,

//////////////////////////////////////////////////////////////////////////////
// "Pass 4": moving nodes "up" (potentially outside loops) (second try):
//////////////////////////////////////////////////////////////////////////////

        pass4                                     = 600,
        // move calculations up the dependency chain (to pull them out of
        // inner loops etc.)
        moveCalculationsUpRule_pass4              = 610,

        // move filters up the dependency chain (to make result sets as small
        // as possible as early as possible)
        moveFiltersUpRule_pass4                   = 620,
        

//////////////////////////////////////////////////////////////////////////////
/// "Pass 5": try to remove redundant or unnecessary nodes (second try)
//////////////////////////////////////////////////////////////////////////////

        // remove filters from the query that are not necessary at all
        // filters that are always true will be removed entirely
        // filters that are always false will be replaced with a NoResults node
        pass5                                     = 700,
        removeUnnecessaryFiltersRule_pass5        = 710,

        // remove calculations that are never necessary
        removeUnnecessaryCalculationsRule_pass5   = 720,

        // remove redundant sort blocks
        removeRedundantSorts_pass5                = 730,

//////////////////////////////////////////////////////////////////////////////
/// "Pass 6": use indexes if possible for FILTER and/or SORT nodes
//////////////////////////////////////////////////////////////////////////////

        pass6                                     = 800,
        
        // replace simple OR conditions with IN
        replaceOrWithIn_pass6                     = 810,
        
        // remove redundant OR conditions
<<<<<<< HEAD
        removeRedundantOR_pass6                   = 820,
=======
        removeRedundantOr_pass6                   = 820,
>>>>>>> d05b47cd
        
        // try to find a filter after an enumerate collection and find an index . . . 
        useIndexRange_pass6                       = 830,

        // try to find sort blocks which are superseeded by indexes
        useIndexForSort_pass6                     = 840,

        // try to remove filters covered by index ranges
        removeFiltersCoveredByIndex_pass6         = 850,
  
//////////////////////////////////////////////////////////////////////////////
/// "Pass 10": final transformations for the cluster
//////////////////////////////////////////////////////////////////////////////

        // make operations on sharded collections use distribute 
        distributeInCluster_pass10              = 1000,
        
        // make operations on sharded collections use scatter / gather / remote
        scatterInCluster_pass10                 = 1010,
          
        // move FilterNodes & Calculation nodes inbetween
        // scatter(remote) <-> gather(remote) so they're
        // distributed to the cluster nodes.
        distributeFilternCalcToCluster_pass10   = 1020,

        // move SortNodes into the distribution.
        // adjust gathernode to also contain the sort criterions.
        distributeSortToCluster_pass10          = 1030,
        
        // try to get rid of a RemoteNode->ScatterNode combination which has
        // only a SingletonNode and possibly some CalculationNodes as dependencies
        removeUnnecessaryRemoteScatter_pass10  = 1040,

        //recognise that a RemoveNode can be moved to the shards
        undistributeRemoveAfterEnumColl_pass10 = 1050
      };
    
      public:
      
        struct Rule;

////////////////////////////////////////////////////////////////////////////////
/// @brief type of an optimizer rule function, the function gets an
/// optimiser, an ExecutionPlan, and the current rule. it has
/// to append one or more plans to the resulting deque. This must
/// include the original plan if it ought to be kept. The rule has to
/// set the level of the appended plan to the largest level of rule
/// that ought to be considered as done to indicate which rule is to be
/// applied next.
////////////////////////////////////////////////////////////////////////////////
          
        typedef std::function<int(Optimizer*, ExecutionPlan*, Rule const*)> RuleFunction;

////////////////////////////////////////////////////////////////////////////////
/// @brief type of an optimizer rule
////////////////////////////////////////////////////////////////////////////////

        struct Rule {
          std::string name;
          RuleFunction func;
          RuleLevel level;
          bool const canBeDisabled;

          Rule () = delete;

          Rule (std::string const& name, 
                RuleFunction func, 
                RuleLevel level,
                bool canBeDisabled)
            : name(name), 
              func(func), 
              level(level),
              canBeDisabled(canBeDisabled) {
          }
        };

////////////////////////////////////////////////////////////////////////////////
/// @brief the following struct keeps a list (deque) of ExecutionPlan*
/// and has some automatic convenience functions.
////////////////////////////////////////////////////////////////////////////////

        struct PlanList {
          std::deque<ExecutionPlan*> list;
          std::deque<int> levelDone;

////////////////////////////////////////////////////////////////////////////////
/// @brief constructor
////////////////////////////////////////////////////////////////////////////////

          PlanList () {};

////////////////////////////////////////////////////////////////////////////////
/// @brief constructor with a plan
////////////////////////////////////////////////////////////////////////////////

          PlanList (ExecutionPlan* p, 
                    int level) {
            push_back(p, level);
          }

////////////////////////////////////////////////////////////////////////////////
/// @brief destructor, deleting contents
////////////////////////////////////////////////////////////////////////////////

          ~PlanList () {
            for (auto p : list) {
              delete p;
            }
          }

////////////////////////////////////////////////////////////////////////////////
/// @brief get a plan index pointing before the referenced rule, so it can be 
///   re-executed
////////////////////////////////////////////////////////////////////////////////

          static RuleLevel beforeRule(RuleLevel l) {
            return (RuleLevel) (l - 1);
          }

////////////////////////////////////////////////////////////////////////////////
/// @brief get number of plans contained
////////////////////////////////////////////////////////////////////////////////

          size_t size () const {
            return list.size();
          }

////////////////////////////////////////////////////////////////////////////////
/// @brief check if empty
////////////////////////////////////////////////////////////////////////////////

          bool empty () const {
            return list.empty();
          }

////////////////////////////////////////////////////////////////////////////////
/// @brief pop the first one
////////////////////////////////////////////////////////////////////////////////

          ExecutionPlan* pop_front (int& levelDoneOut) {
            auto p = list.front();
            levelDoneOut = levelDone.front();
            list.pop_front();
            levelDone.pop_front();
            return p;
          }

////////////////////////////////////////////////////////////////////////////////
/// @brief push_back
////////////////////////////////////////////////////////////////////////////////

          void push_back (ExecutionPlan* p, int level) {
            list.push_back(p);
            try {
              levelDone.push_back(level);
            }
            catch (...) {
              list.pop_back();
              throw;
            }
          }

////////////////////////////////////////////////////////////////////////////////
/// @brief steals all the plans in b and clears b at the same time
////////////////////////////////////////////////////////////////////////////////

          void steal (PlanList& b) {
            list.swap(b.list);
            levelDone.swap(b.levelDone);
            for (auto p : b.list) {
              delete p;
            }
            b.list.clear();
            b.levelDone.clear();
          }

////////////////////////////////////////////////////////////////////////////////
/// @brief appends all the plans to the target and clears *this at the same time
////////////////////////////////////////////////////////////////////////////////

          void appendTo (PlanList& target) {
            while (list.size() > 0) {
              auto p = list.front();
              int level = levelDone.front();
              list.pop_front();
              levelDone.pop_front();
              try {
                target.push_back(p, level);
              }
              catch (...) {
                delete p;
                throw;
              }
            }
          }

////////////////////////////////////////////////////////////////////////////////
/// @brief clear, deletes all plans contained
////////////////////////////////////////////////////////////////////////////////

          void clear () {
            for (auto p : list) {
              delete p;
            }
            list.clear();
            levelDone.clear();
          }

        };

////////////////////////////////////////////////////////////////////////////////
/// @brief constructor, this will initialize the rules database
////////////////////////////////////////////////////////////////////////////////

        Optimizer (size_t);   // the .cpp file includes Aql/OptimizerRules.h
                              // and add all methods there to the rules database

////////////////////////////////////////////////////////////////////////////////
/// @brief destructor
////////////////////////////////////////////////////////////////////////////////

        ~Optimizer () {
        }

////////////////////////////////////////////////////////////////////////////////
/// @brief do the optimization, this does the optimization, the resulting
/// plans are all estimated, sorted by that estimate and can then be got
/// by getPlans, until the next initialize is called. Note that the optimizer
/// object takes ownership of the execution plan and will delete it 
/// automatically on destruction. It will also have ownership of all the
/// newly created plans it recalls and will automatically delete them.
/// If you need to extract the plans from the optimizer use stealBest or
/// stealPlans.
////////////////////////////////////////////////////////////////////////////////

        int createPlans (ExecutionPlan* p,
                         std::vector<std::string> const&,
                         bool);

////////////////////////////////////////////////////////////////////////////////
/// @brief add a plan to the optimizer
/// returns false if there are already enough plans, true otherwise
////////////////////////////////////////////////////////////////////////////////

        bool addPlan (ExecutionPlan*,
                      RuleLevel,
                      bool);

////////////////////////////////////////////////////////////////////////////////
/// @brief getBest, ownership of the plan remains with the optimizer
////////////////////////////////////////////////////////////////////////////////

        ExecutionPlan* getBest () {
          if (_plans.empty()) {
            return nullptr;
          }
          return _plans.list.front();
        }

////////////////////////////////////////////////////////////////////////////////
/// @brief getPlans, ownership of the plans remains with the optimizer
////////////////////////////////////////////////////////////////////////////////

        std::deque<ExecutionPlan*>& getPlans () {
          return _plans.list;
        }

////////////////////////////////////////////////////////////////////////////////
/// @brief stealBest, ownership of the plan is handed over to the caller,
/// all other plans are deleted
////////////////////////////////////////////////////////////////////////////////

        ExecutionPlan* stealBest () {
          if (_plans.empty()) {
            return nullptr;
          }
          auto res = _plans.list.front();
          for (size_t i = 1; i < _plans.size(); i++) {
            delete _plans.list[i];
          }
          _plans.list.clear();
          _plans.levelDone.clear();

          return res;
        }

////////////////////////////////////////////////////////////////////////////////
/// @brief stealPlans, ownership of the plans is handed over to the caller,
/// the optimizer will forget about them!
////////////////////////////////////////////////////////////////////////////////

        std::deque<ExecutionPlan*> stealPlans () {
          std::deque<ExecutionPlan*> res;
          res.swap(_plans.list);
          _plans.levelDone.clear();
          return res;
        }

////////////////////////////////////////////////////////////////////////////////
/// @brief translate a list of rule ids into rule name
////////////////////////////////////////////////////////////////////////////////

        static std::vector<std::string> translateRules (std::vector<int> const&);

// -----------------------------------------------------------------------------
// --SECTION--                                                   private methods
// -----------------------------------------------------------------------------

      private:

////////////////////////////////////////////////////////////////////////////////
/// @brief estimatePlans
////////////////////////////////////////////////////////////////////////////////

        void estimatePlans ();

////////////////////////////////////////////////////////////////////////////////
/// @brief sortPlans
////////////////////////////////////////////////////////////////////////////////

        void sortPlans ();

////////////////////////////////////////////////////////////////////////////////
/// @brief look up the ids of all disabled rules
////////////////////////////////////////////////////////////////////////////////

        std::unordered_set<int> getDisabledRuleIds (std::vector<std::string> const&) const;

////////////////////////////////////////////////////////////////////////////////
/// @brief registerRule
////////////////////////////////////////////////////////////////////////////////

        static void registerRule (std::string const& name, 
                                  RuleFunction func, 
                                  RuleLevel level,
                                  bool canBeDisabled) {
          if (_ruleLookup.find(name) != _ruleLookup.end()) {
            // duplicate rule names are not allowed
            THROW_ARANGO_EXCEPTION_MESSAGE(TRI_ERROR_INTERNAL, "duplicate optimizer rule name");
          }

          _ruleLookup.emplace(std::make_pair(name, level));

          if (_rules.find(level) != _rules.end()) {
            THROW_ARANGO_EXCEPTION_MESSAGE(TRI_ERROR_INTERNAL, "duplicate optimizer rule level");
          }

          _rules.emplace(std::make_pair(level, Rule(name, func, level, canBeDisabled)));
        }

////////////////////////////////////////////////////////////////////////////////
/// @brief set up the optimizer rules once and forever
////////////////////////////////////////////////////////////////////////////////

        static void setupRules ();

// -----------------------------------------------------------------------------
// --SECTION--                                                   private members
// -----------------------------------------------------------------------------
      
      private:

////////////////////////////////////////////////////////////////////////////////
/// @brief the rules database
////////////////////////////////////////////////////////////////////////////////

        static std::map<int, Rule> _rules;

////////////////////////////////////////////////////////////////////////////////
/// @brief map to look up rule id by name
////////////////////////////////////////////////////////////////////////////////

        static std::unordered_map<std::string, int> _ruleLookup;

////////////////////////////////////////////////////////////////////////////////
/// @brief mutex to protect rule setup
////////////////////////////////////////////////////////////////////////////////

        static triagens::basics::Mutex SetupLock;

////////////////////////////////////////////////////////////////////////////////
/// @brief the current set of plans to be optimised
////////////////////////////////////////////////////////////////////////////////

        PlanList _plans;

////////////////////////////////////////////////////////////////////////////////
/// @brief current list of plans (while applying optimizer rules)
////////////////////////////////////////////////////////////////////////////////

        PlanList _newPlans;

////////////////////////////////////////////////////////////////////////////////
/// @brief currently active rule (during optimization)
////////////////////////////////////////////////////////////////////////////////

        int _currentRule;

////////////////////////////////////////////////////////////////////////////////
/// @brief maximal number of plans to produce
////////////////////////////////////////////////////////////////////////////////

        size_t const _maxNumberOfPlans;

////////////////////////////////////////////////////////////////////////////////
/// @brief default value for maximal number of plans to produce
////////////////////////////////////////////////////////////////////////////////

        static size_t const DefaultMaxNumberOfPlans = 1000;

    };

  }  // namespace aql
}  // namespace triagens
#endif

// Local Variables:
// mode: outline-minor
// outline-regexp: "^\\(/// @brief\\|/// {@inheritDoc}\\|/// @addtogroup\\|// --SECTION--\\|/// @\\}\\)"
// End:
<|MERGE_RESOLUTION|>--- conflicted
+++ resolved
@@ -135,11 +135,7 @@
         replaceOrWithIn_pass6                     = 810,
         
         // remove redundant OR conditions
-<<<<<<< HEAD
-        removeRedundantOR_pass6                   = 820,
-=======
         removeRedundantOr_pass6                   = 820,
->>>>>>> d05b47cd
         
         // try to find a filter after an enumerate collection and find an index . . . 
         useIndexRange_pass6                       = 830,
