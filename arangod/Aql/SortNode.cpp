////////////////////////////////////////////////////////////////////////////////
/// DISCLAIMER
///
/// Copyright 2014-2016 ArangoDB GmbH, Cologne, Germany
/// Copyright 2004-2014 triAGENS GmbH, Cologne, Germany
///
/// Licensed under the Apache License, Version 2.0 (the "License");
/// you may not use this file except in compliance with the License.
/// You may obtain a copy of the License at
///
///     http://www.apache.org/licenses/LICENSE-2.0
///
/// Unless required by applicable law or agreed to in writing, software
/// distributed under the License is distributed on an "AS IS" BASIS,
/// WITHOUT WARRANTIES OR CONDITIONS OF ANY KIND, either express or implied.
/// See the License for the specific language governing permissions and
/// limitations under the License.
///
/// Copyright holder is ArangoDB GmbH, Cologne, Germany
///
/// @author Max Neunhoeffer
////////////////////////////////////////////////////////////////////////////////

#include "Aql/Ast.h"
#include "Aql/ExecutionBlockImpl.h"
#include "Aql/ExecutionPlan.h"
#include "Aql/SortRegister.h"
#include "Aql/SortExecutor.h"
#include "Aql/WalkerWorker.h"
#include "Aql/ExecutionEngine.h"
#include "Basics/StringBuffer.h"
#include "Basics/VelocyPackHelper.h"
#include "SortNode.h"

namespace {
std::string const ConstrainedHeap = "constrained-heap";
std::string const Standard = "standard";
}  // namespace

#ifdef USE_IRESEARCH
#include "IResearch/IResearchViewNode.h"
#include "IResearch/IResearchOrderFactory.h"

#if 0
namespace {

int compareIResearchScores(
    irs::sort::prepared const* comparer,
    arangodb::transaction::Methods*,
    arangodb::aql::AqlValue const& lhs,
    arangodb::aql::AqlValue const& rhs
) {
  arangodb::velocypack::ValueLength tmp;

  auto const* lhsScore = reinterpret_cast<irs::byte_type const*>(lhs.slice().getString(tmp));
  auto const* rhsScore = reinterpret_cast<irs::byte_type const*>(rhs.slice().getString(tmp));

  if (comparer->less(lhsScore, rhsScore)) {
    return -1;
  }

  if (comparer->less(rhsScore, lhsScore)) {
    return 1;
  }

  return 0;
}

int compareAqlValues(
    irs::sort::prepared const*,
    arangodb::transaction::Methods* trx,
    arangodb::aql::AqlValue const& lhs,
    arangodb::aql::AqlValue const& rhs) {
  return arangodb::aql::AqlValue::Compare(trx, lhs, rhs, true);
}
}
#endif
#endif

using namespace arangodb::basics;
using namespace arangodb::aql;

std::string const& SortNode::sorterTypeName(SorterType type) {
  switch (type) {
    case SorterType::Standard:
      return ::Standard;
    case SorterType::ConstrainedHeap:
      return ::ConstrainedHeap;
    default:
      return ::Standard;
  }
}

SortNode::SortNode(ExecutionPlan* plan, arangodb::velocypack::Slice const& base,
                   SortElementVector const& elements, bool stable)
    : ExecutionNode(plan, base),
      _reinsertInCluster(true),
      _elements(elements),
      _stable(stable),
      _limit(VelocyPackHelper::getNumericValue<size_t>(base, "limit", 0)) {}

/// @brief toVelocyPack, for SortNode
void SortNode::toVelocyPackHelper(VPackBuilder& nodes, unsigned flags) const {
  ExecutionNode::toVelocyPackHelperGeneric(nodes,
                                           flags);  // call base class method

  nodes.add(VPackValue("elements"));
  {
    VPackArrayBuilder guard(&nodes);
    for (auto const& it : _elements) {
      VPackObjectBuilder obj(&nodes);
      nodes.add(VPackValue("inVariable"));
      it.var->toVelocyPack(nodes);
      nodes.add("ascending", VPackValue(it.ascending));
      if (!it.attributePath.empty()) {
        nodes.add(VPackValue("path"));
        VPackArrayBuilder arr(&nodes);
        for (auto const& a : it.attributePath) {
          nodes.add(VPackValue(a));
        }
      }
    }
  }
  nodes.add("stable", VPackValue(_stable));
  nodes.add("limit", VPackValue(_limit));
  nodes.add("strategy", VPackValue(sorterTypeName(sorterType())));

  // And close it:
  nodes.close();
}

class SortNodeFindMyExpressions : public WalkerWorker<ExecutionNode> {
 public:
  size_t _foundCalcNodes;
  SortElementVector _elms;
  std::vector<std::pair<ExecutionNode*, bool>> _myVars;

  explicit SortNodeFindMyExpressions(SortNode* me)
      : _foundCalcNodes(0), _elms(me->elements()) {
    _myVars.resize(_elms.size());
  }

  bool before(ExecutionNode* en) override final {
    auto vars = en->getVariablesSetHere();
    for (auto const& v : vars) {
      for (size_t n = 0; n < _elms.size(); n++) {
        if (_elms[n].var->id == v->id) {
          _myVars[n] = std::make_pair(en, _elms[n].ascending);
          _foundCalcNodes++;
          break;
        }
      }
    }
    return _foundCalcNodes >= _elms.size();
  }
};

std::vector<std::pair<ExecutionNode*, bool>> SortNode::getCalcNodePairs() {
  SortNodeFindMyExpressions findExp(this);
  _dependencies[0]->walk(findExp);
  if (findExp._foundCalcNodes < _elements.size()) {
    THROW_ARANGO_EXCEPTION_MESSAGE(
        TRI_ERROR_INTERNAL,
        "SortNode wasn't able to locate all its CalculationNodes");
  }
  return findExp._myVars;
}

/// @brief simplifies the expressions of the sort node
/// this will sort expressions if they are constant
/// the method will return true if all sort expressions were removed after
/// simplification, and false otherwise
bool SortNode::simplify(ExecutionPlan* plan) {
  for (auto it = _elements.begin(); it != _elements.end(); /* no hoisting */) {
    auto variable = (*it).var;

    TRI_ASSERT(variable != nullptr);
    auto setter = _plan->getVarSetBy(variable->id);

    if (setter != nullptr) {
      if (setter->getType() == ExecutionNode::CALCULATION) {
        // variable introduced by a calculation
        auto expression = ExecutionNode::castTo<CalculationNode*>(setter)->expression();

        if (expression->isConstant()) {
          // constant expression, remove it!
          it = _elements.erase(it);
          continue;
        }
      }
    }

    ++it;
  }

  return _elements.empty();
}

void SortNode::removeConditions(size_t count) {
  TRI_ASSERT(_elements.size() > count);
  TRI_ASSERT(count > 0);
  _elements.erase(_elements.begin(), _elements.begin() + count);
}

/// @brief returns all sort information
SortInformation SortNode::getSortInformation(ExecutionPlan* plan,
                                             arangodb::basics::StringBuffer* buffer) const {
  SortInformation result;

  auto const& elms = elements();
  for (auto it = elms.begin(); it != elms.end(); ++it) {
    auto variable = (*it).var;
    TRI_ASSERT(variable != nullptr);
    auto setter = _plan->getVarSetBy(variable->id);

    if (setter == nullptr) {
      result.isValid = false;
      break;
    }

    if (setter->getType() == ExecutionNode::CALCULATION) {
      // variable introduced by a calculation
      auto expression = ExecutionNode::castTo<CalculationNode*>(setter)->expression();

      if (!expression->isDeterministic()) {
        result.isDeterministic = false;
      }

      if (!expression->isAttributeAccess() && !expression->isReference() &&
          !expression->isConstant()) {
        result.isComplex = true;
        break;
      }

      try {
        expression->stringify(buffer);
      } catch (...) {
        result.isValid = false;
        return result;
      }
      result.criteria.emplace_back(
          std::make_tuple(const_cast<ExecutionNode const*>(setter),
                          std::string(buffer->c_str(), buffer->length()), (*it).ascending));
      buffer->reset();
    } else {
      // use variable only. note that we cannot use the variable's name as it is
      // not
      // necessarily unique in one query (yes, COLLECT, you are to blame!)
      result.criteria.emplace_back(
          std::make_tuple(const_cast<ExecutionNode const*>(setter),
                          std::to_string(variable->id), (*it).ascending));
    }
  }

  return result;
}

/// @brief creates corresponding ExecutionBlock
std::unique_ptr<ExecutionBlock> SortNode::createBlock(
<<<<<<< HEAD
    ExecutionEngine& engine,
    std::unordered_map<ExecutionNode*, ExecutionBlock*> const&
) const {
  ExecutionNode const* previousNode = getFirstDependency();
  TRI_ASSERT(previousNode != nullptr);

#ifdef USE_IRESEARCH
  std::unordered_map<ExecutionNode const*, size_t> offsets;
  irs::sort::ptr comparer;
#endif

  std::vector<SortRegister> sortRegs;
  for(auto const& element : _elements){
    auto it = getRegisterPlan()->varInfo.find(element.var->id);
    TRI_ASSERT(it != getRegisterPlan()->varInfo.end());
    RegisterId id = it->second.registerId;
#if 0 // #ifdef USE_IRESEARCH
    sortRegs.push_back(SortRegister{ id, element, &compareAqlValues });

    auto varId = element.var->id;
    auto const* setter = _plan->getVarSetBy(varId);
    if (setter && ExecutionNode::ENUMERATE_IRESEARCH_VIEW == setter->getType()) {
      // sort condition is covered by `IResearchViewNode`

      auto const* viewNode = ExecutionNode::castTo<iresearch::IResearchViewNode const*>(setter);
      auto& offset = offsets[viewNode];
      auto* node = viewNode->sortCondition()[offset++].node;

      if (arangodb::iresearch::OrderFactory::comparer(&comparer, *node)) {
        auto& reg = sortRegs.back();
        reg.scorer = comparer->prepare(); // set score comparer
        reg.comparator = &compareIResearchScores; // set comparator
      }
    }
#else
    sortRegs.push_back(SortRegister{id, element});
#endif
  }

  SortExecutorInfos infos( std::move(sortRegs)
                         , getRegisterPlan()->nrRegs[previousNode->getDepth()]
                         , getRegisterPlan()->nrRegs[getDepth()]
                         , getRegsToClear()
                         , engine.getQuery()->trx()
                         , _stable);

  return std::make_unique<ExecutionBlockImpl<SortExecutor>>(&engine, this, std::move(infos));
=======
    ExecutionEngine& engine, std::unordered_map<ExecutionNode*, ExecutionBlock*> const&) const {
  return std::make_unique<SortBlock>(&engine, this, sorterType(), _limit);
>>>>>>> 1123bc10
}

/// @brief estimateCost
CostEstimate SortNode::estimateCost() const {
  CostEstimate estimate = _dependencies.at(0)->getCost();
  if (estimate.estimatedNrItems <= 3) {
    estimate.estimatedCost += estimate.estimatedNrItems;
  } else {
    estimate.estimatedCost += estimate.estimatedNrItems *
                              std::log2(static_cast<double>(estimate.estimatedNrItems));
  }
  return estimate;
}

SortNode::SorterType SortNode::sorterType() const {
  return (!isStable() && _limit > 0) ? SorterType::ConstrainedHeap : SorterType::Standard;
}<|MERGE_RESOLUTION|>--- conflicted
+++ resolved
@@ -257,7 +257,6 @@
 
 /// @brief creates corresponding ExecutionBlock
 std::unique_ptr<ExecutionBlock> SortNode::createBlock(
-<<<<<<< HEAD
     ExecutionEngine& engine,
     std::unordered_map<ExecutionNode*, ExecutionBlock*> const&
 ) const {
@@ -305,10 +304,6 @@
                          , _stable);
 
   return std::make_unique<ExecutionBlockImpl<SortExecutor>>(&engine, this, std::move(infos));
-=======
-    ExecutionEngine& engine, std::unordered_map<ExecutionNode*, ExecutionBlock*> const&) const {
-  return std::make_unique<SortBlock>(&engine, this, sorterType(), _limit);
->>>>>>> 1123bc10
 }
 
 /// @brief estimateCost
