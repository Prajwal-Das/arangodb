--- conflicted
+++ resolved
@@ -50,33 +50,22 @@
       _numValuesWritten(0),
       _doNotCopyInputRow(copyRowBehaviour == CopyRowBehaviour::DoNotCopyInputRows),
       _outputRegisters(std::move(outputRegisters)),
-<<<<<<< HEAD
       _registersToKeep(std::move(registersToKeep)),
-      _registersToClear(std::move(registersToClear)) {
-=======
-      _registersToKeep(std::move(registersToKeep))
+      _registersToClear(std::move(registersToClear))
 #ifdef ARANGODB_ENABLE_MAINTAINER_MODE
-      ,_setBaseIndexNotUsed(true)
+      ,
+      _setBaseIndexNotUsed(true)
 #endif
 {
->>>>>>> 40da5c1a
   TRI_ASSERT(_blockShell != nullptr);
 }
 
 void OutputAqlItemRow::doCopyRow(const InputAqlItemRow& sourceRow, bool ignoreMissing) {
-<<<<<<< HEAD
   if (!_doNotCopyInputRow) {
     // Note that _lastSourceRow is invalid right after construction. However,
     // when _baseIndex > 0, then we must have seen one row already.
     TRI_ASSERT(_baseIndex == 0 || _lastSourceRow.isInitialized());
     bool mustClone = _baseIndex == 0 || _lastSourceRow != sourceRow;
-=======
-  // Note that _lastSourceRow is invalid right after construction. However, when
-  // _baseIndex > 0, then we must have seen one row already.
-  TRI_ASSERT(_baseIndex == 0 || _lastSourceRow.isInitialized());
-
-  bool mustClone = _baseIndex == 0 || _lastSourceRow != sourceRow;
->>>>>>> 40da5c1a
 
     if (mustClone) {
       for (auto itemId : registersToKeep()) {
@@ -101,10 +90,9 @@
       }
     } else {
       TRI_ASSERT(_baseIndex > 0);
-      block().copyValuesFromRow(_baseIndex, registersToKeep(), _baseIndex - 1);
+      block().copyValuesFromRow(_baseIndex, registersToKeep(), _lastBaseIndex);
     }
   } else {
-<<<<<<< HEAD
     // This may only be set if the input block is the same as the output block,
     // because it is passed through.
     // We need to clear registers no longer needed
@@ -114,10 +102,6 @@
     for (auto itemId : registersToClear()) {
       block().eraseValue(_baseIndex, itemId);
     }
-=======
-    TRI_ASSERT(_baseIndex > 0);
-    block().copyValuesFromRow(_baseIndex, registersToKeep(), _lastBaseIndex);
->>>>>>> 40da5c1a
   }
   _lastBaseIndex = _baseIndex;
   _inputRowCopied = true;
