////////////////////////////////////////////////////////////////////////////////
/// @brief Infrastructure for ExecutionPlans
///
/// @file arangod/Aql/ExecutionNode.h
///
/// DISCLAIMER
///
/// Copyright 2010-2014 triagens GmbH, Cologne, Germany
///
/// Licensed under the Apache License, Version 2.0 (the "License");
/// you may not use this file except in compliance with the License.
/// You may obtain a copy of the License at
///
///     http://www.apache.org/licenses/LICENSE-2.0
///
/// Unless required by applicable law or agreed to in writing, software
/// distributed under the License is distributed on an "AS IS" BASIS,
/// WITHOUT WARRANTIES OR CONDITIONS OF ANY KIND, either express or implied.
/// See the License for the specific language governing permissions and
/// limitations under the License.
///
/// Copyright holder is triAGENS GmbH, Cologne, Germany
///
/// @author Max Neunhoeffer
/// @author Copyright 2014, triagens GmbH, Cologne, Germany
////////////////////////////////////////////////////////////////////////////////

#ifndef ARANGODB_AQL_EXECUTION_NODE_H
#define ARANGODB_AQL_EXECUTION_NODE_H 1

#include "Basics/Common.h"
#include "Aql/Expression.h"
#include "Aql/types.h"
#include "Aql/Variable.h"
#include "Aql/WalkerWorker.h"
#include "Basics/JsonHelper.h"
<<<<<<< HEAD
#include "lib/Basics/json-utilities.h"
#include "VocBase/Graphs.h"
=======
>>>>>>> 7c3de62b
#include "VocBase/voc-types.h"
#include "VocBase/vocbase.h"

namespace triagens {
  namespace aql {
    class Ast;
    struct Collection;
    class ExecutionBlock;
    class ExecutionPlan;
    struct Index;
    class RedundantCalculationsReplacer;

////////////////////////////////////////////////////////////////////////////////
/// @brief pairs, consisting of variable and sort direction
/// (true = ascending | false = descending)
////////////////////////////////////////////////////////////////////////////////

    typedef std::vector<std::pair<Variable const*, bool>> SortElementVector;

////////////////////////////////////////////////////////////////////////////////
/// @brief class ExecutionNode, abstract base class of all execution Nodes
////////////////////////////////////////////////////////////////////////////////

    class ExecutionNode {

////////////////////////////////////////////////////////////////////////////////
/// @brief node type
////////////////////////////////////////////////////////////////////////////////

        friend class ExecutionBlock;

      public:

        enum NodeType : int {
          ILLEGAL                 =  0,
          SINGLETON               =  1, 
          ENUMERATE_COLLECTION    =  2, 
          // INDEX_RANGE          =  3, // not used anymore
          ENUMERATE_LIST          =  4, 
          FILTER                  =  5, 
          LIMIT                   =  6, 
          CALCULATION             =  7, 
          SUBQUERY                =  8, 
          SORT                    =  9, 
          AGGREGATE               = 10, 
          SCATTER                 = 11,
          GATHER                  = 12,
          REMOTE                  = 13,
          INSERT                  = 14,
          REMOVE                  = 15,
          REPLACE                 = 16,
          UPDATE                  = 17,
          RETURN                  = 18,
          NORESULTS               = 19,
          DISTRIBUTE              = 20,
          UPSERT                  = 21,
<<<<<<< HEAD
          TRAVERSAL               = 22
=======
          INDEX                   = 22
>>>>>>> 7c3de62b
        };

// -----------------------------------------------------------------------------
// --SECTION--                                        constructors / destructors
// -----------------------------------------------------------------------------

        ExecutionNode () = delete;
        ExecutionNode (ExecutionNode const&) = delete;
        ExecutionNode& operator= (ExecutionNode const&) = delete;

////////////////////////////////////////////////////////////////////////////////
/// @brief constructor using an id
////////////////////////////////////////////////////////////////////////////////

        ExecutionNode (ExecutionPlan* plan, size_t id)
          : _id(id), 
            _estimatedCost(0.0), 
            _estimatedNrItems(0),
            _estimatedCostSet(false),
            _depth(0),
            _varUsageValid(false),
            _plan(plan) {

        }

////////////////////////////////////////////////////////////////////////////////
/// @brief constructor using a JSON struct
////////////////////////////////////////////////////////////////////////////////

        ExecutionNode (ExecutionPlan* plan, triagens::basics::Json const& json);

////////////////////////////////////////////////////////////////////////////////
/// @brief destructor, free dependencies;
////////////////////////////////////////////////////////////////////////////////

        virtual ~ExecutionNode () { 
        }

// -----------------------------------------------------------------------------
// --SECTION--                                                    public methods
// -----------------------------------------------------------------------------
      
      public:

////////////////////////////////////////////////////////////////////////////////
/// @brief factory from json.
////////////////////////////////////////////////////////////////////////////////

        static ExecutionNode* fromJsonFactory (ExecutionPlan* plan,
                                               triagens::basics::Json const& json);

////////////////////////////////////////////////////////////////////////////////
/// @brief return the node's id
////////////////////////////////////////////////////////////////////////////////

        inline size_t id () const {
          return _id;
        }

////////////////////////////////////////////////////////////////////////////////
/// @brief return the type of the node
////////////////////////////////////////////////////////////////////////////////

        virtual NodeType getType () const = 0;

////////////////////////////////////////////////////////////////////////////////
/// @brief return the type name of the node
////////////////////////////////////////////////////////////////////////////////

        std::string const& getTypeString () const;

////////////////////////////////////////////////////////////////////////////////
/// @brief checks whether we know a type of this kind; throws exception if not.
////////////////////////////////////////////////////////////////////////////////

        static void validateType (int type);

////////////////////////////////////////////////////////////////////////////////
/// @brief add a dependency
////////////////////////////////////////////////////////////////////////////////

        void addDependency (ExecutionNode* ep) {
          _dependencies.emplace_back(ep);
          ep->_parents.emplace_back(this);
        }

////////////////////////////////////////////////////////////////////////////////
/// @brief get all dependencies
////////////////////////////////////////////////////////////////////////////////

        std::vector<ExecutionNode*> getDependencies () const {
          return _dependencies;
        }

////////////////////////////////////////////////////////////////////////////////
/// @brief returns the first dependency, or a nullptr if none present
////////////////////////////////////////////////////////////////////////////////

        ExecutionNode* getFirstDependency () const {
          if (_dependencies.empty()) {
            return nullptr;
          }
          return _dependencies[0];
        }

////////////////////////////////////////////////////////////////////////////////
/// @brief whether or not the node has a dependency
////////////////////////////////////////////////////////////////////////////////

        bool hasDependency () const {
          return (_dependencies.size() == 1);
        }

////////////////////////////////////////////////////////////////////////////////
/// @brief add the node dependencies to a vector
////////////////////////////////////////////////////////////////////////////////
        
        void addDependencies (std::vector<ExecutionNode*>& result) const {
          for (auto const& it : _dependencies) {
            result.emplace_back(it);
          }
        }

////////////////////////////////////////////////////////////////////////////////
/// @brief get all parents
////////////////////////////////////////////////////////////////////////////////

        std::vector<ExecutionNode*> getParents () const {
          return _parents;
        }

////////////////////////////////////////////////////////////////////////////////
/// @brief whether or not the node has a parent
////////////////////////////////////////////////////////////////////////////////

        bool hasParent () const {
          return (_parents.size() == 1);
        }

////////////////////////////////////////////////////////////////////////////////
/// @brief add the node parents to a vector
////////////////////////////////////////////////////////////////////////////////
        
        void addParents (std::vector<ExecutionNode*>& result) const {
          for (auto const& it : _parents) {
            result.emplace_back(it);
          }
        }

////////////////////////////////////////////////////////////////////////////////
/// @brief inspect one index; only skiplist indices which match attrs in sequence.
/// returns a a qualification how good they match;
///      match->index==nullptr means no match at all.
////////////////////////////////////////////////////////////////////////////////

        enum MatchType {
          FORWARD_MATCH,
          REVERSE_MATCH,
          NOT_COVERED_IDX,
          NOT_COVERED_ATTR,
          NO_MATCH
        };

        struct IndexMatch {
          IndexMatch () 
            : index(nullptr),
              doesMatch(false),
              reverse(false) {
          }

          Index const* index;              // The index concerned; if null, this is a nonmatch.
          std::vector<MatchType> matches;  // qualification of the attrs match quality
          bool doesMatch;                  // do all criteria match?
          bool reverse;                    // reverse index scan required
        };

        typedef std::vector<std::pair<std::string, bool>> IndexMatchVec;

////////////////////////////////////////////////////////////////////////////////
/// @brief replace a dependency, returns true if the pointer was found and 
/// replaced, please note that this does not delete oldNode!
////////////////////////////////////////////////////////////////////////////////

        bool replaceDependency (ExecutionNode* oldNode, ExecutionNode* newNode) {
          auto it = _dependencies.begin(); 

          while (it != _dependencies.end()) {
            if (*it == oldNode) {
              *it = newNode;
              try {
                newNode->_parents.emplace_back(this);
              }
              catch (...) {
                *it = oldNode;  // roll back
                return false;
              }
              try {
                for (auto it2 = oldNode->_parents.begin();
                     it2 != oldNode->_parents.end();
                     ++it2) {
                  if (*it2 == this) {
                    oldNode->_parents.erase(it2);
                    break;
                  }
                }
              }
              catch (...) {
                // If this happens, we ignore that the _parents of oldNode
                // are not set correctly
              }
              return true;
            }

            ++it;
          }
          return false;
        }

////////////////////////////////////////////////////////////////////////////////
/// @brief remove a dependency, returns true if the pointer was found and 
/// removed, please note that this does not delete ep!
////////////////////////////////////////////////////////////////////////////////

        bool removeDependency (ExecutionNode* ep) {
          bool ok = false;
          for (auto it = _dependencies.begin();
               it != _dependencies.end();
               ++it) {
            if (*it == ep) {
              try {
                it = _dependencies.erase(it);
              }
              catch (...) {
                return false;
              }
              ok = true;
              break;
            }
          }

          if (! ok) {
            return false;
          }

          // Now remove us as a parent of the old dependency as well:
          for (auto it = ep->_parents.begin(); 
               it != ep->_parents.end(); 
               ++it) {
            if (*it == this) {
              try {
                ep->_parents.erase(it);
              }
              catch (...) {
              }
              return true;
            }
          }

          return false;
        }

////////////////////////////////////////////////////////////////////////////////
/// @brief remove all dependencies for the given node
////////////////////////////////////////////////////////////////////////////////

        void removeDependencies () {
          for (auto& x : _dependencies) {
            for (auto it = x->_parents.begin();
                 it != x->_parents.end();
                 ++it) {
              if (*it == this) {
                try {
                  x->_parents.erase(it);
                }
                catch (...) {
                }
                break;
              }
            }
          }
          _dependencies.clear();
        }

////////////////////////////////////////////////////////////////////////////////
/// @brief clone execution Node recursively, this makes the class abstract
////////////////////////////////////////////////////////////////////////////////

        virtual ExecutionNode* clone (ExecutionPlan* plan,
                                      bool withDependencies,
                                      bool withProperties) const = 0;
        
////////////////////////////////////////////////////////////////////////////////
/// @brief execution Node clone utility to be called by derives
////////////////////////////////////////////////////////////////////////////////

        void cloneHelper (ExecutionNode *Other,
                          ExecutionPlan* plan,
                          bool withDependencies,
                          bool withProperties) const;

////////////////////////////////////////////////////////////////////////////////
/// @brief helper for cloning, use virtual clone methods for dependencies
////////////////////////////////////////////////////////////////////////////////

        void cloneDependencies (ExecutionPlan* plan,
                                ExecutionNode* theClone,
                                bool withProperties) const;

////////////////////////////////////////////////////////////////////////////////
/// @brief convert to a string, basically for debugging purposes
////////////////////////////////////////////////////////////////////////////////

        virtual void appendAsString (std::string& st, int indent = 0);

////////////////////////////////////////////////////////////////////////////////
/// @brief invalidate the cost estimation for the node and its dependencies
////////////////////////////////////////////////////////////////////////////////
        
        void invalidateCost () {
          _estimatedCostSet = false;
          
          for (auto& dep : _dependencies) {
            dep->invalidateCost();
          }
        }
       
////////////////////////////////////////////////////////////////////////////////
/// @brief estimate the cost of the node . . .
////////////////////////////////////////////////////////////////////////////////
        
        double getCost (size_t& nrItems) const {
          if (! _estimatedCostSet) {
            _estimatedCost = estimateCost(_estimatedNrItems);
            nrItems = _estimatedNrItems;
            _estimatedCostSet = true;
            TRI_ASSERT(_estimatedCost >= 0.0);
          }
          else {
            nrItems = _estimatedNrItems;
          }
          return _estimatedCost;
        }

////////////////////////////////////////////////////////////////////////////////
/// @brief this actually estimates the costs as well as the number of items
/// coming out of the node
////////////////////////////////////////////////////////////////////////////////
        
        virtual double estimateCost (size_t& nrItems) const = 0;

////////////////////////////////////////////////////////////////////////////////
/// @brief walk a complete execution plan recursively
////////////////////////////////////////////////////////////////////////////////

        bool walk (WalkerWorker<ExecutionNode>* worker);

////////////////////////////////////////////////////////////////////////////////
/// @brief export to JSON, returns an AUTOFREE Json object
////////////////////////////////////////////////////////////////////////////////

        triagens::basics::Json toJson (TRI_memory_zone_t*,
                                       bool) const;

////////////////////////////////////////////////////////////////////////////////
/// @brief toJson
////////////////////////////////////////////////////////////////////////////////

        virtual void toJsonHelper (triagens::basics::Json&,
                                   TRI_memory_zone_t*,
                                   bool) const = 0;

////////////////////////////////////////////////////////////////////////////////
/// @brief getVariablesUsedHere, returning a vector
////////////////////////////////////////////////////////////////////////////////

        virtual std::vector<Variable const*> getVariablesUsedHere () const  {
          return std::vector<Variable const*>();
        }

////////////////////////////////////////////////////////////////////////////////
/// @brief getVariablesUsedHere, modifying the set in-place
////////////////////////////////////////////////////////////////////////////////

        virtual void getVariablesUsedHere (std::unordered_set<Variable const*>&) const  {
          // do nothing!
        }

////////////////////////////////////////////////////////////////////////////////
/// @brief getVariablesSetHere
////////////////////////////////////////////////////////////////////////////////

        virtual std::vector<Variable const*> getVariablesSetHere () const {
          return std::vector<Variable const*>();
        }

////////////////////////////////////////////////////////////////////////////////
/// @brief getVariableIdsUsedHere
////////////////////////////////////////////////////////////////////////////////

        std::unordered_set<VariableId> getVariableIdsUsedHere () const  {
          auto&& v = getVariablesUsedHere();

          std::unordered_set<VariableId> ids;
          ids.reserve(v.size());

          for (auto& it : v) {
            ids.emplace(it->id);
          }
          return ids;
        }

////////////////////////////////////////////////////////////////////////////////
/// @brief setVarsUsedLater
////////////////////////////////////////////////////////////////////////////////

        void setVarsUsedLater (std::unordered_set<Variable const*>& v) {
          _varsUsedLater = v;
        }

////////////////////////////////////////////////////////////////////////////////
/// @brief getVarsUsedLater, this returns the set of variables that will be
/// used later than this node, i.e. in the repeated parents.
////////////////////////////////////////////////////////////////////////////////

        std::unordered_set<Variable const*> const& getVarsUsedLater () const {
          TRI_ASSERT(_varUsageValid);
          return _varsUsedLater;
        }

////////////////////////////////////////////////////////////////////////////////
/// @brief setVarsValid
////////////////////////////////////////////////////////////////////////////////

        void setVarsValid (std::unordered_set<Variable const*>& v) {
          _varsValid = v;
        }

////////////////////////////////////////////////////////////////////////////////
/// @brief getVarsValid, this returns the set of variables that is valid 
/// for items leaving this node, this includes those that will be set here
/// (see getVariablesSetHere).
////////////////////////////////////////////////////////////////////////////////

        std::unordered_set<Variable const*> const& getVarsValid () const {
          TRI_ASSERT(_varUsageValid);
          return _varsValid;
        }

////////////////////////////////////////////////////////////////////////////////
/// @brief setVarUsageValid
////////////////////////////////////////////////////////////////////////////////

        void setVarUsageValid () {
          _varUsageValid = true;
        }

////////////////////////////////////////////////////////////////////////////////
/// @brief invalidateVarUsage
////////////////////////////////////////////////////////////////////////////////

        void invalidateVarUsage () {
          _varsUsedLater.clear();
          _varsValid.clear();
          _varUsageValid = false;
        }

////////////////////////////////////////////////////////////////////////////////
/// @brief can the node throw?
////////////////////////////////////////////////////////////////////////////////

        virtual bool canThrow () {
          return false;
        }

////////////////////////////////////////////////////////////////////////////////
/// @brief static analysis, walker class and information collector
////////////////////////////////////////////////////////////////////////////////

        struct VarInfo {
          unsigned int depth;
          RegisterId registerId;

          VarInfo () = delete;
          VarInfo (int depth, RegisterId registerId)
            : depth(depth), registerId(registerId) {
    
            TRI_ASSERT(registerId < MaxRegisterId);
          }
        };

        struct RegisterPlan final : public WalkerWorker<ExecutionNode> {
          // The following are collected for global usage in the ExecutionBlock,
          // although they are stored here in the node:

          // map VariableIds to their depth and registerId:
          std::unordered_map<VariableId, VarInfo> varInfo;

          // number of variables in the frame of the current depth:
          std::vector<RegisterId>                 nrRegsHere;

          // number of variables in this and all outer frames together,
          // the entry with index i here is always the sum of all values
          // in nrRegsHere from index 0 to i (inclusively) and the two
          // have the same length:
          std::vector<RegisterId>                 nrRegs;

          // We collect the subquery nodes to deal with them at the end:
          std::vector<ExecutionNode*>             subQueryNodes;

          // Local for the walk:
          unsigned int depth;
          unsigned int totalNrRegs;

        private:

          // This is used to tell all nodes and share a pointer to ourselves
          std::shared_ptr<RegisterPlan>* me;

        public:

          RegisterPlan ()
            : depth(0), totalNrRegs(0), me(nullptr) {
            nrRegsHere.emplace_back(0);
            nrRegs.emplace_back(0);
          };
          
          void clear ();

          void setSharedPtr (std::shared_ptr<RegisterPlan>* shared) {
            me = shared;
          }

          // Copy constructor used for a subquery:
          RegisterPlan (RegisterPlan const& v, unsigned int newdepth);
          ~RegisterPlan () {};

          virtual bool enterSubquery (ExecutionNode*,
                                      ExecutionNode*) override final {
            return false;  // do not walk into subquery
          }

          virtual void after (ExecutionNode *eb) override final;

          RegisterPlan* clone (ExecutionPlan* otherPlan, ExecutionPlan* plan);

        };

////////////////////////////////////////////////////////////////////////////////
/// @brief static analysis
////////////////////////////////////////////////////////////////////////////////

        void planRegisters (ExecutionNode* super = nullptr);

////////////////////////////////////////////////////////////////////////////////
/// @brief get RegisterPlan
////////////////////////////////////////////////////////////////////////////////

        RegisterPlan const* getRegisterPlan () const {
          TRI_ASSERT(_registerPlan.get() != nullptr);
          return _registerPlan.get();
        }

////////////////////////////////////////////////////////////////////////////////
/// @brief get depth
////////////////////////////////////////////////////////////////////////////////

        int getDepth () const {
          return _depth;
        }

////////////////////////////////////////////////////////////////////////////////
/// @brief get registers to clear
////////////////////////////////////////////////////////////////////////////////

        std::unordered_set<RegisterId> const& getRegsToClear () const {
          return _regsToClear;
        }

////////////////////////////////////////////////////////////////////////////////
/// @brief check if a variable will be used later
////////////////////////////////////////////////////////////////////////////////

        bool isVarUsedLater (Variable const* variable) const {
          return (_varsUsedLater.find(variable) != _varsUsedLater.end());
        }

////////////////////////////////////////////////////////////////////////////////
/// @brief whether or not the node is in an inner loop
////////////////////////////////////////////////////////////////////////////////

        bool isInInnerLoop () const;

// -----------------------------------------------------------------------------
// --SECTION--                                               protected functions
// -----------------------------------------------------------------------------
      
      protected:

////////////////////////////////////////////////////////////////////////////////
/// @brief factory for (optional) variables from json.
////////////////////////////////////////////////////////////////////////////////

        static Variable* varFromJson (Ast* ast,
                                      triagens::basics::Json const& base,
                                      char const* variableName,
                                      bool optional = false);

////////////////////////////////////////////////////////////////////////////////
/// @brief factory for sort Elements from json.
////////////////////////////////////////////////////////////////////////////////

        static void getSortElements (SortElementVector& elements,
                                     ExecutionPlan* plan,
                                     triagens::basics::Json const& oneNode,
                                     char const* which);

////////////////////////////////////////////////////////////////////////////////
/// @brief toJsonHelper, for a generic node
////////////////////////////////////////////////////////////////////////////////

        triagens::basics::Json toJsonHelperGeneric (triagens::basics::Json&,
                                                    TRI_memory_zone_t*,
                                                    bool) const;

////////////////////////////////////////////////////////////////////////////////
/// @brief set regs to be deleted
////////////////////////////////////////////////////////////////////////////////

        void setRegsToClear (std::unordered_set<RegisterId> const& toClear) {
          _regsToClear = toClear;
        }

// -----------------------------------------------------------------------------
// --SECTION--                                               protected variables
// -----------------------------------------------------------------------------
      
      protected:

////////////////////////////////////////////////////////////////////////////////
/// @brief node id
////////////////////////////////////////////////////////////////////////////////

        size_t const _id;

////////////////////////////////////////////////////////////////////////////////
/// @brief our dependent nodes
////////////////////////////////////////////////////////////////////////////////

        std::vector<ExecutionNode*> _dependencies;

////////////////////////////////////////////////////////////////////////////////
/// @brief our parent nodes
////////////////////////////////////////////////////////////////////////////////

        std::vector<ExecutionNode*> _parents;

////////////////////////////////////////////////////////////////////////////////
/// @brief _estimatedCost = 0 if uninitialized and otherwise stores the result
/// of estimateCost(), the bool indicates if the cost has been set, it starts
/// out as false, _estimatedNrItems is the estimated number of items coming
/// out of this node.
////////////////////////////////////////////////////////////////////////////////

        double mutable _estimatedCost;

        size_t mutable _estimatedNrItems;

        bool mutable _estimatedCostSet;

////////////////////////////////////////////////////////////////////////////////
/// @brief _varsUsedLater and _varsValid, the former contains those
/// variables that are still needed further down in the chain. The
/// latter contains the variables that are set from the dependent nodes
/// when an item comes into the current node. Both are only valid if
/// _varUsageValid is true. Use ExecutionPlan::findVarUsage to set
/// this.
////////////////////////////////////////////////////////////////////////////////

        std::unordered_set<Variable const*> _varsUsedLater;

        std::unordered_set<Variable const*> _varsValid;

////////////////////////////////////////////////////////////////////////////////
/// @brief depth of the current frame, will be filled in by planRegisters
////////////////////////////////////////////////////////////////////////////////

        int _depth;

////////////////////////////////////////////////////////////////////////////////
/// @brief whether or not _varsUsedLater and _varsValid are actually valid
////////////////////////////////////////////////////////////////////////////////

        bool _varUsageValid;

////////////////////////////////////////////////////////////////////////////////
/// @brief _plan, the ExecutionPlan object
////////////////////////////////////////////////////////////////////////////////

        ExecutionPlan* _plan;

////////////////////////////////////////////////////////////////////////////////
/// @brief info about variables, filled in by planRegisters
////////////////////////////////////////////////////////////////////////////////

        std::shared_ptr<RegisterPlan> _registerPlan;

////////////////////////////////////////////////////////////////////////////////
/// @brief the following contains the registers which should be cleared
/// just before this node hands on results. This is computed during
/// the static analysis for each node using the variable usage in the plan.
////////////////////////////////////////////////////////////////////////////////

        std::unordered_set<RegisterId> _regsToClear;

// -----------------------------------------------------------------------------
// --SECTION--                                           public static variables
// -----------------------------------------------------------------------------
   
      public:

////////////////////////////////////////////////////////////////////////////////
/// @brief NodeType to string mapping
////////////////////////////////////////////////////////////////////////////////
        
        static std::unordered_map<int, std::string const> const TypeNames;
       
////////////////////////////////////////////////////////////////////////////////
/// @brief maximum register id that can be assigned.
/// this is used for assertions
////////////////////////////////////////////////////////////////////////////////
    
        static RegisterId const MaxRegisterId;
    };

// -----------------------------------------------------------------------------
// --SECTION--                                               class SingletonNode
// -----------------------------------------------------------------------------

////////////////////////////////////////////////////////////////////////////////
/// @brief class SingletonNode
////////////////////////////////////////////////////////////////////////////////

    class SingletonNode : public ExecutionNode {
      
      friend class ExecutionBlock;
      friend class SingletonBlock;
      
////////////////////////////////////////////////////////////////////////////////
/// @brief constructor with an id
////////////////////////////////////////////////////////////////////////////////

      public:
 
        SingletonNode (ExecutionPlan* plan, size_t id) 
          : ExecutionNode(plan, id) {
        }

        SingletonNode (ExecutionPlan*, triagens::basics::Json const& base);

////////////////////////////////////////////////////////////////////////////////
/// @brief return the type of the node
////////////////////////////////////////////////////////////////////////////////

        NodeType getType () const override final {
          return SINGLETON;
        }

////////////////////////////////////////////////////////////////////////////////
/// @brief export to JSON
////////////////////////////////////////////////////////////////////////////////

        void toJsonHelper (triagens::basics::Json&,
                           TRI_memory_zone_t*,
                           bool) const override final;

////////////////////////////////////////////////////////////////////////////////
/// @brief clone ExecutionNode recursively
////////////////////////////////////////////////////////////////////////////////

        ExecutionNode* clone (ExecutionPlan* plan,
                              bool withDependencies,
                              bool withProperties) const override final {
          auto c = new SingletonNode(plan, _id);

          cloneHelper(c, plan, withDependencies, withProperties);

          return static_cast<ExecutionNode*>(c);
        }

////////////////////////////////////////////////////////////////////////////////
/// @brief the cost of a singleton is 1
////////////////////////////////////////////////////////////////////////////////
        
        double estimateCost (size_t&) const override final;

    };

// -----------------------------------------------------------------------------
// --SECTION--                                     class EnumerateCollectionNode
// -----------------------------------------------------------------------------

////////////////////////////////////////////////////////////////////////////////
/// @brief class EnumerateCollectionNode
////////////////////////////////////////////////////////////////////////////////

    class EnumerateCollectionNode : public ExecutionNode {
      friend class ExecutionNode;
      friend class ExecutionBlock;
      friend class EnumerateCollectionBlock;
      
////////////////////////////////////////////////////////////////////////////////
/// @brief constructor with a vocbase and a collection name
////////////////////////////////////////////////////////////////////////////////

      public:

        EnumerateCollectionNode (ExecutionPlan* plan,
                                 size_t id,
                                 TRI_vocbase_t* vocbase, 
                                 Collection* collection,
                                 Variable const* outVariable,
                                 bool random)
          : ExecutionNode(plan, id), 
            _vocbase(vocbase), 
            _collection(collection),
            _outVariable(outVariable),  
            _random(random) {

          TRI_ASSERT(_vocbase != nullptr);
          TRI_ASSERT(_collection != nullptr);
          TRI_ASSERT(_outVariable != nullptr);
        }

        EnumerateCollectionNode (ExecutionPlan* plan,
                                 triagens::basics::Json const& base);

////////////////////////////////////////////////////////////////////////////////
/// @brief return the type of the node
////////////////////////////////////////////////////////////////////////////////

        NodeType getType () const override final {
          return ENUMERATE_COLLECTION;
        }

////////////////////////////////////////////////////////////////////////////////
/// @brief export to JSON
////////////////////////////////////////////////////////////////////////////////

        void toJsonHelper (triagens::basics::Json&,
                           TRI_memory_zone_t*,
                           bool) const override final;

////////////////////////////////////////////////////////////////////////////////
/// @brief clone ExecutionNode recursively
////////////////////////////////////////////////////////////////////////////////

        ExecutionNode* clone (ExecutionPlan* plan,
                              bool withDependencies,
                              bool withProperties) const override final;

////////////////////////////////////////////////////////////////////////////////
/// @brief the cost of an enumerate collection node is a multiple of the cost of
/// its unique dependency
////////////////////////////////////////////////////////////////////////////////
        
        double estimateCost (size_t&) const override final;

////////////////////////////////////////////////////////////////////////////////
/// @brief getVariablesSetHere
////////////////////////////////////////////////////////////////////////////////

        std::vector<Variable const*> getVariablesSetHere () const override final {
          return std::vector<Variable const*>{ _outVariable };
        }

////////////////////////////////////////////////////////////////////////////////
/// @brief enable random iteration of documents in collection
////////////////////////////////////////////////////////////////////////////////

        void setRandom () {
          _random = true;
        }

////////////////////////////////////////////////////////////////////////////////
/// @brief return the database
////////////////////////////////////////////////////////////////////////////////

        TRI_vocbase_t* vocbase () const {
          return _vocbase;
        }

////////////////////////////////////////////////////////////////////////////////
/// @brief return the collection
////////////////////////////////////////////////////////////////////////////////

        Collection const* collection () const {
          return _collection;
        }

////////////////////////////////////////////////////////////////////////////////
/// @brief return the out variable
////////////////////////////////////////////////////////////////////////////////

        Variable const* outVariable () const {
          return _outVariable;
        }

// -----------------------------------------------------------------------------
// --SECTION--                                                 private variables
// -----------------------------------------------------------------------------

      private:

////////////////////////////////////////////////////////////////////////////////
/// @brief the database
////////////////////////////////////////////////////////////////////////////////

        TRI_vocbase_t* _vocbase;

////////////////////////////////////////////////////////////////////////////////
/// @brief collection
////////////////////////////////////////////////////////////////////////////////

        Collection* _collection;

////////////////////////////////////////////////////////////////////////////////
/// @brief output variable
////////////////////////////////////////////////////////////////////////////////

        Variable const* _outVariable;

////////////////////////////////////////////////////////////////////////////////
/// @brief whether or not we want random iteration
////////////////////////////////////////////////////////////////////////////////

        bool _random;
    };

// -----------------------------------------------------------------------------
// --SECTION--                                           class EnumerateListNode
// -----------------------------------------------------------------------------

////////////////////////////////////////////////////////////////////////////////
/// @brief class EnumerateListNode
////////////////////////////////////////////////////////////////////////////////

    class EnumerateListNode : public ExecutionNode {
      
      friend class ExecutionNode;
      friend class ExecutionBlock;
      friend class EnumerateListBlock;
      friend class RedundantCalculationsReplacer;

////////////////////////////////////////////////////////////////////////////////
/// @brief constructor
////////////////////////////////////////////////////////////////////////////////

      public:

        EnumerateListNode (ExecutionPlan* plan,
                           size_t id,
                           Variable const* inVariable,
                           Variable const* outVariable) 
          : ExecutionNode(plan, id), 
            _inVariable(inVariable), 
            _outVariable(outVariable) {

          TRI_ASSERT(_inVariable != nullptr);
          TRI_ASSERT(_outVariable != nullptr);
        }
        
        EnumerateListNode (ExecutionPlan*, triagens::basics::Json const& base);

////////////////////////////////////////////////////////////////////////////////
/// @brief return the type of the node
////////////////////////////////////////////////////////////////////////////////

        NodeType getType () const override final {
          return ENUMERATE_LIST;
        }

////////////////////////////////////////////////////////////////////////////////
/// @brief export to JSON
////////////////////////////////////////////////////////////////////////////////

        void toJsonHelper (triagens::basics::Json&,
                           TRI_memory_zone_t*,
                           bool) const override final;

////////////////////////////////////////////////////////////////////////////////
/// @brief clone ExecutionNode recursively
////////////////////////////////////////////////////////////////////////////////

        ExecutionNode* clone (ExecutionPlan* plan,
                              bool withDependencies,
                              bool withProperties) const override final;

////////////////////////////////////////////////////////////////////////////////
/// @brief the cost of an enumerate list node
////////////////////////////////////////////////////////////////////////////////
        
        double estimateCost (size_t&) const override final;

////////////////////////////////////////////////////////////////////////////////
/// @brief getVariablesUsedHere, returning a vector
////////////////////////////////////////////////////////////////////////////////

        std::vector<Variable const*> getVariablesUsedHere () const override final {
          return std::vector<Variable const*>{ _inVariable };
        }

////////////////////////////////////////////////////////////////////////////////
/// @brief getVariablesUsedHere, modifying the set in-place
////////////////////////////////////////////////////////////////////////////////

        void getVariablesUsedHere (std::unordered_set<Variable const*>& vars) const override final {
          vars.emplace(_inVariable);
        }

////////////////////////////////////////////////////////////////////////////////
/// @brief getVariablesSetHere
////////////////////////////////////////////////////////////////////////////////

        std::vector<Variable const*> getVariablesSetHere () const override final {
          return std::vector<Variable const*>{ _outVariable };
        }

////////////////////////////////////////////////////////////////////////////////
/// @brief return out variable
////////////////////////////////////////////////////////////////////////////////

        Variable const* outVariable () const {
          return _outVariable;
        }

// -----------------------------------------------------------------------------
// --SECTION--                                                 private variables
// -----------------------------------------------------------------------------

      private:

////////////////////////////////////////////////////////////////////////////////
/// @brief input variable to read from
////////////////////////////////////////////////////////////////////////////////

        Variable const* _inVariable;

////////////////////////////////////////////////////////////////////////////////
/// @brief output variable to write to
////////////////////////////////////////////////////////////////////////////////

        Variable const* _outVariable;

    };

// -----------------------------------------------------------------------------
// --SECTION--                                                   class LimitNode
// -----------------------------------------------------------------------------

////////////////////////////////////////////////////////////////////////////////
/// @brief class LimitNode
////////////////////////////////////////////////////////////////////////////////

    class LimitNode : public ExecutionNode {
      
      friend class ExecutionBlock;
      friend class LimitBlock;

////////////////////////////////////////////////////////////////////////////////
/// @brief constructors for various arguments, always with offset and limit
////////////////////////////////////////////////////////////////////////////////

      public:

        LimitNode (ExecutionPlan* plan,
                   size_t id,
                   size_t offset, 
                   size_t limit) 
          : ExecutionNode(plan, id), 
            _offset(offset), 
            _limit(limit),
            _fullCount(false) {

        }

        LimitNode (ExecutionPlan* plan,
                   size_t id,
                   size_t limit) 
          : ExecutionNode(plan, id), 
            _offset(0), 
            _limit(limit),
            _fullCount(false) {

        }
        
        LimitNode (ExecutionPlan*, triagens::basics::Json const& base);

////////////////////////////////////////////////////////////////////////////////
/// @brief return the type of the node
////////////////////////////////////////////////////////////////////////////////

        NodeType getType () const override final {
          return LIMIT;
        }

////////////////////////////////////////////////////////////////////////////////
/// @brief export to JSON
////////////////////////////////////////////////////////////////////////////////

        void toJsonHelper (triagens::basics::Json&,
                           TRI_memory_zone_t*,
                           bool) const override final;

////////////////////////////////////////////////////////////////////////////////
/// @brief clone ExecutionNode recursively
////////////////////////////////////////////////////////////////////////////////

        ExecutionNode* clone (ExecutionPlan* plan,
                              bool withDependencies,
                              bool withProperties) const override final {
          auto c = new LimitNode(plan, _id, _offset, _limit);

          if (_fullCount) {
            c->setFullCount();
          }

          cloneHelper(c, plan, withDependencies, withProperties);

          return static_cast<ExecutionNode*>(c);
        }

////////////////////////////////////////////////////////////////////////////////
/// @brief estimateCost
////////////////////////////////////////////////////////////////////////////////
        
        double estimateCost (size_t&) const override final;

////////////////////////////////////////////////////////////////////////////////
/// @brief tell the node to fully count what it will limit
////////////////////////////////////////////////////////////////////////////////

        void setFullCount () {
          _fullCount = true;
        }

      private:

////////////////////////////////////////////////////////////////////////////////
/// @brief the offset
////////////////////////////////////////////////////////////////////////////////

        size_t _offset;

////////////////////////////////////////////////////////////////////////////////
/// @brief the limit
////////////////////////////////////////////////////////////////////////////////

        size_t _limit;

////////////////////////////////////////////////////////////////////////////////
/// @brief whether or not the node should fully count what it limits
////////////////////////////////////////////////////////////////////////////////

        bool   _fullCount;

    };

// -----------------------------------------------------------------------------
// --SECTION--                                             class CalculationNode
// -----------------------------------------------------------------------------

////////////////////////////////////////////////////////////////////////////////
/// @brief class CalculationNode
////////////////////////////////////////////////////////////////////////////////

    class CalculationNode : public ExecutionNode {
      
      friend class ExecutionNode;
      friend class ExecutionBlock;
      friend class CalculationBlock;
      friend class RedundantCalculationsReplacer;

      public:

////////////////////////////////////////////////////////////////////////////////
/// @brief constructor
////////////////////////////////////////////////////////////////////////////////

        CalculationNode (ExecutionPlan* plan,
                         size_t id,
                         Expression* expr, 
                         Variable const* conditionVariable,
                         Variable const* outVariable)
          : ExecutionNode(plan, id), 
            _conditionVariable(conditionVariable),
            _outVariable(outVariable),
            _expression(expr) {

          TRI_ASSERT(_expression != nullptr);
          TRI_ASSERT(_outVariable != nullptr);
        }

////////////////////////////////////////////////////////////////////////////////
/// @brief constructor
////////////////////////////////////////////////////////////////////////////////

        CalculationNode (ExecutionPlan* plan,
                         size_t id,
                         Expression* expr, 
                         Variable const* outVariable)
          : CalculationNode(plan, id, expr, nullptr, outVariable) { 
        }

        CalculationNode (ExecutionPlan*, triagens::basics::Json const& base);

////////////////////////////////////////////////////////////////////////////////
/// @brief destructor
////////////////////////////////////////////////////////////////////////////////

        ~CalculationNode () {
          delete _expression;
        }

////////////////////////////////////////////////////////////////////////////////
/// @brief return the type of the node
////////////////////////////////////////////////////////////////////////////////

        NodeType getType () const override final {
          return CALCULATION;
        }

////////////////////////////////////////////////////////////////////////////////
/// @brief export to JSON
////////////////////////////////////////////////////////////////////////////////

        void toJsonHelper (triagens::basics::Json&,
                           TRI_memory_zone_t*,
                           bool) const override final;

////////////////////////////////////////////////////////////////////////////////
/// @brief clone ExecutionNode recursively
////////////////////////////////////////////////////////////////////////////////

        ExecutionNode* clone (ExecutionPlan* plan,
                              bool withDependencies,
                              bool withProperties) const override final;

////////////////////////////////////////////////////////////////////////////////
/// @brief return out variable
////////////////////////////////////////////////////////////////////////////////

        Variable const* outVariable () const {
          return _outVariable;
        }

////////////////////////////////////////////////////////////////////////////////
/// @brief return the expression
////////////////////////////////////////////////////////////////////////////////

        Expression* expression () const {
          return _expression;
        }

////////////////////////////////////////////////////////////////////////////////
/// @brief estimateCost
////////////////////////////////////////////////////////////////////////////////
        
        double estimateCost (size_t&) const override final;

////////////////////////////////////////////////////////////////////////////////
/// @brief getVariablesUsedHere, returning a vector
////////////////////////////////////////////////////////////////////////////////

        std::vector<Variable const*> getVariablesUsedHere () const override final {
          std::unordered_set<Variable const*> vars;
          _expression->variables(vars);

          std::vector<Variable const*> v;
          v.reserve(vars.size());

          for (auto const& vv : vars) {
            v.emplace_back(vv);
          }

          if (_conditionVariable != nullptr) {
            v.emplace_back(_conditionVariable);
          }

          return v;
        }

////////////////////////////////////////////////////////////////////////////////
/// @brief getVariablesUsedHere, modifying the set in-place
////////////////////////////////////////////////////////////////////////////////

        void getVariablesUsedHere (std::unordered_set<Variable const*>& vars) const override final {
          _expression->variables(vars);

          if (_conditionVariable != nullptr) {
            vars.emplace(_conditionVariable);
          }
        }

////////////////////////////////////////////////////////////////////////////////
/// @brief getVariablesSetHere
////////////////////////////////////////////////////////////////////////////////

        virtual std::vector<Variable const*> getVariablesSetHere () const override final {
          return std::vector<Variable const*>{ _outVariable };
        }

////////////////////////////////////////////////////////////////////////////////
/// @brief can the node throw?
////////////////////////////////////////////////////////////////////////////////

        bool canThrow () override {
          return _expression->canThrow();
        }

// -----------------------------------------------------------------------------
// --SECTION--                                                 private variables
// -----------------------------------------------------------------------------

      private:

////////////////////////////////////////////////////////////////////////////////
/// @brief an optional condition variable for the calculation
////////////////////////////////////////////////////////////////////////////////

        Variable const* _conditionVariable;

////////////////////////////////////////////////////////////////////////////////
/// @brief output variable to write to
////////////////////////////////////////////////////////////////////////////////

        Variable const* _outVariable;

////////////////////////////////////////////////////////////////////////////////
/// @brief we need to have an expression and where to write the result
////////////////////////////////////////////////////////////////////////////////

        Expression* _expression;

    };

// -----------------------------------------------------------------------------
// --SECTION--                                                class SubqueryNode
// -----------------------------------------------------------------------------

////////////////////////////////////////////////////////////////////////////////
/// @brief class SubqueryNode
////////////////////////////////////////////////////////////////////////////////

    class SubqueryNode : public ExecutionNode {
      
      friend class ExecutionNode;
      friend class ExecutionBlock;
      friend class SubqueryBlock;

////////////////////////////////////////////////////////////////////////////////
/// @brief constructor
////////////////////////////////////////////////////////////////////////////////

      public:

        SubqueryNode (ExecutionPlan*,
                      triagens::basics::Json const& base);

        SubqueryNode (ExecutionPlan* plan,
                      size_t id,
                      ExecutionNode* subquery, 
                      Variable const* outVariable)
          : ExecutionNode(plan, id), 
            _subquery(subquery), 
            _outVariable(outVariable) {

          TRI_ASSERT(_subquery != nullptr);
          TRI_ASSERT(_outVariable != nullptr);
        }

////////////////////////////////////////////////////////////////////////////////
/// @brief return the type of the node
////////////////////////////////////////////////////////////////////////////////

        NodeType getType () const override final {
          return SUBQUERY;
        }

////////////////////////////////////////////////////////////////////////////////
/// @brief return the out variable
////////////////////////////////////////////////////////////////////////////////

        Variable const* outVariable () const {
          return _outVariable;
        }

////////////////////////////////////////////////////////////////////////////////
/// @brief export to JSON
////////////////////////////////////////////////////////////////////////////////

        void toJsonHelper (triagens::basics::Json&,
                           TRI_memory_zone_t*,
                           bool) const override final;

////////////////////////////////////////////////////////////////////////////////
/// @brief clone ExecutionNode recursively
////////////////////////////////////////////////////////////////////////////////

        ExecutionNode* clone (ExecutionPlan* plan,
                              bool withDependencies,
                              bool withProperties) const override final;

////////////////////////////////////////////////////////////////////////////////
/// @brief getter for subquery
////////////////////////////////////////////////////////////////////////////////

        ExecutionNode* getSubquery () const {
          return _subquery;
        }

////////////////////////////////////////////////////////////////////////////////
/// @brief setter for subquery
////////////////////////////////////////////////////////////////////////////////

        void setSubquery (ExecutionNode* subquery) {
          TRI_ASSERT(subquery != nullptr);
          TRI_ASSERT(_subquery == nullptr); // do not allow overwriting an existing subquery
          _subquery = subquery;
        }

////////////////////////////////////////////////////////////////////////////////
/// @brief estimateCost
////////////////////////////////////////////////////////////////////////////////
        
        double estimateCost (size_t&) const override final;

////////////////////////////////////////////////////////////////////////////////
/// @brief getVariablesUsedHere, returning a vector
////////////////////////////////////////////////////////////////////////////////

        std::vector<Variable const*> getVariablesUsedHere () const override final;

////////////////////////////////////////////////////////////////////////////////
/// @brief getVariablesUsedHere, modifying the set in-place
////////////////////////////////////////////////////////////////////////////////

        void getVariablesUsedHere (std::unordered_set<Variable const*>& vars) const override final;

////////////////////////////////////////////////////////////////////////////////
/// @brief getVariablesSetHere
////////////////////////////////////////////////////////////////////////////////

        std::vector<Variable const*> getVariablesSetHere () const override final {
          return std::vector<Variable const*>{ _outVariable };
        }

////////////////////////////////////////////////////////////////////////////////
/// @brief replace the out variable, so we can adjust the name.
////////////////////////////////////////////////////////////////////////////////

        void replaceOutVariable(Variable const* var);

////////////////////////////////////////////////////////////////////////////////
/// @brief can the node throw? Note that this means that an exception can
/// *originate* from this node. That is, this method does not need to
/// return true just because a dependent node can throw an exception.
////////////////////////////////////////////////////////////////////////////////

        bool canThrow () override;

// -----------------------------------------------------------------------------
// --SECTION--                                                 private variables
// -----------------------------------------------------------------------------

      private:

////////////////////////////////////////////////////////////////////////////////
/// @brief we need to have an expression and where to write the result
////////////////////////////////////////////////////////////////////////////////

        ExecutionNode* _subquery;

////////////////////////////////////////////////////////////////////////////////
/// @brief variable to write to
////////////////////////////////////////////////////////////////////////////////

        Variable const* _outVariable;

    };

// -----------------------------------------------------------------------------
// --SECTION--                                                  class FilterNode
// -----------------------------------------------------------------------------

////////////////////////////////////////////////////////////////////////////////
/// @brief class FilterNode
////////////////////////////////////////////////////////////////////////////////

    class FilterNode : public ExecutionNode {
      
      friend class ExecutionBlock;
      friend class FilterBlock;
      friend class RedundantCalculationsReplacer;

////////////////////////////////////////////////////////////////////////////////
/// @brief constructors for various arguments, always with offset and limit
////////////////////////////////////////////////////////////////////////////////

      public:

        FilterNode (ExecutionPlan* plan,
                    size_t id,
                    Variable const* inVariable)
          : ExecutionNode(plan, id), 
            _inVariable(inVariable) {

          TRI_ASSERT(_inVariable != nullptr);
        }
        
        FilterNode (ExecutionPlan*, triagens::basics::Json const& base);

////////////////////////////////////////////////////////////////////////////////
/// @brief return the type of the node
////////////////////////////////////////////////////////////////////////////////

        NodeType getType () const override final {
          return FILTER;
        }

////////////////////////////////////////////////////////////////////////////////
/// @brief export to JSON
////////////////////////////////////////////////////////////////////////////////

        void toJsonHelper (triagens::basics::Json&,
                           TRI_memory_zone_t*,
                           bool) const override final;

////////////////////////////////////////////////////////////////////////////////
/// @brief clone ExecutionNode recursively
////////////////////////////////////////////////////////////////////////////////

        ExecutionNode* clone (ExecutionPlan* plan,
                              bool withDependencies,
                              bool withProperties) const override final;

////////////////////////////////////////////////////////////////////////////////
/// @brief estimateCost
////////////////////////////////////////////////////////////////////////////////
        
        double estimateCost (size_t&) const override final;

////////////////////////////////////////////////////////////////////////////////
/// @brief getVariablesUsedHere, returning a vector
////////////////////////////////////////////////////////////////////////////////

        std::vector<Variable const*> getVariablesUsedHere () const override final {
          return std::vector<Variable const*>{ _inVariable };
        }

////////////////////////////////////////////////////////////////////////////////
/// @brief getVariablesUsedHere, modifying the set in-place
////////////////////////////////////////////////////////////////////////////////

        void getVariablesUsedHere (std::unordered_set<Variable const*>& vars) const override final { 
          vars.emplace(_inVariable);
        }

      private:

////////////////////////////////////////////////////////////////////////////////
/// @brief input variable to read from
////////////////////////////////////////////////////////////////////////////////

        Variable const* _inVariable;

    };

// -----------------------------------------------------------------------------
// --SECTION--                                            struct SortInformation
// -----------------------------------------------------------------------------

////////////////////////////////////////////////////////////////////////////////
/// @brief this is an auxilliary struct for processed sort criteria information
////////////////////////////////////////////////////////////////////////////////
    
    struct SortInformation {

      enum Match {
        unequal,                // criteria are unequal
        otherLessAccurate,      // leftmost sort criteria are equal, but other sort criteria are less accurate than ourselves
        ourselvesLessAccurate,  // leftmost sort criteria are equal, but our own sort criteria is less accurate than the other
        allEqual                // all criteria are equal
      };

      std::vector<std::tuple<ExecutionNode const*, std::string, bool>> criteria;
      bool isValid         = true;
      bool isDeterministic = true;
      bool isComplex       = false;
      bool canThrow        = false;
          
      Match isCoveredBy (SortInformation const& other) {
        if (! isValid || ! other.isValid) {
          return unequal;
        }

        if (isComplex || other.isComplex) {
          return unequal;
        }

        size_t const n = criteria.size();
        for (size_t i = 0; i < n; ++i) {
          if (other.criteria.size() <= i) {
            return otherLessAccurate;
          }

          auto ours   = criteria[i];
          auto theirs = other.criteria[i];

          if (std::get<2>(ours) != std::get<2>(theirs)) {
            // sort order is different
            return unequal;
          }

          if (std::get<1>(ours) != std::get<1>(theirs)) {
            // sort criterion is different
            return unequal;
          }
        }

        if (other.criteria.size() > n) {
          return ourselvesLessAccurate;
        }
          
        return allEqual;
      }
    };

// -----------------------------------------------------------------------------
// --SECTION--                                                  class ReturnNode
// -----------------------------------------------------------------------------

////////////////////////////////////////////////////////////////////////////////
/// @brief class ReturnNode
////////////////////////////////////////////////////////////////////////////////

    class ReturnNode : public ExecutionNode {
      
      friend class ExecutionBlock;
      friend class ReturnBlock;
      friend class RedundantCalculationsReplacer;
      
////////////////////////////////////////////////////////////////////////////////
/// @brief constructors for various arguments, always with offset and limit
////////////////////////////////////////////////////////////////////////////////

      public:

        ReturnNode (ExecutionPlan* plan,
                    size_t id,
                    Variable const* inVariable)
          : ExecutionNode(plan, id), 
            _inVariable(inVariable) {

          TRI_ASSERT(_inVariable != nullptr);
        }

        ReturnNode (ExecutionPlan*, triagens::basics::Json const& base);

////////////////////////////////////////////////////////////////////////////////
/// @brief return the type of the node
////////////////////////////////////////////////////////////////////////////////

        NodeType getType () const override final {
          return RETURN;
        }

////////////////////////////////////////////////////////////////////////////////
/// @brief export to JSON
////////////////////////////////////////////////////////////////////////////////

        void toJsonHelper (triagens::basics::Json&,
                           TRI_memory_zone_t*,
                           bool) const override final;

////////////////////////////////////////////////////////////////////////////////
/// @brief clone ExecutionNode recursively
////////////////////////////////////////////////////////////////////////////////

        ExecutionNode* clone (ExecutionPlan* plan,
                              bool withDependencies,
                              bool withProperties) const override final;

////////////////////////////////////////////////////////////////////////////////
/// @brief estimateCost
////////////////////////////////////////////////////////////////////////////////
        
        double estimateCost (size_t&) const override final;

////////////////////////////////////////////////////////////////////////////////
/// @brief getVariablesUsedHere, returning a vector
////////////////////////////////////////////////////////////////////////////////

        std::vector<Variable const*> getVariablesUsedHere () const override final {
          return std::vector<Variable const*>{ _inVariable };
        }

////////////////////////////////////////////////////////////////////////////////
/// @brief getVariablesUsedHere, modifying the set in-place
////////////////////////////////////////////////////////////////////////////////

        void getVariablesUsedHere (std::unordered_set<Variable const*>& vars) const override final {
          vars.emplace(_inVariable);
        } 

// -----------------------------------------------------------------------------
// --SECTION--                                                 private variables
// -----------------------------------------------------------------------------

      private:

////////////////////////////////////////////////////////////////////////////////
/// @brief we need to know the offset and limit
////////////////////////////////////////////////////////////////////////////////

        Variable const* _inVariable;

    };

// -----------------------------------------------------------------------------
// --SECTION--                                               class NoResultsNode
// -----------------------------------------------------------------------------

////////////////////////////////////////////////////////////////////////////////
/// @brief class NoResultsNode
////////////////////////////////////////////////////////////////////////////////

    class NoResultsNode : public ExecutionNode {
      
      friend class ExecutionBlock;
      friend class NoResultsBlock;
      
////////////////////////////////////////////////////////////////////////////////
/// @brief constructor with an id
////////////////////////////////////////////////////////////////////////////////

      public:
  
        NoResultsNode (ExecutionPlan* plan, size_t id) 
          : ExecutionNode(plan, id) {
        }

        NoResultsNode (ExecutionPlan* plan, triagens::basics::Json const& base)
          : ExecutionNode(plan, base) {
        }

////////////////////////////////////////////////////////////////////////////////
/// @brief return the type of the node
////////////////////////////////////////////////////////////////////////////////

        NodeType getType () const override final {
          return NORESULTS;
        }

////////////////////////////////////////////////////////////////////////////////
/// @brief export to JSON
////////////////////////////////////////////////////////////////////////////////

        void toJsonHelper (triagens::basics::Json&,
                           TRI_memory_zone_t*,
                           bool) const override final;

////////////////////////////////////////////////////////////////////////////////
/// @brief clone ExecutionNode recursively
////////////////////////////////////////////////////////////////////////////////

        ExecutionNode* clone (ExecutionPlan* plan,
                              bool withDependencies,
                              bool withProperties) const override final {
          auto c = new NoResultsNode(plan, _id);

          cloneHelper(c, plan, withDependencies, withProperties);

          return static_cast<ExecutionNode*>(c);
        }

////////////////////////////////////////////////////////////////////////////////
/// @brief the cost of a NoResults is 0
////////////////////////////////////////////////////////////////////////////////
        
        double estimateCost (size_t&) const override final;

    };

  }   // namespace triagens::aql
}  // namespace triagens

#endif

// Local Variables:
// mode: outline-minor
// outline-regexp: "^\\(/// @brief\\|/// {@inheritDoc}\\|/// @addtogroup\\|// --SECTION--\\|/// @\\}\\)"
// End:

<|MERGE_RESOLUTION|>--- conflicted
+++ resolved
@@ -34,11 +34,8 @@
 #include "Aql/Variable.h"
 #include "Aql/WalkerWorker.h"
 #include "Basics/JsonHelper.h"
-<<<<<<< HEAD
 #include "lib/Basics/json-utilities.h"
 #include "VocBase/Graphs.h"
-=======
->>>>>>> 7c3de62b
 #include "VocBase/voc-types.h"
 #include "VocBase/vocbase.h"
 
@@ -95,11 +92,8 @@
           NORESULTS               = 19,
           DISTRIBUTE              = 20,
           UPSERT                  = 21,
-<<<<<<< HEAD
-          TRAVERSAL               = 22
-=======
-          INDEX                   = 22
->>>>>>> 7c3de62b
+          TRAVERSAL               = 22,
+          INDEX                   = 23
         };
 
 // -----------------------------------------------------------------------------
