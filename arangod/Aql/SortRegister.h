--- conflicted
+++ resolved
@@ -33,9 +33,9 @@
 /// @brief sort element for block, consisting of register, sort direction,
 /// and a possible attribute path to dig into the document
 struct SortRegister {
-<<<<<<< HEAD
    SortRegister(SortRegister&) = delete; //we can not copy the ireseach scorer
    SortRegister(SortRegister&&) = default;
+
 #if 0  // #ifdef USE_IRESEARCH
   typedef int(*CompareFunc)(
     irs::sort::prepared const* scorer,
@@ -47,9 +47,7 @@
   irs::sort::prepared::ptr scorer;
   CompareFunc comparator;
 #endif
-  //std::vector<std::string> attributePath;
-=======
->>>>>>> 6a3fa519
+
   std::vector<std::string> const& attributePath;
   RegisterId reg;
   bool asc;
@@ -63,10 +61,7 @@
         asc(element.ascending) {}
 #else
   SortRegister(RegisterId reg, SortElement const& element) noexcept;
-<<<<<<< HEAD
 #endif
-=======
->>>>>>> 6a3fa519
 
   static void fill(ExecutionPlan const& /*execPlan*/,
                    ExecutionNode::RegisterPlan const& regPlan,
