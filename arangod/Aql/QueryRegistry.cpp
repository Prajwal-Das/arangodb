////////////////////////////////////////////////////////////////////////////////
/// DISCLAIMER
///
/// Copyright 2014-2016 ArangoDB GmbH, Cologne, Germany
/// Copyright 2004-2014 triAGENS GmbH, Cologne, Germany
///
/// Licensed under the Apache License, Version 2.0 (the "License");
/// you may not use this file except in compliance with the License.
/// You may obtain a copy of the License at
///
///     http://www.apache.org/licenses/LICENSE-2.0
///
/// Unless required by applicable law or agreed to in writing, software
/// distributed under the License is distributed on an "AS IS" BASIS,
/// WITHOUT WARRANTIES OR CONDITIONS OF ANY KIND, either express or implied.
/// See the License for the specific language governing permissions and
/// limitations under the License.
///
/// Copyright holder is ArangoDB GmbH, Cologne, Germany
///
/// @author Max Neunhoeffer
////////////////////////////////////////////////////////////////////////////////

#include "QueryRegistry.h"
#include "ApplicationFeatures/ApplicationServer.h"
#include "Aql/AqlItemBlock.h"
#include "Aql/ExecutionEngine.h"
#include "Aql/Query.h"
#include "Basics/ReadLocker.h"
#include "Basics/WriteLocker.h"
#include "Cluster/ServerState.h"
#include "Logger/Logger.h"
#include "Transaction/Methods.h"

using namespace arangodb;
using namespace arangodb::aql;

QueryRegistry::~QueryRegistry() {
  std::vector<std::pair<std::string, QueryId>> toDelete;

  {
    WRITE_LOCKER(writeLocker, _lock);

    try {
      for (auto& x : _queries) {
        // x.first is a TRI_vocbase_t* and
        // x.second is a std::unordered_map<QueryId, QueryInfo*>
        for (auto& y : x.second) {
          // y.first is a QueryId and
          // y.second is a QueryInfo*
          toDelete.emplace_back(x.first, y.first);
        }
      }
    } catch (...) {
      // the emplace_back() above might fail
      // prevent throwing exceptions in the destructor
    }
  }

  // note: destroy() will acquire _lock itself, so it must be called without
  // holding the lock
  for (auto& p : toDelete) {
    try {  // just in case
      destroy(p.first, p.second, TRI_ERROR_TRANSACTION_ABORTED, false);
    } catch (...) {
    }
  }
}

/// @brief insert
void QueryRegistry::insert(QueryId id, Query* query, double ttl,
                           bool isPrepared, bool keepLease) {
  TRI_ASSERT(query != nullptr);
  TRI_ASSERT(query->trx() != nullptr);
  LOG_TOPIC(DEBUG, arangodb::Logger::AQL)
      << "Register query with id " << id << " : " << query->queryString();
  auto& vocbase = query->vocbase();

  if (vocbase.isDropped()) {
    // don't register any queries for dropped databases
    THROW_ARANGO_EXCEPTION(TRI_ERROR_ARANGO_DATABASE_NOT_FOUND);
  }

  // create the query info object outside of the lock
  auto p = std::make_unique<QueryInfo>(id, query, ttl, isPrepared);
  p->_isOpen = keepLease;

  // now insert into table of running queries
  {
    WRITE_LOCKER(writeLocker, _lock);
    if (_disallowInserts) {
      THROW_ARANGO_EXCEPTION(TRI_ERROR_SHUTTING_DOWN);
    }

    auto result = _queries[vocbase.name()].emplace(id, std::move(p));
    if (!result.second) {
      THROW_ARANGO_EXCEPTION_MESSAGE(
          TRI_ERROR_INTERNAL, "query with given vocbase and id already there");
    }
  }
}

/// @brief open
Query* QueryRegistry::open(TRI_vocbase_t* vocbase, QueryId id) {
  LOG_TOPIC(DEBUG, arangodb::Logger::AQL) << "Open query with id " << id;
  // std::cout << "Taking out query with ID " << id << std::endl;
  WRITE_LOCKER(writeLocker, _lock);

  auto m = _queries.find(vocbase->name());
  if (m == _queries.end()) {
    LOG_TOPIC(DEBUG, arangodb::Logger::AQL)
        << "Found no queries for DB: " << vocbase->name();
    return nullptr;
  }
  auto q = m->second.find(id);
  if (q == m->second.end()) {
    LOG_TOPIC(DEBUG, arangodb::Logger::AQL) << "Query id " << id << " not found in registry";
    return nullptr;
  }

  std::unique_ptr<QueryInfo>& qi = q->second;
  if (qi->_isOpen) {
    LOG_TOPIC(DEBUG, arangodb::Logger::AQL) << "Query with id " << id << " is already in open";
    THROW_ARANGO_EXCEPTION_MESSAGE(
        TRI_ERROR_INTERNAL, "query with given vocbase and id is already open");
  }

  qi->_isOpen = true;

  if (!qi->_isPrepared) {
    try {
      qi->_query->prepare(this);
    } catch (...) {
      qi->_isOpen = false;
      qi->_expires = 0.0;
      throw;
    }
    qi->_isPrepared = true;
  }

  LOG_TOPIC(DEBUG, arangodb::Logger::AQL) << "Query with id " << id << " is now in use";
  return qi->_query;
}

/// @brief close
void QueryRegistry::close(TRI_vocbase_t* vocbase, QueryId id, double ttl) {
  LOG_TOPIC(DEBUG, arangodb::Logger::AQL) << "returning query with id " << id;
  WRITE_LOCKER(writeLocker, _lock);

  auto m = _queries.find(vocbase->name());
  if (m == _queries.end()) {
    THROW_ARANGO_EXCEPTION_MESSAGE(TRI_ERROR_INTERNAL,
                                   "query with given vocbase and id not found");
  }
  auto q = m->second.find(id);
  if (q == m->second.end()) {
    LOG_TOPIC(DEBUG, arangodb::Logger::AQL) << "Query id " << id << " not found in registry";
    THROW_ARANGO_EXCEPTION_MESSAGE(TRI_ERROR_INTERNAL,
                                   "query with given vocbase and id not found");
  }
  std::unique_ptr<QueryInfo>& qi = q->second;
  if (!qi->_isOpen) {
    LOG_TOPIC(DEBUG, arangodb::Logger::AQL) << "query id " << id << " was not open.";
    THROW_ARANGO_EXCEPTION_MESSAGE(
        TRI_ERROR_INTERNAL, "query with given vocbase and id is not open");
  }

  if (!qi->_isPrepared) {
    qi->_isPrepared = true;
    try {
      qi->_query->prepare(this);
    } catch (...) {
      qi->_isOpen = false;
      qi->_expires = 0.0;
      throw;
    }
  }

  qi->_isOpen = false;
  qi->_expires = TRI_microtime() + qi->_timeToLive;
  LOG_TOPIC(DEBUG, arangodb::Logger::AQL) << "query with id " << id << " is now returned.";
}

/// @brief destroy
void QueryRegistry::destroy(std::string const& vocbase, QueryId id, int errorCode, bool ignoreOpened) {
  std::unique_ptr<QueryInfo> queryInfo;

  {
    WRITE_LOCKER(writeLocker, _lock);

    auto m = _queries.find(vocbase);

    if (m == _queries.end()) {
      THROW_ARANGO_EXCEPTION_MESSAGE(
          TRI_ERROR_BAD_PARAMETER, "query with given vocbase and id not found");
    }

    auto q = m->second.find(id);

    if (q == m->second.end()) {
      THROW_ARANGO_EXCEPTION_MESSAGE(
          TRI_ERROR_BAD_PARAMETER, "query with given vocbase and id not found");
    }

    if (q->second->_isOpen && !ignoreOpened) {
      // query in use by another thread/request
      q->second->_query->kill();
      q->second->_expires = 0.0;
      return;
    }

    // move query into our unique ptr, so we can process it outside
    // of the lock
    queryInfo = std::move(q->second);

    // remove query from the table of running queries
    m->second.erase(q);

    if (m->second.empty()) {
      // clear empty entries in database-to-queries map
      _queries.erase(m);
    }
  }

  TRI_ASSERT(queryInfo != nullptr);
  TRI_ASSERT(!queryInfo->_isOpen);

  if (!queryInfo->_isPrepared) {
    queryInfo->_isPrepared = true;
    queryInfo->_query->prepare(this);
  }

  // If the query was open, we can delete it right away, if not, we need
  // to register the transaction with the current context and adjust
  // the debugging counters for transactions:
  if (errorCode == TRI_ERROR_NO_ERROR) {
    // commit the operation
    queryInfo->_query->trx()->commit();
  }
  LOG_TOPIC(DEBUG, arangodb::Logger::AQL) << "query with id " << id << " is now destroyed";
}

<<<<<<< HEAD
/// @brief destroy
void QueryRegistry::destroy(TRI_vocbase_t* vocbase, QueryId id, int errorCode) {
  destroy(vocbase->name(), id, errorCode);
}

void QueryRegistry::destroy(std::string const& vocbase) {
  {
    WRITE_LOCKER(writeLocker, _lock);

    auto m = _queries.find(vocbase);

    if (m == _queries.end()) {
      return;
    }

    for (auto& it : (*m).second) {
      it.second->_expires = 0.0; 
      if (it.second->_isOpen) {
        // query in use by another thread/request
        it.second->_query->kill();
      }
    }
  }

  expireQueries();
}


=======
>>>>>>> 3a27cc19
ResultT<bool> QueryRegistry::isQueryInUse(TRI_vocbase_t* vocbase, QueryId id) {
  LOG_TOPIC(DEBUG, arangodb::Logger::AQL) << "Test if query with id " << id << " is in use.";

  READ_LOCKER(readLocker, _lock);

  auto m = _queries.find(vocbase->name());
  if (m == _queries.end()) {
    LOG_TOPIC(DEBUG, arangodb::Logger::AQL)
        << "Found no queries for DB: " << vocbase->name();
    return ResultT<bool>::error(TRI_ERROR_QUERY_NOT_FOUND);
  }
  auto q = m->second.find(id);
  if (q == m->second.end()) {
    LOG_TOPIC(DEBUG, arangodb::Logger::AQL) << "Query id " << id << " not found in registry";
    return ResultT<bool>::error(TRI_ERROR_QUERY_NOT_FOUND);
  }
  return ResultT<bool>::success(q->second->_isOpen);
}

/// @brief expireQueries
void QueryRegistry::expireQueries() {
  double now = TRI_microtime();
  std::vector<std::pair<std::string, QueryId>> toDelete;
  std::vector<QueryId> queriesLeft;

  {
    WRITE_LOCKER(writeLocker, _lock);
    for (auto& x : _queries) {
      // x.first is a TRI_vocbase_t* and
      // x.second is a std::unordered_map<QueryId, std::unique_ptr<QueryInfo>>
      for (auto& y : x.second) {
        // y.first is a QueryId and
        // y.second is an std::unique_ptr<QueryInfo>
        std::unique_ptr<QueryInfo> const& qi = y.second;
        if (!qi->_isOpen && now > qi->_expires) {
          toDelete.emplace_back(x.first, y.first);
        } else {
          queriesLeft.emplace_back(y.first);
        }
      }
    }
  }

  if (!queriesLeft.empty()) {
    LOG_TOPIC(TRACE, Logger::AQL) << "queries left in QueryRegistry: " << queriesLeft;
  }

  for (auto& p : toDelete) {
    try {  // just in case
      LOG_TOPIC(DEBUG, arangodb::Logger::AQL) << "timeout for query with id " << p.second;
      destroy(p.first, p.second, TRI_ERROR_TRANSACTION_ABORTED, false);
    } catch (...) {
    }
  }
}

/// @brief return number of registered queries
size_t QueryRegistry::numberRegisteredQueries() {
  READ_LOCKER(readLocker, _lock);
  size_t sum = 0;
  for (auto const& m : _queries) {
    sum += m.second.size();
  }
  return sum;
}

/// @brief for shutdown, we need to shut down all queries:
void QueryRegistry::destroyAll() {
  std::vector<std::pair<std::string, QueryId>> allQueries;
  {
    READ_LOCKER(readlock, _lock);
    for (auto& p : _queries) {
      for (auto& q : p.second) {
        allQueries.emplace_back(p.first, q.first);
      }
    }
  }
  for (auto& p : allQueries) {
    try {
      LOG_TOPIC(DEBUG, arangodb::Logger::AQL)
          << "Timeout for query with id " << p.second << " due to shutdown";
      destroy(p.first, p.second, TRI_ERROR_SHUTTING_DOWN, false);
    } catch (...) {
      // ignore any errors here
    }
  }

  size_t count = 0;
  {    
    READ_LOCKER(readlock, _lock);
    for (auto& p : _queries) {
      count += p.second.size();
    }
  }
  if (count > 0) {
    LOG_TOPIC(INFO, arangodb::Logger::AQL)
        << "number of remaining queries in query registry at shutdown: " << count;
  }
}

void QueryRegistry::disallowInserts() {
  WRITE_LOCKER(writelock, _lock);
  _disallowInserts = true;
  // from here on, there shouldn't be any more inserts into the registry
}


QueryRegistry::QueryInfo::QueryInfo(QueryId id, Query* query, double ttl, bool isPrepared)
    : _vocbase(&(query->vocbase())),
      _id(id),
      _query(query),
      _isOpen(false),
      _isPrepared(isPrepared),
      _timeToLive(ttl),
      _expires(TRI_microtime() + ttl) {}

QueryRegistry::QueryInfo::~QueryInfo() { delete _query; }<|MERGE_RESOLUTION|>--- conflicted
+++ resolved
@@ -240,12 +240,6 @@
   LOG_TOPIC(DEBUG, arangodb::Logger::AQL) << "query with id " << id << " is now destroyed";
 }
 
-<<<<<<< HEAD
-/// @brief destroy
-void QueryRegistry::destroy(TRI_vocbase_t* vocbase, QueryId id, int errorCode) {
-  destroy(vocbase->name(), id, errorCode);
-}
-
 void QueryRegistry::destroy(std::string const& vocbase) {
   {
     WRITE_LOCKER(writeLocker, _lock);
@@ -269,8 +263,6 @@
 }
 
 
-=======
->>>>>>> 3a27cc19
 ResultT<bool> QueryRegistry::isQueryInUse(TRI_vocbase_t* vocbase, QueryId id) {
   LOG_TOPIC(DEBUG, arangodb::Logger::AQL) << "Test if query with id " << id << " is in use.";
 
