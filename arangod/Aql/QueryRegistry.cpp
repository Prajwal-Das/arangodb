////////////////////////////////////////////////////////////////////////////////
/// DISCLAIMER
///
/// Copyright 2014-2016 ArangoDB GmbH, Cologne, Germany
/// Copyright 2004-2014 triAGENS GmbH, Cologne, Germany
///
/// Licensed under the Apache License, Version 2.0 (the "License");
/// you may not use this file except in compliance with the License.
/// You may obtain a copy of the License at
///
///     http://www.apache.org/licenses/LICENSE-2.0
///
/// Unless required by applicable law or agreed to in writing, software
/// distributed under the License is distributed on an "AS IS" BASIS,
/// WITHOUT WARRANTIES OR CONDITIONS OF ANY KIND, either express or implied.
/// See the License for the specific language governing permissions and
/// limitations under the License.
///
/// Copyright holder is ArangoDB GmbH, Cologne, Germany
///
/// @author Max Neunhoeffer
////////////////////////////////////////////////////////////////////////////////

#include "QueryRegistry.h"
#include "ApplicationFeatures/ApplicationServer.h"
#include "Aql/AqlItemBlock.h"
#include "Aql/ExecutionEngine.h"
#include "Aql/Query.h"
#include "Basics/ReadLocker.h"
#include "Basics/WriteLocker.h"
#include "Cluster/ServerState.h"
#include "Logger/Logger.h"
#include "Transaction/Methods.h"

using namespace arangodb;
using namespace arangodb::aql;

QueryRegistry::~QueryRegistry() {
  std::vector<std::pair<std::string, QueryId>> toDelete;

  {
    WRITE_LOCKER(writeLocker, _lock, this);

    try {
      for (auto& x : _queries) {
        // x.first is a TRI_vocbase_t* and
        // x.second is a std::unordered_map<QueryId, QueryInfo*>
        for (auto& y : x.second) {
          // y.first is a QueryId and
          // y.second is a QueryInfo*
          toDelete.emplace_back(x.first, y.first);
        }
      }
    } catch (...) {
      // the emplace_back() above might fail
      // prevent throwing exceptions in the destructor
    }
  }

  // note: destroy() will acquire _lock itself, so it must be called without
  // holding the lock
  for (auto& p : toDelete) {
    try {  // just in case
      destroy(p.first, p.second, TRI_ERROR_TRANSACTION_ABORTED, false);
    } catch (...) {
    }
  }
}

/// @brief insert
void QueryRegistry::insert(QueryId id, Query* query, double ttl,
                           bool isPrepared, bool keepLease) {
  TRI_ASSERT(query != nullptr);
  TRI_ASSERT(query->trx() != nullptr);
  LOG_TOPIC("77778", DEBUG, arangodb::Logger::AQL)
      << "Register query with id " << id << " : " << query->queryString();
  auto& vocbase = query->vocbase();

  // create the query info object outside of the lock
  auto p = std::make_unique<QueryInfo>(id, query, ttl, isPrepared);
  p->_isOpen = keepLease;

  // now insert into table of running queries
  {
<<<<<<< HEAD
    WRITE_LOCKER(writeLocker, _lock, this);
=======
    WRITE_LOCKER(writeLocker, _lock);
    if (_disallowInserts) {
      THROW_ARANGO_EXCEPTION(TRI_ERROR_SHUTTING_DOWN);
    }
>>>>>>> c5587f1c

    auto result = _queries[vocbase.name()].emplace(id, std::move(p));
    if (!result.second) {
      THROW_ARANGO_EXCEPTION_MESSAGE(
          TRI_ERROR_INTERNAL, "query with given vocbase and id already there");
    }
  }
}

/// @brief open
Query* QueryRegistry::open(TRI_vocbase_t* vocbase, QueryId id) {
  LOG_TOPIC("8c204", DEBUG, arangodb::Logger::AQL) << "Open query with id " << id;
  // std::cout << "Taking out query with ID " << id << std::endl;
  WRITE_LOCKER(writeLocker, _lock, this);

  auto m = _queries.find(vocbase->name());
  if (m == _queries.end()) {
    LOG_TOPIC("c3ae4", DEBUG, arangodb::Logger::AQL)
        << "Found no queries for DB: " << vocbase->name();
    return nullptr;
  }
  auto q = m->second.find(id);
  if (q == m->second.end()) {
    LOG_TOPIC("780f7", DEBUG, arangodb::Logger::AQL) << "Query id " << id << " not found in registry";
    return nullptr;
  }

  std::unique_ptr<QueryInfo>& qi = q->second;
  if (qi->_isOpen) {
    LOG_TOPIC("7c2a3", DEBUG, arangodb::Logger::AQL) << "Query with id " << id << " is already in open";
    THROW_ARANGO_EXCEPTION_MESSAGE(
        TRI_ERROR_INTERNAL, "query with given vocbase and id is already open");
  }

  qi->_isOpen = true;

  if (!qi->_isPrepared) {
    try {
      qi->_query->prepare(this);
    } catch (...) {
      qi->_isOpen = false;
      qi->_expires = 0.0;
      throw;
    }
    qi->_isPrepared = true;
  }

  LOG_TOPIC("50eff", DEBUG, arangodb::Logger::AQL) << "Query with id " << id << " is now in use";
  return qi->_query;
}

/// @brief close
void QueryRegistry::close(TRI_vocbase_t* vocbase, QueryId id, double ttl) {
<<<<<<< HEAD
  LOG_TOPIC(DEBUG, arangodb::Logger::AQL) << "returning query with id " << id;
  WRITE_LOCKER(writeLocker, _lock, this);
=======
  LOG_TOPIC("3f0c9", DEBUG, arangodb::Logger::AQL) << "returning query with id " << id;
  WRITE_LOCKER(writeLocker, _lock);
>>>>>>> c5587f1c

  auto m = _queries.find(vocbase->name());
  if (m == _queries.end()) {
    THROW_ARANGO_EXCEPTION_MESSAGE(TRI_ERROR_INTERNAL,
                                   "query with given vocbase and id not found");
  }
  auto q = m->second.find(id);
  if (q == m->second.end()) {
    LOG_TOPIC("6671d", DEBUG, arangodb::Logger::AQL) << "Query id " << id << " not found in registry";
    THROW_ARANGO_EXCEPTION_MESSAGE(TRI_ERROR_INTERNAL,
                                   "query with given vocbase and id not found");
  }
  std::unique_ptr<QueryInfo>& qi = q->second;
  if (!qi->_isOpen) {
    LOG_TOPIC("b342e", DEBUG, arangodb::Logger::AQL) << "query id " << id << " was not open.";
    THROW_ARANGO_EXCEPTION_MESSAGE(
        TRI_ERROR_INTERNAL, "query with given vocbase and id is not open");
  }

  if (!qi->_isPrepared) {
    qi->_isPrepared = true;
    try {
      qi->_query->prepare(this);
    } catch (...) {
      qi->_isOpen = false;
      qi->_expires = 0.0;
      throw;
    }
  }

  qi->_isOpen = false;
  qi->_expires = TRI_microtime() + qi->_timeToLive;
  LOG_TOPIC("ae981", DEBUG, arangodb::Logger::AQL) << "query with id " << id << " is now returned.";
}

/// @brief destroy
void QueryRegistry::destroy(std::string const& vocbase, QueryId id, int errorCode, bool ignoreOpened) {
  std::unique_ptr<QueryInfo> queryInfo;

  {
    WRITE_LOCKER(writeLocker, _lock, this);

    auto m = _queries.find(vocbase);

    if (m == _queries.end()) {
      THROW_ARANGO_EXCEPTION_MESSAGE(
          TRI_ERROR_BAD_PARAMETER, "query with given vocbase and id not found");
    }

    auto q = m->second.find(id);

    if (q == m->second.end()) {
      THROW_ARANGO_EXCEPTION_MESSAGE(
          TRI_ERROR_BAD_PARAMETER, "query with given vocbase and id not found");
    }

    if (q->second->_isOpen && !ignoreOpened) {
      // query in use by another thread/request
      q->second->_query->kill();
      q->second->_expires = 0.0;
      return;
    }

    // move query into our unique ptr, so we can process it outside
    // of the lock
    queryInfo = std::move(q->second);

    // remove query from the table of running queries
    m->second.erase(q);
  }

  TRI_ASSERT(queryInfo != nullptr);
  TRI_ASSERT(!queryInfo->_isOpen);

  if (!queryInfo->_isPrepared) {
    queryInfo->_isPrepared = true;
    queryInfo->_query->prepare(this);
  }

  // If the query was open, we can delete it right away, if not, we need
  // to register the transaction with the current context and adjust
  // the debugging counters for transactions:
  if (errorCode == TRI_ERROR_NO_ERROR) {
    // commit the operation
    queryInfo->_query->trx()->commit();
  }
  LOG_TOPIC("6756c", DEBUG, arangodb::Logger::AQL) << "query with id " << id << " is now destroyed";
}

ResultT<bool> QueryRegistry::isQueryInUse(TRI_vocbase_t* vocbase, QueryId id) {
  LOG_TOPIC("d9870", DEBUG, arangodb::Logger::AQL) << "Test if query with id " << id << "is in use.";

  READ_LOCKER(readLocker, _lock, this);

  auto m = _queries.find(vocbase->name());
  if (m == _queries.end()) {
    LOG_TOPIC("22107", DEBUG, arangodb::Logger::AQL)
        << "Found no queries for DB: " << vocbase->name();
    return ResultT<bool>::error(TRI_ERROR_QUERY_NOT_FOUND);
  }
  auto q = m->second.find(id);
  if (q == m->second.end()) {
    LOG_TOPIC("48f28", DEBUG, arangodb::Logger::AQL) << "Query id " << id << " not found in registry";
    return ResultT<bool>::error(TRI_ERROR_QUERY_NOT_FOUND);
  }
  return ResultT<bool>::success(q->second->_isOpen);
}

/// @brief expireQueries
void QueryRegistry::expireQueries() {
  double now = TRI_microtime();
  std::vector<std::pair<std::string, QueryId>> toDelete;
  std::vector<QueryId> queriesLeft;

  {
    WRITE_LOCKER(writeLocker, _lock, this);
    for (auto& x : _queries) {
      // x.first is a TRI_vocbase_t* and
      // x.second is a std::unordered_map<QueryId, std::unique_ptr<QueryInfo>>
      for (auto& y : x.second) {
        // y.first is a QueryId and
        // y.second is an std::unique_ptr<QueryInfo>
        std::unique_ptr<QueryInfo> const& qi = y.second;
        if (!qi->_isOpen && now > qi->_expires) {
          toDelete.emplace_back(x.first, y.first);
        } else {
          queriesLeft.emplace_back(y.first);
        }
      }
    }
  }

  if (!queriesLeft.empty()) {
    LOG_TOPIC("4f142", TRACE, Logger::QUERIES) << "queries left in QueryRegistry: " << queriesLeft;
  }

  for (auto& p : toDelete) {
    try {  // just in case
      LOG_TOPIC("e95dc", DEBUG, arangodb::Logger::AQL) << "timeout for query with id " << p.second;
      destroy(p.first, p.second, TRI_ERROR_TRANSACTION_ABORTED, false);
    } catch (...) {
    }
  }
}

/// @brief return number of registered queries
size_t QueryRegistry::numberRegisteredQueries() {
  READ_LOCKER(readLocker, _lock, this);
  size_t sum = 0;
  for (auto const& m : _queries) {
    sum += m.second.size();
  }
  return sum;
}

/// @brief for shutdown, we need to shut down all queries:
void QueryRegistry::destroyAll() {
  std::vector<std::pair<std::string, QueryId>> allQueries;
  {
    READ_LOCKER(readlock, _lock, this);
    for (auto& p : _queries) {
      for (auto& q : p.second) {
        allQueries.emplace_back(p.first, q.first);
      }
    }
  }
  for (auto& p : allQueries) {
    try {
      LOG_TOPIC("df275", DEBUG, arangodb::Logger::AQL)
          << "Timeout for query with id " << p.second << " due to shutdown";
      destroy(p.first, p.second, TRI_ERROR_SHUTTING_DOWN, false);
    } catch (...) {
      // ignore any errors here
    }
  }

  size_t count = 0;
  {    
    READ_LOCKER(readlock, _lock);
    for (auto& p : _queries) {
      count += p.second.size();
    }
  }
  if (count > 0) {
    LOG_TOPIC("43bf8", INFO, arangodb::Logger::AQL)
        << "number of remaining queries in query registry at shutdown: " << count;
  }
}

void QueryRegistry::disallowInserts() {
  WRITE_LOCKER(writelock, _lock);
  _disallowInserts = true;
  // from here on, there shouldn't be any more inserts into the registry
}


QueryRegistry::QueryInfo::QueryInfo(QueryId id, Query* query, double ttl, bool isPrepared)
    : _vocbase(&(query->vocbase())),
      _id(id),
      _query(query),
      _isOpen(false),
      _isPrepared(isPrepared),
      _timeToLive(ttl),
      _expires(TRI_microtime() + ttl) {}

QueryRegistry::QueryInfo::~QueryInfo() { delete _query; }<|MERGE_RESOLUTION|>--- conflicted
+++ resolved
@@ -82,14 +82,10 @@
 
   // now insert into table of running queries
   {
-<<<<<<< HEAD
     WRITE_LOCKER(writeLocker, _lock, this);
-=======
-    WRITE_LOCKER(writeLocker, _lock);
     if (_disallowInserts) {
       THROW_ARANGO_EXCEPTION(TRI_ERROR_SHUTTING_DOWN);
     }
->>>>>>> c5587f1c
 
     auto result = _queries[vocbase.name()].emplace(id, std::move(p));
     if (!result.second) {
@@ -143,13 +139,8 @@
 
 /// @brief close
 void QueryRegistry::close(TRI_vocbase_t* vocbase, QueryId id, double ttl) {
-<<<<<<< HEAD
-  LOG_TOPIC(DEBUG, arangodb::Logger::AQL) << "returning query with id " << id;
+  LOG_TOPIC("3f0c9", DEBUG, arangodb::Logger::AQL) << "returning query with id " << id;
   WRITE_LOCKER(writeLocker, _lock, this);
-=======
-  LOG_TOPIC("3f0c9", DEBUG, arangodb::Logger::AQL) << "returning query with id " << id;
-  WRITE_LOCKER(writeLocker, _lock);
->>>>>>> c5587f1c
 
   auto m = _queries.find(vocbase->name());
   if (m == _queries.end()) {
