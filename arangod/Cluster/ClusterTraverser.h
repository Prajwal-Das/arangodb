--- conflicted
+++ resolved
@@ -133,7 +133,6 @@
       const arangodb::basics::EnumeratedPath<std::string, std::string>& path)
       : _path(path), _traverser(traverser) {}
 
-<<<<<<< HEAD
   void pathToVelocyPack(Transaction*, arangodb::velocypack::Builder&) override;
 
   void lastEdgeToVelocyPack(Transaction*,
@@ -141,11 +140,7 @@
 
   void lastVertexToVelocyPack(Transaction*,
                               arangodb::velocypack::Builder&) override;
-
   arangodb::basics::Json* pathToJson(Transaction*, CollectionNameResolver*) override;
-=======
-  arangodb::basics::Json* pathToJson(Transaction*, CollectionNameResolver*) override ;
->>>>>>> 88909eb5
 
   arangodb::basics::Json* lastEdgeToJson(Transaction*, CollectionNameResolver*) override;
 
