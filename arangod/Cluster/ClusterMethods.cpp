--- conflicted
+++ resolved
@@ -975,7 +975,6 @@
     return TRI_ERROR_ARANGO_DATA_SOURCE_NOT_FOUND;
   }
   
-<<<<<<< HEAD
   std::shared_ptr<ShardMap> shardIds = collinfo->shardIds();
   const bool isManaged = trx.state()->hasHint(transaction::Hints::Hint::GLOBAL_MANAGED);
   if (isManaged) {
@@ -990,12 +989,6 @@
   for (std::pair<ShardID, std::vector<ServerID>> const& p : *shardIds) {
     auto headers = std::make_unique<std::unordered_map<std::string, std::string>>();
     ClusterTrxMethods::addTransactionHeader(trx, /*leader*/p.second[0], *headers);
-=======
-  std::shared_ptr<ShardMap> shards = collinfo->shardIds();
-  std::vector<ClusterCommRequest> requests;
-  auto body = std::make_shared<std::string>();
-  for (std::pair<ShardID, std::vector<ServerID>> const& p : *shards) {
->>>>>>> 0c6de0c6
     requests.emplace_back("shard:" + p.first, arangodb::rest::RequestType::GET,
                           "/_db/" + StringUtils::urlEncode(dbname) +
                               "/_api/collection/" +
@@ -1567,11 +1560,7 @@
 ////////////////////////////////////////////////////////////////////////////////
 
 Result truncateCollectionOnCoordinator(transaction::Methods& trx, std::string const& collname) {
-<<<<<<< HEAD
   Result res;
-  
-=======
->>>>>>> 0c6de0c6
   // Set a few variables needed for our work:
   ClusterInfo* ci = ClusterInfo::instance();
   auto cc = ClusterComm::instance();
@@ -1590,25 +1579,21 @@
 
   // Some stuff to prepare cluster-intern requests:
   // We have to contact everybody:
-<<<<<<< HEAD
-  std::shared_ptr<ShardMap> shardMap = collinfo->shardIds();
+  std::shared_ptr<ShardMap> shardIds = collinfo->shardIds();
 
   // lazily begin transactions on all leader shards
   if (trx.state()->hasHint(transaction::Hints::Hint::GLOBAL_MANAGED)) {
-    res = ::beginTransactionOnAllLeaders(trx, *shardMap);
+    res = ::beginTransactionOnAllLeaders(trx, *shardIds);
     if (res.fail()) {
       return res;
     }
   }
-=======
-  std::shared_ptr<ShardMap> shards = collinfo->shardIds();
->>>>>>> 0c6de0c6
 
   CoordTransactionID coordTransactionID = TRI_NewTickServer();
   std::unordered_map<std::string, std::string> headers;
-  for (auto const& p : *shardMap) {
+  for (auto const& p : *shardIds) {
     std::unordered_map<std::string, std::string> headers;
-    addTransactionHeaderForShard(trx, *shardMap, /*shard*/p.first, headers);
+    addTransactionHeaderForShard(trx, *shardIds, /*shard*/p.first, headers);
     cc->asyncRequest(coordTransactionID, "shard:" + p.first,
                      arangodb::rest::RequestType::PUT,
                      "/_db/" + StringUtils::urlEncode(dbname) +
@@ -1618,20 +1603,14 @@
   // Now listen to the results:
   unsigned int count;
   unsigned int nrok = 0;
-  for (count = (unsigned int)shardMap->size(); count > 0; count--) {
+  for (count = (unsigned int)shardIds->size(); count > 0; count--) {
     auto ccRes = cc->wait(coordTransactionID, 0, "", 0.0);
     if (ccRes.status == CL_COMM_RECEIVED) {
       if (ccRes.answer_code == arangodb::rest::ResponseCode::OK) {
         nrok++;
-<<<<<<< HEAD
       } else if (ccRes.answer->payload().isObject()) {
         VPackSlice answer = ccRes.answer->payload();
         return res.reset(VelocyPackHelper::readNumericValue(answer, StaticStrings::ErrorNum,
-=======
-      } else if (res.answer->payload().isObject()) {
-        VPackSlice answer = res.answer->payload();
-        return Result(VelocyPackHelper::readNumericValue(answer, StaticStrings::ErrorNum,
->>>>>>> 0c6de0c6
                                                          TRI_ERROR_TRANSACTION_INTERNAL),
                       VelocyPackHelper::getStringValue(answer, StaticStrings::ErrorMessage, ""));
       }
@@ -1639,14 +1618,10 @@
   }
 
   // Note that nrok is always at least 1!
-  if (nrok < shardMap->size()) {
+  if (nrok < shardIds->size()) {
     return res.reset(TRI_ERROR_CLUSTER_COULD_NOT_TRUNCATE_COLLECTION);
   }
-<<<<<<< HEAD
   return res;
-=======
-  return Result();
->>>>>>> 0c6de0c6
 }
 
 ////////////////////////////////////////////////////////////////////////////////
@@ -1675,11 +1650,7 @@
   }
 
   auto collid = std::to_string(collinfo->id());
-<<<<<<< HEAD
   std::shared_ptr<ShardMap> shardIds = collinfo->shardIds();
-=======
-  std::shared_ptr<ShardMap> shards = collinfo->shardIds();
->>>>>>> 0c6de0c6
 
   // If _key is the one and only sharding attribute, we can do this quickly,
   // because we can easily determine which shard is responsible for the
@@ -2373,12 +2344,8 @@
   // First determine the collection ID from the name:
   std::shared_ptr<LogicalCollection> collinfo = ci->getCollection(dbname, collname);
   auto collid = std::to_string(collinfo->id());
-<<<<<<< HEAD
   std::shared_ptr<ShardMap> shardIds = collinfo->shardIds();
-=======
-  std::shared_ptr<ShardMap> shards = collinfo->shardIds();
->>>>>>> 0c6de0c6
-
+  
   // We have a fast path and a slow path. The fast path only asks one shard
   // to do the job and the slow path asks them all and expects to get
   // "not found" from all but one shard. We have to cover the following
