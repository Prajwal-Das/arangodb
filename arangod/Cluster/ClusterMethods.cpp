////////////////////////////////////////////////////////////////////////////////
/// DISCLAIMER
///
/// Copyright 2014-2016 ArangoDB GmbH, Cologne, Germany
/// Copyright 2004-2014 triAGENS GmbH, Cologne, Germany
///
/// Licensed under the Apache License, Version 2.0 (the "License");
/// you may not use this file except in compliance with the License.
/// You may obtain a copy of the License at
///
///     http://www.apache.org/licenses/LICENSE-2.0
///
/// Unless required by applicable law or agreed to in writing, software
/// distributed under the License is distributed on an "AS IS" BASIS,
/// WITHOUT WARRANTIES OR CONDITIONS OF ANY KIND, either express or implied.
/// See the License for the specific language governing permissions and
/// limitations under the License.
///
/// Copyright holder is ArangoDB GmbH, Cologne, Germany
///
/// @author Max Neunhoeffer
////////////////////////////////////////////////////////////////////////////////

#include "ClusterMethods.h"
#include "Basics/conversions.h"
#include "Basics/NumberUtils.h"
#include "Basics/StaticStrings.h"
#include "Basics/StringRef.h"
#include "Basics/StringUtils.h"
#include "Basics/tri-strings.h"
#include "Basics/VelocyPackHelper.h"
#include "Cluster/ClusterComm.h"
#include "Cluster/ClusterInfo.h"
#include "Graph/Traverser.h"
#include "Indexes/Index.h"
#include "Utils/CollectionNameResolver.h"
#include "Utils/OperationOptions.h"
#include "VocBase/KeyGenerator.h"
#include "VocBase/LogicalCollection.h"
#include "VocBase/ticks.h"

#include <velocypack/Buffer.h>
#include <velocypack/Collection.h>
#include <velocypack/Helpers.h>
#include <velocypack/Iterator.h>
#include <velocypack/Slice.h>
#include <velocypack/velocypack-aliases.h>

#include <boost/optional.hpp>
#include <algorithm>
#include <numeric>
#include <vector>

using namespace arangodb::basics;
using namespace arangodb::rest;

static double const CL_DEFAULT_TIMEOUT = 120.0;

namespace {
template<typename T>
T addFigures(VPackSlice const& v1, VPackSlice const& v2, std::vector<std::string> const& attr) {
  TRI_ASSERT(v1.isObject());
  TRI_ASSERT(v2.isObject());

  T value = 0;

  VPackSlice found = v1.get(attr);
  if (found.isNumber()) {
    value += found.getNumericValue<T>();
  }

  found = v2.get(attr);
  if (found.isNumber()) {
    value += found.getNumericValue<T>();
  }

  return value;
}

void recursiveAdd(VPackSlice const& value, std::shared_ptr<VPackBuilder>& builder) {
  TRI_ASSERT(value.isObject());
  TRI_ASSERT(builder->slice().isObject());
  TRI_ASSERT(builder->isClosed());

  VPackBuilder updated;

  updated.openObject();

  updated.add("alive", VPackValue(VPackValueType::Object));
  updated.add("count", VPackValue(addFigures<size_t>(value, builder->slice(), { "alive", "count" })));
  updated.add("size", VPackValue(addFigures<size_t>(value, builder->slice(), { "alive", "size" })));
  updated.close();

  updated.add("dead", VPackValue(VPackValueType::Object));
  updated.add("count", VPackValue(addFigures<size_t>(value, builder->slice(), { "dead", "count" })));
  updated.add("size", VPackValue(addFigures<size_t>(value, builder->slice(), { "dead", "size" })));
  updated.add("deletion", VPackValue(addFigures<size_t>(value, builder->slice(), { "dead", "deletion" })));
  updated.close();

  updated.add("indexes", VPackValue(VPackValueType::Object));
  updated.add("count", VPackValue(addFigures<size_t>(value, builder->slice(), { "indexes", "count" })));
  updated.add("size", VPackValue(addFigures<size_t>(value, builder->slice(), { "indexes", "size" })));
  updated.close();

  updated.add("datafiles", VPackValue(VPackValueType::Object));
  updated.add("count", VPackValue(addFigures<size_t>(value, builder->slice(), { "datafiles", "count" })));
  updated.add("fileSize", VPackValue(addFigures<size_t>(value, builder->slice(), { "datafiles", "fileSize" })));
  updated.close();

  updated.add("journals", VPackValue(VPackValueType::Object));
  updated.add("count", VPackValue(addFigures<size_t>(value, builder->slice(), { "journals", "count" })));
  updated.add("fileSize", VPackValue(addFigures<size_t>(value, builder->slice(), { "journals", "fileSize" })));
  updated.close();

  updated.add("compactors", VPackValue(VPackValueType::Object));
  updated.add("count", VPackValue(addFigures<size_t>(value, builder->slice(), { "compactors", "count" })));
  updated.add("fileSize", VPackValue(addFigures<size_t>(value, builder->slice(), { "compactors", "fileSize" })));
  updated.close();

  updated.add("documentReferences", VPackValue(addFigures<size_t>(value, builder->slice(), { "documentReferences" })));

  updated.close();

  TRI_ASSERT(updated.slice().isObject());
  TRI_ASSERT(updated.isClosed());

  builder.reset(new VPackBuilder(VPackCollection::merge(builder->slice(), updated.slice(), true, false)));
  TRI_ASSERT(builder->slice().isObject());
  TRI_ASSERT(builder->isClosed());
}

static void InjectNoLockHeader(
    arangodb::transaction::Methods const& trx, std::string const& shard,
    std::unordered_map<std::string, std::string>* headers) {
  if (trx.isLockedShard(shard)) {
    headers->emplace(arangodb::StaticStrings::XArangoNoLock, shard);
  }
}

static std::unique_ptr<std::unordered_map<std::string, std::string>>
CreateNoLockHeader(arangodb::transaction::Methods const& trx,
                   std::string const& shard) {
  if (trx.isLockedShard(shard)) {
    auto headers =
        std::make_unique<std::unordered_map<std::string, std::string>>();
    headers->emplace(arangodb::StaticStrings::XArangoNoLock, shard);
    return headers;
  }
  return nullptr;
}
}

namespace arangodb {

static int handleGeneralCommErrors(ClusterCommResult const* res) {
  // This function creates an error code from a ClusterCommResult,
  // but only if it is a communication error. If the communication
  // was successful and there was an HTTP error code, this function
  // returns TRI_ERROR_NO_ERROR.
  // If TRI_ERROR_NO_ERROR is returned, then the result was CL_COMM_RECEIVED
  // and .answer can safely be inspected.
  if (res->status == CL_COMM_TIMEOUT) {
    // No reply, we give up:
    return TRI_ERROR_CLUSTER_TIMEOUT;
  } else if (res->status == CL_COMM_ERROR) {
    return TRI_ERROR_CLUSTER_CONNECTION_LOST;
  } else if (res->status == CL_COMM_BACKEND_UNAVAILABLE) {
    if (res->result == nullptr) {
      return TRI_ERROR_CLUSTER_CONNECTION_LOST;
    }
    if (!res->result->isComplete()) {
      // there is no result
      return TRI_ERROR_CLUSTER_CONNECTION_LOST;
    }
    return TRI_ERROR_CLUSTER_BACKEND_UNAVAILABLE;
  }

  return TRI_ERROR_NO_ERROR;
}

////////////////////////////////////////////////////////////////////////////////
/// @brief extracts a numeric value from an hierarchical VelocyPack
////////////////////////////////////////////////////////////////////////////////

template <typename T>
static T ExtractFigure(VPackSlice const& slice, char const* group,
                       char const* name) {
  TRI_ASSERT(slice.isObject());
  VPackSlice g = slice.get(group);

  if (!g.isObject()) {
    return static_cast<T>(0);
  }
  return arangodb::basics::VelocyPackHelper::getNumericValue<T>(g, name, 0);
}

////////////////////////////////////////////////////////////////////////////////
/// @brief extracts answer from response into a VPackBuilder.
///        If there was an error extracting the answer the builder will be
///        empty.
///        No Error can be thrown.
////////////////////////////////////////////////////////////////////////////////

static std::shared_ptr<VPackBuilder> ExtractAnswer(
    ClusterCommResult const& res) {
  auto rv = std::make_shared<VPackBuilder>();
  rv->add(res.answer->payload());
  return rv;
}

////////////////////////////////////////////////////////////////////////////////
/// @brief merge the baby-object results.
///        The shard map contains the ordering of elements, the vector in this
///        Map is expected to be sorted from front to back.
///        The second map contains the answers for each shard.
///        The builder in the third parameter will be cleared and will contain
///        the resulting array. It is guaranteed that the resulting array
///        indexes
///        are equal to the original request ordering before it was destructured
///        for babies.
////////////////////////////////////////////////////////////////////////////////

static void mergeResults(
    std::vector<std::pair<ShardID, VPackValueLength>> const& reverseMapping,
    std::unordered_map<ShardID, std::shared_ptr<VPackBuilder>> const& resultMap,
    std::shared_ptr<VPackBuilder>& resultBody) {
  resultBody->clear();
  resultBody->openArray();
  for (auto const& pair : reverseMapping) {
    VPackSlice arr = resultMap.find(pair.first)->second->slice();
    if (arr.isObject() && arr.hasKey(StaticStrings::Error) &&
        arr.get(StaticStrings::Error).isBoolean() && arr.get(StaticStrings::Error).getBoolean()) {
      // an error occurred, now rethrow the error
      int res = arr.get(StaticStrings::ErrorNum).getNumericValue<int>();
      THROW_ARANGO_EXCEPTION(res);
    }
    resultBody->add(arr.at(pair.second));
  }
  resultBody->close();
}

// UPDATED VERSION FOR NEW DOCUMENT API
static void mergeBatchResults(
    std::vector<std::pair<ShardID, VPackValueLength>> const& reverseMapping,
    std::unordered_map<ShardID, std::shared_ptr<VPackBuilder>> const& resultMap,
    std::shared_ptr<VPackBuilder>& resultBody) {


  bool hasError = false, hasResult = false;
  int errNum;
  uint64_t errDataIndex;
  std::string errMsg;

  resultBody->clear();
  resultBody->openObject();

  // Maybe we have luck and there is no result at all.
  // Unless we found one, don't create the result attribute.
  //  Just count the number of empty objects.
  uint64_t resultCount = 0;

  for (auto const& pair : reverseMapping) {

    VPackSlice obj = resultMap.find(pair.first)->second->slice();
    TRI_ASSERT(obj.isObject());

    if (obj.hasKey("result")) {

      VPackSlice arr = obj.get("result");
      TRI_ASSERT(arr.isArray() && arr.length() > pair.second);
      VPackSlice response = arr.at(pair.second);

      if (!hasResult) {
        // we have to generate the result attribute
        resultBody->add("result", VPackValue(VPackValueType::Array));
        // and add many empty objects
        for (uint64_t i = 0; i < resultCount; i++) {
          resultBody->add(VPackSlice::emptyObjectSlice());
        }
      }

      resultBody->add(response);
      hasResult = true;

      // maybe check here if error in response
      // and repair a broken response
      if (!hasError && arangodb::basics::VelocyPackHelper::readBooleanValue
        (response, StaticStrings::Error, false)) {

          // found first error
          hasError = true;
          errNum = response.get(StaticStrings::ErrorNum).getNumericValue<int>();
          errMsg = arangodb::basics::VelocyPackHelper::getStringValue(
                      response, StaticStrings::ErrorMessage, TRI_errno_string(errNum));
          errDataIndex = resultCount;
      }


    } else {
      // check if the result attribute is opened
      if (hasResult) {
        // more empty objects
        resultBody->add(VPackSlice::emptyObjectSlice());
      }
    }

    resultCount++;

    // we should rely on the peer to indicate an error in its result
    // at the top level.
    // Since we have to find errorDataIndex, one has to check each result
    // item to find the error. Thus we can just ignore the top level error.
    /*if (arangodb::basics::VelocyPackHelper::readBooleanValue
      (obj, StaticStrings::Error, false)) {

      if (!hasError) {
        // found first error
        hasError = true;
        errNum = obj.get(StaticStrings::ErrorNum).getNumericValue<int>();
        errMsg = arangodb::basics::VelocyPackHelper::getStringValue(
                    obj, StaticStrings::ErrorMessage, TRI_errno_string(errNum));
      }
    }*/
  }

  if (hasResult) {
    // close the result attribute if opended
    resultBody->close();
  }

  if (hasError) {
    resultBody->add(StaticStrings::Error, VPackValue(true));
    resultBody->add(StaticStrings::ErrorNum, VPackValue(errNum));
    resultBody->add(StaticStrings::ErrorMessage, VPackValue(errMsg));
    resultBody->add("errorDataIndex", VPackValue(errDataIndex));
  }

  resultBody->close();
}

////////////////////////////////////////////////////////////////////////////////
/// @brief merge the baby-object results. (all shards version)
///        results contians the result from all shards in any order.
///        resultBody will be cleared and contains the merged result after this
///        function
///        errorCounter will correctly compute the NOT_FOUND counter, all other
///        codes remain unmodified.
///
///        The merge is executed the following way:
///        FOR every expected document we scan iterate over the corresponding
///        response
///        of each shard. If any of them returned sth. different than NOT_FOUND
///        we take this result as correct.
///        If none returned sth different than NOT_FOUND we return NOT_FOUND as
///        well
////////////////////////////////////////////////////////////////////////////////

static void mergeResultsAllShards(
    std::vector<std::shared_ptr<VPackBuilder>> const& results,
    std::shared_ptr<VPackBuilder>& resultBody,
    std::unordered_map<int, size_t>& errorCounter,
    VPackValueLength const expectedResults) {
  // errorCounter is not allowed to contain any NOT_FOUND entry.
  TRI_ASSERT(errorCounter.find(TRI_ERROR_ARANGO_DOCUMENT_NOT_FOUND) ==
             errorCounter.end());
  size_t realNotFound = 0;
  VPackBuilder cmp;
  cmp.openObject();
  cmp.add(StaticStrings::Error, VPackValue(true));
  cmp.add(StaticStrings::ErrorNum, VPackValue(TRI_ERROR_ARANGO_DOCUMENT_NOT_FOUND));
  cmp.close();
  VPackSlice notFound = cmp.slice();
  resultBody->clear();
  resultBody->openArray();
  for (VPackValueLength currentIndex = 0; currentIndex < expectedResults;
       ++currentIndex) {
    bool foundRes = false;
    for (auto const& it : results) {
      VPackSlice oneRes = it->slice();
      TRI_ASSERT(oneRes.isArray());
      oneRes = oneRes.at(currentIndex);
      if (!oneRes.equals(notFound)) {
        // This is the correct result
        // Use it
        resultBody->add(oneRes);
        foundRes = true;
        break;
      }
    }
    if (!foundRes) {
      // Found none, use NOT_FOUND
      resultBody->add(notFound);
      realNotFound++;
    }
  }
  resultBody->close();
  if (realNotFound > 0) {
    errorCounter.emplace(TRI_ERROR_ARANGO_DOCUMENT_NOT_FOUND, realNotFound);
  }
}

////////////////////////////////////////////////////////////////////////////////
/// @brief Extract all error baby-style error codes and store them in a map
////////////////////////////////////////////////////////////////////////////////

static void extractErrorCodes(ClusterCommResult const& res,
                              std::unordered_map<int, size_t>& errorCounter,
                              bool includeNotFound) {
  auto const& resultHeaders = res.answer->headers();
  auto codes = resultHeaders.find(StaticStrings::ErrorCodes);
  if (codes != resultHeaders.end()) {
    auto parsedCodes = VPackParser::fromJson(codes->second);
    VPackSlice codesSlice = parsedCodes->slice();
    TRI_ASSERT(codesSlice.isObject());
    for (auto const& code : VPackObjectIterator(codesSlice)) {
      VPackValueLength codeLength;
      char const* codeString = code.key.getString(codeLength);
      int codeNr = NumberUtils::atoi_zero<int>(codeString, codeString + codeLength);
      if (includeNotFound || codeNr != TRI_ERROR_ARANGO_DOCUMENT_NOT_FOUND) {
        errorCounter[codeNr] += code.value.getNumericValue<size_t>();
      }
    }
  }
}

////////////////////////////////////////////////////////////////////////////////
/// @brief Distribute one document onto a shard map. If this returns
///        TRI_ERROR_NO_ERROR the correct shard could be determined, if
///        it returns sth. else this document is NOT contained in the shardMap
////////////////////////////////////////////////////////////////////////////////

static int distributeBabyOnShards(
    std::unordered_map<ShardID, std::vector<VPackSlice>>& shardMap,
    ClusterInfo* ci, std::string const& collid,
    std::shared_ptr<LogicalCollection> const& collinfo,
    std::vector<std::pair<ShardID, VPackValueLength>>& reverseMapping,
    VPackSlice const& value) {
  // Now find the responsible shard:
  bool usesDefaultShardingAttributes;
  ShardID shardID;
  int error;
  if (value.isString()) {
    VPackBuilder temp;
    temp.openObject();
    temp.add(StaticStrings::KeyString, value);
    temp.close();
<<<<<<< HEAD

    error = ci->getResponsibleShard(collinfo.get(), temp.slice(), false, shardID,
                                    usesDefaultShardingAttributes);
=======
  
    error = collinfo->getResponsibleShard(temp.slice(), false, shardID, usesDefaultShardingAttributes);
>>>>>>> bbad6bb6
  } else {
    error = collinfo->getResponsibleShard(value, false, shardID, usesDefaultShardingAttributes);
  }
  if (error == TRI_ERROR_ARANGO_DATA_SOURCE_NOT_FOUND) {
    return TRI_ERROR_CLUSTER_SHARD_GONE;
  }
  if (error != TRI_ERROR_NO_ERROR) {
    // We can not find a responsible shard
    return error;
  }

  // We found the responsible shard. Add it to the list.
  auto it = shardMap.find(shardID);
  if (it == shardMap.end()) {
    shardMap.emplace(shardID, std::vector<VPackSlice>{value});
    reverseMapping.emplace_back(shardID, 0);
  } else {
    it->second.emplace_back(value);
    reverseMapping.emplace_back(shardID, it->second.size() - 1);
  }
  return TRI_ERROR_NO_ERROR;
}

////////////////////////////////////////////////////////////////////////////////
/// @brief Distribute one document onto a shard map. If this returns
///        TRI_ERROR_NO_ERROR the correct shard could be determined, if
///        it returns sth. else this document is NOT contained in the shardMap.
///        Also generates a key if necessary.
////////////////////////////////////////////////////////////////////////////////

static int distributeBabyOnShards(
    std::unordered_map<ShardID, std::vector<std::pair<VPackSlice, std::string>>>& shardMap,
    ClusterInfo* ci, std::string const& collid,
    std::shared_ptr<LogicalCollection> const& collinfo,
    std::vector<std::pair<ShardID, VPackValueLength>>& reverseMapping,
    VPackSlice const value, bool isRestore) {
  ShardID shardID;
  bool userSpecifiedKey = false;
  std::string _key = "";

  if (!value.isObject()) {
    // We have invalid input at this point.
    // However we can work with the other babies.
    // This is for compatibility with single server
    // We just assign it to any shard and pretend the user has given a key
    std::shared_ptr<std::vector<ShardID>> shards = ci->getShardList(collid);
    shardID = shards->at(0);
    userSpecifiedKey = true;
  } else {
    // Sort out the _key attribute:
    // The user is allowed to specify _key, provided that _key is the one
    // and only sharding attribute, because in this case we can delegate
    // the responsibility to make _key attributes unique to the responsible
    // shard. Otherwise, we ensure uniqueness here and now by taking a
    // cluster-wide unique number. Note that we only know the sharding
    // attributes a bit further down the line when we have determined
    // the responsible shard.

    VPackSlice keySlice = value.get(StaticStrings::KeyString);
    if (keySlice.isNone()) {
      // The user did not specify a key, let's create one:
      _key = collinfo->keyGenerator()->generate();
    } else {
      userSpecifiedKey = true;
      if (keySlice.isString()) {
        VPackValueLength l;
        char const* p = keySlice.getString(l);
        collinfo->keyGenerator()->track(p, l);
      }
    }

    // Now find the responsible shard:
    bool usesDefaultShardingAttributes;
    int error = TRI_ERROR_NO_ERROR;
    if (userSpecifiedKey) {
      error = collinfo->getResponsibleShard(value, true, shardID, usesDefaultShardingAttributes);
    } else {
      error = collinfo->getResponsibleShard(value, true, shardID, usesDefaultShardingAttributes, _key);
    }
    if (error == TRI_ERROR_ARANGO_DATA_SOURCE_NOT_FOUND) {
      return TRI_ERROR_CLUSTER_SHARD_GONE;
    }

    // Now perform the above mentioned check:
    if (userSpecifiedKey &&
        (!usesDefaultShardingAttributes || !collinfo->allowUserKeys()) &&
        !isRestore) {
      return TRI_ERROR_CLUSTER_MUST_NOT_SPECIFY_KEY;
    }
  }

  // We found the responsible shard. Add it to the list.
  auto it = shardMap.find(shardID);
  if (it == shardMap.end()) {
    shardMap.emplace(shardID, std::vector<std::pair<VPackSlice, std::string>>{{value, _key}});
    reverseMapping.emplace_back(shardID, 0);
  } else {
    it->second.emplace_back(value, _key);
    reverseMapping.emplace_back(shardID, it->second.size() - 1);
  }
  return TRI_ERROR_NO_ERROR;
}

////////////////////////////////////////////////////////////////////////////////
/// @brief Collect the results from all shards (fastpath variant)
///        All result bodies are stored in resultMap
////////////////////////////////////////////////////////////////////////////////

template <typename T>
static void collectResultsFromAllShards(
    std::unordered_map<ShardID, std::vector<T>> const& shardMap,
    std::vector<ClusterCommRequest>& requests,
    std::unordered_map<int, size_t>& errorCounter,
    std::unordered_map<ShardID, std::shared_ptr<VPackBuilder>>& resultMap,
    rest::ResponseCode& responseCode) {
  // If none of the shards responds we return a SERVER_ERROR;
  responseCode = rest::ResponseCode::SERVER_ERROR;
  for (auto const& req : requests) {
    auto res = req.result;

    int commError = handleGeneralCommErrors(&res);
    if (commError != TRI_ERROR_NO_ERROR) {
      auto tmpBuilder = std::make_shared<VPackBuilder>();
      // If there was no answer whatsoever, we cannot rely on the shardId
      // being present in the result struct:
      ShardID sId = req.destination.substr(6);
      auto weSend = shardMap.find(sId);
      TRI_ASSERT(weSend != shardMap.end());  // We send sth there earlier.
      size_t count = weSend->second.size();
      for (size_t i = 0; i < count; ++i) {
        tmpBuilder->openObject();
        tmpBuilder->add(StaticStrings::Error, VPackValue(true));
        tmpBuilder->add(StaticStrings::ErrorNum, VPackValue(commError));
        tmpBuilder->close();
      }
      resultMap.emplace(sId, tmpBuilder);
    } else {
      TRI_ASSERT(res.answer != nullptr);
      resultMap.emplace(res.shardID,
                        res.answer->toVelocyPackBuilderPtrNoUniquenessChecks());
      extractErrorCodes(res, errorCounter, true);
      responseCode = res.answer_code;
    }
  }
}

////////////////////////////////////////////////////////////////////////////////
/// @brief compute a shard distribution for a new collection, the list
/// dbServers must be a list of DBserver ids to distribute across.
/// If this list is empty, the complete current list of DBservers is
/// fetched from ClusterInfo and with random_shuffle to mix it up.
////////////////////////////////////////////////////////////////////////////////

static std::shared_ptr<std::unordered_map<std::string, std::vector<std::string>>> DistributeShardsEvenly(
    ClusterInfo* ci,
    uint64_t numberOfShards,
    uint64_t replicationFactor,
    std::vector<std::string>& dbServers,
    bool warnAboutReplicationFactor) {

  auto shards = std::make_shared<std::unordered_map<std::string, std::vector<std::string>>>();

  ci->loadCurrentDBServers();
  if (dbServers.size() == 0) {
    dbServers = ci->getCurrentDBServers();
    if (dbServers.empty()) {
      return shards;
    }
    random_shuffle(dbServers.begin(), dbServers.end());
  }

  // mop: distribute satellite collections on all servers
  if (replicationFactor == 0) {
    replicationFactor = dbServers.size();
  }

  // fetch a unique id for each shard to create
  uint64_t const id = ci->uniqid(numberOfShards);

  size_t leaderIndex = 0;
  size_t followerIndex = 0;
  for (uint64_t i = 0; i < numberOfShards; ++i) {
    // determine responsible server(s)
    std::vector<std::string> serverIds;
    for (uint64_t j = 0; j < replicationFactor; ++j) {
      if (j >= dbServers.size()) {
        if (warnAboutReplicationFactor) {
          LOG_TOPIC(WARN, Logger::CLUSTER)
            << "createCollectionCoordinator: replicationFactor is "
            << "too large for the number of DBservers";
        }
        break;
      }
      std::string candidate;
      // mop: leader
      if (serverIds.size() == 0) {
        candidate = dbServers[leaderIndex++];
        if (leaderIndex >= dbServers.size()) {
          leaderIndex = 0;
        }
      } else {
        do {
          candidate = dbServers[followerIndex++];
          if (followerIndex >= dbServers.size()) {
            followerIndex = 0;
          }
        } while (candidate == serverIds[0]); // mop: ignore leader
      }
      serverIds.push_back(candidate);
    }

    // determine shard id
    std::string shardId = "s" + StringUtils::itoa(id + i);

    shards->emplace(shardId, serverIds);
  }

  return shards;
}



////////////////////////////////////////////////////////////////////////////////
/// @brief Clone shard distribution from other collection
////////////////////////////////////////////////////////////////////////////////

static std::shared_ptr<std::unordered_map<std::string, std::vector<std::string>>>
CloneShardDistribution(ClusterInfo* ci, LogicalCollection* col,
                       TRI_voc_cid_t cid) {
  auto result = std::make_shared<std::unordered_map<std::string, std::vector<std::string>>>();
  TRI_ASSERT(cid != 0);
  std::string cidString = arangodb::basics::StringUtils::itoa(cid);
  TRI_ASSERT(col);
  auto other = ci->getCollection(col->vocbase().name(), cidString);

  // The function guarantees that no nullptr is returned
  TRI_ASSERT(other != nullptr);

  if (!other->distributeShardsLike().empty()) {
    std::string const errorMessage = "Cannot distribute shards like '" + other->name() + "' it is already distributed like '" + other->distributeShardsLike() + "'.";
    THROW_ARANGO_EXCEPTION_MESSAGE(TRI_ERROR_CLUSTER_CHAIN_OF_DISTRIBUTESHARDSLIKE, errorMessage);
  }

  // We need to replace the distribute with the cid.
  col->distributeShardsLike(cidString, other->shardingInfo());
  
  if (col->isSmart() && col->type() == TRI_COL_TYPE_EDGE) {
    return result;
  }

  auto shards = other->shardIds();
  auto shardList = ci->getShardList(cidString);

  auto numberOfShards = static_cast<uint64_t>(col->numberOfShards());
  // fetch a unique id for each shard to create
  uint64_t const id = ci->uniqid(numberOfShards);
  for (uint64_t i = 0; i < numberOfShards; ++i) {
    // determine responsible server(s)
    std::string shardId = "s" + StringUtils::itoa(id + i);
    auto it = shards->find(shardList->at(i));
    if (it == shards->end()) {
      TRI_ASSERT(false);
      THROW_ARANGO_EXCEPTION_MESSAGE(TRI_ERROR_INTERNAL, "Inconsistency in shard distribution detected. Is in the process of self-healing. Please retry the operation again after some seconds.");
    }
    result->emplace(shardId, it->second);
  }
  return result;
}

////////////////////////////////////////////////////////////////////////////////
/// @brief creates a copy of all HTTP headers to forward
////////////////////////////////////////////////////////////////////////////////

std::unordered_map<std::string, std::string> getForwardableRequestHeaders(
    arangodb::GeneralRequest* request) {
  std::unordered_map<std::string, std::string> const& headers =
      request->headers();
  std::unordered_map<std::string, std::string>::const_iterator it =
      headers.begin();

  std::unordered_map<std::string, std::string> result;

  while (it != headers.end()) {
    std::string const& key = (*it).first;

    // ignore the following headers
    if (key != "x-arango-async" && key != "authorization" &&
        key != "content-length" && key != "connection" && key != "expect" &&
        key != "host" && key != "origin" && key != StaticStrings::HLCHeader &&
        key != StaticStrings::ErrorCodes &&
        key.substr(0, 14) != "access-control") {
      result.emplace(key, (*it).second);
    }
    ++it;
  }

  result["content-length"] = StringUtils::itoa(request->contentLength());

  return result;
}

////////////////////////////////////////////////////////////////////////////////
/// @brief check if a list of attributes have the same values in two vpack
/// documents
////////////////////////////////////////////////////////////////////////////////

bool shardKeysChanged(LogicalCollection const& collection,
                      VPackSlice const& oldValue, VPackSlice const& newValue,
                      bool isPatch) {
  if (!oldValue.isObject() || !newValue.isObject()) {
    // expecting two objects. everything else is an error
    return true;
  }
#ifdef DEBUG_SYNC_REPLICATION
  if (collection.vocbase().name() == "sync-replication-test") {
    return false;
  }
#endif

  std::vector<std::string> const& shardKeys = collection.shardKeys();

  for (size_t i = 0; i < shardKeys.size(); ++i) {
    if (shardKeys[i] == StaticStrings::KeyString) {
      continue;
    }

    VPackSlice n = newValue.get(shardKeys[i]);

    if (n.isNone() && isPatch) {
      // attribute not set in patch document. this means no update
      continue;
    }

    VPackSlice o = oldValue.get(shardKeys[i]);

    if (o.isNone()) {
      // if attribute is undefined, use "null" instead
      o = arangodb::velocypack::Slice::nullSlice();
    }

    if (n.isNone()) {
      // if attribute is undefined, use "null" instead
      n = arangodb::velocypack::Slice::nullSlice();
    }

    if (arangodb::basics::VelocyPackHelper::compare(n, o, false) != 0) {
      return true;
    }
  }

  return false;
}

////////////////////////////////////////////////////////////////////////////////
/// @brief returns revision for a sharded collection
////////////////////////////////////////////////////////////////////////////////

int revisionOnCoordinator(std::string const& dbname,
                          std::string const& collname, TRI_voc_rid_t& rid) {
  // Set a few variables needed for our work:
  ClusterInfo* ci = ClusterInfo::instance();
  auto cc = ClusterComm::instance();
  if (cc == nullptr) {
    // nullptr happens only during controlled shutdown
    return TRI_ERROR_SHUTTING_DOWN;
  }

  // First determine the collection ID from the name:
  std::shared_ptr<LogicalCollection> collinfo;
  try {
    collinfo = ci->getCollection(dbname, collname);
  } catch (...) {
    return TRI_ERROR_ARANGO_DATA_SOURCE_NOT_FOUND;
  }
  TRI_ASSERT(collinfo != nullptr);

  rid = 0;

  // If we get here, the sharding attributes are not only _key, therefore
  // we have to contact everybody:
  auto shards = collinfo->shardIds();
  CoordTransactionID coordTransactionID = TRI_NewTickServer();

  std::unordered_map<std::string, std::string> headers;
  for (auto const& p : *shards) {
    cc->asyncRequest(
        "", coordTransactionID, "shard:" + p.first,
        arangodb::rest::RequestType::GET,
        "/_db/" + StringUtils::urlEncode(dbname) + "/_api/collection/" +
            StringUtils::urlEncode(p.first) + "/revision",
        std::shared_ptr<std::string const>(), headers, nullptr, 300.0);
  }

  // Now listen to the results:
  int count;
  int nrok = 0;
  for (count = (int)shards->size(); count > 0; count--) {
    auto res = cc->wait("", coordTransactionID, 0, "", 0.0);
    if (res.status == CL_COMM_RECEIVED) {
      if (res.answer_code == arangodb::rest::ResponseCode::OK) {
        std::shared_ptr<VPackBuilder> answerBuilder = ExtractAnswer(res);
        VPackSlice answer = answerBuilder->slice();

        if (answer.isObject()) {
          VPackSlice r = answer.get("revision");

          if (r.isString()) {
            VPackValueLength len;
            char const* p = r.getString(len);
            TRI_voc_rid_t cmp = TRI_StringToRid(p, len, false);

            if (cmp != UINT64_MAX && cmp > rid) {
              // get the maximum value
              rid = cmp;
            }
          }
          nrok++;
        }
      }
    }
  }

  if (nrok != (int)shards->size()) {
    return TRI_ERROR_INTERNAL;
  }

  return TRI_ERROR_NO_ERROR;  // the cluster operation was OK, however,
                              // the DBserver could have reported an error.
}

int warmupOnCoordinator(std::string const& dbname,
                        std::string const& cid) {
  // Set a few variables needed for our work:
  ClusterInfo* ci = ClusterInfo::instance();
  auto cc = ClusterComm::instance();
  if (cc == nullptr) {
    // nullptr happens only during controlled shutdown
    return TRI_ERROR_SHUTTING_DOWN;
  }

  // First determine the collection ID from the name:
  std::shared_ptr<LogicalCollection> collinfo;
  try {
    collinfo = ci->getCollection(dbname, cid);
  } catch (...) {
    return TRI_ERROR_ARANGO_DATA_SOURCE_NOT_FOUND;
  }
  TRI_ASSERT(collinfo != nullptr);

  // If we get here, the sharding attributes are not only _key, therefore
  // we have to contact everybody:
  auto shards = collinfo->shardIds();
  CoordTransactionID coordTransactionID = TRI_NewTickServer();

  std::unordered_map<std::string, std::string> headers;
  for (auto const& p : *shards) {
    cc->asyncRequest(
        "", coordTransactionID, "shard:" + p.first,
        arangodb::rest::RequestType::GET,
        "/_db/" + StringUtils::urlEncode(dbname) + "/_api/collection/" +
            StringUtils::urlEncode(p.first) + "/loadIndexesIntoMemory",
        std::shared_ptr<std::string const>(), headers, nullptr, 300.0);
  }

  // Now listen to the results:
  // Well actually we don't care...
  int count;
  for (count = (int)shards->size(); count > 0; count--) {
    auto res = cc->wait("", coordTransactionID, 0, "", 0.0);
  }
  return TRI_ERROR_NO_ERROR;
}

////////////////////////////////////////////////////////////////////////////////
/// @brief returns figures for a sharded collection
////////////////////////////////////////////////////////////////////////////////

int figuresOnCoordinator(std::string const& dbname, std::string const& collname,
                         std::shared_ptr<arangodb::velocypack::Builder>& result) {
  // Set a few variables needed for our work:
  ClusterInfo* ci = ClusterInfo::instance();
  auto cc = ClusterComm::instance();
  if (cc == nullptr) {
    // nullptr happens only during controlled shutdown
    return TRI_ERROR_SHUTTING_DOWN;
  }

  // First determine the collection ID from the name:
  std::shared_ptr<LogicalCollection> collinfo;
  try {
    collinfo = ci->getCollection(dbname, collname);
  } catch (...) {
    return TRI_ERROR_ARANGO_DATA_SOURCE_NOT_FOUND;
  }
  TRI_ASSERT(collinfo != nullptr);

  // If we get here, the sharding attributes are not only _key, therefore
  // we have to contact everybody:
  auto shards = collinfo->shardIds();
  CoordTransactionID coordTransactionID = TRI_NewTickServer();

  std::unordered_map<std::string, std::string> headers;
  for (auto const& p : *shards) {
    cc->asyncRequest(
        "", coordTransactionID, "shard:" + p.first,
        arangodb::rest::RequestType::GET,
        "/_db/" + StringUtils::urlEncode(dbname) + "/_api/collection/" +
            StringUtils::urlEncode(p.first) + "/figures",
        std::shared_ptr<std::string const>(), headers, nullptr, 300.0);
  }

  // Now listen to the results:
  int count;
  int nrok = 0;
  for (count = (int)shards->size(); count > 0; count--) {
    auto res = cc->wait("", coordTransactionID, 0, "", 0.0);
    if (res.status == CL_COMM_RECEIVED) {
      if (res.answer_code == arangodb::rest::ResponseCode::OK) {
        std::shared_ptr<VPackBuilder> answerBuilder = ExtractAnswer(res);
        VPackSlice answer = answerBuilder->slice();

        if (answer.isObject()) {
          VPackSlice figures = answer.get("figures");
          if (figures.isObject()) {
            // add to the total
            recursiveAdd(figures, result);
          }
          nrok++;
        }
      }
    }
  }

  if (nrok != (int)shards->size()) {
    return TRI_ERROR_INTERNAL;
  }

  return TRI_ERROR_NO_ERROR;  // the cluster operation was OK, however,
                              // the DBserver could have reported an error.
}

////////////////////////////////////////////////////////////////////////////////
/// @brief counts number of documents in a coordinator, by shard
////////////////////////////////////////////////////////////////////////////////

int countOnCoordinator(std::string const& dbname, std::string const& cname,
                       transaction::Methods const& trx,
                       std::vector<std::pair<std::string, uint64_t>>& result) {
  // Set a few variables needed for our work:
  ClusterInfo* ci = ClusterInfo::instance();
  auto cc = ClusterComm::instance();
  if (cc == nullptr) {
    // nullptr happens only during controlled shutdown
    return TRI_ERROR_SHUTTING_DOWN;
  }

  result.clear();

  // First determine the collection ID from the name:
  std::shared_ptr<LogicalCollection> collinfo;
  try {
    collinfo = ci->getCollection(dbname, cname);
  } catch (...) {
    return TRI_ERROR_ARANGO_DATA_SOURCE_NOT_FOUND;
  }
  TRI_ASSERT(collinfo != nullptr);

  auto shards = collinfo->shardIds();
  std::vector<ClusterCommRequest> requests;
  auto body = std::make_shared<std::string>();
  for (auto const& p : *shards) {
    requests.emplace_back(
        "shard:" + p.first, arangodb::rest::RequestType::GET,
        "/_db/" + StringUtils::urlEncode(dbname) + "/_api/collection/" +
            StringUtils::urlEncode(p.first) + "/count",
        body, ::CreateNoLockHeader(trx, p.first));
  }
  size_t nrDone = 0;
  cc->performRequests(requests, CL_DEFAULT_TIMEOUT, nrDone, Logger::QUERIES, true);
  for (auto& req : requests) {
    auto& res = req.result;
    if (res.status == CL_COMM_RECEIVED) {
      if (res.answer_code == arangodb::rest::ResponseCode::OK) {
        std::shared_ptr<VPackBuilder> answerBuilder = ExtractAnswer(res);
        VPackSlice answer = answerBuilder->slice();

        if (answer.isObject()) {
          // add to the total
          result.emplace_back(res.shardID, arangodb::basics::VelocyPackHelper::getNumericValue<uint64_t>(
                  answer, "count", 0));
        } else {
          return TRI_ERROR_INTERNAL;
        }
      } else {
        return static_cast<int>(res.answer_code);
      }
    } else {
      return TRI_ERROR_CLUSTER_BACKEND_UNAVAILABLE;
    }
  }

  return TRI_ERROR_NO_ERROR;
}

////////////////////////////////////////////////////////////////////////////////
/// @brief gets the selectivity estimates from DBservers
////////////////////////////////////////////////////////////////////////////////

int selectivityEstimatesOnCoordinator(
  std::string const& dbname,
  std::string const& collname,
  std::unordered_map<std::string, double>& result) {

  // Set a few variables needed for our work:
  ClusterInfo* ci = ClusterInfo::instance();
  auto cc = ClusterComm::instance();
  if (cc == nullptr) {
    // nullptr happens only during controlled shutdown
    return TRI_ERROR_SHUTTING_DOWN;
  }

  result.clear();

  // First determine the collection ID from the name:
  std::shared_ptr<LogicalCollection> collinfo;
  try {
    collinfo = ci->getCollection(dbname, collname);
  } catch (...) {
    return TRI_ERROR_ARANGO_DATA_SOURCE_NOT_FOUND;
  }
  TRI_ASSERT(collinfo != nullptr);

  auto shards = collinfo->shardIds();
  std::vector<ClusterCommRequest> requests;
  std::string requestsUrl;
  auto body = std::make_shared<std::string>();
  for (auto const& p : *shards) {
    requestsUrl = "/_db/" + StringUtils::urlEncode(dbname) +
                  "/_api/index?collection=" + StringUtils::urlEncode(p.first);
    requests.emplace_back("shard:" + p.first,
                          arangodb::rest::RequestType::GET,
                          requestsUrl, body);
  }

  // format of expected answer:
  // in identifiers is a map that has keys in the format
  // s<shardid>/<indexid> and index information as value

  // {"code":200
  // ,"error":false
  // ,"identifiers":{ "s10004/0"    :{"fields":["_key"]
  //                                 ,"id":"s10004/0"
  //                                 ,"selectivityEstimate":1
  //                                 ,"sparse":false
  //                                 ,"type":"primary"
  //                                 ,"unique":true
  //                                 }
  //                 ,"s10004/10005":{"deduplicate":true
  //                                 ,"fields":["user"]
  //                                 ,"id":"s10004/10005"
  //                                 ,"selectivityEstimate":1
  //                                 ,"sparse":true
  //                                 ,"type":"hash"
  //                                 ,"unique":true
  //                                 }
  //                 }
  // }

  size_t nrDone = 0;
  cc->performRequests(requests, CL_DEFAULT_TIMEOUT, nrDone, Logger::QUERIES, true);

  std::map<std::string,std::vector<double>> indexEstimates;

  for (auto& req : requests) {
    auto& res = req.result;
    if (res.status == CL_COMM_RECEIVED) {
      if (res.answer_code == arangodb::rest::ResponseCode::OK) {
        std::shared_ptr<VPackBuilder> answerBuilder = ExtractAnswer(res);
        VPackSlice answer = answerBuilder->slice();

        if (answer.isObject()) {
          // add to the total
          for(auto const& identifier : VPackObjectIterator(answer.get("identifiers"))){
            if(identifier.value.hasKey("selectivityEstimate")) {
              StringRef shard_index_id(identifier.key);
              auto split_point = std::find(shard_index_id.begin(), shard_index_id.end(),'/');
              std::string index(split_point + 1, shard_index_id.end());

              double estimate = arangodb::basics::VelocyPackHelper::getNumericValue(
                identifier.value, "selectivityEstimate", 0.0
              );
              indexEstimates[index].push_back(estimate);
            }
          }
        } else {
          return TRI_ERROR_INTERNAL;
        }
      } else {
        return static_cast<int>(res.answer_code);
      }
    } else {
      return TRI_ERROR_CLUSTER_BACKEND_UNAVAILABLE;
    }
  }

  auto aggregate_indexes = [](std::vector<double> vec) -> double {
    TRI_ASSERT(!vec.empty());
    double rv = std::accumulate(vec.begin(),vec.end(), 0.0);
    rv /= static_cast<double>(vec.size());
    return rv;
  };

  for (auto const& p : indexEstimates){
    result[p.first] = aggregate_indexes(p.second);
  }

  return TRI_ERROR_NO_ERROR;
}

////////////////////////////////////////////////////////////////////////////////
/// @brief creates one or many documents in a coordinator
///
/// In case of many documents (slice is a VPackArray) it will send to each
/// shard all the relevant documents for this shard only.
/// If one of them fails, this error is reported.
/// There is NO guarantee for the stored documents of all other shards, they may
/// be stored or not. All answers of these shards are dropped.
/// If we return with NO_ERROR it is guaranteed that all shards reported success
/// for their documents.
////////////////////////////////////////////////////////////////////////////////

Result createDocumentOnCoordinator(
    std::string const& dbname, std::string const& collname,
    transaction::Methods const& trx,
    arangodb::OperationOptions const& options, VPackSlice const& slice,
    arangodb::rest::ResponseCode& responseCode,
    std::unordered_map<int, size_t>& errorCounter,
    std::shared_ptr<VPackBuilder>& resultBody) {

  auto cc = ClusterComm::instance();
  if (cc == nullptr) {
    // nullptr should only happen during controlled shutdown
    return TRI_ERROR_SHUTTING_DOWN;
  }

  ClusterInfo* ci = ClusterInfo::instance();
  TRI_ASSERT(ci != nullptr);

  // First determine the collection ID from the name:
  std::shared_ptr<LogicalCollection> collinfo;
  try {
    collinfo = ci->getCollection(dbname, collname);
  } catch (...) {
    return TRI_ERROR_ARANGO_DATA_SOURCE_NOT_FOUND;
  }
  TRI_ASSERT(collinfo != nullptr);
  auto collid = std::to_string(collinfo->id());


  // create vars used in this function
  bool const useMultiple = slice.isArray(); // insert more than one document
  std::unordered_map<ShardID, std::vector<std::pair<VPackSlice, std::string>>> shardMap;
  std::vector<std::pair<ShardID, VPackValueLength>> reverseMapping;

  {
    // create shard map
    int res = TRI_ERROR_NO_ERROR;
    if (useMultiple) {
      for (VPackSlice value : VPackArrayIterator(slice)) {
        res = distributeBabyOnShards(shardMap, ci, collid, collinfo,
                                     reverseMapping, value,
                                     options.isRestore);
        if (res != TRI_ERROR_NO_ERROR) {
          return res;
        }
      }
    } else {
      res = distributeBabyOnShards(shardMap, ci, collid, collinfo, reverseMapping,
                                   slice, options.isRestore);
      if (res != TRI_ERROR_NO_ERROR) {
        return res;
      }
    }
  }

  std::string const baseUrl =
      "/_db/" + StringUtils::urlEncode(dbname) + "/_api/document?collection=";

  std::string const optsUrlPart =
      std::string("&waitForSync=") + (options.waitForSync ? "true" : "false") +
                  "&returnNew=" + (options.returnNew ? "true" : "false") +
                  "&returnOld=" + (options.returnOld ? "true" : "false") +
                  "&isRestore=" + (options.isRestore ? "true" : "false") +
                  "&" + StaticStrings::OverWrite + "=" + (options.overwrite ? "true" : "false");

  VPackBuilder reqBuilder;

  // Now prepare the requests:
  std::vector<ClusterCommRequest> requests;
  std::shared_ptr<std::string> body;

  for (auto const& it : shardMap) {
    if (!useMultiple) {
      TRI_ASSERT(it.second.size() == 1);
      auto idx = it.second.front();
      if (idx.second.empty()) {
        body = std::make_shared<std::string>(slice.toJson());
      } else {
        reqBuilder.clear();
        reqBuilder.openObject();
        reqBuilder.add(StaticStrings::KeyString, VPackValue(idx.second));
        TRI_SanitizeObject(slice, reqBuilder);
        reqBuilder.close();
        body = std::make_shared<std::string>(reqBuilder.slice().toJson());
      }
    } else {
      reqBuilder.clear();
      reqBuilder.openArray();
      for (auto const& idx : it.second) {
        if (idx.second.empty()) {
          reqBuilder.add(idx.first);
        } else {
          reqBuilder.openObject();
          reqBuilder.add(StaticStrings::KeyString, VPackValue(idx.second));
          TRI_SanitizeObject(idx.first, reqBuilder);
          reqBuilder.close();
        }
      }
      reqBuilder.close();
      body = std::make_shared<std::string>(reqBuilder.slice().toJson());
    }

    requests.emplace_back(
        "shard:" + it.first, arangodb::rest::RequestType::POST,
        baseUrl + StringUtils::urlEncode(it.first) + optsUrlPart, body,
        ::CreateNoLockHeader(trx, it.first));
  }

  // Perform the requests
  size_t nrDone = 0;
  cc->performRequests(requests, CL_DEFAULT_TIMEOUT, nrDone, Logger::COMMUNICATION, true);

  // Now listen to the results:
  if (!useMultiple) {
    TRI_ASSERT(requests.size() == 1);
    auto const& req = requests[0];
    auto& res = req.result;

    int commError = handleGeneralCommErrors(&res);
    if (commError != TRI_ERROR_NO_ERROR) {
      return commError;
    }

    responseCode = res.answer_code;
    TRI_ASSERT(res.answer != nullptr);
    auto parsedResult = res.answer->toVelocyPackBuilderPtrNoUniquenessChecks();
    resultBody.swap(parsedResult);
    return TRI_ERROR_NO_ERROR;
  }

  std::unordered_map<ShardID, std::shared_ptr<VPackBuilder>> resultMap;

  collectResultsFromAllShards<std::pair<VPackSlice, std::string>>(
      shardMap, requests, errorCounter, resultMap, responseCode);

  responseCode =
      (options.waitForSync ? rest::ResponseCode::CREATED
                           : rest::ResponseCode::ACCEPTED);
  mergeResults(reverseMapping, resultMap, resultBody);

  // the cluster operation was OK, however,
  // the DBserver could have reported an error.
  return Result{};
}

////////////////////////////////////////////////////////////////////////////////
/// @brief deletes a document in a coordinator
////////////////////////////////////////////////////////////////////////////////

int deleteDocumentOnCoordinator(
  std::string const &dbname, std::string const &collname, transaction::Methods const &trx, VPackSlice const slice,
  OperationOptions const &options, arangodb::rest::ResponseCode &responseCode,
  std::unordered_map<int, size_t> &errorCounter, std::shared_ptr<arangodb::velocypack::Builder> &resultBody
) {
  // Set a few variables needed for our work:
  ClusterInfo* ci = ClusterInfo::instance();
  auto cc = ClusterComm::instance();
  if (cc == nullptr) {
    // nullptr happens only during controlled shutdown
    return TRI_ERROR_SHUTTING_DOWN;
  }

  // First determine the collection ID from the name:
  std::shared_ptr<LogicalCollection> collinfo;
  try {
    collinfo = ci->getCollection(dbname, collname);
  } catch (...) {
    return TRI_ERROR_ARANGO_DATA_SOURCE_NOT_FOUND;
  }
  TRI_ASSERT(collinfo != nullptr);
  bool useDefaultSharding = collinfo->usesDefaultShardKeys();
  auto collid = std::to_string(collinfo->id());
  bool useMultiple = slice.isArray();

  std::string const baseUrl =
      "/_db/" + StringUtils::urlEncode(dbname) + "/_api/document/";

  std::string const optsUrlPart =
      std::string("?waitForSync=") + (options.waitForSync ? "true" : "false") +
      "&returnOld=" + (options.returnOld ? "true" : "false") + "&ignoreRevs=" +
      (options.ignoreRevs ? "true" : "false");

  VPackBuilder reqBuilder;

  if (useDefaultSharding) {
    // fastpath we know which server is responsible.

    // decompose the input into correct shards.
    // Send the correct documents to the correct shards
    // Merge the results with static merge helper

    std::unordered_map<ShardID, std::vector<VPackSlice>> shardMap;
    std::vector<std::pair<ShardID, VPackValueLength>> reverseMapping;
    auto workOnOneNode = [&shardMap, &ci, &collid, &collinfo, &reverseMapping](
        VPackSlice const value) -> int {
      // Sort out the _key attribute and identify the shard responsible for it.

      StringRef _key(transaction::helpers::extractKeyPart(value));
      ShardID shardID;
      if (_key.empty()) {
        // We have invalid input at this point.
        // However we can work with the other babies.
        // This is for compatibility with single server
        // We just assign it to any shard and pretend the user has given a key
        std::shared_ptr<std::vector<ShardID>> shards = ci->getShardList(collid);
        shardID = shards->at(0);
      } else {
        // Now find the responsible shard:
        bool usesDefaultShardingAttributes;
        int error = collinfo->getResponsibleShard(
            arangodb::velocypack::Slice::emptyObjectSlice(), true,
            shardID, usesDefaultShardingAttributes, _key.toString());

        if (error == TRI_ERROR_ARANGO_DATA_SOURCE_NOT_FOUND) {
          return TRI_ERROR_CLUSTER_SHARD_GONE;
        }
      }

      // We found the responsible shard. Add it to the list.
      auto it = shardMap.find(shardID);
      if (it == shardMap.end()) {
        shardMap.emplace(shardID, std::vector<VPackSlice>{value});
        reverseMapping.emplace_back(shardID, 0);
      } else {
        it->second.emplace_back(value);
        reverseMapping.emplace_back(shardID, it->second.size() - 1);
      }
      return TRI_ERROR_NO_ERROR;
    };

    if (useMultiple) { // slice is array of document values
      for (VPackSlice value : VPackArrayIterator(slice)) {
        int res = workOnOneNode(value);
        if (res != TRI_ERROR_NO_ERROR) {
          // Is early abortion correct?
          return res;
        }
      }
    } else {
      int res = workOnOneNode(slice);
      if (res != TRI_ERROR_NO_ERROR) {
        return res;
      }
    }

    // We sorted the shards correctly.

    // Now prepare the requests:
    std::vector<ClusterCommRequest> requests;
    auto body = std::make_shared<std::string>();
    for (auto const& it : shardMap) {
      if (!useMultiple) {
        TRI_ASSERT(it.second.size() == 1);
        body = std::make_shared<std::string>(slice.toJson());
      } else {
        reqBuilder.clear();
        reqBuilder.openArray();
        for (auto const& value : it.second) {
          reqBuilder.add(value);
        }
        reqBuilder.close();
        body = std::make_shared<std::string>(reqBuilder.slice().toJson());
      }
      requests.emplace_back(
          "shard:" + it.first,
          arangodb::rest::RequestType::DELETE_REQ,
          baseUrl + StringUtils::urlEncode(it.first) + optsUrlPart, body,
          ::CreateNoLockHeader(trx, it.first));
    }

    // Perform the requests
    size_t nrDone = 0;
    cc->performRequests(requests, CL_DEFAULT_TIMEOUT, nrDone, Logger::COMMUNICATION, true);

    // Now listen to the results:
    if (!useMultiple) {
      TRI_ASSERT(requests.size() == 1);
      auto const& req = requests[0];
      auto& res = req.result;

      int commError = handleGeneralCommErrors(&res);
      if (commError != TRI_ERROR_NO_ERROR) {
        return commError;
      }

      responseCode = res.answer_code;
      TRI_ASSERT(res.answer != nullptr);
      auto parsedResult = res.answer->toVelocyPackBuilderPtrNoUniquenessChecks();
      resultBody.swap(parsedResult);
      return TRI_ERROR_NO_ERROR;
    }

    std::unordered_map<ShardID, std::shared_ptr<VPackBuilder>> resultMap;
    collectResultsFromAllShards<VPackSlice>(
        shardMap, requests, errorCounter, resultMap, responseCode);
    mergeResults(reverseMapping, resultMap, resultBody);
    return TRI_ERROR_NO_ERROR;  // the cluster operation was OK, however,
                                // the DBserver could have reported an error.
  }

  // slowpath we do not know which server is responsible ask all of them.

  // We simply send the body to all shards and await their results.
  // As soon as we have the results we merge them in the following way:
  // For 1 .. slice.length()
  //    for res : allResults
  //      if res != NOT_FOUND => insert this result. skip other results
  //    end
  //    if (!skipped) => insert NOT_FOUND

  auto body = std::make_shared<std::string>(slice.toJson());
  std::vector<ClusterCommRequest> requests;
  auto shardList = ci->getShardList(collid);
  for (auto const& shard : *shardList) {
    requests.emplace_back(
        "shard:" + shard, arangodb::rest::RequestType::DELETE_REQ,
        baseUrl + StringUtils::urlEncode(shard) + optsUrlPart, body,
        ::CreateNoLockHeader(trx, shard));
  }

  // Perform the requests
  size_t nrDone = 0;
  cc->performRequests(requests, CL_DEFAULT_TIMEOUT, nrDone, Logger::COMMUNICATION, true);

  // Now listen to the results:
  if (!useMultiple) {
    // Only one can answer, we react a bit differently
    size_t count;
    int nrok = 0;
    for (count = requests.size(); count > 0; count--) {
      auto const& req = requests[count - 1];
      auto res = req.result;
      if (res.status == CL_COMM_RECEIVED) {
        if (res.answer_code !=
                arangodb::rest::ResponseCode::NOT_FOUND ||
            (nrok == 0 && count == 1)) {
          nrok++;

          responseCode = res.answer_code;
          TRI_ASSERT(res.answer != nullptr);
          auto parsedResult = res.answer->toVelocyPackBuilderPtrNoUniquenessChecks();
          resultBody.swap(parsedResult);
        }
      }
    }

    // Note that nrok is always at least 1!
    if (nrok > 1) {
      return TRI_ERROR_CLUSTER_GOT_CONTRADICTING_ANSWERS;
    }
    return TRI_ERROR_NO_ERROR;  // the cluster operation was OK, however,
                                // the DBserver could have reported an error.
  }

  // We select all results from all shards an merge them back again.
  std::vector<std::shared_ptr<VPackBuilder>> allResults;
  allResults.reserve(shardList->size());
  // If no server responds we return 500
  responseCode = rest::ResponseCode::SERVER_ERROR;
  for (auto const& req : requests) {
    auto res = req.result;
    int error = handleGeneralCommErrors(&res);
    if (error != TRI_ERROR_NO_ERROR) {
      // Local data structures are automatically freed
      return error;
    }
    if (res.answer_code == rest::ResponseCode::OK ||
        res.answer_code == rest::ResponseCode::ACCEPTED) {
      responseCode = res.answer_code;
    }
    TRI_ASSERT(res.answer != nullptr);
    allResults.emplace_back(res.answer->toVelocyPackBuilderPtrNoUniquenessChecks());
    extractErrorCodes(res, errorCounter, false);
  }
  // If we get here we get exactly one result for every shard.
  TRI_ASSERT(allResults.size() == shardList->size());
  mergeResultsAllShards(allResults, resultBody, errorCounter,
                        static_cast<size_t>(slice.length()));
  return TRI_ERROR_NO_ERROR;
}

int deleteBatchDocumentOnCoordinator(
  std::string const &dbname, std::string const &collname, transaction::Methods const &trx,
  VPackSlice const request, OperationOptions const &options, arangodb::rest::ResponseCode &responseCode,
  std::shared_ptr<arangodb::velocypack::Builder> &resultBody
) {

  // Set a few variables needed for our work:
  ClusterInfo* ci = ClusterInfo::instance();
  auto cc = ClusterComm::instance();
  if (cc == nullptr) {
    // nullptr happens only during controlled shutdown
    return TRI_ERROR_SHUTTING_DOWN;
  }
  std::string out;
  TRI_GetBacktrace(out);
  LOG_TOPIC(INFO, Logger::FIXME) << "request: " << request.toJson();

  // First determine the collection ID from the name:
  std::shared_ptr<LogicalCollection> collinfo;
  try {
    collinfo = ci->getCollection(dbname, collname);
  } catch (...) {
    return TRI_ERROR_ARANGO_DATA_SOURCE_NOT_FOUND;
  }
  TRI_ASSERT(collinfo != nullptr);
  bool useDefaultSharding = collinfo->usesDefaultShardKeys();
  auto collid = std::to_string(collinfo->id());

  TRI_ASSERT(useDefaultSharding); // otherwise not yet implemented

  VPackBuilder reqBuilder;

  std::string const baseUrl =
    "/_db/" + StringUtils::urlEncode(dbname) + "/_api/batch/document/";

  TRI_ASSERT(request.isObject() && request.hasKey("options"));
  VPackSlice opts = request.get("options");

  // fastpath we know which server is responsible.

  // decompose the input into correct shards.
  // Send the correct documents to the correct shards
  // Merge the results with static merge helper
  std::unordered_map<ShardID, std::vector<VPackSlice>> shardMap;
  std::vector<std::pair<ShardID, VPackValueLength>> reverseMapping;

  TRI_ASSERT(request.hasKey("data"));
  VPackSlice data = request.get("data");
  TRI_ASSERT(data.isArray());

  // Sort the patterns to their shards
  for (auto const& entry : VPackArrayIterator(data)) {
    TRI_ASSERT(entry.isObject() && entry.hasKey("pattern"));

    VPackSlice pattern = entry.get("pattern");
    TRI_ASSERT(pattern.hasKey("_key"));
    TRI_ASSERT(pattern.get("_key").isString());

    StringRef _key(transaction::helpers::extractKeyPart(pattern));
    TRI_ASSERT(!_key.empty());

    // Now find the responsible shard:
    bool usesDefaultShardingAttributes;
    ShardID shardID;
    int error = ci->getResponsibleShard(
        collinfo.get(),
        VPackSlice::emptyObjectSlice(), true,
        shardID, usesDefaultShardingAttributes, _key.toString());

    if (error == TRI_ERROR_ARANGO_DATA_SOURCE_NOT_FOUND) {
      return TRI_ERROR_CLUSTER_SHARD_GONE;
    }

    auto it = shardMap.find(shardID);
    if (it == shardMap.end()) {
      shardMap.emplace(shardID, std::vector<VPackSlice>{entry});
      reverseMapping.emplace_back(shardID, 0);
    } else {
      it->second.emplace_back(entry);
      reverseMapping.emplace_back(shardID, it->second.size() - 1);
    }
  }

  // We sorted the shards correctly.

  // Now prepare the requests:
  std::vector<ClusterCommRequest> requests;
  auto body = std::make_shared<std::string>();
  for (auto const& it : shardMap) {

    reqBuilder.clear();
    reqBuilder.openObject();
    reqBuilder.add("data", VPackValue(VPackValueType::Array));
    for (auto const& entry : it.second) {
      reqBuilder.add(entry);
    }
    reqBuilder.close();
    reqBuilder.add("options", opts);
    reqBuilder.close();

    body = std::make_shared<std::string>(reqBuilder.slice().toJson());

    requests.emplace_back(
        "shard:" + it.first,
        arangodb::rest::RequestType::POST,
        baseUrl + StringUtils::urlEncode(it.first) + "/remove", body,
        ::CreateNoLockHeader(trx, it.first));

    LOG_TOPIC(INFO, Logger::FIXME) << "body: " << reqBuilder.slice().toJson();
  }

  // Perform the requests
  size_t nrDone = 0;
  cc->performRequests(requests, CL_DEFAULT_TIMEOUT, nrDone, Logger::COMMUNICATION, true);

  // Now listen to the results:
  std::unordered_map<int, size_t> countErrorCodes;  // not yet implemented
  std::unordered_map<ShardID, std::shared_ptr<VPackBuilder>> resultMap;
  collectResultsFromAllShards<VPackSlice>(
      shardMap, requests, countErrorCodes, resultMap, responseCode);

  mergeBatchResults(reverseMapping, resultMap, resultBody);
  LOG_TOPIC(INFO, Logger::FIXME) << "delete result: " << resultBody->toJson()
      << " reponseCode: " << (int) responseCode;
  return TRI_ERROR_NO_ERROR;  // the cluster operation was OK, however,
                              // the DBserver could have reported an error.
}

////////////////////////////////////////////////////////////////////////////////
/// @brief truncate a cluster collection on a coordinator
////////////////////////////////////////////////////////////////////////////////

int truncateCollectionOnCoordinator(std::string const& dbname,
                                    std::string const& collname) {
  // Set a few variables needed for our work:
  ClusterInfo* ci = ClusterInfo::instance();
  auto cc = ClusterComm::instance();
  if (cc == nullptr) {
    // nullptr happens only during controlled shutdown
    return TRI_ERROR_SHUTTING_DOWN;
  }

  // First determine the collection ID from the name:
  std::shared_ptr<LogicalCollection> collinfo;
  try {
    collinfo = ci->getCollection(dbname, collname);
  } catch (...) {
    return TRI_ERROR_ARANGO_DATA_SOURCE_NOT_FOUND;
  }
  TRI_ASSERT(collinfo != nullptr);

  // Some stuff to prepare cluster-intern requests:
  // We have to contact everybody:
  auto shards = collinfo->shardIds();
  CoordTransactionID coordTransactionID = TRI_NewTickServer();
  std::unordered_map<std::string, std::string> headers;
  for (auto const& p : *shards) {
    cc->asyncRequest("", coordTransactionID, "shard:" + p.first,
                     arangodb::rest::RequestType::PUT,
                     "/_db/" + StringUtils::urlEncode(dbname) +
                         "/_api/collection/" + p.first + "/truncate",
                     std::shared_ptr<std::string>(), headers, nullptr, 600.0);
  }
  // Now listen to the results:
  unsigned int count;
  unsigned int nrok = 0;
  for (count = (unsigned int)shards->size(); count > 0; count--) {
    auto res = cc->wait("", coordTransactionID, 0, "", 0.0);
    if (res.status == CL_COMM_RECEIVED) {
      if (res.answer_code == arangodb::rest::ResponseCode::OK) {
        nrok++;
      }
    }
  }

  // Note that nrok is always at least 1!
  if (nrok < shards->size()) {
    return TRI_ERROR_CLUSTER_COULD_NOT_TRUNCATE_COLLECTION;
  }
  return TRI_ERROR_NO_ERROR;
}

////////////////////////////////////////////////////////////////////////////////
/// @brief rotate the active journals for the collection on all DBServers
////////////////////////////////////////////////////////////////////////////////

int rotateActiveJournalOnAllDBServers(std::string const& dbname,
                                      std::string const& collname) {
  // Set a few variables needed for our work:
  ClusterInfo* ci = ClusterInfo::instance();
  auto cc = ClusterComm::instance();
  if (cc == nullptr) {
    // nullptr happens only during controlled shutdown
    return TRI_ERROR_SHUTTING_DOWN;
  }

  // First determine the collection ID from the name:
  std::shared_ptr<LogicalCollection> collinfo;
  try {
    collinfo = ci->getCollection(dbname, collname);
  } catch (...) {
    return TRI_ERROR_ARANGO_DATA_SOURCE_NOT_FOUND;
  }
  TRI_ASSERT(collinfo != nullptr);

  // Some stuff to prepare cluster-intern requests:
  // We have to contact everybody:
  unsigned int expected = 0;
  auto shards = collinfo->shardIds();
  CoordTransactionID coordTransactionID = TRI_NewTickServer();
  std::unordered_map<std::string, std::string> headers;
  for (auto const& p : *shards) {
    auto serverList = ci->getResponsibleServer(p.first);
    for (auto& s : *serverList) {
      cc->asyncRequest("", coordTransactionID, "server:" + s,
                      arangodb::rest::RequestType::PUT,
                      "/_db/" + StringUtils::urlEncode(dbname) +
                          "/_api/collection/" + p.first + "/rotate",
                      std::shared_ptr<std::string>(), headers, nullptr, 600.0);

      ++expected;
    }
  }

  // Now listen to the results:
  unsigned int nrok = 0;
  for (unsigned int count = expected; count > 0; count--) {
    auto res = cc->wait("", coordTransactionID, 0, "", 0.0);
    if (res.status == CL_COMM_RECEIVED) {
      if (res.answer_code == arangodb::rest::ResponseCode::OK) {
        nrok++;
      }
    }
  }


  // Note that nrok is always at least 1!
  if (nrok < expected) {
    return TRI_ERROR_FAILED;
  }
  return TRI_ERROR_NO_ERROR;
}

////////////////////////////////////////////////////////////////////////////////
/// @brief get a document in a coordinator
////////////////////////////////////////////////////////////////////////////////

int getDocumentOnCoordinator(
    std::string const& dbname, std::string const& collname,
    arangodb::transaction::Methods const& trx,
    VPackSlice slice, OperationOptions const& options,
    std::unique_ptr<std::unordered_map<std::string, std::string>> headers,
    arangodb::rest::ResponseCode& responseCode,
    std::unordered_map<int, size_t>& errorCounter,
    std::shared_ptr<VPackBuilder>& resultBody) {
  // Set a few variables needed for our work:
  ClusterInfo* ci = ClusterInfo::instance();
  auto cc = ClusterComm::instance();
  if (cc == nullptr) {
    // nullptr happens only during controlled shutdown
    return TRI_ERROR_SHUTTING_DOWN;
  }

  // First determine the collection ID from the name:
  std::shared_ptr<LogicalCollection> collinfo;
  try {
    collinfo = ci->getCollection(dbname, collname);
  } catch (...) {
    return TRI_ERROR_ARANGO_DATA_SOURCE_NOT_FOUND;
  }
  TRI_ASSERT(collinfo != nullptr);

  auto collid = std::to_string(collinfo->id());

  // If _key is the one and only sharding attribute, we can do this quickly,
  // because we can easily determine which shard is responsible for the
  // document. Otherwise we have to contact all shards and ask them to
  // delete the document. All but one will not know it.
  // Now find the responsible shard(s)

  ShardID shardID;

  std::unordered_map<ShardID, std::vector<VPackSlice>> shardMap;
  std::vector<std::pair<ShardID, VPackValueLength>> reverseMapping;
  bool useMultiple = slice.isArray();

  int res = TRI_ERROR_NO_ERROR;
  bool canUseFastPath = true;
  if (useMultiple) {
    for (VPackSlice value : VPackArrayIterator(slice)) {
      res = distributeBabyOnShards(shardMap, ci, collid, collinfo,
                                   reverseMapping, value);
      if (res != TRI_ERROR_NO_ERROR) {
        canUseFastPath = false;
        shardMap.clear();
        reverseMapping.clear();
        break;
      }
    }
  } else {
    res = distributeBabyOnShards(shardMap, ci, collid, collinfo, reverseMapping,
                                 slice);
    if (res != TRI_ERROR_NO_ERROR) {
      canUseFastPath = false;
    }
  }

  // Some stuff to prepare cluster-internal requests:

  std::string baseUrl =
      "/_db/" + StringUtils::urlEncode(dbname) + "/_api/document/";
  std::string optsUrlPart =
      std::string("?ignoreRevs=") + (options.ignoreRevs ? "true" : "false");

  arangodb::rest::RequestType reqType;
  if (!useMultiple) {
    if (options.silent) {
      reqType = arangodb::rest::RequestType::HEAD;
    } else {
      reqType = arangodb::rest::RequestType::GET;
    }
  } else {
    reqType = arangodb::rest::RequestType::PUT;
    if (options.silent) {
      optsUrlPart += std::string("&silent=true");
    }
    optsUrlPart += std::string("&onlyget=true");
  }

  if (canUseFastPath) {
    // All shard keys are known in all documents.
    // Contact all shards directly with the correct information.

    VPackBuilder reqBuilder;

    // Now prepare the requests:
    std::vector<ClusterCommRequest> requests;
    auto body = std::make_shared<std::string>();
    for (auto const& it : shardMap) {
      if (!useMultiple) {
        TRI_ASSERT(it.second.size() == 1);
        if (!options.ignoreRevs && slice.hasKey(StaticStrings::RevString)) {
          headers->emplace("if-match",
                           slice.get(StaticStrings::RevString).copyString());
        }

        VPackSlice keySlice = slice;
        if (slice.isObject()) {
          keySlice = slice.get(StaticStrings::KeyString);
        }

        ::InjectNoLockHeader(trx, it.first, headers.get());
        // We send to single endpoint
        requests.emplace_back(
            "shard:" + it.first, reqType,
            baseUrl + StringUtils::urlEncode(it.first) + "/" +
                StringUtils::urlEncode(keySlice.copyString()) +
                optsUrlPart, body,
                std::move(headers));
      } else {
        reqBuilder.clear();
        reqBuilder.openArray();
        for (auto const& value : it.second) {
          reqBuilder.add(value);
        }
        reqBuilder.close();
        body = std::make_shared<std::string>(reqBuilder.slice().toJson());
        // We send to Babies endpoint
        requests.emplace_back(
            "shard:" + it.first, reqType,
            baseUrl + StringUtils::urlEncode(it.first) + optsUrlPart, body,
            ::CreateNoLockHeader(trx, it.first));
      }
    }

    // Perform the requests
    size_t nrDone = 0;
    cc->performRequests(requests, CL_DEFAULT_TIMEOUT, nrDone, Logger::COMMUNICATION, true);

    // Now listen to the results:
    if (!useMultiple) {
      TRI_ASSERT(requests.size() == 1);
      auto const& req = requests[0];
      auto res = req.result;

      int commError = handleGeneralCommErrors(&res);
      if (commError != TRI_ERROR_NO_ERROR) {
        return commError;
      }

      responseCode = res.answer_code;
      TRI_ASSERT(res.answer != nullptr);

      auto parsedResult = res.answer->toVelocyPackBuilderPtrNoUniquenessChecks();
      resultBody.swap(parsedResult);
      return TRI_ERROR_NO_ERROR;
    }

    std::unordered_map<ShardID, std::shared_ptr<VPackBuilder>> resultMap;
    collectResultsFromAllShards<VPackSlice>(
        shardMap, requests, errorCounter, resultMap, responseCode);

    mergeResults(reverseMapping, resultMap, resultBody);

    // the cluster operation was OK, however,
    // the DBserver could have reported an error.
    return TRI_ERROR_NO_ERROR;
  }

  // Not all shard keys are known in all documents.
  // We contact all shards with the complete body and ignore NOT_FOUND

  std::vector<ClusterCommRequest> requests;
  auto shardList = ci->getShardList(collid);
  if (!useMultiple) {
    if (!options.ignoreRevs && slice.hasKey(StaticStrings::RevString)) {
      headers->emplace("if-match",
                       slice.get(StaticStrings::RevString).copyString());
    }
    for (auto const& shard : *shardList) {
      VPackSlice keySlice = slice;
      if (slice.isObject()) {
        keySlice = slice.get(StaticStrings::KeyString);
      }
      auto headersCopy =
          std::make_unique<std::unordered_map<std::string, std::string>>(
              *headers);
      ::InjectNoLockHeader(trx, shard, headersCopy.get());
      requests.emplace_back(
          "shard:" + shard, reqType,
          baseUrl + StringUtils::urlEncode(shard) + "/" +
              StringUtils::urlEncode(keySlice.copyString()) +
              optsUrlPart, nullptr,
              std::move(headersCopy));
    }
  } else {
    auto body = std::make_shared<std::string>(slice.toJson());
    for (auto const& shard : *shardList) {
      requests.emplace_back(
          "shard:" + shard, reqType,
          baseUrl + StringUtils::urlEncode(shard) + optsUrlPart, body,
          ::CreateNoLockHeader(trx, shard));
    }
  }

  // Perform the requests
  size_t nrDone = 0;
  cc->performRequests(requests, CL_DEFAULT_TIMEOUT, nrDone, Logger::COMMUNICATION, true);

  // Now listen to the results:
  if (!useMultiple) {
    // Only one can answer, we react a bit differently
    size_t count;
    int nrok = 0;
    int commError = TRI_ERROR_NO_ERROR;
    for (count = requests.size(); count > 0; count--) {
      auto const& req = requests[count - 1];
      auto res = req.result;
      if (res.status == CL_COMM_RECEIVED) {
        if (res.answer_code !=
                arangodb::rest::ResponseCode::NOT_FOUND ||
            (nrok == 0 && count == 1 && commError == TRI_ERROR_NO_ERROR)) {
          nrok++;
          responseCode = res.answer_code;
          TRI_ASSERT(res.answer != nullptr);
          auto parsedResult = res.answer->toVelocyPackBuilderPtrNoUniquenessChecks();
          resultBody.swap(parsedResult);
        }
      } else {
        commError = handleGeneralCommErrors(&res);
      }
    }
    if (nrok == 0) {
      // This can only happen, if a commError was encountered!
      return commError;
    }
    if (nrok > 1) {
      return TRI_ERROR_CLUSTER_GOT_CONTRADICTING_ANSWERS;
    }
    return TRI_ERROR_NO_ERROR;  // the cluster operation was OK, however,
                                // the DBserver could have reported an error.
  }

  // We select all results from all shards and merge them back again.
  std::vector<std::shared_ptr<VPackBuilder>> allResults;
  allResults.reserve(shardList->size());
  // If no server responds we return 500
  responseCode = rest::ResponseCode::SERVER_ERROR;
  for (auto const& req : requests) {
    auto& res = req.result;
    int error = handleGeneralCommErrors(&res);
    if (error != TRI_ERROR_NO_ERROR) {
      // Local data structores are automatically freed
      return error;
    }
    if (res.answer_code == rest::ResponseCode::OK ||
        res.answer_code == rest::ResponseCode::ACCEPTED) {
      responseCode = res.answer_code;
    }
    TRI_ASSERT(res.answer != nullptr);
    allResults.emplace_back(res.answer->toVelocyPackBuilderPtrNoUniquenessChecks());
    extractErrorCodes(res, errorCounter, false);
  }
  // If we get here we get exactly one result for every shard.
  TRI_ASSERT(allResults.size() == shardList->size());
  mergeResultsAllShards(allResults, resultBody, errorCounter,
                        static_cast<size_t>(slice.length()));
  return TRI_ERROR_NO_ERROR;
}

/// @brief fetch edges from TraverserEngines
///        Contacts all TraverserEngines placed
///        on the DBServers for the given list
///        of vertex _id's.
///        All non-empty and non-cached results
///        of DBServers will be inserted in the
///        datalake. Slices used in the result
///        point to content inside of this lake
///        only and do not run out of scope unless
///        the lake is cleared.

int fetchEdgesFromEngines(
    std::string const& dbname,
    std::unordered_map<ServerID, traverser::TraverserEngineID> const* engines,
    VPackSlice const vertexId,
    size_t depth,
    std::unordered_map<StringRef, VPackSlice>& cache,
    std::vector<VPackSlice>& result,
    std::vector<std::shared_ptr<VPackBuilder>>& datalake,
    VPackBuilder& builder,
    size_t& filtered,
    size_t& read) {
  auto cc = ClusterComm::instance();
  if (cc == nullptr) {
    // nullptr happens only during controlled shutdown
    return TRI_ERROR_SHUTTING_DOWN;
  }
  // TODO map id => ServerID if possible
  // And go fast-path

  // This function works for one specific vertex
  // or for a list of vertices.
  TRI_ASSERT(vertexId.isString() || vertexId.isArray());
  builder.clear();
  builder.openObject();
  builder.add("depth", VPackValue(depth));
  builder.add("keys", vertexId);
  builder.close();

  std::string const url =
      "/_db/" + StringUtils::urlEncode(dbname) + "/_internal/traverser/edge/";

  std::vector<ClusterCommRequest> requests;
  auto body = std::make_shared<std::string>(builder.toJson());
  for (auto const& engine : *engines) {
    requests.emplace_back("server:" + engine.first, RequestType::PUT,
                          url + StringUtils::itoa(engine.second), body);
  }

  // Perform the requests
  size_t nrDone = 0;
  cc->performRequests(requests, CL_DEFAULT_TIMEOUT, nrDone, Logger::COMMUNICATION, false);

  result.clear();
  // Now listen to the results:
  for (auto const& req : requests) {
    bool allCached = true;
    auto res = req.result;
    int commError = handleGeneralCommErrors(&res);
    if (commError != TRI_ERROR_NO_ERROR) {
      // oh-oh cluster is in a bad state
      return commError;
    }
    TRI_ASSERT(res.answer != nullptr);
    auto resBody = res.answer->toVelocyPackBuilderPtrNoUniquenessChecks();
    VPackSlice resSlice = resBody->slice();
    if (!resSlice.isObject()) {
      // Response has invalid format
      return TRI_ERROR_HTTP_CORRUPTED_JSON;
    }
    filtered += arangodb::basics::VelocyPackHelper::getNumericValue<size_t>(
        resSlice, "filtered", 0);
    read += arangodb::basics::VelocyPackHelper::getNumericValue<size_t>(
        resSlice, "readIndex", 0);
    VPackSlice edges = resSlice.get("edges");
    for (auto const& e : VPackArrayIterator(edges)) {
      VPackSlice id = e.get(StaticStrings::IdString);
      if (!id.isString()) {
        // invalid id type
        LOG_TOPIC(ERR, Logger::FIXME) << "got invalid edge id type: " << id.typeName();
        continue;
      }
      StringRef idRef(id);
      auto resE = cache.find(idRef);
      if (resE == cache.end()) {
        // This edge is not yet cached.
        allCached = false;
        cache.emplace(idRef, e);
        result.emplace_back(e);
      } else {
        result.emplace_back(resE->second);
      }
    }
    if (!allCached) {
      datalake.emplace_back(resBody);
    }
  }
  return TRI_ERROR_NO_ERROR;
}

/// @brief fetch vertices from TraverserEngines
///        Contacts all TraverserEngines placed
///        on the DBServers for the given list
///        of vertex _id's.
///        If any server responds with a document
///        it will be inserted into the result.
///        If no server responds with a document
///        a 'null' will be inserted into the result.

void fetchVerticesFromEngines(
    std::string const& dbname,
    std::unordered_map<ServerID, traverser::TraverserEngineID> const* engines,
    std::unordered_set<StringRef>& vertexIds,
    std::unordered_map<StringRef, std::shared_ptr<VPackBuffer<uint8_t>>>&
        result,
    VPackBuilder& builder) {
  auto cc = ClusterComm::instance();
  if (cc == nullptr) {
    // nullptr happens only during controlled shutdown
    return;
  }
  // TODO map id => ServerID if possible
  // And go fast-path

  // slow path, sharding not deducable from _id
  builder.clear();
  builder.openObject();
  builder.add(VPackValue("keys"));
  builder.openArray();
  for (auto const& v : vertexIds) {
    //TRI_ASSERT(v.isString());
    builder.add(VPackValuePair(v.data(), v.length(), VPackValueType::String));
  }
  builder.close(); // 'keys' Array
  builder.close(); // base object

  std::string const url =
      "/_db/" + StringUtils::urlEncode(dbname) + "/_internal/traverser/vertex/";

  std::vector<ClusterCommRequest> requests;
  auto body = std::make_shared<std::string>(builder.toJson());
  for (auto const& engine : *engines) {
    requests.emplace_back("server:" + engine.first, RequestType::PUT,
                          url + StringUtils::itoa(engine.second), body);
  }

  // Perform the requests
  size_t nrDone = 0;
  cc->performRequests(requests, CL_DEFAULT_TIMEOUT, nrDone, Logger::COMMUNICATION, false);

  // Now listen to the results:
  for (auto const& req : requests) {
    auto res = req.result;
    int commError = handleGeneralCommErrors(&res);
    if (commError != TRI_ERROR_NO_ERROR) {
      // oh-oh cluster is in a bad state
      THROW_ARANGO_EXCEPTION(commError);
    }
    TRI_ASSERT(res.answer != nullptr);
    auto resBody = res.answer->toVelocyPackBuilderPtrNoUniquenessChecks();
    VPackSlice resSlice = resBody->slice();
    if (!resSlice.isObject()) {
      // Response has invalid format
      THROW_ARANGO_EXCEPTION(TRI_ERROR_HTTP_CORRUPTED_JSON);
    }
    if (res.answer_code != ResponseCode::OK) {
      int code = arangodb::basics::VelocyPackHelper::getNumericValue<int>(
          resSlice, "errorNum", TRI_ERROR_INTERNAL);
      // We have an error case here. Throw it.
      THROW_ARANGO_EXCEPTION_MESSAGE(
          code, arangodb::basics::VelocyPackHelper::getStringValue(
                    resSlice, StaticStrings::ErrorMessage, TRI_errno_string(code)));
    }
    for (auto const& pair : VPackObjectIterator(resSlice)) {
      StringRef key(pair.key);
      if (vertexIds.erase(key) == 0) {
        // We either found the same vertex twice,
        // or found a vertex we did not request.
        // Anyways something somewhere went seriously wrong
        THROW_ARANGO_EXCEPTION(TRI_ERROR_CLUSTER_GOT_CONTRADICTING_ANSWERS);
      }
      TRI_ASSERT(result.find(key) == result.end());
      auto val = VPackBuilder::clone(pair.value);

      VPackSlice id = val.slice().get(StaticStrings::IdString);
      if (!id.isString()) {
        // invalid id type
        LOG_TOPIC(ERR, Logger::FIXME) << "got invalid edge id type: " << id.typeName();
        continue;
      }
      TRI_ASSERT(id.isString());
      result.emplace(StringRef(id), val.steal());
    }
  }

  // Fill everything we did not find with NULL
  for (auto const& v : vertexIds) {
    result.emplace(
        v, VPackBuilder::clone(arangodb::velocypack::Slice::nullSlice())
               .steal());
  }
  vertexIds.clear();
}

/// @brief fetch vertices from TraverserEngines
///        Contacts all TraverserEngines placed
///        on the DBServers for the given list
///        of vertex _id's.
///        If any server responds with a document
///        it will be inserted into the result.
///        If no server responds with a document
///        a 'null' will be inserted into the result.
///        ShortestPathVariant

void fetchVerticesFromEngines(
    std::string const& dbname,
    std::unordered_map<ServerID, traverser::TraverserEngineID> const* engines,
    std::unordered_set<StringRef>& vertexIds,
    std::unordered_map<StringRef, arangodb::velocypack::Slice>& result,
    std::vector<std::shared_ptr<arangodb::velocypack::Builder>>& datalake,
    VPackBuilder& builder) {
  auto cc = ClusterComm::instance();
  if (cc == nullptr) {
    // nullptr happens only during controlled shutdown
    return;
  }
  // TODO map id => ServerID if possible
  // And go fast-path

  // slow path, sharding not deducable from _id
  builder.clear();
  builder.openObject();
  builder.add(VPackValue("keys"));
  builder.openArray();
  for (auto const& v : vertexIds) {
    //TRI_ASSERT(v.isString());
    builder.add(VPackValuePair(v.data(), v.length(), VPackValueType::String));
  }
  builder.close(); // 'keys' Array
  builder.close(); // base object

  std::string const url =
      "/_db/" + StringUtils::urlEncode(dbname) + "/_internal/traverser/vertex/";

  std::vector<ClusterCommRequest> requests;
  auto body = std::make_shared<std::string>(builder.toJson());
  for (auto const& engine : *engines) {
    requests.emplace_back("server:" + engine.first, RequestType::PUT,
                          url + StringUtils::itoa(engine.second), body);
  }

  // Perform the requests
  size_t nrDone = 0;
  cc->performRequests(requests, CL_DEFAULT_TIMEOUT, nrDone, Logger::COMMUNICATION, false);

  // Now listen to the results:
  for (auto const& req : requests) {
    auto res = req.result;
    int commError = handleGeneralCommErrors(&res);
    if (commError != TRI_ERROR_NO_ERROR) {
      // oh-oh cluster is in a bad state
      THROW_ARANGO_EXCEPTION(commError);
    }
    TRI_ASSERT(res.answer != nullptr);
    auto resBody = res.answer->toVelocyPackBuilderPtrNoUniquenessChecks();
    VPackSlice resSlice = resBody->slice();
    if (!resSlice.isObject()) {
      // Response has invalid format
      THROW_ARANGO_EXCEPTION(TRI_ERROR_HTTP_CORRUPTED_JSON);
    }
    if (res.answer_code != ResponseCode::OK) {
      int code = arangodb::basics::VelocyPackHelper::getNumericValue<int>(
          resSlice, "errorNum", TRI_ERROR_INTERNAL);
      // We have an error case here. Throw it.
      THROW_ARANGO_EXCEPTION_MESSAGE(
          code, arangodb::basics::VelocyPackHelper::getStringValue(
                    resSlice, StaticStrings::ErrorMessage, TRI_errno_string(code)));
    }
    bool cached = false;

    for (auto const& pair : VPackObjectIterator(resSlice)) {
      StringRef key(pair.key);
      if (vertexIds.erase(key) == 0) {
        // We either found the same vertex twice,
        // or found a vertex we did not request.
        // Anyways something somewhere went seriously wrong
        THROW_ARANGO_EXCEPTION(TRI_ERROR_CLUSTER_GOT_CONTRADICTING_ANSWERS);
      }
      TRI_ASSERT(result.find(key) == result.end());
      if (!cached) {
        datalake.emplace_back(resBody);
        cached = true;
      }
      // Protected by datalake
      result.emplace(key, pair.value);
    }
  }
}

////////////////////////////////////////////////////////////////////////////////
/// @brief get all edges on coordinator using a Traverser Filter
////////////////////////////////////////////////////////////////////////////////

int getFilteredEdgesOnCoordinator(
    std::string const& dbname, std::string const& collname,
    arangodb::transaction::Methods const& trx,
    std::string const& vertex, TRI_edge_direction_e const& direction,
    arangodb::rest::ResponseCode& responseCode,
    VPackBuilder& result) {
  TRI_ASSERT(result.isOpenObject());

  // Set a few variables needed for our work:
  ClusterInfo* ci = ClusterInfo::instance();
  auto cc = ClusterComm::instance();
  if (cc == nullptr) {
    // nullptr happens only during controlled shutdown
    return TRI_ERROR_SHUTTING_DOWN;
  }

  // First determine the collection ID from the name:
  std::shared_ptr<LogicalCollection> collinfo =
      ci->getCollection(dbname, collname);

  std::shared_ptr<std::unordered_map<std::string, std::vector<std::string>>> shards;
  if (collinfo->isSmart() && collinfo->type() == TRI_COL_TYPE_EDGE) {
    auto names = collinfo->realNamesForRead();
    shards = std::make_shared<std::unordered_map<std::string, std::vector<std::string>>>();
    for (auto const& n : names) {
      collinfo = ci->getCollection(dbname, n);
      auto smap = collinfo->shardIds();
      for (auto const& x : *smap) {
        shards->insert(x);
      }
    }
  } else {
    shards = collinfo->shardIds();
  }
  std::string queryParameters = "?vertex=" + StringUtils::urlEncode(vertex);
  if (direction == TRI_EDGE_IN) {
    queryParameters += "&direction=in";
  } else if (direction == TRI_EDGE_OUT) {
    queryParameters += "&direction=out";
  }
  std::vector<ClusterCommRequest> requests;
  std::string baseUrl = "/_db/" + StringUtils::urlEncode(dbname) + "/_api/edges/";

  auto body = std::make_shared<std::string>();
  for (auto const& p : *shards) {
    requests.emplace_back(
        "shard:" + p.first, arangodb::rest::RequestType::GET,
        baseUrl + StringUtils::urlEncode(p.first) + queryParameters, body,
        ::CreateNoLockHeader(trx, p.first));
  }

  // Perform the requests
  size_t nrDone = 0;
  cc->performRequests(requests, CL_DEFAULT_TIMEOUT, nrDone, Logger::COMMUNICATION, true);

  size_t filtered = 0;
  size_t scannedIndex = 0;
  responseCode = arangodb::rest::ResponseCode::OK;

  result.add("edges", VPackValue(VPackValueType::Array));

  // All requests send, now collect results.
  for (auto const& req : requests) {
    auto& res = req.result;
    int error = handleGeneralCommErrors(&res);
    if (error != TRI_ERROR_NO_ERROR) {
      // Cluster is in bad state. Report.
      return error;
    }
    TRI_ASSERT(res.answer != nullptr);
    std::shared_ptr<VPackBuilder> shardResult = res.answer->toVelocyPackBuilderPtrNoUniquenessChecks();

    if (shardResult == nullptr) {
      return TRI_ERROR_INTERNAL;
    }

    VPackSlice shardSlice = shardResult->slice();
    if (!shardSlice.isObject()) {
      return TRI_ERROR_INTERNAL;
    }

    bool const isError = arangodb::basics::VelocyPackHelper::getBooleanValue(
        shardSlice, "error", false);

    if (isError) {
      // shard returned an error
      return arangodb::basics::VelocyPackHelper::getNumericValue<int>(
          shardSlice, "errorNum", TRI_ERROR_INTERNAL);
    }

    VPackSlice docs = shardSlice.get("edges");

    if (!docs.isArray()) {
      return TRI_ERROR_INTERNAL;
    }

    for (auto const& doc : VPackArrayIterator(docs)) {
      result.add(doc);
    }

    VPackSlice stats = shardSlice.get("stats");
    if (stats.isObject()) {
      filtered += arangodb::basics::VelocyPackHelper::getNumericValue<size_t>(
          stats, "filtered", 0);
      scannedIndex +=
          arangodb::basics::VelocyPackHelper::getNumericValue<size_t>(
              stats, "scannedIndex", 0);
    }
  }
  result.close();  // edges

  result.add("stats", VPackValue(VPackValueType::Object));
  result.add("scannedIndex", VPackValue(scannedIndex));
  result.add("filtered", VPackValue(filtered));
  result.close();  // stats

  // Leave outer Object open
  return TRI_ERROR_NO_ERROR;
}

////////////////////////////////////////////////////////////////////////////////
/// @brief modify a document in a coordinator
////////////////////////////////////////////////////////////////////////////////

int modifyDocumentOnCoordinator(
    std::string const& dbname, std::string const& collname,
    arangodb::transaction::Methods const& trx,
    arangodb::velocypack::Slice const& slice,
    arangodb::OperationOptions const& options, bool isPatch,
    std::unique_ptr<std::unordered_map<std::string, std::string>>& headers,
    arangodb::rest::ResponseCode& responseCode,
    std::unordered_map<int, size_t>& errorCounter,
    std::shared_ptr<arangodb::velocypack::Builder>& resultBody) {
  // Set a few variables needed for our work:
  ClusterInfo* ci = ClusterInfo::instance();
  auto cc = ClusterComm::instance();
  if (cc == nullptr) {
    // nullptr happens only during controlled shutdown
    return TRI_ERROR_SHUTTING_DOWN;
  }

  // First determine the collection ID from the name:
  std::shared_ptr<LogicalCollection> collinfo =
      ci->getCollection(dbname, collname);
  auto collid = std::to_string(collinfo->id());

  // We have a fast path and a slow path. The fast path only asks one shard
  // to do the job and the slow path asks them all and expects to get
  // "not found" from all but one shard. We have to cover the following
  // cases:
  //   isPatch == false    (this is a "replace" operation)
  //     Here, the complete new document is given, we assume that we
  //     can read off the responsible shard, therefore can use the fast
  //     path, this is always true if _key is the one and only sharding
  //     attribute, however, if there is any other sharding attribute,
  //     it is possible that the user has changed the values in any of
  //     them, in that case we will get a "not found" or a "sharding
  //     attributes changed answer" in the fast path. In the first case
  //     we have to delegate to the slow path.
  //   isPatch == true     (this is an "update" operation)
  //     In this case we might or might not have all sharding attributes
  //     specified in the partial document given. If _key is the one and
  //     only sharding attribute, it is always given, if not all sharding
  //     attributes are explicitly given (at least as value `null`), we must
  //     assume that the fast path cannot be used. If all sharding attributes
  //     are given, we first try the fast path, but might, as above,
  //     have to use the slow path after all.

  ShardID shardID;

  std::unordered_map<ShardID, std::vector<VPackSlice>> shardMap;
  std::vector<std::pair<ShardID, VPackValueLength>> reverseMapping;
  bool useMultiple = slice.isArray();

  int res = TRI_ERROR_NO_ERROR;
  bool canUseFastPath = true;
  if (useMultiple) {
    for (VPackSlice value : VPackArrayIterator(slice)) {
      res = distributeBabyOnShards(shardMap, ci, collid, collinfo,
                                   reverseMapping, value);
      if (res != TRI_ERROR_NO_ERROR) {
        if (!isPatch) {
          return res;
        }
        canUseFastPath = false;
        shardMap.clear();
        reverseMapping.clear();
        break;
      }
    }
  } else {
    res = distributeBabyOnShards(shardMap, ci, collid, collinfo, reverseMapping, slice);
    if (res != TRI_ERROR_NO_ERROR) {
      if (!isPatch) {
        return res;
      }
      canUseFastPath = false;
    }
  }

  // Some stuff to prepare cluster-internal requests:

  std::string baseUrl =
      "/_db/" + StringUtils::urlEncode(dbname) + "/_api/document/";
  std::string optsUrlPart =
      std::string("?waitForSync=") + (options.waitForSync ? "true" : "false");
  optsUrlPart +=
      std::string("&ignoreRevs=") + (options.ignoreRevs ? "true" : "false") +
      std::string("&isRestore=") + (options.isRestore ? "true" : "false");

  arangodb::rest::RequestType reqType;
  if (isPatch) {
    reqType = arangodb::rest::RequestType::PATCH;
    if (!options.keepNull) {
      optsUrlPart += "&keepNull=false";
    }
    if (options.mergeObjects) {
      optsUrlPart += "&mergeObjects=true";
    } else {
      optsUrlPart += "&mergeObjects=false";
    }
  } else {
    reqType = arangodb::rest::RequestType::PUT;
  }
  if (options.returnNew) {
    optsUrlPart += "&returnNew=true";
  }

  if (options.returnOld) {
    optsUrlPart += "&returnOld=true";
  }

  if (canUseFastPath) {
    // All shard keys are known in all documents.
    // Contact all shards directly with the correct information.
    std::vector<ClusterCommRequest> requests;
    VPackBuilder reqBuilder;
    auto body = std::make_shared<std::string>();
    for (auto const& it : shardMap) {
      if (!useMultiple) {
        TRI_ASSERT(it.second.size() == 1);
        body = std::make_shared<std::string>(slice.toJson());

        auto keySlice = slice.get(StaticStrings::KeyString);
        if (!keySlice.isString()) {
          return TRI_ERROR_ARANGO_DOCUMENT_KEY_BAD;
        }

        StringRef keyStr(keySlice);
        // We send to single endpoint
        requests.emplace_back(
            "shard:" + it.first, reqType,
            baseUrl + StringUtils::urlEncode(it.first) + "/" +
                StringUtils::urlEncode(keyStr.data(), keyStr.length()) +
                optsUrlPart,
            body, ::CreateNoLockHeader(trx, it.first));
      } else {
        reqBuilder.clear();
        reqBuilder.openArray();
        for (auto const& value : it.second) {
          reqBuilder.add(value);
        }
        reqBuilder.close();
        body = std::make_shared<std::string>(reqBuilder.slice().toJson());
        // We send to Babies endpoint
        requests.emplace_back(
            "shard:" + it.first, reqType,
            baseUrl + StringUtils::urlEncode(it.first) + optsUrlPart, body,
            ::CreateNoLockHeader(trx, it.first));
      }
    }

    // Perform the requests
    size_t nrDone = 0;
    cc->performRequests(requests, CL_DEFAULT_TIMEOUT, nrDone, Logger::COMMUNICATION, true);

    // Now listen to the results:
    if (!useMultiple) {
      TRI_ASSERT(requests.size() == 1);
      auto res = requests[0].result;

      int commError = handleGeneralCommErrors(&res);
      if (commError != TRI_ERROR_NO_ERROR) {
        return commError;
      }

      responseCode = res.answer_code;
      TRI_ASSERT(res.answer != nullptr);
      auto parsedResult = res.answer->toVelocyPackBuilderPtrNoUniquenessChecks();
      resultBody.swap(parsedResult);
      return TRI_ERROR_NO_ERROR;
    }

    std::unordered_map<ShardID, std::shared_ptr<VPackBuilder>> resultMap;
    collectResultsFromAllShards<VPackSlice>(
        shardMap, requests, errorCounter, resultMap, responseCode);

    mergeResults(reverseMapping, resultMap, resultBody);

    // the cluster operation was OK, however,
    // the DBserver could have reported an error.
    return TRI_ERROR_NO_ERROR;
  }

  // Not all shard keys are known in all documents.
  // We contact all shards with the complete body and ignore NOT_FOUND

  std::vector<ClusterCommRequest> requests;
  auto body = std::make_shared<std::string>(slice.toJson());
  auto shardList = ci->getShardList(collid);
  if (!useMultiple) {
    std::string key = slice.get(StaticStrings::KeyString).copyString();
    for (auto const& shard : *shardList) {
      requests.emplace_back(
          "shard:" + shard, reqType,
          baseUrl + StringUtils::urlEncode(shard) + "/" + key + optsUrlPart,
          body);
    }
  } else {
    for (auto const& shard : *shardList) {
      requests.emplace_back(
          "shard:" + shard, reqType,
          baseUrl + StringUtils::urlEncode(shard) + optsUrlPart, body,
          ::CreateNoLockHeader(trx, shard));

    }
  }

  // Perform the requests
  size_t nrDone = 0;
  cc->performRequests(requests, CL_DEFAULT_TIMEOUT, nrDone, Logger::COMMUNICATION, true);

  // Now listen to the results:
  if (!useMultiple) {
    // Only one can answer, we react a bit differently
    int nrok = 0;
    int commError = TRI_ERROR_NO_ERROR;
    for (size_t count = shardList->size(); count > 0; count--) {
      auto const& req = requests[count - 1];
      auto res = req.result;
      if (res.status == CL_COMM_RECEIVED) {
        if (res.answer_code !=
                arangodb::rest::ResponseCode::NOT_FOUND ||
            (nrok == 0 && count == 1 && commError == TRI_ERROR_NO_ERROR)) {
          nrok++;
          responseCode = res.answer_code;
          TRI_ASSERT(res.answer != nullptr);
          auto parsedResult = res.answer->toVelocyPackBuilderPtrNoUniquenessChecks();
          resultBody.swap(parsedResult);
        }
      } else {
        commError = handleGeneralCommErrors(&res);
      }
    }
    if (nrok == 0) {
      // This can only happen, if a commError was encountered!
      return commError;
    }
    if (nrok > 1) {
      return TRI_ERROR_CLUSTER_GOT_CONTRADICTING_ANSWERS;
    }
    return TRI_ERROR_NO_ERROR;  // the cluster operation was OK, however,
                                // the DBserver could have reported an error.
  }

  responseCode = rest::ResponseCode::SERVER_ERROR;
  // We select all results from all shards an merge them back again.
  std::vector<std::shared_ptr<VPackBuilder>> allResults;
  allResults.reserve(requests.size());
  for (auto const& req : requests) {
    auto res = req.result;
    int error = handleGeneralCommErrors(&res);
    if (error != TRI_ERROR_NO_ERROR) {
      // Cluster is in bad state. Just report.
      // Local data structores are automatically freed
      return error;
    }
    if (res.answer_code == rest::ResponseCode::OK ||
        res.answer_code == rest::ResponseCode::ACCEPTED) {
      responseCode = res.answer_code;
    }
    TRI_ASSERT(res.answer != nullptr);
    allResults.emplace_back(res.answer->toVelocyPackBuilderPtrNoUniquenessChecks());
    extractErrorCodes(res, errorCounter, false);
  }
  // If we get here we get exactly one result for every shard.
  TRI_ASSERT(allResults.size() == shardList->size());
  mergeResultsAllShards(allResults, resultBody, errorCounter,
                        static_cast<size_t>(slice.length()));
  return TRI_ERROR_NO_ERROR;
}

////////////////////////////////////////////////////////////////////////////////
/// @brief flush Wal on all DBservers
////////////////////////////////////////////////////////////////////////////////

int flushWalOnAllDBServers(bool waitForSync, bool waitForCollector, double maxWaitTime) {
  ClusterInfo* ci = ClusterInfo::instance();
  auto cc = ClusterComm::instance();
  if (cc == nullptr) {
    // nullptr happens only during controlled shutdown
    return TRI_ERROR_SHUTTING_DOWN;
  }
  std::vector<ServerID> DBservers = ci->getCurrentDBServers();
  CoordTransactionID coordTransactionID = TRI_NewTickServer();
  std::string url = std::string("/_admin/wal/flush?waitForSync=") +
                    (waitForSync ? "true" : "false") + "&waitForCollector=" +
                    (waitForCollector ? "true" : "false");
  if (maxWaitTime >= 0.0) {
    url += "&maxWaitTime=" + std::to_string(maxWaitTime);
  }

  auto body = std::make_shared<std::string const>();
  std::unordered_map<std::string, std::string> headers;
  for (auto it = DBservers.begin(); it != DBservers.end(); ++it) {
    // set collection name (shard id)
    cc->asyncRequest("", coordTransactionID, "server:" + *it,
                     arangodb::rest::RequestType::PUT, url, body,
                     headers, nullptr, 120.0);
  }

  // Now listen to the results:
  int count;
  int nrok = 0;
  int globalErrorCode = TRI_ERROR_INTERNAL;
  for (count = (int)DBservers.size(); count > 0; count--) {
    auto res = cc->wait("", coordTransactionID, 0, "", 0.0);
    if (res.status == CL_COMM_RECEIVED) {
      if (res.answer_code == arangodb::rest::ResponseCode::OK) {
        nrok++;
      } else {
        // got an error. Now try to find the errorNum value returned (if any)
        TRI_ASSERT(res.answer != nullptr);
        auto resBody = res.answer->toVelocyPackBuilderPtr();
        VPackSlice resSlice = resBody->slice();
        if (resSlice.isObject()) {
          int code = arangodb::basics::VelocyPackHelper::getNumericValue<int>(
              resSlice, "errorNum", TRI_ERROR_INTERNAL);

          if (code != TRI_ERROR_NO_ERROR) {
            globalErrorCode = code;
          }
        }
      }
    }
  }

  if (nrok != (int)DBservers.size()) {
    LOG_TOPIC(WARN, arangodb::Logger::FIXME) << "could not flush WAL on all servers. confirmed: " << nrok << ", expected: " << DBservers.size();
    return globalErrorCode;
  }

  return TRI_ERROR_NO_ERROR;
}

#ifndef USE_ENTERPRISE
std::shared_ptr<LogicalCollection> ClusterMethods::createCollectionOnCoordinator(
    TRI_col_type_e collectionType,
    TRI_vocbase_t& vocbase,
    velocypack::Slice parameters,
    bool ignoreDistributeShardsLikeErrors,
    bool waitForSyncReplication,
    bool enforceReplicationFactor
) {
  auto col = std::make_unique<LogicalCollection>(vocbase, parameters, true, 0);
    // Collection is a temporary collection object that undergoes sanity checks etc.
    // It is not used anywhere and will be cleaned up after this call.
    // Persist collection will return the real object.
  return persistCollectionInAgency(
    col.get(), ignoreDistributeShardsLikeErrors, waitForSyncReplication,
    enforceReplicationFactor, parameters);
}
#endif

////////////////////////////////////////////////////////////////////////////////
/// @brief Persist collection in Agency and trigger shard creation process
////////////////////////////////////////////////////////////////////////////////

std::shared_ptr<LogicalCollection> ClusterMethods::persistCollectionInAgency(
  LogicalCollection* col, bool ignoreDistributeShardsLikeErrors,
  bool waitForSyncReplication, bool enforceReplicationFactor,
  VPackSlice) {

  std::string distributeShardsLike = col->distributeShardsLike();
  std::vector<std::string> avoid = col->avoidServers();
  ClusterInfo* ci = ClusterInfo::instance();
  std::vector<std::string> dbServers = ci->getCurrentDBServers();
  std::shared_ptr<std::unordered_map<std::string, std::vector<std::string>>> shards = nullptr;

  if (!distributeShardsLike.empty()) {
    CollectionNameResolver resolver(col->vocbase());
    TRI_voc_cid_t otherCid =
      resolver.getCollectionIdCluster(distributeShardsLike);

    if (otherCid != 0) {
      shards = CloneShardDistribution(ci, col, otherCid);
    } else {
      THROW_ARANGO_EXCEPTION_MESSAGE(TRI_ERROR_CLUSTER_UNKNOWN_DISTRIBUTESHARDSLIKE,
          "Could not find collection " + distributeShardsLike + " to distribute shards like it.");
    }
  } else {
    // system collections should never enforce replicationfactor
    // to allow them to come up with 1 dbserver
    if (col->system()) {
      enforceReplicationFactor = false;
    }

    size_t replicationFactor = col->replicationFactor();
    size_t numberOfShards = col->numberOfShards();

    // the default behaviour however is to bail out and inform the user
    // that the requested replicationFactor is not possible right now
    if (dbServers.size() < replicationFactor) {
      LOG_TOPIC(DEBUG, Logger::CLUSTER)
        << "Do not have enough DBServers for requested replicationFactor,"
        << " nrDBServers: " << dbServers.size()
        << " replicationFactor: " << replicationFactor;
      if (enforceReplicationFactor) {
        THROW_ARANGO_EXCEPTION(TRI_ERROR_CLUSTER_INSUFFICIENT_DBSERVERS);
      }
    }

    if (!avoid.empty()) {
      // We need to remove all servers that are in the avoid list
      if (dbServers.size() - avoid.size() < replicationFactor) {
        LOG_TOPIC(DEBUG, Logger::CLUSTER)
          << "Do not have enough DBServers for requested replicationFactor,"
          << " (after considering avoid list),"
          << " nrDBServers: " << dbServers.size()
          << " replicationFactor: " << replicationFactor
          << " avoid list size: " << avoid.size();
        // Not enough DBServers left
        THROW_ARANGO_EXCEPTION(TRI_ERROR_CLUSTER_INSUFFICIENT_DBSERVERS);
      }
      dbServers.erase(
        std::remove_if(
          dbServers.begin(), dbServers.end(), [&](const std::string& x) {
            return std::find(avoid.begin(), avoid.end(), x) != avoid.end();
          }), dbServers.end());
    }
    std::random_shuffle(dbServers.begin(), dbServers.end());
    shards = DistributeShardsEvenly(
      ci, numberOfShards, replicationFactor, dbServers, !col->system()
    );
  }

  if (shards->empty() && !col->isSmart()) {
    THROW_ARANGO_EXCEPTION_MESSAGE(TRI_ERROR_INTERNAL,
                                   "no database servers found in cluster");
  }

  col->setShardMap(shards);

  std::unordered_set<std::string> const ignoreKeys{
      "allowUserKeys", "cid", "globallyUniqueId",
      "count", "planId", "version", "objectId"
  };
  col->setStatus(TRI_VOC_COL_STATUS_LOADED);
  VPackBuilder velocy = col->toVelocyPackIgnore(ignoreKeys, false, false);

  auto& dbName = col->vocbase().name();
  std::string errorMsg;
  int myerrno = ci->createCollectionCoordinator(
      dbName,
      std::to_string(col->id()),
      col->numberOfShards(), col->replicationFactor(),
      waitForSyncReplication, velocy.slice(), errorMsg, 240.0);

  if (myerrno != TRI_ERROR_NO_ERROR) {
    if (errorMsg.empty()) {
      errorMsg = TRI_errno_string(myerrno);
    }
    THROW_ARANGO_EXCEPTION_MESSAGE(myerrno, errorMsg);
  }

  ci->loadPlan();

  auto c = ci->getCollection(dbName, std::to_string(col->id()));
  // We never get a nullptr here because an exception is thrown if the
  // collection does not exist. Also, the create collection should have
  // failed before.
  TRI_ASSERT(c.get() != nullptr);
  return c;
}

/// @brief fetch edges from TraverserEngines
///        Contacts all TraverserEngines placed
///        on the DBServers for the given list
///        of vertex _id's.
///        All non-empty and non-cached results
///        of DBServers will be inserted in the
///        datalake. Slices used in the result
///        point to content inside of this lake
///        only and do not run out of scope unless
///        the lake is cleared.

int fetchEdgesFromEngines(
    std::string const& dbname,
    std::unordered_map<ServerID, traverser::TraverserEngineID> const* engines,
    VPackSlice const vertexId,
    bool backward,
    std::unordered_map<StringRef, VPackSlice>& cache,
    std::vector<VPackSlice>& result,
    std::vector<std::shared_ptr<VPackBuilder>>& datalake,
    VPackBuilder& builder,
    size_t& read) {
  auto cc = ClusterComm::instance();
  if (cc == nullptr) {
    // nullptr happens only during controlled shutdown
    return TRI_ERROR_SHUTTING_DOWN;
  }
  // TODO map id => ServerID if possible
  // And go fast-path

  // This function works for one specific vertex
  // or for a list of vertices.
  TRI_ASSERT(vertexId.isString() || vertexId.isArray());
  builder.clear();
  builder.openObject();
  builder.add("backward", VPackValue(backward));
  builder.add("keys", vertexId);
  builder.close();

  std::string const url =
      "/_db/" + StringUtils::urlEncode(dbname) + "/_internal/traverser/edge/";

  std::vector<ClusterCommRequest> requests;
  auto body = std::make_shared<std::string>(builder.toJson());
  for (auto const& engine : *engines) {
    requests.emplace_back("server:" + engine.first, RequestType::PUT,
                          url + StringUtils::itoa(engine.second), body);
  }

  // Perform the requests
  size_t nrDone = 0;
  cc->performRequests(requests, CL_DEFAULT_TIMEOUT, nrDone, Logger::COMMUNICATION, false);

  result.clear();
  // Now listen to the results:
  for (auto const& req : requests) {
    bool allCached = true;
    auto res = req.result;
    int commError = handleGeneralCommErrors(&res);
    if (commError != TRI_ERROR_NO_ERROR) {
      // oh-oh cluster is in a bad state
      return commError;
    }
    TRI_ASSERT(res.answer != nullptr);
    auto resBody = res.answer->toVelocyPackBuilderPtrNoUniquenessChecks();
    VPackSlice resSlice = resBody->slice();
    if (!resSlice.isObject()) {
      // Response has invalid format
      return TRI_ERROR_HTTP_CORRUPTED_JSON;
    }
    read += arangodb::basics::VelocyPackHelper::getNumericValue<size_t>(
        resSlice, "readIndex", 0);
    VPackSlice edges = resSlice.get("edges");
    for (auto const& e : VPackArrayIterator(edges)) {
      VPackSlice id = e.get(StaticStrings::IdString);
      if (!id.isString()) {
        // invalid id type
        LOG_TOPIC(ERR, Logger::FIXME) << "got invalid edge id type: " << id.typeName();
        continue;
      }
      StringRef idRef(id);
      auto resE = cache.find(idRef);
      if (resE == cache.end()) {
        // This edge is not yet cached.
        allCached = false;
        cache.emplace(idRef, e);
        result.emplace_back(e);
      } else {
        result.emplace_back(resE->second);
      }
    }
    if (!allCached) {
      datalake.emplace_back(resBody);
    }
  }
  return TRI_ERROR_NO_ERROR;
}

}  // namespace arangodb<|MERGE_RESOLUTION|>--- conflicted
+++ resolved
@@ -444,14 +444,8 @@
     temp.openObject();
     temp.add(StaticStrings::KeyString, value);
     temp.close();
-<<<<<<< HEAD
-
-    error = ci->getResponsibleShard(collinfo.get(), temp.slice(), false, shardID,
-                                    usesDefaultShardingAttributes);
-=======
-  
+
     error = collinfo->getResponsibleShard(temp.slice(), false, shardID, usesDefaultShardingAttributes);
->>>>>>> bbad6bb6
   } else {
     error = collinfo->getResponsibleShard(value, false, shardID, usesDefaultShardingAttributes);
   }
