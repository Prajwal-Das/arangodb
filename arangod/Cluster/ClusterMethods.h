--- conflicted
+++ resolved
@@ -44,11 +44,8 @@
 }  // namespace velocypack
 
 struct OperationOptions;
-<<<<<<< HEAD
 class TransactionState;
-=======
 struct TtlStatistics;
->>>>>>> b1e30937
 
 ////////////////////////////////////////////////////////////////////////////////
 /// @brief creates a copy of all HTTP headers to forward
