--- conflicted
+++ resolved
@@ -2190,23 +2190,13 @@
       currentDBServers = result.slice()[0].get(std::vector<std::string>(
           {AgencyCommManager::path(), "Current", "DBServers"}));
     }
-<<<<<<< HEAD
-    if (!failed.slice().isNone()) {
-      failedDBServers = failed.slice()[0].get(std::vector<std::string>(
-          {AgencyCommManager::path(), "Target", "FailedServers"}));
-    }
-    if (!cleaned.slice().isNone()) {
-      cleanedDBServers = cleaned.slice()[0].get(std::vector<std::string>(
-          {AgencyCommManager::path(), "Target", "CleanedOutServers"}));
-=======
-    if (!target.slice().isNone()) {
+    if (target.slice().length() > 0) {
       failedDBServers =
         target.slice()[0].get(std::vector<std::string>(
-              {AgencyComm::prefix(), "Target", "FailedServers"}));
+              {AgencyCommManager::path(), "Target", "FailedServers"}));
       cleanedDBServers =
         target.slice()[0].get(std::vector<std::string>(
-              {AgencyComm::prefix(), "Target", "CleanedOutServers"}));
->>>>>>> 89b59a52
+              {AgencyCommManager::path(), "Target", "CleanedOutServers"}));
     }
     if (currentDBServers.isObject() && failedDBServers.isObject()) {
       decltype(_DBServers) newDBServers;
