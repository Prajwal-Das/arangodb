////////////////////////////////////////////////////////////////////////////////
/// DISCLAIMER
///
/// Copyright 2014-2016 ArangoDB GmbH, Cologne, Germany
/// Copyright 2004-2014 triAGENS GmbH, Cologne, Germany
///
/// Licensed under the Apache License, Version 2.0 (the "License");
/// you may not use this file except in compliance with the License.
/// You may obtain a copy of the License at
///
///     http://www.apache.org/licenses/LICENSE-2.0
///
/// Unless required by applicable law or agreed to in writing, software
/// distributed under the License is distributed on an "AS IS" BASIS,
/// WITHOUT WARRANTIES OR CONDITIONS OF ANY KIND, either express or implied.
/// See the License for the specific language governing permissions and
/// limitations under the License.
///
/// Copyright holder is ArangoDB GmbH, Cologne, Germany
///
/// @author Dr. Frank Celler
////////////////////////////////////////////////////////////////////////////////

#ifndef ARANGOD_INDEXES_PRIMARY_INDEX_H
#define ARANGOD_INDEXES_PRIMARY_INDEX_H 1

#include "Basics/Common.h"
#include "Basics/AssocUnique.h"
#include "Indexes/Index.h"
#include "Indexes/IndexIterator.h"
#include "VocBase/vocbase.h"
#include "VocBase/voc-types.h"

<<<<<<< HEAD
namespace triagens {
=======
struct TRI_json_t;


namespace arangodb {
>>>>>>> 288ed041
namespace aql {
class SortCondition;
}
namespace basics {
struct AttributeName;
}

class Transaction;

class PrimaryIndexIterator final : public IndexIterator {
 public:
  PrimaryIndexIterator(arangodb::Transaction* trx,
                       PrimaryIndex const* index,
                       std::vector<char const*>& keys)
      : _trx(trx), _index(index), _keys(std::move(keys)), _position(0) {}

  ~PrimaryIndexIterator() {}

  TRI_doc_mptr_t* next() override;

  void reset() override;

 private:
  arangodb::Transaction* _trx;
  PrimaryIndex const* _index;
  std::vector<char const*> _keys;
  size_t _position;
};

class PrimaryIndex final : public Index {
  
 public:
  PrimaryIndex() = delete;

  explicit PrimaryIndex(struct TRI_document_collection_t*);

  explicit PrimaryIndex(VPackSlice const&);

  ~PrimaryIndex();

  
 private:
  typedef arangodb::basics::AssocUnique<char const, TRI_doc_mptr_t>
      TRI_PrimaryIndex_t;

  
 public:
  IndexType type() const override final {
    return Index::TRI_IDX_TYPE_PRIMARY_INDEX;
  }

  bool isSorted() const override final { return false; }

  bool hasSelectivityEstimate() const override final { return true; }

  double selectivityEstimate() const override final { return 1.0; }

  bool dumpFields() const override final { return true; }

  size_t size() const;

  size_t memory() const override final;

<<<<<<< HEAD
  void toVelocyPack(VPackBuilder&, bool) const override final;
  void toVelocyPackFigures(VPackBuilder&) const override final;
=======
  arangodb::basics::Json toJson(TRI_memory_zone_t*, bool) const override final;
  arangodb::basics::Json toJsonFigures(TRI_memory_zone_t*) const override final;

  std::shared_ptr<VPackBuilder> toVelocyPack(bool, bool) const override final;
  std::shared_ptr<VPackBuilder> toVelocyPackFigures(bool) const override final;
>>>>>>> 288ed041

  int insert(arangodb::Transaction*, TRI_doc_mptr_t const*,
             bool) override final;

  int remove(arangodb::Transaction*, TRI_doc_mptr_t const*,
             bool) override final;

  TRI_doc_mptr_t* lookupKey(arangodb::Transaction*, char const*) const;

  //////////////////////////////////////////////////////////////////////////////
  /// @brief looks up an element given a key
  /// returns the index position into which a key would belong in the second
  /// parameter. also returns the hash value for the object
  //////////////////////////////////////////////////////////////////////////////

  TRI_doc_mptr_t* lookupKey(arangodb::Transaction*, char const*,
                            arangodb::basics::BucketPosition&, uint64_t&) const;

  //////////////////////////////////////////////////////////////////////////////
  /// @brief a method to iterate over all elements in the index in
  ///        a random order.
  ///        Returns nullptr if all documents have been returned.
  ///        Convention: step === 0 indicates a new start.
  //////////////////////////////////////////////////////////////////////////////

  TRI_doc_mptr_t* lookupRandom(
      arangodb::Transaction*,
      arangodb::basics::BucketPosition& initialPosition,
      arangodb::basics::BucketPosition& position, uint64_t& step,
      uint64_t& total);

  //////////////////////////////////////////////////////////////////////////////
  /// @brief a method to iterate over all elements in the index in
  ///        a sequential order.
  ///        Returns nullptr if all documents have been returned.
  ///        Convention: position === 0 indicates a new start.
  //////////////////////////////////////////////////////////////////////////////

  TRI_doc_mptr_t* lookupSequential(arangodb::Transaction*,
                                   arangodb::basics::BucketPosition& position,
                                   uint64_t& total);

  //////////////////////////////////////////////////////////////////////////////
  /// @brief a method to iterate over all elements in the index in
  ///        reversed sequential order.
  ///        Returns nullptr if all documents have been returned.
  ///        Convention: position === UINT64_MAX indicates a new start.
  //////////////////////////////////////////////////////////////////////////////

  TRI_doc_mptr_t* lookupSequentialReverse(
      arangodb::Transaction*,
      arangodb::basics::BucketPosition& position);

  int insertKey(arangodb::Transaction*, TRI_doc_mptr_t*, void const**);

  //////////////////////////////////////////////////////////////////////////////
  /// @brief adds a key/element to the index
  /// this is a special, optimized version that receives the target slot index
  /// from a previous lookupKey call
  //////////////////////////////////////////////////////////////////////////////

  int insertKey(arangodb::Transaction*, struct TRI_doc_mptr_t*,
                arangodb::basics::BucketPosition const&);

  TRI_doc_mptr_t* removeKey(arangodb::Transaction*, char const*);

  int resize(arangodb::Transaction*, size_t);

  static uint64_t calculateHash(arangodb::Transaction*, char const*);

  static uint64_t calculateHash(arangodb::Transaction*, char const*,
                                size_t);

  void invokeOnAllElements(std::function<void(TRI_doc_mptr_t*)>);

  bool supportsFilterCondition(arangodb::aql::AstNode const*,
                               arangodb::aql::Variable const*, size_t, size_t&,
                               double&) const override;

  IndexIterator* iteratorForCondition(arangodb::Transaction*,
                                      IndexIteratorContext*,
                                      arangodb::aql::Ast*,
                                      arangodb::aql::AstNode const*,
                                      arangodb::aql::Variable const*,
                                      bool) const override;

  arangodb::aql::AstNode* specializeCondition(
      arangodb::aql::AstNode*, arangodb::aql::Variable const*) const override;

  
 private:
  //////////////////////////////////////////////////////////////////////////////
  /// @brief create the iterator
  //////////////////////////////////////////////////////////////////////////////

  IndexIterator* createIterator(
      arangodb::Transaction*, IndexIteratorContext*,
      arangodb::aql::AstNode const*,
      std::vector<arangodb::aql::AstNode const*> const&) const;

  
 private:
  //////////////////////////////////////////////////////////////////////////////
  /// @brief the actual index
  //////////////////////////////////////////////////////////////////////////////

  TRI_PrimaryIndex_t* _primaryIndex;
};
}

#endif

<|MERGE_RESOLUTION|>--- conflicted
+++ resolved
@@ -31,14 +31,7 @@
 #include "VocBase/vocbase.h"
 #include "VocBase/voc-types.h"
 
-<<<<<<< HEAD
-namespace triagens {
-=======
-struct TRI_json_t;
-
-
 namespace arangodb {
->>>>>>> 288ed041
 namespace aql {
 class SortCondition;
 }
@@ -102,16 +95,8 @@
 
   size_t memory() const override final;
 
-<<<<<<< HEAD
   void toVelocyPack(VPackBuilder&, bool) const override final;
   void toVelocyPackFigures(VPackBuilder&) const override final;
-=======
-  arangodb::basics::Json toJson(TRI_memory_zone_t*, bool) const override final;
-  arangodb::basics::Json toJsonFigures(TRI_memory_zone_t*) const override final;
-
-  std::shared_ptr<VPackBuilder> toVelocyPack(bool, bool) const override final;
-  std::shared_ptr<VPackBuilder> toVelocyPackFigures(bool) const override final;
->>>>>>> 288ed041
 
   int insert(arangodb::Transaction*, TRI_doc_mptr_t const*,
              bool) override final;
