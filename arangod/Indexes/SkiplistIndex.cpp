////////////////////////////////////////////////////////////////////////////////
/// DISCLAIMER
///
/// Copyright 2014-2016 ArangoDB GmbH, Cologne, Germany
/// Copyright 2004-2014 triAGENS GmbH, Cologne, Germany
///
/// Licensed under the Apache License, Version 2.0 (the "License");
/// you may not use this file except in compliance with the License.
/// You may obtain a copy of the License at
///
///     http://www.apache.org/licenses/LICENSE-2.0
///
/// Unless required by applicable law or agreed to in writing, software
/// distributed under the License is distributed on an "AS IS" BASIS,
/// WITHOUT WARRANTIES OR CONDITIONS OF ANY KIND, either express or implied.
/// See the License for the specific language governing permissions and
/// limitations under the License.
///
/// Copyright holder is ArangoDB GmbH, Cologne, Germany
///
/// @author Dr. Frank Celler
////////////////////////////////////////////////////////////////////////////////

#include "SkiplistIndex.h"
#include "Aql/AstNode.h"
#include "Aql/SortCondition.h"
#include "Basics/AttributeNameParser.h"
#include "Basics/debugging.h"
#include "Basics/json-utilities.h"
#include "Basics/logging.h"
#include "VocBase/document-collection.h"
#include "VocBase/transaction.h"
#include "VocBase/VocShaper.h"

<<<<<<< HEAD
#include <velocypack/Iterator.h>
#include <velocypack/velocypack-aliases.h>

using namespace triagens::arango;
using Json = triagens::basics::Json;
=======
using namespace arangodb;
>>>>>>> 288ed041

using Json = arangodb::basics::Json;

static size_t sortWeight(arangodb::aql::AstNode const* node) {
  switch (node->type) {
    case arangodb::aql::NODE_TYPE_OPERATOR_BINARY_EQ:
      return 1;
    case arangodb::aql::NODE_TYPE_OPERATOR_BINARY_IN:
      return 2;
    case arangodb::aql::NODE_TYPE_OPERATOR_BINARY_LT:
      return 3;
    case arangodb::aql::NODE_TYPE_OPERATOR_BINARY_GT:
      return 4;
    case arangodb::aql::NODE_TYPE_OPERATOR_BINARY_LE:
      return 5;
    case arangodb::aql::NODE_TYPE_OPERATOR_BINARY_GE:
      return 6;
    default:
      return 42;
  }
}

////////////////////////////////////////////////////////////////////////////////
/// @brief Create an index operator for the given bound.
////////////////////////////////////////////////////////////////////////////////

static TRI_index_operator_t* buildBoundOperator(VPackSlice const& bound,
                                                bool includeEqual, bool upper,
                                                VPackSlice const& parameters,
                                                VocShaper* shaper) {
  if (bound.isNone()) {
    return nullptr;
  }
  TRI_index_operator_type_e type;
  if (includeEqual) {
    if (upper) {
      type = TRI_LE_INDEX_OPERATOR;
    } else {
      type = TRI_GE_INDEX_OPERATOR;
    }
  } else {
    if (upper) {
      type = TRI_LT_INDEX_OPERATOR;
    } else {
      type = TRI_GT_INDEX_OPERATOR;
    }
  }

  auto builder = std::make_shared<VPackBuilder>();
  try {
    VPackArrayBuilder b(builder.get());
    if (parameters.isArray()) {
      // Everything else is to be ignored.
      // Copy content of array
      for (auto const& e : VPackArrayIterator(parameters)) {
        builder->add(e);
      }
    }
    builder->add(bound);
  } catch (...) {
    // Out of memory. Cannot build operator.
    return nullptr;
  }

  return TRI_CreateIndexOperator(type, nullptr, nullptr, builder,
                                 shaper, 1);
}

////////////////////////////////////////////////////////////////////////////////
/// @brief Create an index operator for the range information.
///        Will either be a nullptr if no range is used.
///        Or a LE, LT, GE, GT operator if only one bound is given
///        Or an AND operator if both bounds are given.
////////////////////////////////////////////////////////////////////////////////

static TRI_index_operator_t* buildRangeOperator(VPackSlice const& lowerBound,
                                                bool lowerBoundInclusive,
                                                VPackSlice const& upperBound,
                                                bool upperBoundInclusive,
                                                VPackSlice const& parameters,
                                                VocShaper* shaper) {
  std::unique_ptr<TRI_index_operator_t> lowerOperator(buildBoundOperator(
      lowerBound, lowerBoundInclusive, false, parameters, shaper));
  std::unique_ptr<TRI_index_operator_t> upperOperator(buildBoundOperator(
      upperBound, upperBoundInclusive, true, parameters, shaper));

  if (lowerOperator == nullptr) {
    return upperOperator.release();
  }
  if (upperOperator == nullptr) {
    return lowerOperator.release();
  }

  // And combine both
  std::unique_ptr<TRI_index_operator_t> rangeOperator(
      TRI_CreateIndexOperator(TRI_AND_INDEX_OPERATOR, lowerOperator.get(),
                              upperOperator.get(), std::make_shared<VPackBuilder>(), nullptr, 2));
  lowerOperator.release();
  upperOperator.release();
  return rangeOperator.release();
}

////////////////////////////////////////////////////////////////////////////////
/// @brief frees an element in the skiplist
////////////////////////////////////////////////////////////////////////////////

static void FreeElm(void* e) {
  auto element = static_cast<TRI_index_element_t*>(e);
  TRI_index_element_t::free(element);
}

// .............................................................................
// recall for all of the following comparison functions:
//
// left < right  return -1
// left > right  return  1
// left == right return  0
//
// furthermore:
//
// the following order is currently defined for placing an order on documents
// undef < null < boolean < number < strings < lists < hash arrays
// note: undefined will be treated as NULL pointer not NULL JSON OBJECT
// within each type class we have the following order
// boolean: false < true
// number: natural order
// strings: lexicographical
// lists: lexicographically and within each slot according to these rules.
// ...........................................................................

////////////////////////////////////////////////////////////////////////////////
/// @brief compares a key with an element, version with proper types
////////////////////////////////////////////////////////////////////////////////

static int CompareKeyElement(TRI_shaped_json_t const* left,
                             TRI_index_element_t const* right,
                             size_t rightPosition, VocShaper* shaper) {
  TRI_ASSERT(nullptr != left);
  TRI_ASSERT(nullptr != right);

  auto rightSubobjects = right->subObjects();

  return TRI_CompareShapeTypes(
      nullptr, nullptr, left, shaper, right->document()->getShapedJsonPtr(),
      &rightSubobjects[rightPosition], nullptr, shaper);
}

////////////////////////////////////////////////////////////////////////////////
/// @brief compares elements, version with proper types
////////////////////////////////////////////////////////////////////////////////

static int CompareElementElement(TRI_index_element_t const* left,
                                 size_t leftPosition,
                                 TRI_index_element_t const* right,
                                 size_t rightPosition, VocShaper* shaper) {
  TRI_ASSERT(nullptr != left);
  TRI_ASSERT(nullptr != right);

  auto leftSubobjects = left->subObjects();
  auto rightSubobjects = right->subObjects();

  return TRI_CompareShapeTypes(
      left->document()->getShapedJsonPtr(), &leftSubobjects[leftPosition],
      nullptr, shaper, right->document()->getShapedJsonPtr(),
      &rightSubobjects[rightPosition], nullptr, shaper);
}

static int FillLookupOperator(TRI_index_operator_t* slOperator,
                              TRI_document_collection_t* document) {
  if (slOperator == nullptr) {
    return TRI_ERROR_INTERNAL;
  }

  switch (slOperator->_type) {
    case TRI_AND_INDEX_OPERATOR: {
      TRI_logical_index_operator_t* logicalOperator =
          (TRI_logical_index_operator_t*)slOperator;
      int res = FillLookupOperator(logicalOperator->_left, document);

      if (res == TRI_ERROR_NO_ERROR) {
        res = FillLookupOperator(logicalOperator->_right, document);
      }
      if (res != TRI_ERROR_NO_ERROR) {
        return res;
      }
      break;
    }

    case TRI_EQ_INDEX_OPERATOR:
    case TRI_GE_INDEX_OPERATOR:
    case TRI_GT_INDEX_OPERATOR:
    case TRI_NE_INDEX_OPERATOR:
    case TRI_LE_INDEX_OPERATOR:
    case TRI_LT_INDEX_OPERATOR: {
      TRI_relation_index_operator_t* relationOperator =
          (TRI_relation_index_operator_t*)slOperator;
      VPackSlice const params = relationOperator->_parameters->slice();
      relationOperator->_numFields = static_cast<size_t>(params.length());
      relationOperator->_fields = static_cast<TRI_shaped_json_t*>(TRI_Allocate(
          TRI_UNKNOWN_MEM_ZONE,
          sizeof(TRI_shaped_json_t) * relationOperator->_numFields, false));

      if (relationOperator->_fields != nullptr) {
        for (size_t j = 0; j < relationOperator->_numFields; ++j) {
          VPackSlice const element = params.at(j);

          // find out if the search value is a list or an array
          if ((element.isArray() || element.isObject()) &&
              slOperator->_type != TRI_EQ_INDEX_OPERATOR) {
            // non-equality operator used on list or array data type, this is
            // disallowed
            // because we need to shape these objects first. however, at this
            // place (index lookup)
            // we never want to create new shapes so we will have a problem if
            // we cannot find an
            // existing shape for the search value. in this case we would need
            // to raise an error
            // but then the query results would depend on the state of the
            // shaper and if it had
            // seen previous such objects

            // we still allow looking for list or array values using equality.
            // this is safe.
            TRI_Free(TRI_UNKNOWN_MEM_ZONE, relationOperator->_fields);
            relationOperator->_fields = nullptr;
            return TRI_ERROR_BAD_PARAMETER;
          }

          // now shape the search object (but never create any new shapes)
          TRI_shaped_json_t* shapedObject = TRI_ShapedJsonVelocyPack(
              document->getShaper(), element,
              false);  // ONLY IN INDEX, PROTECTED by RUNTIME

          if (shapedObject != nullptr) {
            // found existing shape
            relationOperator->_fields[j] =
                *shapedObject;  // shallow copy here is ok
            TRI_Free(TRI_UNKNOWN_MEM_ZONE,
                     shapedObject);  // don't require storage anymore
          } else {
            // shape not found
            TRI_Free(TRI_UNKNOWN_MEM_ZONE, relationOperator->_fields);
            relationOperator->_fields = nullptr;
            return TRI_RESULT_ELEMENT_NOT_FOUND;
          }
        }
      } else {
        relationOperator->_numFields = 0;  // out of memory?
      }
      break;
    }
  }

  return TRI_ERROR_NO_ERROR;
}



size_t SkiplistIterator::size() const { return _intervals.size(); }

void SkiplistIterator::initCursor() {
  size_t const n = size();
  if (0 < n) {
    if (_reverse) {
      // start at last interval, right endpoint
      _currentInterval = n - 1;
      _cursor = _intervals.at(_currentInterval)._rightEndPoint;
    } else {
      // start at first interval, left endpoint
      _currentInterval = 0;
      _cursor = _intervals.at(_currentInterval)._leftEndPoint;
    }
  } else {
    _cursor = nullptr;
  }
}

bool SkiplistIterator::hasNext() const {
  if (_reverse) {
    return hasPrevIteration();
  }
  return hasNextIteration();
}

TRI_index_element_t* SkiplistIterator::next() {
  if (_reverse) {
    return prevIteration();
  }
  return nextIteration();
}

////////////////////////////////////////////////////////////////////////////////
/// @brief Locates one or more ranges within the skiplist and returns iterator
////////////////////////////////////////////////////////////////////////////////

// .............................................................................
// Tests whether the LeftEndPoint is < than RightEndPoint (-1)
// Tests whether the LeftEndPoint is == to RightEndPoint (0)    [empty]
// Tests whether the LeftEndPoint is > than RightEndPoint (1)   [undefined]
// .............................................................................

bool SkiplistIterator::findHelperIntervalValid(
    SkiplistIteratorInterval const& interval) {
  Node* lNode = interval._leftEndPoint;

  if (lNode == nullptr) {
    return false;
  }
  // Note that the right end point can be nullptr to indicate the end of
  // the index.

  Node* rNode = interval._rightEndPoint;

  if (lNode == rNode) {
    return false;
  }

  if (lNode->nextNode() == rNode) {
    // Interval empty, nothing to do with it.
    return false;
  }

  if (nullptr != rNode && rNode->nextNode() == lNode) {
    // Interval empty, nothing to do with it.
    return false;
  }

  if (_index->_skiplistIndex->getNrUsed() == 0) {
    return false;
  }

  if (lNode == _index->_skiplistIndex->startNode() || nullptr == rNode) {
    // The index is not empty, the nodes are not neighbours, one of them
    // is at the boundary, so the interval is valid and not empty.
    return true;
  }

  int compareResult =
      _index->CmpElmElm(lNode->document(), rNode->document(),
                        arangodb::basics::SKIPLIST_CMP_TOTORDER);
  return (compareResult == -1);
  // Since we know that the nodes are not neighbours, we can guarantee
  // at least one document in the interval.
}

bool SkiplistIterator::findHelperIntervalIntersectionValid(
    SkiplistIteratorInterval const& lInterval,
    SkiplistIteratorInterval const& rInterval,
    SkiplistIteratorInterval& interval) {
  Node* lNode = lInterval._leftEndPoint;
  Node* rNode = rInterval._leftEndPoint;

  if (nullptr == lNode || nullptr == rNode) {
    // At least one left boundary is the end, intersection is empty.
    return false;
  }

  int compareResult;
  // Now find the larger of the two start nodes:
  if (lNode == _index->_skiplistIndex->startNode()) {
    // We take rNode, even if it is the start node as well.
    compareResult = -1;
  } else if (rNode == _index->_skiplistIndex->startNode()) {
    // We take lNode
    compareResult = 1;
  } else {
    compareResult = _index->CmpElmElm(lNode->document(), rNode->document(),
                                      arangodb::basics::SKIPLIST_CMP_TOTORDER);
  }

  if (compareResult < 1) {
    interval._leftEndPoint = rNode;
  } else {
    interval._leftEndPoint = lNode;
  }

  lNode = lInterval._rightEndPoint;
  rNode = rInterval._rightEndPoint;

  // Now find the smaller of the two end nodes:
  if (nullptr == lNode) {
    // We take rNode, even is this also the end node.
    compareResult = 1;
  } else if (nullptr == rNode) {
    // We take lNode.
    compareResult = -1;
  } else {
    compareResult = _index->CmpElmElm(lNode->document(), rNode->document(),
                                      arangodb::basics::SKIPLIST_CMP_TOTORDER);
  }

  if (compareResult < 1) {
    interval._rightEndPoint = lNode;
  } else {
    interval._rightEndPoint = rNode;
  }

  return findHelperIntervalValid(interval);
}

void SkiplistIterator::findHelper(
    TRI_index_operator_t const* indexOperator,
    std::vector<SkiplistIteratorInterval>& intervals) {
  TRI_skiplist_index_key_t values;
  std::vector<SkiplistIteratorInterval> leftResult;
  std::vector<SkiplistIteratorInterval> rightResult;
  SkiplistIteratorInterval interval;
  Node* temp;

  TRI_relation_index_operator_t* relationOperator =
      (TRI_relation_index_operator_t*)indexOperator;
  TRI_logical_index_operator_t* logicalOperator =
      (TRI_logical_index_operator_t*)indexOperator;

  switch (indexOperator->_type) {
    case TRI_EQ_INDEX_OPERATOR:
    case TRI_LE_INDEX_OPERATOR:
    case TRI_LT_INDEX_OPERATOR:
    case TRI_GE_INDEX_OPERATOR:
    case TRI_GT_INDEX_OPERATOR:

      values._fields = relationOperator->_fields;
      values._numFields = relationOperator->_numFields;
      break;  // this is to silence a compiler warning

    default: {
      // must not access relationOperator->xxx if the operator is not a
      // relational one otherwise we'll get invalid reads and the prog
      // might crash
    }
  }

  switch (indexOperator->_type) {
    case TRI_AND_INDEX_OPERATOR: {
      findHelper(logicalOperator->_left, leftResult);
      findHelper(logicalOperator->_right, rightResult);

      size_t nl = leftResult.size();
      size_t nr = rightResult.size();
      for (size_t i = 0; i < nl; ++i) {
        for (size_t j = 0; j < nr; ++j) {
          auto tempLeftInterval = leftResult[i];
          auto tempRightInterval = rightResult[j];

          if (findHelperIntervalIntersectionValid(
                  tempLeftInterval, tempRightInterval, interval)) {
            intervals.emplace_back(interval);
          }
        }
      }
      return;
    }

    case TRI_EQ_INDEX_OPERATOR: {
      temp = _index->_skiplistIndex->leftKeyLookup(&values);
      TRI_ASSERT(nullptr != temp);
      interval._leftEndPoint = temp;

      bool const allAttributesCoveredByCondition =
          (values._numFields == _index->numPaths());

      if (_index->unique() && allAttributesCoveredByCondition) {
        // At most one hit:
        temp = temp->nextNode();
        if (nullptr != temp) {
          if (0 == _index->CmpKeyElm(&values, temp->document())) {
            interval._rightEndPoint = temp->nextNode();
            if (findHelperIntervalValid(interval)) {
              intervals.emplace_back(interval);
            }
          }
        }
      } else {
        temp = _index->_skiplistIndex->rightKeyLookup(&values);
        interval._rightEndPoint = temp->nextNode();
        if (findHelperIntervalValid(interval)) {
          intervals.emplace_back(interval);
        }
      }
      return;
    }

    case TRI_LE_INDEX_OPERATOR: {
      interval._leftEndPoint = _index->_skiplistIndex->startNode();
      temp = _index->_skiplistIndex->rightKeyLookup(&values);
      interval._rightEndPoint = temp->nextNode();

      if (findHelperIntervalValid(interval)) {
        intervals.emplace_back(interval);
      }
      return;
    }

    case TRI_LT_INDEX_OPERATOR: {
      interval._leftEndPoint = _index->_skiplistIndex->startNode();
      temp = _index->_skiplistIndex->leftKeyLookup(&values);
      interval._rightEndPoint = temp->nextNode();

      if (findHelperIntervalValid(interval)) {
        intervals.emplace_back(interval);
      }
      return;
    }

    case TRI_GE_INDEX_OPERATOR: {
      temp = _index->_skiplistIndex->leftKeyLookup(&values);
      interval._leftEndPoint = temp;
      interval._rightEndPoint = _index->_skiplistIndex->endNode();

      if (findHelperIntervalValid(interval)) {
        intervals.emplace_back(interval);
      }
      return;
    }

    case TRI_GT_INDEX_OPERATOR: {
      temp = _index->_skiplistIndex->rightKeyLookup(&values);
      interval._leftEndPoint = temp;
      interval._rightEndPoint = _index->_skiplistIndex->endNode();

      if (findHelperIntervalValid(interval)) {
        intervals.emplace_back(interval);
      }
      return;
    }

    default: { TRI_ASSERT(false); }

  }  // end of switch statement
}


////////////////////////////////////////////////////////////////////////////////
/// @brief Attempts to determine if there is a previous document within an
/// interval or before it - without advancing the iterator.
////////////////////////////////////////////////////////////////////////////////

bool SkiplistIterator::hasPrevIteration() const {
  // ...........................................................................
  // if we have more intervals than the one we are currently working
  // on then of course we have a previous doc, because intervals are nonempty.
  // ...........................................................................
  if (_currentInterval > 0) {
    return true;
  }

  Node const* leftNode = _index->_skiplistIndex->prevNode(_cursor);

  // Note that leftNode can be nullptr here!
  // ...........................................................................
  // If the leftNode == left end point AND there are no more intervals
  // then we have no next.
  // ...........................................................................
  return leftNode != _intervals.at(_currentInterval)._leftEndPoint;
}

////////////////////////////////////////////////////////////////////////////////
/// @brief Attempts to determine if there is a next document within an
/// interval - without advancing the iterator.
////////////////////////////////////////////////////////////////////////////////

bool SkiplistIterator::hasNextIteration() const {
  if (_cursor == nullptr) {
    return false;
  }

  // ...........................................................................
  // if we have more intervals than the one we are currently working
  // on then of course we have a next doc, since intervals are nonempty.
  // ...........................................................................
  if (_intervals.size() - 1 > _currentInterval) {
    return true;
  }

  Node const* leftNode = _cursor->nextNode();

  // Note that leftNode can be nullptr here!
  // ...........................................................................
  // If the left == right end point AND there are no more intervals then we have
  // no next.
  // ...........................................................................
  return leftNode != _intervals.at(_currentInterval)._rightEndPoint;
}

////////////////////////////////////////////////////////////////////////////////
/// @brief Jumps backwards by 1 and returns the document
////////////////////////////////////////////////////////////////////////////////

TRI_index_element_t* SkiplistIterator::prevIteration() {
  if (_currentInterval >= _intervals.size()) {
    return nullptr;
  }
  SkiplistIteratorInterval& interval = _intervals.at(_currentInterval);

  // ...........................................................................
  // use the current cursor and move 1 backward
  // ...........................................................................

  Node* result = nullptr;

  result = _index->_skiplistIndex->prevNode(_cursor);

  if (result == interval._leftEndPoint) {
    if (_currentInterval == 0) {
      _cursor = nullptr;  // exhausted
      return nullptr;
    }
    --_currentInterval;
    interval = _intervals.at(_currentInterval);
    _cursor = interval._rightEndPoint;
    result = _index->_skiplistIndex->prevNode(_cursor);
  }
  _cursor = result;

  TRI_ASSERT(result != nullptr);
  return result->document();
}

////////////////////////////////////////////////////////////////////////////////
/// @brief Jumps forwards by jumpSize and returns the document
////////////////////////////////////////////////////////////////////////////////

TRI_index_element_t* SkiplistIterator::nextIteration() {
  if (_cursor == nullptr) {
    // In this case the iterator is exhausted or does not even have intervals.
    return nullptr;
  }

  if (_currentInterval >= _intervals.size()) {
    return nullptr;
  }
  SkiplistIteratorInterval& interval = _intervals.at(_currentInterval);

  while (true) {  // will be left by break
    _cursor = _cursor->nextNode();
    if (_cursor != interval._rightEndPoint) {
      if (_cursor == nullptr) {
        return nullptr;
      }
      break;  // we found a next one
    }
    if (_currentInterval == _intervals.size() - 1) {
      _cursor = nullptr;  // exhausted
      return nullptr;
    }
    ++_currentInterval;
    interval = _intervals.at(_currentInterval);
    _cursor = interval._leftEndPoint;
  }

  return _cursor->document();
}



TRI_doc_mptr_t* SkiplistIndexIterator::next() {
  while (_iterator == nullptr) {
    if (_currentOperator == _operators.size()) {
      // Sorry nothing found at all
      return nullptr;
    }
    // We restart the lookup
    _iterator = _index->lookup(_trx, _operators[_currentOperator], _reverse);
    if (_iterator == nullptr) {
      // This iterator was not created.
      _currentOperator++;
    }
  }
  TRI_ASSERT(_iterator != nullptr);
  TRI_index_element_t* res = _iterator->next();
  while (res == nullptr) {
    // Try the next iterator
    _currentOperator++;
    if (_currentOperator == _operators.size()) {
      // We are done
      return nullptr;
    }
    // Free the former iterator and get the next one
    delete _iterator;
    _iterator = _index->lookup(_trx, _operators[_currentOperator], _reverse);
    res = _iterator->next();
  }
  return res->document();
}

void SkiplistIndexIterator::reset() {
  delete _iterator;
  _iterator = nullptr;
  _currentOperator = 0;
}



////////////////////////////////////////////////////////////////////////////////
/// @brief create the skiplist index
////////////////////////////////////////////////////////////////////////////////

SkiplistIndex::SkiplistIndex(
    TRI_idx_iid_t iid, TRI_document_collection_t* collection,
    std::vector<std::vector<arangodb::basics::AttributeName>> const& fields,
    bool unique, bool sparse)
    : PathBasedIndex(iid, collection, fields, unique, sparse, true),
      CmpElmElm(this),
      CmpKeyElm(this),
      _skiplistIndex(nullptr) {
  _skiplistIndex =
      new TRI_Skiplist(CmpElmElm, CmpKeyElm, FreeElm, unique, _useExpansion);
}

////////////////////////////////////////////////////////////////////////////////
/// @brief create an index stub with a hard-coded selectivity estimate
/// this is used in the cluster coordinator case
////////////////////////////////////////////////////////////////////////////////

SkiplistIndex::SkiplistIndex(VPackSlice const& slice)
    : PathBasedIndex(slice, true),
      CmpElmElm(this),
      CmpKeyElm(this),
      _skiplistIndex(nullptr) {}

////////////////////////////////////////////////////////////////////////////////
/// @brief destroy the skiplist index
////////////////////////////////////////////////////////////////////////////////

SkiplistIndex::~SkiplistIndex() { delete _skiplistIndex; }


size_t SkiplistIndex::memory() const {
  return _skiplistIndex->memoryUsage() +
         static_cast<size_t>(_skiplistIndex->getNrUsed()) * elementSize();
}

////////////////////////////////////////////////////////////////////////////////
/// @brief return a VelocyPack representation of the index
////////////////////////////////////////////////////////////////////////////////

<<<<<<< HEAD
void SkiplistIndex::toVelocyPack(VPackBuilder& builder, bool withFigures) const {
  Index::toVelocyPack(builder, withFigures);
  builder.add("unique", VPackValue(_unique));
  builder.add("sparse", VPackValue(_sparse));
=======
arangodb::basics::Json SkiplistIndex::toJson(TRI_memory_zone_t* zone,
                                             bool withFigures) const {
  auto json = Index::toJson(zone, withFigures);

  json("unique", arangodb::basics::Json(zone, _unique))(
      "sparse", arangodb::basics::Json(zone, _sparse));

  return json;
>>>>>>> 288ed041
}

////////////////////////////////////////////////////////////////////////////////
/// @brief return a VelocyPack representation of the index figures
////////////////////////////////////////////////////////////////////////////////

<<<<<<< HEAD
void SkiplistIndex::toVelocyPackFigures(VPackBuilder& builder) const {
  TRI_ASSERT(builder.isOpenObject());
  builder.add("memory", VPackValue(memory()));
  _skiplistIndex->appendToVelocyPack(builder);
=======
arangodb::basics::Json SkiplistIndex::toJsonFigures(
    TRI_memory_zone_t* zone) const {
  arangodb::basics::Json json(arangodb::basics::Json::Object);
  json("memory", arangodb::basics::Json(static_cast<double>(memory())));
  _skiplistIndex->appendToJson(zone, json);

  return json;
>>>>>>> 288ed041
}

////////////////////////////////////////////////////////////////////////////////
/// @brief inserts a document into a skiplist index
////////////////////////////////////////////////////////////////////////////////

int SkiplistIndex::insert(arangodb::Transaction*,
                          TRI_doc_mptr_t const* doc, bool) {
  std::vector<TRI_index_element_t*> elements;

  int res = fillElement(elements, doc);

  if (res != TRI_ERROR_NO_ERROR) {
    for (auto& it : elements) {
      // free all elements to prevent leak
      TRI_index_element_t::free(it);
    }

    return res;
  }

  // insert into the index. the memory for the element will be owned or freed
  // by the index

  size_t const count = elements.size();

  for (size_t i = 0; i < count; ++i) {
    res = _skiplistIndex->insert(elements[i]);

    if (res == TRI_ERROR_ARANGO_UNIQUE_CONSTRAINT_VIOLATED && !_unique) {
      // We ignore unique_constraint violated if we are not unique
      res = TRI_ERROR_NO_ERROR;
    }

    if (res != TRI_ERROR_NO_ERROR) {
      TRI_index_element_t::free(elements[i]);
      // Note: this element is freed already
      for (size_t j = i + 1; j < count; ++j) {
        TRI_index_element_t::free(elements[j]);
      }
      for (size_t j = 0; j < i; ++j) {
        _skiplistIndex->remove(elements[j]);
        // No need to free elements[j] skiplist has taken over already
      }

      break;
    }
  }
  return res;
}

////////////////////////////////////////////////////////////////////////////////
/// @brief removes a document from a skiplist index
////////////////////////////////////////////////////////////////////////////////

int SkiplistIndex::remove(arangodb::Transaction*,
                          TRI_doc_mptr_t const* doc, bool) {
  std::vector<TRI_index_element_t*> elements;

  int res = fillElement(elements, doc);
  
  if (res != TRI_ERROR_NO_ERROR) {
    for (auto& it : elements) {
      // free all elements to prevent leak
      TRI_index_element_t::free(it);
    }

    return res;
  }

  // attempt the removal for skiplist indexes
  // ownership for the index element is transferred to the index

  size_t const count = elements.size();

  for (size_t i = 0; i < count; ++i) {
    int result = _skiplistIndex->remove(elements[i]);
    
    // we may be looping through this multiple times, and if an error
    // occurs, we want to keep it
    if (result != TRI_ERROR_NO_ERROR) {
      res = result;
    }

    TRI_index_element_t::free(elements[i]);
  }

  return res;
}

////////////////////////////////////////////////////////////////////////////////
/// @brief attempts to locate an entry in the skip list index
///
/// Note: this function will not destroy the passed slOperator before it returns
/// Warning: who ever calls this function is responsible for destroying
/// the TRI_index_operator_t* and the SkiplistIterator* results
////////////////////////////////////////////////////////////////////////////////

SkiplistIterator* SkiplistIndex::lookup(arangodb::Transaction* trx,
                                        TRI_index_operator_t* slOperator,
                                        bool reverse) const {
  TRI_ASSERT(slOperator != nullptr);

  // .........................................................................
  // fill the relation operators which may be embedded in the slOperator with
  // additional information. Recall the slOperator is what information was
  // received from a user for query the skiplist.
  // .........................................................................

  int res = FillLookupOperator(slOperator, _collection);

  if (res != TRI_ERROR_NO_ERROR) {
    TRI_set_errno(res);
    return nullptr;
  }

  auto results = std::make_unique<SkiplistIterator>(this, reverse);

  results->findHelper(slOperator, results->_intervals);

  results->initCursor();

  // Finally initialize _cursor if the result is not empty:
  return results.release();
}


////////////////////////////////////////////////////////////////////////////////
/// @brief compares a key with an element in a skip list, generic callback
////////////////////////////////////////////////////////////////////////////////

int SkiplistIndex::KeyElementComparator::operator()(
    TRI_skiplist_index_key_t const* leftKey,
    TRI_index_element_t const* rightElement) const {
  TRI_ASSERT(nullptr != leftKey);
  TRI_ASSERT(nullptr != rightElement);

  auto shaper =
      _idx->collection()->getShaper();  // ONLY IN INDEX, PROTECTED by RUNTIME

  // Note that the key might contain fewer fields than there are indexed
  // attributes, therefore we only run the following loop to
  // leftKey->_numFields.
  for (size_t j = 0; j < leftKey->_numFields; j++) {
    int compareResult =
        CompareKeyElement(&leftKey->_fields[j], rightElement, j, shaper);
    if (compareResult != 0) {
      return compareResult;
    }
  }

  return 0;
}

////////////////////////////////////////////////////////////////////////////////
/// @brief compares two elements in a skip list, this is the generic callback
////////////////////////////////////////////////////////////////////////////////

int SkiplistIndex::ElementElementComparator::operator()(
    TRI_index_element_t const* leftElement,
    TRI_index_element_t const* rightElement,
    arangodb::basics::SkipListCmpType cmptype) const {
  TRI_ASSERT(nullptr != leftElement);
  TRI_ASSERT(nullptr != rightElement);

  // ..........................................................................
  // The document could be the same -- so no further comparison is required.
  // ..........................................................................

  if (leftElement == rightElement ||
      (!_idx->_skiplistIndex->isArray() &&
       leftElement->document() == rightElement->document())) {
    return 0;
  }

  auto shaper =
      _idx->_collection->getShaper();  // ONLY IN INDEX, PROTECTED by RUNTIME
  for (size_t j = 0; j < _idx->numPaths(); j++) {
    int compareResult =
        CompareElementElement(leftElement, j, rightElement, j, shaper);

    if (compareResult != 0) {
      return compareResult;
    }
  }

  // ...........................................................................
  // This is where the difference between the preorder and the proper total
  // order comes into play. Here if the 'keys' are the same,
  // but the doc ptr is different (which it is since we are here), then
  // we return 0 if we use the preorder and look at the _key attribute
  // otherwise.
  // ...........................................................................

  if (arangodb::basics::SKIPLIST_CMP_PREORDER == cmptype) {
    return 0;
  }

  // We break this tie in the key comparison by looking at the key:
  int compareResult = strcmp(
      TRI_EXTRACT_MARKER_KEY(
          leftElement->document()),  // ONLY IN INDEX, PROTECTED by RUNTIME
      TRI_EXTRACT_MARKER_KEY(
          rightElement->document()));  // ONLY IN INDEX, PROTECTED by RUNTIME

  if (compareResult < 0) {
    return -1;
  } else if (compareResult > 0) {
    return 1;
  }
  return 0;
}

bool SkiplistIndex::accessFitsIndex(
    arangodb::aql::AstNode const* access, arangodb::aql::AstNode const* other,
    arangodb::aql::AstNode const* op, arangodb::aql::Variable const* reference,
    std::unordered_map<size_t, std::vector<arangodb::aql::AstNode const*>>&
        found,
    bool isExecution) const {
  if (!this->canUseConditionPart(access, other, op, reference, isExecution)) {
    return false;
  }

  arangodb::aql::AstNode const* what = access;
  std::pair<arangodb::aql::Variable const*,
            std::vector<arangodb::basics::AttributeName>> attributeData;

  if (op->type != arangodb::aql::NODE_TYPE_OPERATOR_BINARY_IN) {
    if (!what->isAttributeAccessForVariable(attributeData) ||
        attributeData.first != reference) {
      // this access is not referencing this collection
      return false;
    }
    if (arangodb::basics::TRI_AttributeNamesHaveExpansion(
            attributeData.second)) {
      // doc.value[*] == 'value'
      return false;
    }
    if (isAttributeExpanded(attributeData.second)) {
      // doc.value == 'value' (with an array index)
      return false;
    }
  } else {
    // ok, we do have an IN here... check if it's something like 'value' IN
    // doc.value[*]
    TRI_ASSERT(op->type == arangodb::aql::NODE_TYPE_OPERATOR_BINARY_IN);
    bool canUse = false;

    if (what->isAttributeAccessForVariable(attributeData) &&
        attributeData.first == reference &&
        !arangodb::basics::TRI_AttributeNamesHaveExpansion(
            attributeData.second) &&
        attributeMatches(attributeData.second)) {
      // doc.value IN 'value'
      // can use this index
      canUse = true;
    } else {
      // check for  'value' IN doc.value  AND  'value' IN doc.value[*]
      what = other;
      if (what->isAttributeAccessForVariable(attributeData) &&
          attributeData.first == reference &&
          isAttributeExpanded(attributeData.second) &&
          attributeMatches(attributeData.second)) {
        canUse = true;
      }
    }

    if (!canUse) {
      return false;
    }
  }

  std::vector<arangodb::basics::AttributeName> const& fieldNames =
      attributeData.second;

  for (size_t i = 0; i < _fields.size(); ++i) {
    if (_fields[i].size() != fieldNames.size()) {
      // attribute path length differs
      continue;
    }

    if (this->isAttributeExpanded(i) &&
        op->type != arangodb::aql::NODE_TYPE_OPERATOR_BINARY_IN) {
      // If this attribute is correct or not, it could only serve for IN
      continue;
    }

    bool match = arangodb::basics::AttributeName::isIdentical(_fields[i],
                                                              fieldNames, true);

    if (match) {
      // mark ith attribute as being covered
      auto it = found.find(i);

      if (it == found.end()) {
        found.emplace(i, std::vector<arangodb::aql::AstNode const*>{op});
      } else {
        (*it).second.emplace_back(op);
      }
      TRI_IF_FAILURE("SkiplistIndex::accessFitsIndex") {
        THROW_ARANGO_EXCEPTION(TRI_ERROR_DEBUG);
      }

      return true;
    }
  }

  return false;
}

void SkiplistIndex::matchAttributes(
    arangodb::aql::AstNode const* node,
    arangodb::aql::Variable const* reference,
    std::unordered_map<size_t, std::vector<arangodb::aql::AstNode const*>>&
        found,
    size_t& values, bool isExecution) const {
  for (size_t i = 0; i < node->numMembers(); ++i) {
    auto op = node->getMember(i);

    switch (op->type) {
      case arangodb::aql::NODE_TYPE_OPERATOR_BINARY_EQ:
      case arangodb::aql::NODE_TYPE_OPERATOR_BINARY_LT:
      case arangodb::aql::NODE_TYPE_OPERATOR_BINARY_LE:
      case arangodb::aql::NODE_TYPE_OPERATOR_BINARY_GT:
      case arangodb::aql::NODE_TYPE_OPERATOR_BINARY_GE:
        TRI_ASSERT(op->numMembers() == 2);
        accessFitsIndex(op->getMember(0), op->getMember(1), op, reference,
                        found, isExecution);
        accessFitsIndex(op->getMember(1), op->getMember(0), op, reference,
                        found, isExecution);
        break;

      case arangodb::aql::NODE_TYPE_OPERATOR_BINARY_IN:
        if (accessFitsIndex(op->getMember(0), op->getMember(1), op, reference,
                            found, isExecution)) {
          auto m = op->getMember(1);
          if (m->isArray() && m->numMembers() > 1) {
            // attr IN [ a, b, c ]  =>  this will produce multiple items, so
            // count them!
            values += m->numMembers() - 1;
          }
        }
        break;

      default:
        break;
    }
  }
}

bool SkiplistIndex::supportsFilterCondition(
    arangodb::aql::AstNode const* node,
    arangodb::aql::Variable const* reference, size_t itemsInIndex,
    size_t& estimatedItems, double& estimatedCost) const {
  std::unordered_map<size_t, std::vector<arangodb::aql::AstNode const*>> found;
  size_t values = 0;
  matchAttributes(node, reference, found, values, false);

  bool lastContainsEquality = true;
  size_t attributesCovered = 0;
  size_t attributesCoveredByEquality = 0;
  double equalityReductionFactor = 20.0;
  estimatedCost = static_cast<double>(itemsInIndex);

  for (size_t i = 0; i < _fields.size(); ++i) {
    auto it = found.find(i);

    if (it == found.end()) {
      // index attribute not covered by condition
      break;
    }

    // check if the current condition contains an equality condition
    auto const& nodes = (*it).second;
    bool containsEquality = false;
    for (size_t j = 0; j < nodes.size(); ++j) {
      if (nodes[j]->type == arangodb::aql::NODE_TYPE_OPERATOR_BINARY_EQ ||
          nodes[j]->type == arangodb::aql::NODE_TYPE_OPERATOR_BINARY_IN) {
        containsEquality = true;
        break;
      }
    }

    if (!lastContainsEquality) {
      // unsupported condition. must abort
      break;
    }

    ++attributesCovered;
    if (containsEquality) {
      ++attributesCoveredByEquality;
      estimatedCost /= equalityReductionFactor;

      // decrease the effect of the equality reduction factor
      equalityReductionFactor *= 0.25;
      if (equalityReductionFactor < 2.0) {
        // equalityReductionFactor shouldn't get too low
        equalityReductionFactor = 2.0;
      }
    } else {
      // quick estimate for the potential reductions caused by the conditions
      if (nodes.size() >= 2) {
        // at least two (non-equality) conditions. probably a range with lower
        // and upper bound defined
        estimatedCost /= 7.5;
      } else {
        // one (non-equality). this is either a lower or a higher bound
        estimatedCost /= 2.0;
      }
    }

    lastContainsEquality = containsEquality;
  }

  if (values == 0) {
    values = 1;
  }

  if (attributesCoveredByEquality == _fields.size() && unique()) {
    // index is unique and condition covers all attributes by equality
    if (estimatedItems >= values) {
      // reduce costs due to uniqueness
      estimatedItems = values;
      estimatedCost = static_cast<double>(estimatedItems);
    } else {
      // cost is already low... now slightly prioritize the unique index
      estimatedCost *= 0.995;
    }
    return true;
  }

  if (attributesCovered > 0 &&
      (!_sparse || (_sparse && attributesCovered == _fields.size()))) {
    // if the condition contains at least one index attribute and is not sparse,
    // or the index is sparse and all attributes are covered by the condition,
    // then it can be used (note: additional checks for condition parts in
    // sparse indexes are contained in Index::canUseConditionPart)
    estimatedItems = static_cast<size_t>((std::max)(
        static_cast<size_t>(estimatedCost * values), static_cast<size_t>(1)));
    estimatedCost *= static_cast<double>(values);
    return true;
  }

  // no condition
  estimatedItems = itemsInIndex;
  estimatedCost = static_cast<double>(estimatedItems);
  return false;
}

bool SkiplistIndex::supportsSortCondition(
    arangodb::aql::SortCondition const* sortCondition,
    arangodb::aql::Variable const* reference, size_t itemsInIndex,
    double& estimatedCost) const {
  TRI_ASSERT(sortCondition != nullptr);

  if (!_sparse) {
    // only non-sparse indexes can be used for sorting
    if (!_useExpansion && sortCondition->isUnidirectional() &&
        sortCondition->isOnlyAttributeAccess()) {
      size_t const coveredAttributes =
          sortCondition->coveredAttributes(reference, _fields);

      if (coveredAttributes >= sortCondition->numAttributes()) {
        // sort is fully covered by index. no additional sort costs!
        estimatedCost = 0.0;
        return true;
      } else if (coveredAttributes > 0) {
        estimatedCost = (itemsInIndex / coveredAttributes) *
                        std::log2(static_cast<double>(itemsInIndex));
        return true;
      }
    }
  }

  // by default no sort conditions are supported
  if (itemsInIndex > 0) {
    estimatedCost = itemsInIndex * std::log2(static_cast<double>(itemsInIndex));
  } else {
    estimatedCost = 0.0;
  }
  return false;
}

IndexIterator* SkiplistIndex::iteratorForCondition(
    arangodb::Transaction* trx, IndexIteratorContext* context,
    arangodb::aql::Ast* ast, arangodb::aql::AstNode const* node,
    arangodb::aql::Variable const* reference, bool reverse) const {
  // Create the skiplistOperator for the IndexLookup
  if (node == nullptr) {
    // We have no condition, we just use sort
    auto builder = std::make_shared<VPackBuilder>();
    {
      VPackArrayBuilder b(builder.get());
      builder->add(VPackValue(VPackValueType::Null));
    }
    std::unique_ptr<TRI_index_operator_t> unboundOperator(
        TRI_CreateIndexOperator(TRI_GE_INDEX_OPERATOR, nullptr, nullptr,
                                builder, _shaper, 1));
    std::vector<TRI_index_operator_t*> searchValues({unboundOperator.get()});
    unboundOperator.release();

    TRI_IF_FAILURE("SkiplistIndex::noSortIterator") {
      // prevent a (false-positive) memleak here
      for (auto& it : searchValues) {
        delete it;
      }
      THROW_ARANGO_EXCEPTION(TRI_ERROR_DEBUG);
    }

    return new SkiplistIndexIterator(trx, this, searchValues, reverse);
  }

  std::unordered_map<size_t, std::vector<arangodb::aql::AstNode const*>> found;
  size_t unused = 0;
  matchAttributes(node, reference, found, unused, true);

  // found contains all attributes that are relevant for this node.
  // It might be less than fields().
  //
  // Handle the first attributes. They can only be == or IN and only
  // one node per attribute

  auto getValueAccess = [&](arangodb::aql::AstNode const* comp,
                            arangodb::aql::AstNode const*& access,
                            arangodb::aql::AstNode const*& value) -> bool {
    access = comp->getMember(0);
    value = comp->getMember(1);
    std::pair<arangodb::aql::Variable const*,
              std::vector<arangodb::basics::AttributeName>> paramPair;
    if (!(access->isAttributeAccessForVariable(paramPair) &&
          paramPair.first == reference)) {
      access = comp->getMember(1);
      value = comp->getMember(0);
      if (!(access->isAttributeAccessForVariable(paramPair) &&
            paramPair.first == reference)) {
        // Both side do not have a correct AttributeAccess, this should not
        // happen and indicates
        // an error in the optimizer
        TRI_ASSERT(false);
      }
      return true;
    }
    return false;
  };

  // initialize permutations
  std::vector<PermutationState> permutationStates;
  permutationStates.reserve(_fields.size());
  size_t maxPermutations = 1;

  size_t usedFields = 0;
  for (; usedFields < _fields.size(); ++usedFields) {
    // We are in the equality range, we only allow one == or IN node per
    // attribute
    auto it = found.find(usedFields);
    if (it == found.end() || it->second.size() != 1) {
      // We are either done,
      // or this is a range.
      // Continue with more complicated loop
      break;
    }
    auto comp = it->second[0];
    TRI_ASSERT(comp->numMembers() == 2);
    arangodb::aql::AstNode const* access = nullptr;
    arangodb::aql::AstNode const* value = nullptr;
    getValueAccess(comp, access, value);
    // We found an access for this field
    if (comp->type == arangodb::aql::NODE_TYPE_OPERATOR_BINARY_EQ) {
      // This is an equalityCheck, we can continue with the next field
      permutationStates.emplace_back(
          PermutationState(comp->type, value, usedFields, 1));
      TRI_IF_FAILURE("SkiplistIndex::permutationEQ") {
        THROW_ARANGO_EXCEPTION(TRI_ERROR_DEBUG);
      }
    } else if (comp->type == arangodb::aql::NODE_TYPE_OPERATOR_BINARY_IN) {
      if (isAttributeExpanded(usedFields)) {
        permutationStates.emplace_back(PermutationState(
            aql::NODE_TYPE_OPERATOR_BINARY_EQ, value, usedFields, 1));
        TRI_IF_FAILURE("SkiplistIndex::permutationArrayIN") {
          THROW_ARANGO_EXCEPTION(TRI_ERROR_DEBUG);
        }
      } else {
        if (value->numMembers() == 0) {
          return nullptr;
        }
        permutationStates.emplace_back(PermutationState(
            comp->type, value, usedFields, value->numMembers()));
        TRI_IF_FAILURE("SkiplistIndex::permutationIN") {
          THROW_ARANGO_EXCEPTION(TRI_ERROR_DEBUG);
        }
        maxPermutations *= value->numMembers();
      }
    } else {
      // This is a one-sided range
      break;
    }
  }

  // Now handle the next element, which might be a range
  bool includeLower = false;
  bool includeUpper = false;
  auto lower = std::make_shared<VPackBuilder>();
  auto upper = std::make_shared<VPackBuilder>();
  if (usedFields < _fields.size()) {
    auto it = found.find(usedFields);
    if (it != found.end()) {
      auto rangeConditions = it->second;
      TRI_ASSERT(rangeConditions.size() <= 2);

      for (auto& comp : rangeConditions) {
        TRI_ASSERT(comp->numMembers() == 2);
        arangodb::aql::AstNode const* access = nullptr;
        arangodb::aql::AstNode const* value = nullptr;
        bool isReverseOrder = getValueAccess(comp, access, value);

        auto setBorder = [&](bool isLower, bool includeBound) -> void {
          if (isLower == isReverseOrder) {
            // We set an upper bound
            TRI_ASSERT(upper->isEmpty());
            upper = value->toVelocyPackValue();
            includeUpper = includeBound;
          } else {
            // We set an lower bound
            TRI_ASSERT(lower->isEmpty());
            lower = value->toVelocyPackValue();
            includeLower = includeBound;
          }
        };
        // This is not an equalityCheck, set lower or upper
        switch (comp->type) {
          case arangodb::aql::NODE_TYPE_OPERATOR_BINARY_LT:
            setBorder(false, false);
            break;
          case arangodb::aql::NODE_TYPE_OPERATOR_BINARY_LE:
            setBorder(false, true);
            break;
          case arangodb::aql::NODE_TYPE_OPERATOR_BINARY_GT:
            setBorder(true, false);
            break;
          case arangodb::aql::NODE_TYPE_OPERATOR_BINARY_GE:
            setBorder(true, true);
            break;
          default:
            // unsupported right now. Should have been rejected by
            // supportsFilterCondition
            TRI_ASSERT(false);
            return nullptr;
        }
      }
    }
  }

  std::vector<TRI_index_operator_t*> searchValues;
  searchValues.reserve(maxPermutations);
  VPackSlice emptySlice;

  try {
    if (usedFields == 0) {
      // We have a range query based on the first _field
      std::unique_ptr<TRI_index_operator_t> op(
          buildRangeOperator(lower->slice(), includeLower, upper->slice(),
                             includeUpper, emptySlice, _shaper));

      if (op != nullptr) {
        searchValues.emplace_back(op.get());
        op.release();

        TRI_IF_FAILURE("SkiplistIndex::onlyRangeOperator") {
          THROW_ARANGO_EXCEPTION(TRI_ERROR_DEBUG);
        }
      }
    } else {
      bool done = false;
      // create all permutations
      while (!done) {
        auto parameter = std::make_shared<VPackBuilder>();
        bool valid = true;

        try {
          VPackArrayBuilder b(parameter.get());
          for (size_t i = 0; i < usedFields; ++i) {
            TRI_ASSERT(i < permutationStates.size());
            auto& state = permutationStates[i];

            std::shared_ptr<VPackBuilder> valueBuilder =
                state.getValue()->toVelocyPackValue();
            VPackSlice const value = valueBuilder->slice();

            if (value.isNone()) {
              valid = false;
              break;
            }
            parameter->add(value);
          }
        } catch (...) {
          // Out of Memory
          return nullptr;
        }

        if (valid) {
          std::unique_ptr<TRI_index_operator_t> tmpOp(
              TRI_CreateIndexOperator(TRI_EQ_INDEX_OPERATOR, nullptr, nullptr,
                                      parameter, _shaper, usedFields));
          // Note we create a new RangeOperator always.
          std::unique_ptr<TRI_index_operator_t> rangeOperator(
              buildRangeOperator(lower->slice(), includeLower, upper->slice(),
                                 includeUpper, parameter->slice(), _shaper));

          if (rangeOperator != nullptr) {
            std::unique_ptr<TRI_index_operator_t> combinedOp(
                TRI_CreateIndexOperator(TRI_AND_INDEX_OPERATOR, tmpOp.get(),
                                        rangeOperator.get(), std::make_shared<VPackBuilder>(), _shaper,
                                        2));
            rangeOperator.release();
            tmpOp.release();
            searchValues.emplace_back(combinedOp.get());
            combinedOp.release();
            TRI_IF_FAILURE("SkiplistIndex::rangeOperatorNoTmp") {
              THROW_ARANGO_EXCEPTION(TRI_ERROR_DEBUG);
            }
          } else {
            if (tmpOp != nullptr) {
              searchValues.emplace_back(tmpOp.get());
              tmpOp.release();
              TRI_IF_FAILURE("SkiplistIndex::rangeOperatorTmp") {
                THROW_ARANGO_EXCEPTION(TRI_ERROR_DEBUG);
              }
            }
          }
        }

        size_t const np = permutationStates.size() - 1;
        size_t current = 0;
        // now permute
        while (true) {
          if (++permutationStates[np - current].current <
              permutationStates[np - current].n) {
            current = 0;
            // abort inner iteration
            break;
          }

          permutationStates[np - current].current = 0;

          if (++current >= usedFields) {
            done = true;
            break;
          }
          // next inner iteration
        }
      }
    }

    if (searchValues.empty()) {
      return nullptr;
    }

    if (reverse) {
      std::reverse(searchValues.begin(), searchValues.end());
    }

    TRI_IF_FAILURE("SkiplistIndex::noIterator") {
      THROW_ARANGO_EXCEPTION(TRI_ERROR_DEBUG);
    }
  } catch (...) {
    // prevent memleak here
    for (auto& it : searchValues) {
      delete it;
    }
    throw;
  }

  TRI_IF_FAILURE("SkiplistIndex::noIterator") {
    THROW_ARANGO_EXCEPTION(TRI_ERROR_DEBUG);
  }

  return new SkiplistIndexIterator(trx, this, searchValues, reverse);
}

////////////////////////////////////////////////////////////////////////////////
/// @brief specializes the condition for use with the index
////////////////////////////////////////////////////////////////////////////////

arangodb::aql::AstNode* SkiplistIndex::specializeCondition(
    arangodb::aql::AstNode* node,
    arangodb::aql::Variable const* reference) const {
  std::unordered_map<size_t, std::vector<arangodb::aql::AstNode const*>> found;
  size_t values = 0;
  matchAttributes(node, reference, found, values, false);

  std::vector<arangodb::aql::AstNode const*> children;
  bool lastContainsEquality = true;

  for (size_t i = 0; i < _fields.size(); ++i) {
    auto it = found.find(i);

    if (it == found.end()) {
      // index attribute not covered by condition
      break;
    }

    // check if the current condition contains an equality condition
    auto& nodes = (*it).second;
    bool containsEquality = false;
    for (size_t j = 0; j < nodes.size(); ++j) {
      if (nodes[j]->type == arangodb::aql::NODE_TYPE_OPERATOR_BINARY_EQ ||
          nodes[j]->type == arangodb::aql::NODE_TYPE_OPERATOR_BINARY_IN) {
        containsEquality = true;
        break;
      }
    }

    if (!lastContainsEquality) {
      // unsupported condition. must abort
      break;
    }

    std::sort(
        nodes.begin(), nodes.end(),
        [](arangodb::aql::AstNode const* lhs, arangodb::aql::AstNode const* rhs)
            -> bool { return sortWeight(lhs) < sortWeight(rhs); });

    lastContainsEquality = containsEquality;
    std::unordered_set<int> operatorsFound;
    for (auto& it : nodes) {
      // do not less duplicate or related operators pass
      if (isDuplicateOperator(it, operatorsFound)) {
        continue;
      }
      operatorsFound.emplace(static_cast<int>(it->type));
      children.emplace_back(it);
    }
  }

  while (node->numMembers() > 0) {
    node->removeMemberUnchecked(0);
  }

  for (auto& it : children) {
    node->addMember(it);
  }
  return node;
}

bool SkiplistIndex::isDuplicateOperator(
    arangodb::aql::AstNode const* node,
    std::unordered_set<int> const& operatorsFound) const {
  auto type = node->type;
  if (operatorsFound.find(static_cast<int>(type)) != operatorsFound.end()) {
    // duplicate operator
    return true;
  }

  if (operatorsFound.find(
          static_cast<int>(arangodb::aql::NODE_TYPE_OPERATOR_BINARY_EQ)) !=
          operatorsFound.end() ||
      operatorsFound.find(
          static_cast<int>(arangodb::aql::NODE_TYPE_OPERATOR_BINARY_IN)) !=
          operatorsFound.end()) {
    return true;
  }

  bool duplicate = false;
  switch (type) {
    case arangodb::aql::NODE_TYPE_OPERATOR_BINARY_LT:
      duplicate = operatorsFound.find(static_cast<int>(
                      arangodb::aql::NODE_TYPE_OPERATOR_BINARY_LE)) !=
                  operatorsFound.end();
      break;
    case arangodb::aql::NODE_TYPE_OPERATOR_BINARY_LE:
      duplicate = operatorsFound.find(static_cast<int>(
                      arangodb::aql::NODE_TYPE_OPERATOR_BINARY_LT)) !=
                  operatorsFound.end();
      break;
    case arangodb::aql::NODE_TYPE_OPERATOR_BINARY_GT:
      duplicate = operatorsFound.find(static_cast<int>(
                      arangodb::aql::NODE_TYPE_OPERATOR_BINARY_GE)) !=
                  operatorsFound.end();
      break;
    case arangodb::aql::NODE_TYPE_OPERATOR_BINARY_GE:
      duplicate = operatorsFound.find(static_cast<int>(
                      arangodb::aql::NODE_TYPE_OPERATOR_BINARY_GT)) !=
                  operatorsFound.end();
      break;
    case arangodb::aql::NODE_TYPE_OPERATOR_BINARY_EQ:
      duplicate = operatorsFound.find(static_cast<int>(
                      arangodb::aql::NODE_TYPE_OPERATOR_BINARY_IN)) !=
                  operatorsFound.end();
      break;
    case arangodb::aql::NODE_TYPE_OPERATOR_BINARY_IN:
      duplicate = operatorsFound.find(static_cast<int>(
                      arangodb::aql::NODE_TYPE_OPERATOR_BINARY_EQ)) !=
                  operatorsFound.end();
      break;
    default: {
      // ignore
    }
  }

  return duplicate;
}

<|MERGE_RESOLUTION|>--- conflicted
+++ resolved
@@ -32,16 +32,10 @@
 #include "VocBase/transaction.h"
 #include "VocBase/VocShaper.h"
 
-<<<<<<< HEAD
 #include <velocypack/Iterator.h>
 #include <velocypack/velocypack-aliases.h>
 
-using namespace triagens::arango;
-using Json = triagens::basics::Json;
-=======
 using namespace arangodb;
->>>>>>> 288ed041
-
 using Json = arangodb::basics::Json;
 
 static size_t sortWeight(arangodb::aql::AstNode const* node) {
@@ -777,41 +771,20 @@
 /// @brief return a VelocyPack representation of the index
 ////////////////////////////////////////////////////////////////////////////////
 
-<<<<<<< HEAD
 void SkiplistIndex::toVelocyPack(VPackBuilder& builder, bool withFigures) const {
   Index::toVelocyPack(builder, withFigures);
   builder.add("unique", VPackValue(_unique));
   builder.add("sparse", VPackValue(_sparse));
-=======
-arangodb::basics::Json SkiplistIndex::toJson(TRI_memory_zone_t* zone,
-                                             bool withFigures) const {
-  auto json = Index::toJson(zone, withFigures);
-
-  json("unique", arangodb::basics::Json(zone, _unique))(
-      "sparse", arangodb::basics::Json(zone, _sparse));
-
-  return json;
->>>>>>> 288ed041
 }
 
 ////////////////////////////////////////////////////////////////////////////////
 /// @brief return a VelocyPack representation of the index figures
 ////////////////////////////////////////////////////////////////////////////////
 
-<<<<<<< HEAD
 void SkiplistIndex::toVelocyPackFigures(VPackBuilder& builder) const {
   TRI_ASSERT(builder.isOpenObject());
   builder.add("memory", VPackValue(memory()));
   _skiplistIndex->appendToVelocyPack(builder);
-=======
-arangodb::basics::Json SkiplistIndex::toJsonFigures(
-    TRI_memory_zone_t* zone) const {
-  arangodb::basics::Json json(arangodb::basics::Json::Object);
-  json("memory", arangodb::basics::Json(static_cast<double>(memory())));
-  _skiplistIndex->appendToJson(zone, json);
-
-  return json;
->>>>>>> 288ed041
 }
 
 ////////////////////////////////////////////////////////////////////////////////
