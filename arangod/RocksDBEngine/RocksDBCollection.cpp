////////////////////////////////////////////////////////////////////////////////
/// DISCLAIMER
///
/// Copyright 2017 ArangoDB GmbH, Cologne, Germany
///
/// Licensed under the Apache License, Version 2.0 (the "License");
/// you may not use this file except in compliance with the License.
/// You may obtain a copy of the License at
///
///     http://www.apache.org/licenses/LICENSE-2.0
///
/// Unless required by applicable law or agreed to in writing, software
/// distributed under the License is distributed on an "AS IS" BASIS,
/// WITHOUT WARRANTIES OR CONDITIONS OF ANY KIND, either express or implied.
/// See the License for the specific language governing permissions and
/// limitations under the License.
///
/// Copyright holder is ArangoDB GmbH, Cologne, Germany
///
/// @author Jan Christoph Uhde
////////////////////////////////////////////////////////////////////////////////

#include "RocksDBCollection.h"
#include "Aql/PlanCache.h"
#include "Basics/ReadLocker.h"
#include "Basics/Result.h"
#include "Basics/StaticStrings.h"
#include "Basics/StringUtils.h"
#include "Basics/VelocyPackHelper.h"
#include "Basics/WriteLocker.h"
#include "Cache/CacheManagerFeature.h"
#include "Cache/Common.h"
#include "Cache/Manager.h"
#include "Cache/TransactionalCache.h"
#include "Cluster/ClusterMethods.h"
#include "Indexes/Index.h"
#include "Indexes/IndexIterator.h"
#include "RestServer/DatabaseFeature.h"
#include "RocksDBEngine/RocksDBPrimaryIndex.h"
#include "RocksDBEngine/RocksDBCommon.h"
#include "RocksDBEngine/RocksDBComparator.h"
#include "RocksDBEngine/RocksDBEngine.h"
#include "RocksDBEngine/RocksDBIterators.h"
#include "RocksDBEngine/RocksDBKey.h"
#include "RocksDBEngine/RocksDBLogValue.h"
#include "RocksDBEngine/RocksDBMethods.h"
#include "RocksDBEngine/RocksDBPrimaryIndex.h"
#include "RocksDBEngine/RocksDBSettingsManager.h"
#include "RocksDBEngine/RocksDBTransactionCollection.h"
#include "RocksDBEngine/RocksDBTransactionState.h"
#include "RocksDBEngine/RocksDBValue.h"
#include "StorageEngine/EngineSelectorFeature.h"
#include "StorageEngine/StorageEngine.h"
#include "StorageEngine/TransactionState.h"
#include "Transaction/Helpers.h"
#include "Transaction/StandaloneContext.h"
#include "Utils/CollectionNameResolver.h"
#include "Utils/Events.h"
#include "Utils/OperationOptions.h"
#include "Utils/SingleCollectionTransaction.h"
#include "VocBase/KeyGenerator.h"
#include "VocBase/LocalDocumentId.h"
#include "VocBase/LogicalCollection.h"
#include "VocBase/ticks.h"
#include "VocBase/voc-types.h"

#include <rocksdb/utilities/transaction.h>
#include <rocksdb/utilities/transaction_db.h>
#include <rocksdb/utilities/write_batch_with_index.h>
#include <velocypack/Iterator.h>
#include <velocypack/velocypack-aliases.h>

using namespace arangodb;

// helper class that optionally disables indexing inside the
// RocksDB transaction if possible, and that will turn indexing
// back on later in its dtor
// this is just a performance optimization for small transactions
struct IndexingDisabler {
  IndexingDisabler(RocksDBMethods* mthd, bool disable)
      : mthd(mthd), disableIndexing(disable) {
    if (disable) {
      disableIndexing = mthd->DisableIndexing();
    }
  }

  ~IndexingDisabler() {
    if (disableIndexing) {
      mthd->EnableIndexing();
    }
  }

  RocksDBMethods* mthd;
  bool disableIndexing;
};

RocksDBCollection::RocksDBCollection(
    LogicalCollection& collection,
    arangodb::velocypack::Slice const& info
)
    : PhysicalCollection(collection, info),
      _objectId(basics::VelocyPackHelper::stringUInt64(info, "objectId")),
      _numberDocuments(0),
      _revisionId(0),
      _primaryIndex(nullptr),
      _cache(nullptr),
      _cachePresent(false),
      _cacheEnabled(!collection.system() &&
                    basics::VelocyPackHelper::readBooleanValue(
                        info, "cacheEnabled", false)) {
  TRI_ASSERT(!ServerState::instance()->isCoordinator());
  VPackSlice s = info.get("isVolatile");
  if (s.isBoolean() && s.getBoolean()) {
    THROW_ARANGO_EXCEPTION_MESSAGE(
        TRI_ERROR_BAD_PARAMETER,
        "volatile collections are unsupported in the RocksDB engine");
  }

  rocksutils::globalRocksEngine()->addCollectionMapping(
    _objectId, _logicalCollection.vocbase().id(), _logicalCollection.id()
  );

  if (_cacheEnabled) {
    createCache();
  }
}

RocksDBCollection::RocksDBCollection(
    LogicalCollection& collection,
    PhysicalCollection const* physical
)
    : PhysicalCollection(collection, VPackSlice::emptyObjectSlice()),
      _objectId(static_cast<RocksDBCollection const*>(physical)->_objectId),
      _numberDocuments(0),
      _revisionId(0),
      _primaryIndex(nullptr),
      _cache(nullptr),
      _cachePresent(false),
      _cacheEnabled(
          static_cast<RocksDBCollection const*>(physical)->_cacheEnabled) {
  TRI_ASSERT(!ServerState::instance()->isCoordinator());
  rocksutils::globalRocksEngine()->addCollectionMapping(
    _objectId, _logicalCollection.vocbase().id(), _logicalCollection.id()
  );

  if (_cacheEnabled) {
    createCache();
  }
}

RocksDBCollection::~RocksDBCollection() {
  if (useCache()) {
    try {
      destroyCache();
    } catch (...) {
    }
  }
}

std::string const& RocksDBCollection::path() const {
  return StaticStrings::Empty;  // we do not have any path
}

void RocksDBCollection::setPath(std::string const&) {
  // we do not have any path
}

Result RocksDBCollection::updateProperties(VPackSlice const& slice,
                                           bool doSync) {
  auto isSys = _logicalCollection.system();

  _cacheEnabled = !isSys && basics::VelocyPackHelper::readBooleanValue(
                                slice, "cacheEnabled", _cacheEnabled);
  primaryIndex()->setCacheEnabled(_cacheEnabled);

  if (_cacheEnabled) {
    createCache();
    primaryIndex()->createCache();
  } else {
    // will do nothing if cache is not present
    destroyCache();
    primaryIndex()->destroyCache();
    TRI_ASSERT(_cache.get() == nullptr);
  }

  // nothing else to do
  return TRI_ERROR_NO_ERROR;
}

arangodb::Result RocksDBCollection::persistProperties() {
  // only code path calling this causes these properties to be
  // already written in RocksDBEngine::changeCollection()
  return Result();
}

PhysicalCollection* RocksDBCollection::clone(LogicalCollection& logical) const {
  return new RocksDBCollection(logical, this);
}

/// @brief export properties
void RocksDBCollection::getPropertiesVPack(velocypack::Builder& result) const {
  TRI_ASSERT(result.isOpenObject());
  result.add("objectId", VPackValue(std::to_string(_objectId)));
  result.add("cacheEnabled", VPackValue(_cacheEnabled));
  TRI_ASSERT(result.isOpenObject());
}

/// @brief closes an open collection
int RocksDBCollection::close() {
  READ_LOCKER(guard, _indexesLock);
  for (auto it : _indexes) {
    it->unload();
  }
  return TRI_ERROR_NO_ERROR;
}

void RocksDBCollection::load() {
  if (_cacheEnabled) {
    createCache();
    if (_cachePresent) {
      uint64_t numDocs = numberDocuments();
      if (numDocs > 0) {
        _cache->sizeHint(static_cast<uint64_t>(0.3 * numDocs));
      }
    }
  }
  READ_LOCKER(guard, _indexesLock);
  for (auto it : _indexes) {
    it->load();
  }
}

void RocksDBCollection::unload() {
  if (useCache()) {
    destroyCache();
    TRI_ASSERT(!_cachePresent);
  }
  READ_LOCKER(guard, _indexesLock);
  for (auto it : _indexes) {
    it->unload();
  }
}

TRI_voc_rid_t RocksDBCollection::revision() const { return _revisionId; }

TRI_voc_rid_t RocksDBCollection::revision(transaction::Methods* trx) const {
  auto state = RocksDBTransactionState::toState(trx);
  auto trxCollection = static_cast<RocksDBTransactionCollection*>(
    state->findCollection(_logicalCollection.id())
  );

  TRI_ASSERT(trxCollection != nullptr);

  return trxCollection->revision();
}

uint64_t RocksDBCollection::numberDocuments() const { return _numberDocuments; }

uint64_t RocksDBCollection::numberDocuments(transaction::Methods* trx) const {
  TRI_ASSERT(!ServerState::instance()->isCoordinator());
  auto state = RocksDBTransactionState::toState(trx);
  auto trxCollection = static_cast<RocksDBTransactionCollection*>(
    state->findCollection(_logicalCollection.id())
  );

  TRI_ASSERT(trxCollection != nullptr);

  return trxCollection->numberDocuments();
}

/// @brief report extra memory used by indexes etc.
size_t RocksDBCollection::memory() const { return 0; }

void RocksDBCollection::open(bool ignoreErrors) {
  TRI_ASSERT(_objectId != 0);

  // set the initial number of documents
  RocksDBEngine* engine =
      static_cast<RocksDBEngine*>(EngineSelectorFeature::ENGINE);
  auto counterValue = engine->settingsManager()->loadCounter(this->objectId());
  _numberDocuments = counterValue.added() - counterValue.removed();
  _revisionId = counterValue.revisionId();
}

void RocksDBCollection::prepareIndexes(
    arangodb::velocypack::Slice indexesSlice) {
  WRITE_LOCKER(guard, _indexesLock);
  TRI_ASSERT(indexesSlice.isArray());

  StorageEngine* engine = EngineSelectorFeature::ENGINE;
  std::vector<std::shared_ptr<Index>> indexes;

  if (indexesSlice.length() == 0 && _indexes.empty()) {
    engine->indexFactory().fillSystemIndexes(_logicalCollection, indexes);
  } else {
    engine->indexFactory().prepareIndexes(
      _logicalCollection, indexesSlice, indexes
    );
  }

  for (std::shared_ptr<Index>& idx : indexes) {
    addIndex(std::move(idx));
  }

  if (_indexes[0]->type() != Index::IndexType::TRI_IDX_TYPE_PRIMARY_INDEX ||
      (TRI_COL_TYPE_EDGE == _logicalCollection.type() &&
       (_indexes[1]->type() != Index::IndexType::TRI_IDX_TYPE_EDGE_INDEX ||
        _indexes[2]->type() != Index::IndexType::TRI_IDX_TYPE_EDGE_INDEX))) {
         std::string msg = "got invalid indexes for collection '"
           + _logicalCollection.name() + "'";
         LOG_TOPIC(ERR, arangodb::Logger::FIXME) << msg;

#ifdef ARANGODB_ENABLE_MAINTAINER_MODE
      for (auto it : _indexes) {
        LOG_TOPIC(ERR, arangodb::Logger::FIXME) << "- " << it.get();
      }
#endif

      THROW_ARANGO_EXCEPTION_MESSAGE(TRI_ERROR_INTERNAL, msg);
    }

  TRI_ASSERT(!_indexes.empty());
}

static std::shared_ptr<Index> findIndex(
    velocypack::Slice const& info,
    std::vector<std::shared_ptr<Index>> const& indexes) {
  TRI_ASSERT(info.isObject());

  auto value = info.get(arangodb::StaticStrings::IndexType); // extract type

  if (!value.isString()) {
    // Compatibility with old v8-vocindex.
    THROW_ARANGO_EXCEPTION_MESSAGE(TRI_ERROR_INTERNAL,
                                   "invalid index type definition");
  }

  std::string tmp = value.copyString();
  arangodb::Index::IndexType const type = arangodb::Index::type(tmp.c_str());

  for (auto const& idx : indexes) {
    if (idx->type() == type) {
      // Only check relevant indexes
      if (idx->matchesDefinition(info)) {
        // We found an index for this definition.
        return idx;
      }
    }
  }
  return nullptr;
}

/// @brief Find index by definition
std::shared_ptr<Index> RocksDBCollection::lookupIndex(
    velocypack::Slice const& info) const {
  READ_LOCKER(guard, _indexesLock);
  return findIndex(info, _indexes);
}

std::shared_ptr<Index> RocksDBCollection::createIndex(
    transaction::Methods* trx, arangodb::velocypack::Slice const& info,
    bool& created) {
  // prevent concurrent dropping
  bool isLocked =
    trx->isLocked(&_logicalCollection, AccessMode::Type::EXCLUSIVE);
  CONDITIONAL_WRITE_LOCKER(guard, _exclusiveLock, !isLocked);
  std::shared_ptr<Index> idx;

  {
    WRITE_LOCKER(guard, _indexesLock);

    idx = findIndex(info, _indexes);

    if (idx) {
      created = false;

      // We already have this index.
      return idx;
    }
  }

  StorageEngine* engine = EngineSelectorFeature::ENGINE;

  // We are sure that we do not have an index of this type.
  // We also hold the lock. Create it

  idx = engine->indexFactory().prepareIndexFromSlice(
    info, true, _logicalCollection, false
  );
  if (!idx) {
    THROW_ARANGO_EXCEPTION(TRI_ERROR_ARANGO_INDEX_CREATION_FAILED);
  }

  int res = saveIndex(trx, idx);

  if (res != TRI_ERROR_NO_ERROR) {
    THROW_ARANGO_EXCEPTION(res);
  }

#if USE_PLAN_CACHE
  arangodb::aql::PlanCache::instance()->invalidate(
      _logicalCollection->vocbase());
#endif
  // Until here no harm is done if something fails. The shared_ptr will
  // clean up, if left before
  {
    WRITE_LOCKER(guard, _indexesLock);
    addIndex(idx);
  }
  auto builder = _logicalCollection.toVelocyPackIgnore(
      {"path", "statusString"}, true, /*forPersistence*/ true);
  VPackBuilder indexInfo;

  idx->toVelocyPack(indexInfo, Index::SERIALIZE_OBJECTID);
  res = static_cast<RocksDBEngine*>(engine)->writeCreateCollectionMarker(
    _logicalCollection.vocbase().id(),
    _logicalCollection.id(),
    builder.slice(),
    RocksDBLogValue::IndexCreate(
      _logicalCollection.vocbase().id(),
      _logicalCollection.id(),
      indexInfo.slice()
    )
  );

  if (res != TRI_ERROR_NO_ERROR) {
    // We could not persist the index creation. Better abort
    // Remove the Index in the local list again.
    size_t i = 0;
    WRITE_LOCKER(guard, _indexesLock);
    for (auto index : _indexes) {
      if (index == idx) {
        _indexes.erase(_indexes.begin() + i);
        break;
      }
      ++i;
    }
    THROW_ARANGO_EXCEPTION(res);
  }
  created = true;
  return idx;
}

/// @brief Restores an index from VelocyPack.
int RocksDBCollection::restoreIndex(transaction::Methods* trx,
                                    velocypack::Slice const& info,
                                    std::shared_ptr<Index>& idx) {
  // The coordinator can never get into this state!
  TRI_ASSERT(!ServerState::instance()->isCoordinator());
  idx.reset();  // Clear it to make sure.

  if (!info.isObject()) {
    return TRI_ERROR_INTERNAL;
  }

  // We create a new Index object to make sure that the index
  // is not handed out except for a successful case.
  std::shared_ptr<Index> newIdx;

  try {
    StorageEngine* engine = EngineSelectorFeature::ENGINE;

    newIdx = engine->indexFactory().prepareIndexFromSlice(
      info, false, _logicalCollection, false
    );
  } catch (arangodb::basics::Exception const& e) {
    // Something with index creation went wrong.
    // Just report.
    return e.code();
  }
  if (!newIdx) { // simon: probably something wrong with ArangoSearch Links
    LOG_TOPIC(ERR, Logger::ENGINES) << "index creation failed while restoring";
    return TRI_ERROR_ARANGO_INDEX_CREATION_FAILED;
  }

  TRI_ASSERT(newIdx != nullptr);
  auto const id = newIdx->id();

  TRI_UpdateTickServer(id);

  for (auto& it : _indexes) {
    if (it->id() == id) {
      // index already exists
      idx = it;
      return TRI_ERROR_NO_ERROR;
    }
  }

  TRI_ASSERT(newIdx.get()->type() !=
             Index::IndexType::TRI_IDX_TYPE_PRIMARY_INDEX);

  Result res = fillIndexes(trx, newIdx);

  if (!res.ok()) {
    return res.errorNumber();
  }

  addIndex(newIdx);
  {
    auto builder = _logicalCollection.toVelocyPackIgnore(
        {"path", "statusString"}, true, /*forPersistence*/ true);
    VPackBuilder indexInfo;

    newIdx->toVelocyPack(indexInfo, Index::SERIALIZE_OBJECTID);

    RocksDBEngine* engine =
        static_cast<RocksDBEngine*>(EngineSelectorFeature::ENGINE);
    TRI_ASSERT(engine != nullptr);
    int res = engine->writeCreateCollectionMarker(
      _logicalCollection.vocbase().id(),
      _logicalCollection.id(),
      builder.slice(),
      RocksDBLogValue::IndexCreate(
        _logicalCollection.vocbase().id(),
        _logicalCollection.id(),
        indexInfo.slice()
      )
    );

    if (res != TRI_ERROR_NO_ERROR) {
      // We could not persist the index creation. Better abort
      // Remove the Index in the local list again.
      size_t i = 0;
      WRITE_LOCKER(guard, _indexesLock);
      for (auto index : _indexes) {
        if (index == newIdx) {
          _indexes.erase(_indexes.begin() + i);
          break;
        }
        ++i;
      }
      return res;
    }
  }

  idx = newIdx;
  // We need to write the IndexMarker

  return TRI_ERROR_NO_ERROR;
}

/// @brief Drop an index with the given iid.
bool RocksDBCollection::dropIndex(TRI_idx_iid_t iid) {
  // usually always called when _exclusiveLock is held
  if (iid == 0) {
    // invalid index id or primary index
    return true;
  }

  size_t i = 0;
  WRITE_LOCKER(guard, _indexesLock);
  for (std::shared_ptr<Index> index : _indexes) {
    RocksDBIndex* cindex = static_cast<RocksDBIndex*>(index.get());
    TRI_ASSERT(cindex != nullptr);

    if (iid == cindex->id()) {
      int rv = cindex->drop();

      if (rv == TRI_ERROR_NO_ERROR) {
        // trigger compaction before deleting the object
        cindex->cleanup();

        _indexes.erase(_indexes.begin() + i);
        events::DropIndex("", std::to_string(iid), TRI_ERROR_NO_ERROR);
        // toVelocyPackIgnore will take a read lock and we don't need the
        // lock anymore, this branch always returns
        guard.unlock();

        auto engine = static_cast<RocksDBEngine*>(EngineSelectorFeature::ENGINE);
        engine->removeIndexMapping(cindex->objectId());

        auto builder = _logicalCollection.toVelocyPackIgnore(
            {"path", "statusString"}, true, true);

        // log this event in the WAL and in the collection meta-data
        int res = engine->writeCreateCollectionMarker(
          _logicalCollection.vocbase().id(),
          _logicalCollection.id(),
          builder.slice(),
          RocksDBLogValue::IndexDrop(
            _logicalCollection.vocbase().id(), _logicalCollection.id(), iid
          )
        );

        return res == TRI_ERROR_NO_ERROR;
      }

      break;
    }
    ++i;
  }

  // We tried to remove an index that does not exist
  events::DropIndex("", std::to_string(iid), TRI_ERROR_ARANGO_INDEX_NOT_FOUND);
  return false;
}

std::unique_ptr<IndexIterator> RocksDBCollection::getAllIterator(transaction::Methods* trx) const {
  return std::unique_ptr<IndexIterator>(
    new RocksDBAllIndexIterator(&_logicalCollection, trx, primaryIndex())
  );
}

std::unique_ptr<IndexIterator> RocksDBCollection::getAnyIterator(
    transaction::Methods* trx) const {
  return std::unique_ptr<IndexIterator>(
    new RocksDBAnyIndexIterator(&_logicalCollection, trx, primaryIndex())
  );
}

void RocksDBCollection::invokeOnAllElements(
    transaction::Methods* trx,
    std::function<bool(LocalDocumentId const&)> callback) {
  std::unique_ptr<IndexIterator> cursor(this->getAllIterator(trx));
  bool cnt = true;
  auto cb = [&](LocalDocumentId token) {
    if (cnt) {
      cnt = callback(token);
    }
  };

  while (cursor->next(cb, 1000) && cnt) {
  }
}

////////////////////////////////////
// -- SECTION DML Operations --
///////////////////////////////////

void RocksDBCollection::truncate(transaction::Methods* trx,
                                 OperationOptions& options) {
  TRI_ASSERT(_objectId != 0);
  auto state = RocksDBTransactionState::toState(trx);
  RocksDBMethods* mthds = state->rocksdbMethods();
  
  if (state->isExclusiveTransactionOnSingleCollection() &&
      state->hasHint(transaction::Hints::Hint::ALLOW_RANGE_DELETE) &&
      static_cast<RocksDBEngine*>(EngineSelectorFeature::ENGINE)->canUseRangeDeleteInWal() &&
      _numberDocuments >= 32 * 1024) {
    // non-transactional truncate optimization. We perform a bunch of
    // range deletes and circumwent the normal rocksdb::Transaction.
    // no savepoint needed here

    rocksdb::WriteBatch batch;
    
    // add the assertion again here, so we are sure we can use RangeDeletes   
    TRI_ASSERT(static_cast<RocksDBEngine*>(EngineSelectorFeature::ENGINE)->canUseRangeDeleteInWal());
  
    auto log = RocksDBLogValue::CollectionTruncate(trx->vocbase().id(),
                                                   _logicalCollection.id(), _objectId);
    rocksdb::Status s = batch.PutLogData(log.slice());
    if (!s.ok()) {
      THROW_ARANGO_EXCEPTION(rocksutils::convertStatus(s));
    }
   
    TRI_IF_FAILURE("RocksDBRemoveLargeRangeOn") { 
      THROW_ARANGO_EXCEPTION(TRI_ERROR_DEBUG);
    }
    
    // delete documents
    RocksDBKeyBounds bounds = RocksDBKeyBounds::CollectionDocuments(_objectId);
    s = batch.DeleteRange(bounds.columnFamily(), bounds.start(), bounds.end());
    if (!s.ok()) {
      THROW_ARANGO_EXCEPTION(rocksutils::convertStatus(s));
    }
    
    // delete indexes
    {
      READ_LOCKER(guard, _indexesLock);
      for (std::shared_ptr<Index> const& idx : _indexes) {
        RocksDBIndex* ridx = static_cast<RocksDBIndex*>(idx.get());
        bounds = ridx->getBounds();
        s = batch.DeleteRange(bounds.columnFamily(), bounds.start(), bounds.end());
        if (!s.ok()) {
          THROW_ARANGO_EXCEPTION(rocksutils::convertStatus(s));
        }
        idx->afterTruncate(); // clears caches (if applicable)
      }
    }
    
    rocksdb::WriteOptions wo;
    s = rocksutils::globalRocksDB()->Write(wo, &batch);
    if (!s.ok()) {
      THROW_ARANGO_EXCEPTION(rocksutils::convertStatus(s));
    }
    uint64_t prevCount = _numberDocuments;
    _numberDocuments = 0; // protected by collection lock
    
    if (prevCount > 64 * 1024) {
      // also compact the ranges in order to speed up all further accesses
      compact();
    }
    return;
  } else {
    TRI_IF_FAILURE("RocksDBRemoveLargeRangeOff") { 
      THROW_ARANGO_EXCEPTION(TRI_ERROR_DEBUG);
    }
  }
  
  // normal transactional truncate
  RocksDBKeyBounds documentBounds =
  RocksDBKeyBounds::CollectionDocuments(_objectId);
  rocksdb::Comparator const* cmp =
  RocksDBColumnFamily::documents()->GetComparator();
  rocksdb::ReadOptions ro = mthds->iteratorReadOptions();
  rocksdb::Slice const end = documentBounds.end();
  ro.iterate_upper_bound = &end;
  
  // avoid OOM error for truncate by committing earlier
  uint64_t const prvICC = state->options().intermediateCommitCount;
  state->options().intermediateCommitCount = std::min<uint64_t>(prvICC, 10000);
  
  std::unique_ptr<rocksdb::Iterator> iter =
  mthds->NewIterator(ro, documentBounds.columnFamily());
  iter->Seek(documentBounds.start());
  
  uint64_t found = 0;
  while (iter->Valid() && cmp->Compare(iter->key(), end) < 0) {
    ++found;
    TRI_ASSERT(_objectId == RocksDBKey::objectId(iter->key()));
    VPackSlice doc = VPackSlice(iter->value().data());
    TRI_ASSERT(doc.isObject());
    
    // To print the WAL we need key and RID
    VPackSlice key;
    TRI_voc_rid_t rid = 0;
    transaction::helpers::extractKeyAndRevFromDocument(doc, key, rid);
    TRI_ASSERT(key.isString());
    TRI_ASSERT(rid != 0);
    
    RocksDBSavePoint guard(mthds, trx->isSingleOperationTransaction());
    
    state->prepareOperation(_logicalCollection.id(),
                            rid, // actual revision ID!!
                            TRI_VOC_DOCUMENT_OPERATION_REMOVE);
    
    LocalDocumentId const docId = RocksDBKey::documentId(iter->key());
    auto res = removeDocument(trx, docId, doc, options);
    
    if (res.fail()) {
      // Failed to remove document in truncate. Throw
      THROW_ARANGO_EXCEPTION(res);
    }
    
    bool hasPerformedIntermediateCommit = false;
    
    res = state->addOperation(_logicalCollection.id(), docId.id(),
                              TRI_VOC_DOCUMENT_OPERATION_REMOVE, hasPerformedIntermediateCommit);
    
    if (res.fail()) {
      // This should never happen...
      THROW_ARANGO_EXCEPTION(res);
    }
    guard.finish(hasPerformedIntermediateCommit);

    trackWaitForSync(trx, options);
    iter->Next();
  }
  
  // reset to previous value after truncate is finished
  state->options().intermediateCommitCount = prvICC;
  
  if (found > 64 * 1024) {
    // also compact the ranges in order to speed up all further accesses
    compact();
  }
  
#ifdef ARANGODB_ENABLE_MAINTAINER_MODE
  if (state->numCommits() == 0) {
    // check IN TRANSACTION if documents have been deleted
    if (mthds->countInBounds(RocksDBKeyBounds::CollectionDocuments(_objectId), true)) {
      THROW_ARANGO_EXCEPTION_MESSAGE(TRI_ERROR_INTERNAL,
                                     "deletion check in collection truncate "
                                     "failed - not all documents have been "
                                     "deleted");
    }
  }
#endif

  TRI_IF_FAILURE("FailAfterAllCommits") {
    THROW_ARANGO_EXCEPTION(TRI_ERROR_DEBUG);
  }
  TRI_IF_FAILURE("SegfaultAfterAllCommits") {
    TRI_SegfaultDebugging("SegfaultAfterAllCommits");
  }
}

LocalDocumentId RocksDBCollection::lookupKey(transaction::Methods* trx,
                                             VPackSlice const& key) const {
  TRI_ASSERT(key.isString());
  return primaryIndex()->lookupKey(trx, StringRef(key));
}

bool RocksDBCollection::lookupRevision(transaction::Methods* trx,
                                       VPackSlice const& key,
                                       TRI_voc_rid_t& revisionId) const {
  TRI_ASSERT(key.isString());
  LocalDocumentId documentId;
  revisionId = 0;
  // lookup the revision id in the primary index
  if (!primaryIndex()->lookupRevision(trx, StringRef(key), documentId, revisionId)) {
    // document not found
    TRI_ASSERT(revisionId == 0);
    return false;
  }

  // document found, but revisionId may not have been present in the primary index
  // this can happen for "older" collections
  TRI_ASSERT(documentId.isSet());

  // now look up the revision id in the actual document data
        
  return readDocumentWithCallback(trx, documentId, [&revisionId](LocalDocumentId const&, VPackSlice doc) {
    revisionId = transaction::helpers::extractRevFromDocument(doc);
  });
}

Result RocksDBCollection::read(transaction::Methods* trx,
                               arangodb::StringRef const& key,
                               ManagedDocumentResult& result, bool) {
  LocalDocumentId const documentId = primaryIndex()->lookupKey(trx, key);
  if (documentId.isSet()) {
    return lookupDocumentVPack(documentId, trx, result, true);
  }
  // not found
  return Result(TRI_ERROR_ARANGO_DOCUMENT_NOT_FOUND);
}

// read using a token!
bool RocksDBCollection::readDocument(transaction::Methods* trx,
                                     LocalDocumentId const& documentId,
                                     ManagedDocumentResult& result) const {
  if (documentId.isSet()) {
    auto res = lookupDocumentVPack(documentId, trx, result, true);
    return res.ok();
  }
  return false;
}

// read using a token!
bool RocksDBCollection::readDocumentWithCallback(
    transaction::Methods* trx, LocalDocumentId const& documentId,
    IndexIterator::DocumentCallback const& cb) const {
  if (documentId.isSet()) {
    auto res = lookupDocumentVPack(documentId, trx, cb, true);
    return res.ok();
  }
  return false;
}

Result RocksDBCollection::insert(arangodb::transaction::Methods* trx,
                                 arangodb::velocypack::Slice const slice,
                                 arangodb::ManagedDocumentResult& mdr,
                                 OperationOptions& options,
                                 TRI_voc_tick_t& resultMarkerTick,
                                 bool /*lock*/, TRI_voc_rid_t& revisionId) {
  // store the tick that was used for writing the document
  // note that we don't need it for this engine
  resultMarkerTick = 0;

  LocalDocumentId const documentId = LocalDocumentId::create();
  VPackSlice fromSlice;
  VPackSlice toSlice;
  auto isEdgeCollection = (TRI_COL_TYPE_EDGE == _logicalCollection.type());
  transaction::BuilderLeaser builder(trx);
  Result res(newObjectForInsert(trx, slice, isEdgeCollection,
                                *builder.get(), options.isRestore, revisionId));

  if (res.fail()) {
    return res;
  }

  VPackSlice newSlice = builder->slice();

  auto state = RocksDBTransactionState::toState(trx);
  auto mthds = RocksDBTransactionState::toMethods(trx);
  RocksDBSavePoint guard(mthds, trx->isSingleOperationTransaction());

  state->prepareOperation(
    _logicalCollection.id(), revisionId, TRI_VOC_DOCUMENT_OPERATION_INSERT
  );

  res = insertDocument(trx, documentId, newSlice, options);

  if (res.ok()) {
    trackWaitForSync(trx, options);
    if (options.silent) {
      mdr.reset();
    } else {
      mdr.setManaged(newSlice.begin(), documentId);
      TRI_ASSERT(!mdr.empty());
    }

    bool hasPerformedIntermediateCommit = false;

    auto result = state->addOperation(
      _logicalCollection.id(), revisionId, TRI_VOC_DOCUMENT_OPERATION_INSERT,
      hasPerformedIntermediateCommit
    );

    if (result.fail()) {
      THROW_ARANGO_EXCEPTION(result);
    }

    guard.finish(hasPerformedIntermediateCommit);
  }

  return res;
}

Result RocksDBCollection::update(
    arangodb::transaction::Methods* trx,
    ManagedDocumentResult& mdr,
    TRI_voc_rid_t revisionId,
    arangodb::velocypack::Slice const newDoc,
    LocalDocumentId const newDocumentId,
    arangodb::velocypack::Slice const oldDoc,
    LocalDocumentId const oldDocumentId,
    TRI_voc_tick_t& resultMarkerTick,
    OperationOptions& options
  ) {

  Result res;

  auto state = RocksDBTransactionState::toState(trx);
  RocksDBSavePoint guard(RocksDBTransactionState::toMethods(trx),
                         trx->isSingleOperationTransaction());

  // add possible log statement under guard
  state->prepareOperation(
    _logicalCollection.id(), revisionId, TRI_VOC_DOCUMENT_OPERATION_UPDATE
  );
  res = updateDocument(trx, oldDocumentId, oldDoc, newDocumentId, newDoc, options);

  if (res.ok()) {
    trackWaitForSync(trx, options);

    if (options.silent) {
      mdr.reset();
    } else {
      mdr.setManaged(newDoc.begin(), newDocumentId);
      TRI_ASSERT(!mdr.empty());
    }

    bool hasPerformedIntermediateCommit = false;

    auto result = state->addOperation(
      _logicalCollection.id(), revisionId, TRI_VOC_DOCUMENT_OPERATION_UPDATE,
      hasPerformedIntermediateCommit
    );

    if (result.fail()) {
      THROW_ARANGO_EXCEPTION(result);
    }

    guard.finish(hasPerformedIntermediateCommit);
  }

  return res;
}

Result RocksDBCollection::replace(
    arangodb::transaction::Methods* trx,
    ManagedDocumentResult& mdr,
    TRI_voc_rid_t revisionId,
    arangodb::velocypack::Slice const newDoc,
    LocalDocumentId const newDocumentId,
    arangodb::velocypack::Slice const oldDoc,
    LocalDocumentId const oldDocumentId,
    TRI_voc_tick_t& resultMarkerTick,
    OperationOptions& options
  ) {

  Result res;

  auto state = RocksDBTransactionState::toState(trx);
  RocksDBSavePoint guard(RocksDBTransactionState::toMethods(trx),
                         trx->isSingleOperationTransaction());

  // add possible log statement under guard
  state->prepareOperation(
    _logicalCollection.id(), revisionId, TRI_VOC_DOCUMENT_OPERATION_REPLACE
  );
  res = updateDocument(trx, oldDocumentId, oldDoc, newDocumentId, newDoc, options);

  if (res.ok()) {
    trackWaitForSync(trx, options);

    if (options.silent) {
      mdr.reset();
    } else {
      mdr.setManaged(newDoc.begin(), newDocumentId);
      TRI_ASSERT(!mdr.empty());
    }

    bool hasPerformedIntermediateCommit = false;

    auto result = state->addOperation(
      _logicalCollection.id(), revisionId, TRI_VOC_DOCUMENT_OPERATION_REPLACE,
      hasPerformedIntermediateCommit
    );

<<<<<<< HEAD
    // transaction size limit reached -- fail hard
=======
>>>>>>> 668d24cf
    if (result.fail()) {
      THROW_ARANGO_EXCEPTION(result);
    }

    guard.finish(hasPerformedIntermediateCommit);
  }

  return res;
}

Result RocksDBCollection::remove(arangodb::transaction::Methods* trx,
                                 VPackSlice const slice,
                                 OperationOptions& options,
                                 TRI_voc_tick_t& resultMarkerTick,
                                 TRI_voc_rid_t& revisionId,
                                 TRI_voc_rid_t& oldRevisionId,
                                 LocalDocumentId const oldDocumentId,
                                 VPackSlice const oldDoc) {
  // store the tick that was used for writing the document
  // note that we don't need it for this engine
  Result res;
  resultMarkerTick = 0;
  revisionId = newRevisionId();

  auto state = RocksDBTransactionState::toState(trx);
  RocksDBSavePoint guard(RocksDBTransactionState::toMethods(trx),
                         trx->isSingleOperationTransaction());

  // add possible log statement under guard
  state->prepareOperation(
    _logicalCollection.id(), oldRevisionId, TRI_VOC_DOCUMENT_OPERATION_REMOVE
  );
  res = removeDocument(trx, oldDocumentId, oldDoc, options);

  if (res.ok()) {
    trackWaitForSync(trx, options);

    bool hasPerformedIntermediateCommit = false;

    res = state->addOperation(
      _logicalCollection.id(), revisionId, TRI_VOC_DOCUMENT_OPERATION_REMOVE,
      hasPerformedIntermediateCommit
    );

    if (res.fail()) {
      THROW_ARANGO_EXCEPTION(res);
    }

    guard.finish(hasPerformedIntermediateCommit);
  }

  return res;
}

void RocksDBCollection::deferDropCollection(
    std::function<bool(LogicalCollection&)> const& /*callback*/
) {
  // nothing to do here
}

/// @brief return engine-specific figures
void RocksDBCollection::figuresSpecific(
    std::shared_ptr<arangodb::velocypack::Builder>& builder) {
  rocksdb::TransactionDB* db = rocksutils::globalRocksDB();
  RocksDBKeyBounds bounds = RocksDBKeyBounds::CollectionDocuments(_objectId);
  rocksdb::Range r(bounds.start(), bounds.end());

  uint64_t out = 0;
  db->GetApproximateSizes(
      RocksDBColumnFamily::documents(), &r, 1, &out,
      static_cast<uint8_t>(
          rocksdb::DB::SizeApproximationFlags::INCLUDE_MEMTABLES |
          rocksdb::DB::SizeApproximationFlags::INCLUDE_FILES));

  builder->add("documentsSize", VPackValue(out));
  bool cacheInUse = useCache();
  builder->add("cacheInUse", VPackValue(cacheInUse));
  if (cacheInUse) {
    builder->add("cacheSize", VPackValue(_cache->size()));
    builder->add("cacheUsage", VPackValue(_cache->usage()));
    auto hitRates = _cache->hitRates();
    double rate = hitRates.first;
    rate = std::isnan(rate) ? 0.0 : rate;
    builder->add("cacheLifeTimeHitRate", VPackValue(rate));
    rate = hitRates.second;
    rate = std::isnan(rate) ? 0.0 : rate;
    builder->add("cacheWindowedHitRate", VPackValue(rate));
  } else {
    builder->add("cacheSize", VPackValue(0));
    builder->add("cacheUsage", VPackValue(0));
  }
}

void RocksDBCollection::addIndex(std::shared_ptr<arangodb::Index> idx) {
  // LOCKED from the outside
  // primary index must be added at position 0
  TRI_ASSERT(ServerState::instance()->isRunningInCluster() ||
             idx->type() != arangodb::Index::TRI_IDX_TYPE_PRIMARY_INDEX ||
             _indexes.empty());

  auto const id = idx->id();
  for (auto const& it : _indexes) {
    if (it->id() == id) {
      // already have this particular index. do not add it again
      return;
    }
  }

  TRI_UpdateTickServer(static_cast<TRI_voc_tick_t>(id));
  _indexes.emplace_back(idx);
  if (idx->type() == Index::TRI_IDX_TYPE_PRIMARY_INDEX) {
    TRI_ASSERT(idx->id() == 0);
    _primaryIndex = static_cast<RocksDBPrimaryIndex*>(idx.get());
  }
}

int RocksDBCollection::saveIndex(transaction::Methods* trx,
                                 std::shared_ptr<arangodb::Index> idx) {
  // LOCKED from the outside
  TRI_ASSERT(!ServerState::instance()->isCoordinator());
  // we cannot persist primary or edge indexes
  TRI_ASSERT(idx->type() != Index::IndexType::TRI_IDX_TYPE_PRIMARY_INDEX);
  TRI_ASSERT(idx->type() != Index::IndexType::TRI_IDX_TYPE_EDGE_INDEX);

  Result res = fillIndexes(trx, idx);
  if (!res.ok()) {
    return res.errorNumber();
  }

  return TRI_ERROR_NO_ERROR;
}

/// non-transactional: fill index with existing documents
/// from this collection
arangodb::Result RocksDBCollection::fillIndexes(
    transaction::Methods* trx, std::shared_ptr<arangodb::Index> added) {
  // FIXME: assert for an exclusive lock on this collection
  TRI_ASSERT(trx->state()->collection(
    _logicalCollection.id(), AccessMode::Type::EXCLUSIVE
  ));

  RocksDBIndex* ridx = static_cast<RocksDBIndex*>(added.get());
  auto state = RocksDBTransactionState::toState(trx);
  std::unique_ptr<IndexIterator> it(new RocksDBAllIndexIterator(
    &_logicalCollection, trx, primaryIndex()
  ));

  // fillindex can be non transactional, we just need to clean up
  rocksdb::DB* db = rocksutils::globalRocksDB()->GetBaseDB();
  TRI_ASSERT(db != nullptr);

  uint64_t numDocsWritten = 0;
  // write batch will be reset every x documents
  rocksdb::WriteBatchWithIndex batch(ridx->columnFamily()->GetComparator(),
                                     32 * 1024 * 1024);
  RocksDBBatchedMethods batched(state, &batch);

  arangodb::Result res;
  auto cb = [&](LocalDocumentId const& documentId, VPackSlice slice) {
    if (res.ok()) {
      res = ridx->insertInternal(trx, &batched, documentId, slice,
                                 Index::OperationMode::normal);
      if (res.ok()) {
        numDocsWritten++;
      }
    }
  };

  rocksdb::WriteOptions writeOpts;
  bool hasMore = true;

  while (hasMore && res.ok()) {
    hasMore = it->nextDocument(cb, 250);

    if (TRI_VOC_COL_STATUS_DELETED == _logicalCollection.status()
        || _logicalCollection.deleted()) {
      res = TRI_ERROR_INTERNAL;
    }

    if (res.ok()) {
      rocksdb::Status s = db->Write(writeOpts, batch.GetWriteBatch());

      if (!s.ok()) {
        res = rocksutils::convertStatus(s, rocksutils::StatusHint::index);
        break;
      }
    }
    batch.Clear();
  }

  // we will need to remove index elements created before an error
  // occurred, this needs to happen since we are non transactional
  if (!res.ok()) {
    it->reset();
    batch.Clear();

    arangodb::Result res2;  // do not overwrite original error
    auto removeCb = [&](LocalDocumentId token) {
      if (res2.ok() && numDocsWritten > 0) {
        readDocumentWithCallback(trx, token, [&](LocalDocumentId const& documentId, VPackSlice doc) {
          // we need to remove already inserted documents up to numDocsWritten
          res2 = ridx->removeInternal(trx, &batched, documentId, doc, Index::OperationMode::rollback);
          if (res2.ok()) {
            numDocsWritten--;
          }
        });
      }
    };

    hasMore = true;
    while (hasMore && numDocsWritten > 0) {
      hasMore = it->next(removeCb, 500);
    }
    rocksdb::WriteOptions writeOpts;
    db->Write(writeOpts, batch.GetWriteBatch());
  }

  return res;
}

Result RocksDBCollection::insertDocument(
    arangodb::transaction::Methods* trx, LocalDocumentId const& documentId,
    VPackSlice const& doc, OperationOptions& options) const {
  // Coordinator doesn't know index internals
  TRI_ASSERT(!ServerState::instance()->isCoordinator());
  TRI_ASSERT(trx->state()->isRunning());

  RocksDBKeyLeaser key(trx);
  key->constructDocument(_objectId, documentId);

  blackListKey(key->string().data(), static_cast<uint32_t>(key->string().size()));

  RocksDBMethods* mthds = RocksDBTransactionState::toMethods(trx);
  // disable indexing in this transaction if we are allowed to
  IndexingDisabler disabler(mthds, trx->isSingleOperationTransaction());
  
  Result res = mthds->Put(RocksDBColumnFamily::documents(), key.ref(),
                          rocksdb::Slice(reinterpret_cast<char const*>(doc.begin()),
                                         static_cast<size_t>(doc.byteSize())));
  if (!res.ok()) {
    return res;
  }

  READ_LOCKER(guard, _indexesLock);
  for (std::shared_ptr<Index> const& idx : _indexes) {
    RocksDBIndex* rIdx = static_cast<RocksDBIndex*>(idx.get());
    Result tmpres = rIdx->insertInternal(trx, mthds, documentId, doc,
                                         options.indexOperationMode);
    if (!tmpres.ok()) {
      if (tmpres.is(TRI_ERROR_OUT_OF_MEMORY)) {
        // in case of OOM return immediately
        return tmpres;
      } else if (tmpres.is(TRI_ERROR_ARANGO_UNIQUE_CONSTRAINT_VIOLATED) ||
                 res.ok()) {
        // "prefer" unique constraint violated over other errors
        res.reset(tmpres);
      }
    }
  }

  return res;
}

Result RocksDBCollection::removeDocument(
    arangodb::transaction::Methods* trx, LocalDocumentId const& documentId,
    VPackSlice const& doc, OperationOptions& options) const {
  // Coordinator doesn't know index internals
  TRI_ASSERT(!ServerState::instance()->isCoordinator());
  TRI_ASSERT(trx->state()->isRunning());
  TRI_ASSERT(_objectId != 0);

  RocksDBKeyLeaser key(trx);
  key->constructDocument(_objectId, documentId);

  blackListKey(key->string().data(), static_cast<uint32_t>(key->string().size()));

  RocksDBMethods* mthd = RocksDBTransactionState::toMethods(trx);

  // disable indexing in this transaction if we are allowed to
  IndexingDisabler disabler(mthd, trx->isSingleOperationTransaction());

  Result res = mthd->Delete(RocksDBColumnFamily::documents(), key.ref());
  if (!res.ok()) {
    return res;
  }

  /*LOG_TOPIC(ERR, Logger::FIXME)
      << "Delete rev: " << revisionId << " trx: " << trx->state()->id()
      << " seq: " << mthd->sequenceNumber()
      << " objectID " << _objectId << " name: " << _logicalCollection->name();*/

  Result resInner;
  READ_LOCKER(guard, _indexesLock);
  for (std::shared_ptr<Index> const& idx : _indexes) {
    Result tmpres = idx->remove(trx, documentId, doc, options.indexOperationMode);
    if (!tmpres.ok()) {
      if (tmpres.is(TRI_ERROR_OUT_OF_MEMORY)) {
        // in case of OOM return immediately
        return tmpres;
      }
      // for other errors, set result
      res.reset(tmpres);
    }
  }

  return res;
}

Result RocksDBCollection::updateDocument(
    transaction::Methods* trx, LocalDocumentId const& oldDocumentId,
    VPackSlice const& oldDoc, LocalDocumentId const& newDocumentId,
    VPackSlice const& newDoc, OperationOptions& options) const {

  // Coordinator doesn't know index internals
  TRI_ASSERT(!ServerState::instance()->isCoordinator());
  TRI_ASSERT(trx->state()->isRunning());
  TRI_ASSERT(_objectId != 0);

  RocksDBMethods* mthd = RocksDBTransactionState::toMethods(trx);

  // We NEED to do the PUT first, otherwise WAL tailing breaks
  RocksDBKeyLeaser newKey(trx);
  newKey->constructDocument(_objectId, newDocumentId);
  // TODO: given that this should have a unique revision ID, do
  // we really need to blacklist the new key?
  blackListKey(newKey->string().data(),
               static_cast<uint32_t>(newKey->string().size()));

  // disable indexing in this transaction if we are allowed to
  IndexingDisabler disabler(mthd, trx->isSingleOperationTransaction());

  Result res = mthd->Put(RocksDBColumnFamily::documents(), newKey.ref(),
                         rocksdb::Slice(reinterpret_cast<char const*>(newDoc.begin()),
                                        static_cast<size_t>(newDoc.byteSize())));
  if (!res.ok()) {
    return res;
  }

  RocksDBKeyLeaser oldKey(trx);
  oldKey->constructDocument(_objectId, oldDocumentId);
  blackListKey(oldKey->string().data(),
               static_cast<uint32_t>(oldKey->string().size()));

  res = mthd->Delete(RocksDBColumnFamily::documents(), oldKey.ref());
  if (!res.ok()) {
    return res;
  }

  READ_LOCKER(guard, _indexesLock);
  for (std::shared_ptr<Index> const& idx : _indexes) {
    RocksDBIndex* rIdx = static_cast<RocksDBIndex*>(idx.get());
    Result tmpres = rIdx->updateInternal(trx, mthd, oldDocumentId, oldDoc, newDocumentId,
                                         newDoc, options.indexOperationMode);
    if (!tmpres.ok()) {
      if (tmpres.is(TRI_ERROR_OUT_OF_MEMORY)) {
        // in case of OOM return immediately
        return tmpres;
      }
      res.reset(tmpres);
    }
  }

  return res;
}

arangodb::Result RocksDBCollection::lookupDocumentVPack(
    LocalDocumentId const& documentId, transaction::Methods* trx,
    arangodb::ManagedDocumentResult& mdr, bool withCache) const {
  TRI_ASSERT(trx->state()->isRunning());
  TRI_ASSERT(_objectId != 0);

  RocksDBKeyLeaser key(trx);
  key->constructDocument(_objectId, documentId);

  bool lockTimeout = false;
  if (withCache && useCache()) {
    TRI_ASSERT(_cache != nullptr);
    // check cache first for fast path
    auto f = _cache->find(key->string().data(),
                          static_cast<uint32_t>(key->string().size()));
    if (f.found()) {
      std::string* value = mdr.prepareStringUsage();
      value->append(reinterpret_cast<char const*>(f.value()->value()),
                    f.value()->valueSize());
      mdr.setManagedAfterStringUsage(documentId);
      return TRI_ERROR_NO_ERROR;
    } else if (f.result().errorNumber() == TRI_ERROR_LOCK_TIMEOUT) {
      // assuming someone is currently holding a write lock, which
      // is why we cannot access the TransactionalBucket.
      lockTimeout = true;  // we skip the insert in this case
    }
  }

  RocksDBMethods* mthd = RocksDBTransactionState::toMethods(trx);
  std::string* value = mdr.prepareStringUsage();
  Result res = mthd->Get(RocksDBColumnFamily::documents(), key.ref(), value);

  if (res.ok()) {
    if (withCache && useCache() && !lockTimeout) {
      TRI_ASSERT(_cache != nullptr);
      // write entry back to cache
      auto entry = cache::CachedValue::construct(
          key->string().data(), static_cast<uint32_t>(key->string().size()),
          value->data(), static_cast<uint64_t>(value->size()));

      if (entry) {
        Result status = _cache->insert(entry);

        if (status.errorNumber() == TRI_ERROR_LOCK_TIMEOUT) {
          // the writeLock uses cpu_relax internally, so we can try yield
          std::this_thread::yield();
          status = _cache->insert(entry);
        }

        if (status.fail()) {
          delete entry;
        }
      }
    }

    mdr.setManagedAfterStringUsage(documentId);
  } else {
    LOG_TOPIC(DEBUG, Logger::FIXME)
        << "NOT FOUND rev: " << documentId.id() << " trx: " << trx->state()->id()
        << " seq: " << mthd->sequenceNumber()
        << " objectID " << _objectId << " name: " << _logicalCollection.name();
    mdr.reset();
  }

  return res;
}

arangodb::Result RocksDBCollection::lookupDocumentVPack(
    LocalDocumentId const& documentId, transaction::Methods* trx,
    IndexIterator::DocumentCallback const& cb, bool withCache) const {
  TRI_ASSERT(trx->state()->isRunning());
  TRI_ASSERT(_objectId != 0);

  RocksDBKeyLeaser key(trx);
  key->constructDocument(_objectId, documentId);

  bool lockTimeout = false;
  if (withCache && useCache()) {
    TRI_ASSERT(_cache != nullptr);
    // check cache first for fast path
    auto f = _cache->find(key->string().data(),
                          static_cast<uint32_t>(key->string().size()));
    if (f.found()) {
      cb(documentId,
         VPackSlice(reinterpret_cast<char const*>(f.value()->value())));
      return TRI_ERROR_NO_ERROR;
    } else if (f.result().errorNumber() == TRI_ERROR_LOCK_TIMEOUT) {
      // assuming someone is currently holding a write lock, which
      // is why we cannot access the TransactionalBucket.
      lockTimeout = true;  // we skip the insert in this case
    }
  }

  std::string value;
  auto state = RocksDBTransactionState::toState(trx);
  RocksDBMethods* mthd = state->rocksdbMethods();
  Result res = mthd->Get(RocksDBColumnFamily::documents(), key.ref(), &value);
  TRI_ASSERT(value.data());
  if (res.ok()) {
    if (withCache && useCache() && !lockTimeout) {
      TRI_ASSERT(_cache != nullptr);
      // write entry back to cache
      auto entry = cache::CachedValue::construct(
          key->string().data(), static_cast<uint32_t>(key->string().size()),
          value.data(), static_cast<uint64_t>(value.size()));
      if (entry) {
        auto status = _cache->insert(entry);
        if (status.errorNumber() == TRI_ERROR_LOCK_TIMEOUT) {
          // the writeLock uses cpu_relax internally, so we can try yield
          std::this_thread::yield();
          status = _cache->insert(entry);
        }
        if (status.fail()) {
          delete entry;
        }
      }
    }

    cb(documentId, VPackSlice(value.data()));
  } else {
    LOG_TOPIC(DEBUG, Logger::FIXME)
        << "NOT FOUND rev: " << documentId.id() << " trx: " << trx->state()->id()
        << " seq: " << mthd->sequenceNumber()
        << " objectID " << _objectId << " name: " << _logicalCollection.name();
  }
  return res;
}

void RocksDBCollection::setRevision(TRI_voc_rid_t revisionId) {
  _revisionId = revisionId;
}

void RocksDBCollection::adjustNumberDocuments(int64_t adjustment) {
  if (adjustment < 0) {
    _numberDocuments -= static_cast<uint64_t>(-adjustment);
  } else if (adjustment > 0) {
    _numberDocuments += static_cast<uint64_t>(adjustment);
  }
}

/// @brief write locks a collection, with a timeout
int RocksDBCollection::lockWrite(double timeout) {
  uint64_t waitTime = 0;  // indicates that time is uninitialized
  double startTime = 0.0;

  while (true) {
    TRY_WRITE_LOCKER(locker, _exclusiveLock);

    if (locker.isLocked()) {
      // keep lock and exit loop
      locker.steal();
      return TRI_ERROR_NO_ERROR;
    }

    double now = TRI_microtime();

    if (waitTime == 0) {  // initialize times
      // set end time for lock waiting
      if (timeout <= 0.0) {
        timeout = defaultLockTimeout;
      }

      startTime = now;
      waitTime = 1;
    }

    if (now > startTime + timeout) {
      LOG_TOPIC(TRACE, arangodb::Logger::FIXME)
          << "timed out after " << timeout
          << " s waiting for write-lock on collection '"
          << _logicalCollection.name() << "'";

      return TRI_ERROR_LOCK_TIMEOUT;
    }

    if (now - startTime < 0.001) {
      std::this_thread::yield();
    } else {
      std::this_thread::sleep_for(std::chrono::microseconds(waitTime));
      if (waitTime < 32) {
        waitTime *= 2;
      }
    }
  }
}

/// @brief write unlocks a collection
int RocksDBCollection::unlockWrite() {
  _exclusiveLock.unlockWrite();

  return TRI_ERROR_NO_ERROR;
}

/// @brief read locks a collection, with a timeout
int RocksDBCollection::lockRead(double timeout) {
  uint64_t waitTime = 0;  // indicates that time is uninitialized
  double startTime = 0.0;

  while (true) {
    TRY_READ_LOCKER(locker, _exclusiveLock);

    if (locker.isLocked()) {
      // keep lock and exit loop
      locker.steal();
      return TRI_ERROR_NO_ERROR;
    }

    double now = TRI_microtime();

    if (waitTime == 0) {  // initialize times
      // set end time for lock waiting
      if (timeout <= 0.0) {
        timeout = defaultLockTimeout;
      }

      startTime = now;
      waitTime = 1;
    }

    if (now > startTime + timeout) {
      LOG_TOPIC(TRACE, arangodb::Logger::FIXME)
          << "timed out after " << timeout
          << " s waiting for read-lock on collection '"
          << _logicalCollection.name() << "'";

      return TRI_ERROR_LOCK_TIMEOUT;
    }

    if (now - startTime < 0.001) {
      std::this_thread::yield();
    } else {
      std::this_thread::sleep_for(std::chrono::microseconds(waitTime));

      if (waitTime < 32) {
        waitTime *= 2;
      }
    }
  }
}

/// @brief read unlocks a collection
int RocksDBCollection::unlockRead() {
  _exclusiveLock.unlockRead();
  return TRI_ERROR_NO_ERROR;
}

int RocksDBCollection::lockRead(bool useDeadlockDetector,
  TransactionState const* state, double timeout) {
  return lockRead(timeout);
}

int RocksDBCollection::lockWrite(bool useDeadlockDetector,
  TransactionState const* state, double timeout) {
  return lockWrite(timeout);
}

int RocksDBCollection::unlockRead(bool useDeadlockDetector, TransactionState const* state) {
  return unlockRead();
}

int RocksDBCollection::unlockWrite(bool useDeadlockDetector, TransactionState const* state) {
  return unlockWrite();
}

// rescans the collection to update document count
uint64_t RocksDBCollection::recalculateCounts() {
  // start transaction to get a collection lock
  auto ctx =
    transaction::StandaloneContext::Create(_logicalCollection.vocbase());
  SingleCollectionTransaction trx(
    ctx, _logicalCollection, AccessMode::Type::EXCLUSIVE
  );
  auto res = trx.begin();

  if (res.fail()) {
    THROW_ARANGO_EXCEPTION(res);
  }

  RocksDBEngine* engine = rocksutils::globalRocksEngine();
  // count documents
  auto documentBounds = RocksDBKeyBounds::CollectionDocuments(_objectId);
  _numberDocuments =
      rocksutils::countKeyRange(engine->db(), documentBounds, true);

  // update counter manager value
  res = engine->settingsManager()->setAbsoluteCounter(_objectId,
                                                      _numberDocuments);
  if (res.ok()) {
    // in case of fail the counter has never been written and hence does not
    // need correction. The value is not changed and does not need to be synced
    engine->settingsManager()->sync(true);
  }
  trx.commit();

  return _numberDocuments;
}

void RocksDBCollection::compact() {
  rocksdb::TransactionDB* db = rocksutils::globalRocksDB();
  rocksdb::CompactRangeOptions opts;
  RocksDBKeyBounds bounds = RocksDBKeyBounds::CollectionDocuments(_objectId);
  rocksdb::Slice b = bounds.start(), e = bounds.end();
  db->CompactRange(opts, bounds.columnFamily(), &b, &e);

  READ_LOCKER(guard, _indexesLock);
  for (std::shared_ptr<Index> i : _indexes) {
    RocksDBIndex* index = static_cast<RocksDBIndex*>(i.get());
    index->cleanup();
  }
}

void RocksDBCollection::estimateSize(velocypack::Builder& builder) {
  TRI_ASSERT(!builder.isOpenObject() && !builder.isOpenArray());

  rocksdb::TransactionDB* db = rocksutils::globalRocksDB();
  RocksDBKeyBounds bounds = RocksDBKeyBounds::CollectionDocuments(_objectId);
  rocksdb::Range r(bounds.start(), bounds.end());
  uint64_t out = 0, total = 0;
  db->GetApproximateSizes(
      RocksDBColumnFamily::documents(), &r, 1, &out,
      static_cast<uint8_t>(
          rocksdb::DB::SizeApproximationFlags::INCLUDE_MEMTABLES |
          rocksdb::DB::SizeApproximationFlags::INCLUDE_FILES));
  total += out;

  builder.openObject();
  builder.add("documents", VPackValue(out));
  builder.add("indexes", VPackValue(VPackValueType::Object));

  READ_LOCKER(guard, _indexesLock);
  for (std::shared_ptr<Index> i : _indexes) {
    RocksDBIndex* index = static_cast<RocksDBIndex*>(i.get());
    out = index->memory();
    builder.add(std::to_string(index->id()), VPackValue(out));
    total += out;
  }
  builder.close();
  builder.add("total", VPackValue(total));
  builder.close();
}

std::pair<arangodb::Result, rocksdb::SequenceNumber>
RocksDBCollection::serializeIndexEstimates(
    rocksdb::Transaction* rtrx, rocksdb::SequenceNumber inputSeq) const {
  auto outputSeq = inputSeq;
  std::string output;
  for (auto index : getIndexes()) {
    output.clear();
    RocksDBIndex* cindex = static_cast<RocksDBIndex*>(index.get());
    TRI_ASSERT(cindex != nullptr);
    if (cindex->needToPersistEstimate()) {
      LOG_TOPIC(TRACE, Logger::ENGINES)
        << "beginning estimate serialization for index '"
        << cindex->objectId() << "'";
      auto committedSeq = cindex->serializeEstimate(output, inputSeq);
      outputSeq = std::min(outputSeq, committedSeq);
      LOG_TOPIC(TRACE, Logger::ENGINES)
        << "serialized estimate for index '" << cindex->objectId()
        << "' valid through seq " << outputSeq;
      if (output.size() > sizeof(uint64_t)) {
        RocksDBKey key;
        key.constructIndexEstimateValue(cindex->objectId());
        rocksdb::Slice value(output);
        rocksdb::Status s =
            rtrx->Put(RocksDBColumnFamily::definitions(), key.string(), value);

        if (!s.ok()) {
          LOG_TOPIC(WARN, Logger::ENGINES) << "writing index estimates failed";
          rtrx->Rollback();
          return std::make_pair(rocksutils::convertStatus(s), outputSeq);
        }
      }
    }
  }
  return std::make_pair(Result(), outputSeq);
}

void RocksDBCollection::deserializeIndexEstimates(RocksDBSettingsManager* mgr) {
  std::vector<std::shared_ptr<Index>> toRecalculate;
  for (auto const& it : getIndexes()) {
    auto idx = static_cast<RocksDBIndex*>(it.get());
    if (!idx->deserializeEstimate(mgr)) {
      toRecalculate.push_back(it);
    }
  }
  if (!toRecalculate.empty()) {
    recalculateIndexEstimates(toRecalculate);
  }
}

void RocksDBCollection::recalculateIndexEstimates() {
  auto idxs = getIndexes();
  recalculateIndexEstimates(idxs);
}

void RocksDBCollection::recalculateIndexEstimates(
    std::vector<std::shared_ptr<Index>> const& indexes) {
  // IMPORTANT if this method is called outside of startup/recovery, we may have
  // issues with estimate integrity; please do not expose via a user-facing
  // method or endpoint unless the implementation changes

  // start transaction to get a collection lock
  auto ctx =
    transaction::StandaloneContext::Create(_logicalCollection.vocbase());
  arangodb::SingleCollectionTransaction trx(
    ctx, _logicalCollection, AccessMode::Type::EXCLUSIVE
  );
  auto res = trx.begin();

  if (res.fail()) {
    THROW_ARANGO_EXCEPTION(res);
  }

  for (auto const& it : indexes) {
    auto idx = static_cast<RocksDBIndex*>(it.get());

    TRI_ASSERT(idx != nullptr);
    idx->recalculateEstimates();
  }

  trx.commit();
}

arangodb::Result RocksDBCollection::serializeKeyGenerator(
    rocksdb::Transaction* rtrx) const {
  VPackBuilder builder;

  builder.openObject();
  _logicalCollection.keyGenerator()->toVelocyPack(builder);
  builder.close();

  RocksDBKey key;

  key.constructKeyGeneratorValue(_objectId);

  RocksDBValue value = RocksDBValue::KeyGeneratorValue(builder.slice());
  rocksdb::Status s = rtrx->Put(RocksDBColumnFamily::definitions(),
                                key.string(), value.string());

  if (!s.ok()) {
    LOG_TOPIC(WARN, Logger::ENGINES) << "writing key generator data failed";
    rtrx->Rollback();
    return rocksutils::convertStatus(s);
  }

  return Result();
}

void RocksDBCollection::deserializeKeyGenerator(RocksDBSettingsManager* mgr) {
  uint64_t value = mgr->stealKeyGenerator(_objectId);

  if (value > 0) {
    std::string k(basics::StringUtils::itoa(value));

    _logicalCollection.keyGenerator()->track(k.data(), k.size());
  }
}

void RocksDBCollection::createCache() const {
  if (!_cacheEnabled || _cachePresent || _logicalCollection.isAStub() ||
      ServerState::instance()->isCoordinator()) {
    // we leave this if we do not need the cache
    // or if cache already created
    return;
  }

  TRI_ASSERT(_cacheEnabled);
  TRI_ASSERT(_cache.get() == nullptr);
  TRI_ASSERT(CacheManagerFeature::MANAGER != nullptr);
  LOG_TOPIC(DEBUG, Logger::CACHE) << "Creating document cache";
  _cache = CacheManagerFeature::MANAGER->createCache(
      cache::CacheType::Transactional);
  _cachePresent = (_cache.get() != nullptr);
  TRI_ASSERT(_cacheEnabled);
}

void RocksDBCollection::destroyCache() const {
  if (!_cachePresent) {
    return;
  }
  TRI_ASSERT(CacheManagerFeature::MANAGER != nullptr);
  // must have a cache...
  TRI_ASSERT(_cache.get() != nullptr);
  LOG_TOPIC(DEBUG, Logger::CACHE) << "Destroying document cache";
  CacheManagerFeature::MANAGER->destroyCache(_cache);
  _cache.reset();
  _cachePresent = false;
}

// blacklist given key from transactional cache
void RocksDBCollection::blackListKey(char const* data, std::size_t len) const {
  if (useCache()) {
    TRI_ASSERT(_cache != nullptr);
    bool blacklisted = false;
    while (!blacklisted) {
      auto status = _cache->blacklist(data, static_cast<uint32_t>(len));
      if (status.ok()) {
        blacklisted = true;
      } else if (status.errorNumber() == TRI_ERROR_SHUTTING_DOWN) {
        destroyCache();
        break;
      }
    }
  }
}<|MERGE_RESOLUTION|>--- conflicted
+++ resolved
@@ -1000,10 +1000,7 @@
       hasPerformedIntermediateCommit
     );
 
-<<<<<<< HEAD
     // transaction size limit reached -- fail hard
-=======
->>>>>>> 668d24cf
     if (result.fail()) {
       THROW_ARANGO_EXCEPTION(result);
     }
