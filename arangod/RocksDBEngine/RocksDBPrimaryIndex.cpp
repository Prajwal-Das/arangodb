////////////////////////////////////////////////////////////////////////////////
/// DISCLAIMER
///
/// Copyright 2014-2017 ArangoDB GmbH, Cologne, Germany
/// Copyright 2004-2014 triAGENS GmbH, Cologne, Germany
///
/// Licensed under the Apache License, Version 2.0 (the "License");
/// you may not use this file except in compliance with the License.
/// You may obtain a copy of the License at
///
///     http://www.apache.org/licenses/LICENSE-2.0
///
/// Unless required by applicable law or agreed to in writing, software
/// distributed under the License is distributed on an "AS IS" BASIS,
/// WITHOUT WARRANTIES OR CONDITIONS OF ANY KIND, either express or implied.
/// See the License for the specific language governing permissions and
/// limitations under the License.
///
/// Copyright holder is ArangoDB GmbH, Cologne, Germany
///
/// @author Jan Steemann
////////////////////////////////////////////////////////////////////////////////

#include "RocksDBPrimaryIndex.h"
#include "Aql/AstNode.h"
#include "Basics/Exceptions.h"
#include "Basics/StaticStrings.h"
#include "Basics/VelocyPackHelper.h"
#include "Cache/CachedValue.h"
#include "Cache/TransactionalCache.h"
#include "Cluster/ServerState.h"
#include "Indexes/SimpleAttributeEqualityMatcher.h"
#include "Logger/Logger.h"
#include "RocksDBEngine/RocksDBCollection.h"
#include "RocksDBEngine/RocksDBCommon.h"
#include "RocksDBEngine/RocksDBComparator.h"
#include "RocksDBEngine/RocksDBEngine.h"
#include "RocksDBEngine/RocksDBKey.h"
#include "RocksDBEngine/RocksDBKeyBounds.h"
#include "RocksDBEngine/RocksDBMethods.h"
#include "RocksDBEngine/RocksDBToken.h"
#include "RocksDBEngine/RocksDBTransactionState.h"
#include "RocksDBEngine/RocksDBTypes.h"
#include "RocksDBEngine/RocksDBValue.h"
#include "StorageEngine/EngineSelectorFeature.h"
#include "Transaction/Context.h"
#include "Transaction/Helpers.h"
#include "Transaction/Methods.h"
#include "VocBase/LogicalCollection.h"

#include "RocksDBEngine/RocksDBPrefixExtractor.h"

#include <rocksdb/iterator.h>
#include <rocksdb/utilities/transaction.h>

#include <velocypack/Builder.h>
#include <velocypack/Collection.h>
#include <velocypack/Slice.h>
#include <velocypack/velocypack-aliases.h>

using namespace arangodb;

// ================ Primary Index Iterator ================

/// @brief hard-coded vector of the index attributes
/// note that the attribute names must be hard-coded here to avoid an init-order
/// fiasco with StaticStrings::FromString etc.
static std::vector<std::vector<arangodb::basics::AttributeName>> const
    IndexAttributes{{arangodb::basics::AttributeName("_id", false)},
                    {arangodb::basics::AttributeName("_key", false)}};

RocksDBPrimaryIndexIterator::RocksDBPrimaryIndexIterator(
    LogicalCollection* collection, transaction::Methods* trx,
    ManagedDocumentResult* mmdr, RocksDBPrimaryIndex* index,
    std::unique_ptr<VPackBuilder>& keys)
    : IndexIterator(collection, trx, mmdr, index),
      _index(index),
      _keys(keys.get()),
      _iterator(_keys->slice()) {
  keys.release();  // now we have ownership for _keys
  TRI_ASSERT(_keys->slice().isArray());
}

RocksDBPrimaryIndexIterator::~RocksDBPrimaryIndexIterator() {
  if (_keys != nullptr) {
    // return the VPackBuilder to the transaction context
    _trx->transactionContextPtr()->returnBuilder(_keys.release());
  }
}

bool RocksDBPrimaryIndexIterator::next(TokenCallback const& cb, size_t limit) {
  if (limit == 0 || !_iterator.valid()) {
    // No limit no data, or we are actually done. The last call should have
    // returned false
    TRI_ASSERT(limit > 0);  // Someone called with limit == 0. Api broken
    return false;
  }

  ManagedDocumentResult result;
  while (limit > 0) {
    // TODO: prevent copying of the value into result, as we don't need it here!
    RocksDBToken token = _index->lookupKey(_trx, *_iterator, result);
    cb(token);

    --limit;
    _iterator.next();
    if (!_iterator.valid()) {
      return false;
    }
  }
  return true;
}

void RocksDBPrimaryIndexIterator::reset() { _iterator.reset(); }

// ================ All Iterator ==================

RocksDBAllIndexIterator::RocksDBAllIndexIterator(
    LogicalCollection* collection, transaction::Methods* trx,
    ManagedDocumentResult* mmdr, RocksDBPrimaryIndex const* index, bool reverse)
    : IndexIterator(collection, trx, mmdr, index),
      _reverse(reverse),
      _bounds(RocksDBKeyBounds::PrimaryIndex(index->objectId())),
      _iterator(),
      _cmp(index->comparator())
#ifdef ARANGODB_ENABLE_MAINTAINER_MODE
      , _index(index)
#endif
{
  // acquire rocksdb transaction
  RocksDBMethods* mthds = rocksutils::toRocksMethods(trx);
  TRI_ASSERT(index->columnFamily()->GetID() == 0);

  // intentional copy of the read options 
  auto options = mthds->readOptions();
  TRI_ASSERT(options.snapshot != nullptr);
  TRI_ASSERT(options.prefix_same_as_start);
  options.fill_cache = true;
  _iterator = mthds->NewIterator(options, index->columnFamily());
#ifdef ARANGODB_ENABLE_MAINTAINER_MODE
  rocksdb::ColumnFamilyDescriptor desc;
  index->columnFamily()->GetDescriptor(&desc);
  TRI_ASSERT(desc.options.prefix_extractor);
#endif
  
  if (reverse) {
    _iterator->SeekForPrev(_bounds.end());
  } else {
    _iterator->Seek(_bounds.start());
  }
}

bool RocksDBAllIndexIterator::outOfRange() const {
  TRI_ASSERT(_trx->state()->isRunning());
  if (_reverse) {
    return _cmp->Compare(_iterator->key(), _bounds.start()) < 0;
  } else {
    return _cmp->Compare(_iterator->key(), _bounds.end()) > 0;
  }
}

bool RocksDBAllIndexIterator::next(TokenCallback const& cb, size_t limit) {
  TRI_ASSERT(_trx->state()->isRunning());

  if (limit == 0 || !_iterator->Valid() || outOfRange()) {
    // No limit no data, or we are actually done. The last call should have
    // returned false
    TRI_ASSERT(limit > 0);  // Someone called with limit == 0. Api broken
    return false;
  }

  while (limit > 0) {
#ifdef ARANGODB_ENABLE_MAINTAINER_MODE
    TRI_ASSERT(_index->objectId() == RocksDBKey::objectId(_iterator->key()));
#endif
    RocksDBToken token(RocksDBValue::revisionId(_iterator->value()));
    cb(token);

    --limit;

    if (_reverse) {
      _iterator->Prev();
    } else {
      _iterator->Next();
    }

    if (!_iterator->Valid() || outOfRange()) {
      return false;
    }
  }

  return true;
}

/// special method to expose the document key for incremental replication
bool RocksDBAllIndexIterator::nextWithKey(TokenKeyCallback const& cb,
                                          size_t limit) {
  TRI_ASSERT(_trx->state()->isRunning());

  if (limit == 0 || !_iterator->Valid() || outOfRange()) {
    // No limit no data, or we are actually done. The last call should have
    // returned false
    TRI_ASSERT(limit > 0);  // Someone called with limit == 0. Api broken
    return false;
  }

  while (limit > 0) {
#ifdef ARANGODB_ENABLE_MAINTAINER_MODE
    TRI_ASSERT(_index->objectId() == RocksDBKey::objectId(_iterator->key()));
#endif
    RocksDBToken token(RocksDBValue::revisionId(_iterator->value()));
    StringRef key = RocksDBKey::primaryKey(_iterator->key());
    cb(token, key);
    --limit;

    if (_reverse) {
      _iterator->Prev();
    } else {
      _iterator->Next();
    }
    if (!_iterator->Valid() || outOfRange()) {
      return false;
    }
  }
  return true;
}

void RocksDBAllIndexIterator::seek(StringRef const& key) {
  TRI_ASSERT(_trx->state()->isRunning());
  // don't want to get the index pointer just for this
  uint64_t objectId = _bounds.objectId();
  RocksDBKey val = RocksDBKey::PrimaryIndexValue(objectId, key);
  if (_reverse) {
    _iterator->SeekForPrev(val.string());
  } else {
    _iterator->Seek(val.string());
  }
}

void RocksDBAllIndexIterator::reset() {
  TRI_ASSERT(_trx->state()->isRunning());

  if (_reverse) {
    _iterator->SeekForPrev(_bounds.end());
  } else {
    _iterator->Seek(_bounds.start());
  }
}

// ================ Any Iterator ================

RocksDBAnyIndexIterator::RocksDBAnyIndexIterator(
    LogicalCollection* collection, transaction::Methods* trx,
    ManagedDocumentResult* mmdr, RocksDBPrimaryIndex const* index)
    : IndexIterator(collection, trx, mmdr, index),
      _cmp(index->comparator()),
      _iterator(),
      _bounds(RocksDBKeyBounds::PrimaryIndex(index->objectId())),
      _total(0),
      _returned(0) {
  // acquire rocksdb transaction
  RocksDBTransactionState* state = rocksutils::toRocksTransactionState(trx);
  TRI_ASSERT(state != nullptr);
     
  // intentional copy of the read options 
  RocksDBMethods* mthds = rocksutils::toRocksMethods(trx);
  auto options = mthds->readOptions();
  TRI_ASSERT(options.snapshot != nullptr);
  TRI_ASSERT(options.prefix_same_as_start);
  options.fill_cache = false;
  _iterator = mthds->NewIterator(options, index->columnFamily());
  
  _total = collection->numberDocuments(trx);
  uint64_t off = RandomGenerator::interval(_total - 1);
  if (_total > 0) {
    if (off <= _total / 2) {
      _iterator->Seek(_bounds.start());
      while (_iterator->Valid() && off-- > 0) {
        _iterator->Next();
      }
    } else {
      off = _total - (off + 1);
      _iterator->SeekForPrev(_bounds.end());
      while (_iterator->Valid() && off-- > 0) {
        _iterator->Prev();
      }
    }
    if (!_iterator->Valid() || outOfRange()) {
      _iterator->Seek(_bounds.start());
    }
  }
}

bool RocksDBAnyIndexIterator::next(TokenCallback const& cb, size_t limit) {
  TRI_ASSERT(_trx->state()->isRunning());

  if (limit == 0 || !_iterator->Valid() || outOfRange()) {
    // No limit no data, or we are actually done. The last call should have
    // returned false
    TRI_ASSERT(limit > 0);  // Someone called with limit == 0. Api broken
    return false;
  }

  while (limit > 0) {
    RocksDBToken token(RocksDBValue::revisionId(_iterator->value()));
    cb(token);

    --limit;
    _returned++;
    _iterator->Next();
    if (!_iterator->Valid() || outOfRange()) {
      if (_returned < _total) {
        _iterator->Seek(_bounds.start());
        continue;
      }
      return false;
    }
  }
  return true;
}

void RocksDBAnyIndexIterator::reset() { _iterator->Seek(_bounds.start()); }

bool RocksDBAnyIndexIterator::outOfRange() const {
  return _cmp->Compare(_iterator->key(), _bounds.end()) > 0;
}

// ================ PrimaryIndex ================

RocksDBPrimaryIndex::RocksDBPrimaryIndex(
    arangodb::LogicalCollection* collection, VPackSlice const& info)
    : RocksDBIndex(0, collection,
                   std::vector<std::vector<arangodb::basics::AttributeName>>(
                       {{arangodb::basics::AttributeName(
                           StaticStrings::KeyString, false)}}),
<<<<<<< HEAD
                   true, false, RocksDBColumnFamily::none(),
=======
                   true, false, RocksDBColumnFamily::primary(),
>>>>>>> 5f87674b
                   basics::VelocyPackHelper::stringUInt64(info, "objectId"),
                   false) {
                   // !ServerState::instance()->isCoordinator() /*useCache*/) {
  TRI_ASSERT(_objectId != 0);
}

RocksDBPrimaryIndex::~RocksDBPrimaryIndex() {}

/// @brief return the number of documents from the index
size_t RocksDBPrimaryIndex::size() const {
  // TODO
  return 0;
}

/// @brief return the memory usage of the index
size_t RocksDBPrimaryIndex::memory() const {
  rocksdb::TransactionDB* db = rocksutils::globalRocksDB();
  RocksDBKeyBounds bounds = RocksDBKeyBounds::PrimaryIndex(_objectId);
  rocksdb::Range r(bounds.start(), bounds.end());
  uint64_t out;
  db->GetApproximateSizes(&r, 1, &out, true);
  return (size_t)out;
}

int RocksDBPrimaryIndex::cleanup() {
  rocksdb::TransactionDB* db = rocksutils::globalRocksDB();
  rocksdb::CompactRangeOptions opts;
  RocksDBKeyBounds bounds = RocksDBKeyBounds::PrimaryIndex(_objectId);
  rocksdb::Slice b = bounds.start(), e = bounds.end();
  db->CompactRange(opts, &b, &e);
  return TRI_ERROR_NO_ERROR;
}

/// @brief return a VelocyPack representation of the index
void RocksDBPrimaryIndex::toVelocyPack(VPackBuilder& builder, bool withFigures,
                                       bool forPersistence) const {
  builder.openObject();
  RocksDBIndex::toVelocyPack(builder, withFigures, forPersistence);
  // hard-coded
  builder.add("unique", VPackValue(true));
  builder.add("sparse", VPackValue(false));
  builder.close();
}

RocksDBToken RocksDBPrimaryIndex::lookupKey(transaction::Methods* trx,
                                            arangodb::StringRef keyRef) const {
  auto key = RocksDBKey::PrimaryIndexValue(_objectId, keyRef);
  auto value = RocksDBValue::Empty(RocksDBEntryType::PrimaryIndexValue);

  if (useCache()) {
    TRI_ASSERT(_cache != nullptr);
    // check cache first for fast path
    auto f = _cache->find(key.string().data(),
                          static_cast<uint32_t>(key.string().size()));
    if (f.found()) {
      value.buffer()->append(reinterpret_cast<char const*>(f.value()->value()),
                             static_cast<size_t>(f.value()->valueSize));
      return RocksDBToken(RocksDBValue::revisionId(value));
    }
  }

  // acquire rocksdb transaction
  RocksDBMethods* mthds = rocksutils::toRocksMethods(trx);
  auto& options = mthds->readOptions();
  TRI_ASSERT(options.snapshot != nullptr);

  arangodb::Result r = mthds->Get(_cf, key, value.buffer());
  if (!r.ok()) {
    return RocksDBToken();
  }

  if (useCache()) {
    TRI_ASSERT(_cache != nullptr);
    // write entry back to cache
    auto entry = cache::CachedValue::construct(
        key.string().data(), static_cast<uint32_t>(key.string().size()),
        value.buffer()->data(), static_cast<uint64_t>(value.buffer()->size()));
    bool cached = _cache->insert(entry);
    if (!cached) {
      delete entry;
    }
  }

  return RocksDBToken(RocksDBValue::revisionId(value));
}

// TODO: remove this method?
RocksDBToken RocksDBPrimaryIndex::lookupKey(
    transaction::Methods* trx, VPackSlice slice,
    ManagedDocumentResult& result) const {
  return lookupKey(trx, StringRef(slice));
}

int RocksDBPrimaryIndex::insert(transaction::Methods* trx,
                                TRI_voc_rid_t revisionId,
                                VPackSlice const& slice, bool) {
  auto key = RocksDBKey::PrimaryIndexValue(
      _objectId, StringRef(slice.get(StaticStrings::KeyString)));
  auto value = RocksDBValue::PrimaryIndexValue(revisionId);

  // acquire rocksdb transaction
  RocksDBMethods* mthd = rocksutils::toRocksMethods(trx);
  if (mthd->Exists(_cf, key)) {
    return TRI_ERROR_ARANGO_UNIQUE_CONSTRAINT_VIOLATED;
  }

  blackListKey(key.string().data(), static_cast<uint32_t>(key.string().size()));

  Result status = mthd->Put(_cf, key, value.string(), rocksutils::index);
  return status.errorNumber();
}

int RocksDBPrimaryIndex::insertRaw(RocksDBMethods*, TRI_voc_rid_t,
                                   VPackSlice const&) {
  THROW_ARANGO_EXCEPTION(TRI_ERROR_NOT_IMPLEMENTED);
}

int RocksDBPrimaryIndex::remove(transaction::Methods* trx,
                                TRI_voc_rid_t revisionId,
                                VPackSlice const& slice, bool) {
  // TODO: deal with matching revisions?
  auto key = RocksDBKey::PrimaryIndexValue(
      _objectId, StringRef(slice.get(StaticStrings::KeyString)));

  blackListKey(key.string().data(), static_cast<uint32_t>(key.string().size()));

  // acquire rocksdb transaction
  RocksDBMethods* mthds = rocksutils::toRocksMethods(trx);
  Result r = mthds->Delete(_cf, key);
      //rocksutils::convertStatus(status, rocksutils::StatusHint::index);
  return r.errorNumber();
}

/// optimization for truncateNoTrx, never called in fillIndex
int RocksDBPrimaryIndex::removeRaw(RocksDBMethods*, TRI_voc_rid_t,
                                   VPackSlice const&) {
  THROW_ARANGO_EXCEPTION(TRI_ERROR_NOT_IMPLEMENTED);
}

/// @brief called when the index is dropped
int RocksDBPrimaryIndex::drop() {
  // First drop the cache all indexes can work without it.
  RocksDBIndex::drop();
  return rocksutils::removeLargeRange(rocksutils::globalRocksDB(),
                                      RocksDBKeyBounds::PrimaryIndex(_objectId))
      .errorNumber();
}

/// @brief checks whether the index supports the condition
bool RocksDBPrimaryIndex::supportsFilterCondition(
    arangodb::aql::AstNode const* node,
    arangodb::aql::Variable const* reference, size_t itemsInIndex,
    size_t& estimatedItems, double& estimatedCost) const {
  SimpleAttributeEqualityMatcher matcher(IndexAttributes);
  return matcher.matchOne(this, node, reference, itemsInIndex, estimatedItems,
                          estimatedCost);
}

/// @brief creates an IndexIterator for the given Condition
IndexIterator* RocksDBPrimaryIndex::iteratorForCondition(
    transaction::Methods* trx, ManagedDocumentResult* mmdr,
    arangodb::aql::AstNode const* node,
    arangodb::aql::Variable const* reference, bool reverse) {
  TRI_ASSERT(node->type == aql::NODE_TYPE_OPERATOR_NARY_AND);

  TRI_ASSERT(node->numMembers() == 1);

  auto comp = node->getMember(0);

  // assume a.b == value
  auto attrNode = comp->getMember(0);
  auto valNode = comp->getMember(1);

  if (attrNode->type != aql::NODE_TYPE_ATTRIBUTE_ACCESS) {
    // value == a.b  ->  flip the two sides
    attrNode = comp->getMember(1);
    valNode = comp->getMember(0);
  }
  TRI_ASSERT(attrNode->type == aql::NODE_TYPE_ATTRIBUTE_ACCESS);

  if (comp->type == aql::NODE_TYPE_OPERATOR_BINARY_EQ) {
    // a.b == value
    return createEqIterator(trx, mmdr, attrNode, valNode);
  } else if (comp->type == aql::NODE_TYPE_OPERATOR_BINARY_IN) {
    // a.b IN values
    if (!valNode->isArray()) {
      // a.b IN non-array
      return new EmptyIndexIterator(_collection, trx, mmdr, this);
    }

    return createInIterator(trx, mmdr, attrNode, valNode);
  }

  // operator type unsupported
  return new EmptyIndexIterator(_collection, trx, mmdr, this);
}

/// @brief specializes the condition for use with the index
arangodb::aql::AstNode* RocksDBPrimaryIndex::specializeCondition(
    arangodb::aql::AstNode* node,
    arangodb::aql::Variable const* reference) const {
  SimpleAttributeEqualityMatcher matcher(IndexAttributes);
  return matcher.specializeOne(this, node, reference);
}

/// @brief request an iterator over all elements in the index in
///        a sequential order.
IndexIterator* RocksDBPrimaryIndex::allIterator(transaction::Methods* trx,
                                                ManagedDocumentResult* mmdr,
                                                bool reverse) const {
  return new RocksDBAllIndexIterator(_collection, trx, mmdr, this, reverse);
}

/// @brief request an iterator over all elements in the index in
///        a sequential order.
IndexIterator* RocksDBPrimaryIndex::anyIterator(
    transaction::Methods* trx, ManagedDocumentResult* mmdr) const {
  return new RocksDBAnyIndexIterator(_collection, trx, mmdr, this);
}

void RocksDBPrimaryIndex::invokeOnAllElements(
    transaction::Methods* trx,
    std::function<bool(DocumentIdentifierToken const&)> callback) const {
  ManagedDocumentResult mmdr;
  std::unique_ptr<IndexIterator> cursor(allIterator(trx, &mmdr, false));
  bool cnt = true;
  auto cb = [&](DocumentIdentifierToken token) {
    if (cnt) {
      cnt = callback(token);
    }
  };
  while (cursor->next(cb, 1000) && cnt) {}
}

Result RocksDBPrimaryIndex::postprocessRemove(transaction::Methods* trx,
                                              rocksdb::Slice const& key,
                                              rocksdb::Slice const& value) {
  blackListKey(key.data(), key.size());
  return {TRI_ERROR_NO_ERROR};
}

/// @brief create the iterator, for a single attribute, IN operator
IndexIterator* RocksDBPrimaryIndex::createInIterator(
    transaction::Methods* trx, ManagedDocumentResult* mmdr,
    arangodb::aql::AstNode const* attrNode,
    arangodb::aql::AstNode const* valNode) {
  // _key or _id?
  bool const isId = (attrNode->stringEquals(StaticStrings::IdString));

  TRI_ASSERT(valNode->isArray());

  // lease builder, but immediately pass it to the unique_ptr so we don't leak
  transaction::BuilderLeaser builder(trx);
  std::unique_ptr<VPackBuilder> keys(builder.steal());
  keys->openArray();

  size_t const n = valNode->numMembers();

  // only leave the valid elements
  for (size_t i = 0; i < n; ++i) {
    handleValNode(trx, keys.get(), valNode->getMemberUnchecked(i), isId);
    TRI_IF_FAILURE("PrimaryIndex::iteratorValNodes") {
      THROW_ARANGO_EXCEPTION(TRI_ERROR_DEBUG);
    }
  }

  TRI_IF_FAILURE("PrimaryIndex::noIterator") {
    THROW_ARANGO_EXCEPTION(TRI_ERROR_DEBUG);
  }
  keys->close();
  return new RocksDBPrimaryIndexIterator(_collection, trx, mmdr, this, keys);
}

/// @brief create the iterator, for a single attribute, EQ operator
IndexIterator* RocksDBPrimaryIndex::createEqIterator(
    transaction::Methods* trx, ManagedDocumentResult* mmdr,
    arangodb::aql::AstNode const* attrNode,
    arangodb::aql::AstNode const* valNode) {
  // _key or _id?
  bool const isId = (attrNode->stringEquals(StaticStrings::IdString));

  // lease builder, but immediately pass it to the unique_ptr so we don't leak
  transaction::BuilderLeaser builder(trx);
  std::unique_ptr<VPackBuilder> keys(builder.steal());
  keys->openArray();

  // handle the sole element
  handleValNode(trx, keys.get(), valNode, isId);

  TRI_IF_FAILURE("PrimaryIndex::noIterator") {
    THROW_ARANGO_EXCEPTION(TRI_ERROR_DEBUG);
  }
  keys->close();
  return new RocksDBPrimaryIndexIterator(_collection, trx, mmdr, this, keys);
}

/// @brief add a single value node to the iterator's keys
void RocksDBPrimaryIndex::handleValNode(transaction::Methods* trx,
                                        VPackBuilder* keys,
                                        arangodb::aql::AstNode const* valNode,
                                        bool isId) const {
  if (!valNode->isStringValue() || valNode->getStringLength() == 0) {
    return;
  }

  if (isId) {
    // lookup by _id. now validate if the lookup is performed for the
    // correct collection (i.e. _collection)
    TRI_voc_cid_t cid;
    char const* key;
    size_t outLength;
    Result res =
        trx->resolveId(valNode->getStringValue(),

                       valNode->getStringLength(), cid, key, outLength);

    if (!res.ok()) {
      return;
    }

    TRI_ASSERT(cid != 0);
    TRI_ASSERT(key != nullptr);

    if (!trx->state()->isRunningInCluster() && cid != _collection->cid()) {
      // only continue lookup if the id value is syntactically correct and
      // refers to "our" collection, using local collection id
      return;
    }

    if (trx->state()->isRunningInCluster() && cid != _collection->planId()) {
      // only continue lookup if the id value is syntactically correct and
      // refers to "our" collection, using cluster collection id
      return;
    }

    // use _key value from _id
    keys->add(VPackValuePair(key, outLength, VPackValueType::String));
  } else {
    keys->add(VPackValuePair(valNode->getStringValue(),
                             valNode->getStringLength(),
                             VPackValueType::String));
  }
}<|MERGE_RESOLUTION|>--- conflicted
+++ resolved
@@ -129,7 +129,6 @@
 {
   // acquire rocksdb transaction
   RocksDBMethods* mthds = rocksutils::toRocksMethods(trx);
-  TRI_ASSERT(index->columnFamily()->GetID() == 0);
 
   // intentional copy of the read options 
   auto options = mthds->readOptions();
@@ -333,11 +332,7 @@
                    std::vector<std::vector<arangodb::basics::AttributeName>>(
                        {{arangodb::basics::AttributeName(
                            StaticStrings::KeyString, false)}}),
-<<<<<<< HEAD
-                   true, false, RocksDBColumnFamily::none(),
-=======
                    true, false, RocksDBColumnFamily::primary(),
->>>>>>> 5f87674b
                    basics::VelocyPackHelper::stringUInt64(info, "objectId"),
                    false) {
                    // !ServerState::instance()->isCoordinator() /*useCache*/) {
