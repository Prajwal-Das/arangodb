--- conflicted
+++ resolved
@@ -1664,10 +1664,6 @@
 }
 
 void RocksDBEngine::determinePrunableWalFiles(TRI_voc_tick_t minTickExternal) {
-<<<<<<< HEAD
-  WRITE_LOCKER(lock, _walFileLock, this);
-=======
->>>>>>> c5587f1c
   rocksdb::VectorLogPtr files;
 
   WRITE_LOCKER(lock, _walFileLock);
@@ -1774,15 +1770,11 @@
 }
 
 void RocksDBEngine::pruneWalFiles() {
-<<<<<<< HEAD
-  WRITE_LOCKER(lock, _walFileLock, this);
-=======
   // this struct makes sure that no other threads enter WAL tailing while we
   // are in here. If there are already other threads in WAL tailing while we
   // get here, we go on and only remove the WAL files that are really safe
   // to remove
   RocksDBFilePurgeEnabler purgeEnabler(rocksutils::globalRocksEngine()->startPurging());
->>>>>>> c5587f1c
 
   WRITE_LOCKER(lock, _walFileLock);
   
