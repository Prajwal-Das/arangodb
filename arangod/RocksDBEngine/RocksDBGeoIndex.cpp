////////////////////////////////////////////////////////////////////////////////
/// DISCLAIMER
///
/// Copyright 2014-2017 ArangoDB GmbH, Cologne, Germany
/// Copyright 2004-2014 triAGENS GmbH, Cologne, Germany
///
/// Licensed under the Apache License, Version 2.0 (the "License");
/// you may not use this file except in compliance with the License.
/// You may obtain a copy of the License at
///
///     http://www.apache.org/licenses/LICENSE-2.0
///
/// Unless required by applicable law or agreed to in writing, software
/// distributed under the License is distributed on an "AS IS" BASIS,
/// WITHOUT WARRANTIES OR CONDITIONS OF ANY KIND, either express or implied.
/// See the License for the specific language governing permissions and
/// limitations under the License.
///
/// Copyright holder is ArangoDB GmbH, Cologne, Germany
///
/// @author Jan Christoph Uhde
////////////////////////////////////////////////////////////////////////////////

#include "RocksDBGeoIndex.h"

#include "Aql/Ast.h"
#include "Aql/AstNode.h"
#include "Aql/SortCondition.h"
#include "Basics/StringRef.h"
#include "Basics/VelocyPackHelper.h"
#include "Logger/Logger.h"
#include "RocksDBEngine/RocksDBCommon.h"
#include "RocksDBEngine/RocksDBMethods.h"
#include "RocksDBEngine/RocksDBToken.h"

using namespace arangodb;
using namespace arangodb::rocksdbengine;

RocksDBGeoIndexIterator::RocksDBGeoIndexIterator(
    LogicalCollection* collection, transaction::Methods* trx,
    ManagedDocumentResult* mmdr, RocksDBGeoIndex const* index,
    arangodb::aql::AstNode const* cond, arangodb::aql::Variable const* var)
    : IndexIterator(collection, trx, mmdr, index),
      _index(index),
      _cursor(nullptr),
      _coor(),
      _condition(cond),
      _lat(0.0),
      _lon(0.0),
      _near(true),
      _inclusive(false),
      _done(false),
      _radius(0.0) {
  evaluateCondition();
}

void RocksDBGeoIndexIterator::evaluateCondition() {
  if (_condition) {
    auto numMembers = _condition->numMembers();

    TRI_ASSERT(numMembers == 1);  // should only be an FCALL
    auto fcall = _condition->getMember(0);
    TRI_ASSERT(fcall->type == arangodb::aql::NODE_TYPE_FCALL);
    TRI_ASSERT(fcall->numMembers() == 1);
    auto args = fcall->getMember(0);

    numMembers = args->numMembers();
    TRI_ASSERT(numMembers >= 3);

    _lat = args->getMember(1)->getDoubleValue();
    _lon = args->getMember(2)->getDoubleValue();

    if (numMembers == 3) {
      // NEAR
      _near = true;
    } else {
      // WITHIN
      TRI_ASSERT(numMembers == 5);
      _near = false;
      _radius = args->getMember(3)->getDoubleValue();
      _inclusive = args->getMember(4)->getBoolValue();
    }
  } else {
    LOG_TOPIC(ERR, arangodb::Logger::FIXME)
        << "No condition passed to RocksDBGeoIndexIterator constructor";
  }
}

size_t RocksDBGeoIndexIterator::findLastIndex(GeoCoordinates* coords) const {
  TRI_ASSERT(coords != nullptr);

  // determine which documents to return...
  size_t numDocs = coords->length;

  if (!_near) {
    // WITHIN
    // only return those documents that are within the specified radius
    TRI_ASSERT(numDocs > 0);

    // linear scan for the first document outside the specified radius
    // scan backwards because documents with higher distances are more
    // interesting
    int iterations = 0;
    while ((_inclusive && coords->distances[numDocs - 1] > _radius) ||
           (!_inclusive && coords->distances[numDocs - 1] >= _radius)) {
      // document is outside the specified radius!
      --numDocs;

      if (numDocs == 0) {
        break;
      }

      if (++iterations == 8 && numDocs >= 10) {
        // switch to a binary search for documents inside/outside the specified
        // radius
        size_t l = 0;
        size_t r = numDocs - 1;

        while (true) {
          // determine midpoint
          size_t m = l + ((r - l) / 2);
          if ((_inclusive && coords->distances[m] > _radius) ||
              (!_inclusive && coords->distances[m] >= _radius)) {
            // document is outside the specified radius!
            if (m == 0) {
              numDocs = 0;
              break;
            }
            r = m - 1;
          } else {
            // still inside the radius
            numDocs = m + 1;
            l = m + 1;
          }

          if (r < l) {
            break;
          }
        }
        break;
      }
    }
  }
  return numDocs;
}

bool RocksDBGeoIndexIterator::next(TokenCallback const& cb, size_t limit) {
  if (!_cursor) {
    createCursor(_lat, _lon);

    if (!_cursor) {
      // actually validate that we got a valid cursor
      THROW_ARANGO_EXCEPTION(TRI_ERROR_OUT_OF_MEMORY);
    }
  }

  TRI_ASSERT(_cursor != nullptr);

  if (_done) {
    // we already know that no further results will be returned by the index
    return false;
  }

  TRI_ASSERT(limit > 0);
  if (limit > 0) {
    // only need to calculate distances for WITHIN queries, but not for NEAR
    // queries
    bool withDistances;
    double maxDistance;
    if (_near) {
      withDistances = false;
      maxDistance = -1.0;
    } else {
      withDistances = true;
      maxDistance = _radius;
    }
    auto coords = std::unique_ptr<GeoCoordinates>(::GeoIndex_ReadCursor(
        _cursor, static_cast<int>(limit), withDistances, maxDistance));

    size_t const length = coords ? coords->length : 0;

    if (length == 0) {
      // Nothing Found
      // TODO validate
      _done = true;
      return false;
    }

    size_t numDocs = findLastIndex(coords.get());
    if (numDocs == 0) {
      // we are done
      _done = true;
      return false;
    }

    for (size_t i = 0; i < numDocs; ++i) {
      cb(RocksDBToken(coords->coordinates[i].data));
    }
    // If we return less then limit many docs we are done.
    _done = numDocs < limit;
  }
  return true;
}

void RocksDBGeoIndexIterator::replaceCursor(::GeoCursor* c) {
  if (_cursor) {
    GeoIndex_clearRocks(_index->_geoIndex);
    ::GeoIndex_CursorFree(_cursor);
  }
  _cursor = c;
  _done = false;
}

void RocksDBGeoIndexIterator::createCursor(double lat, double lon) {
  _coor = GeoCoordinate{lat, lon, 0};
  GeoIndex_setRocksMethods(_index->_geoIndex, rocksutils::toRocksMethods(_trx));
  replaceCursor(::GeoIndex_NewCursor(_index->_geoIndex, &_coor));
}

/// @brief creates an IndexIterator for the given Condition
IndexIterator* RocksDBGeoIndex::iteratorForCondition(
    transaction::Methods* trx, ManagedDocumentResult* mmdr,
    arangodb::aql::AstNode const* node,
    arangodb::aql::Variable const* reference, bool) {
  TRI_IF_FAILURE("GeoIndex::noIterator") {
    THROW_ARANGO_EXCEPTION(TRI_ERROR_DEBUG);
  }
  return new RocksDBGeoIndexIterator(_collection, trx, mmdr, this, node,
                                     reference);
}

void RocksDBGeoIndexIterator::reset() { replaceCursor(nullptr); }

RocksDBGeoIndex::RocksDBGeoIndex(TRI_idx_iid_t iid,
                                 arangodb::LogicalCollection* collection,
                                 VPackSlice const& info)
<<<<<<< HEAD
    : RocksDBIndex(iid, collection, info, RocksDBColumnFamily::none()),
=======
    : RocksDBIndex(iid, collection, info, RocksDBColumnFamily::geo()),
>>>>>>> 5f87674b
      _variant(INDEX_GEO_INDIVIDUAL_LAT_LON),
      _geoJson(false),
      _geoIndex(nullptr) {
  TRI_ASSERT(iid != 0);
  _unique = false;
  _sparse = true;

  if (_fields.size() == 1) {
    _geoJson = arangodb::basics::VelocyPackHelper::getBooleanValue(
        info, "geoJson", false);
    auto& loc = _fields[0];
    _location.reserve(loc.size());
    for (auto const& it : loc) {
      _location.emplace_back(it.name);
    }
    _variant =
        _geoJson ? INDEX_GEO_COMBINED_LAT_LON : INDEX_GEO_COMBINED_LON_LAT;
  } else if (_fields.size() == 2) {
    _variant = INDEX_GEO_INDIVIDUAL_LAT_LON;
    auto& lat = _fields[0];
    _latitude.reserve(lat.size());
    for (auto const& it : lat) {
      _latitude.emplace_back(it.name);
    }
    auto& lon = _fields[1];
    _longitude.reserve(lon.size());
    for (auto const& it : lon) {
      _longitude.emplace_back(it.name);
    }
  } else {
    THROW_ARANGO_EXCEPTION_MESSAGE(
        TRI_ERROR_BAD_PARAMETER,
        "RocksDBGeoIndex can only be created with one or two fields.");
  }

  // cheap trick to get the last inserted pot and slot number
  rocksdb::TransactionDB* db = rocksutils::globalRocksDB();
  rocksdb::ReadOptions opts;
  std::unique_ptr<rocksdb::Iterator> iter(
      db->NewIterator(opts, RocksDBColumnFamily::geo()));

  rocksdb::Comparator const* cmp = this->comparator();
  int numPots = 0;
  RocksDBKeyBounds b1 = RocksDBKeyBounds::GeoIndex(_objectId, false);
  iter->SeekForPrev(b1.end());
  if (iter->Valid() && cmp->Compare(b1.start(), iter->key()) < 0 &&
      cmp->Compare(iter->key(), b1.end()) < 0) {
    // found a key smaller than bounds end
    std::pair<bool, int32_t> pair = RocksDBKey::geoValues(iter->key());
    TRI_ASSERT(pair.first == false);
    numPots = pair.second;
  }

  int numSlots = 0;
  RocksDBKeyBounds b2 = RocksDBKeyBounds::GeoIndex(_objectId, true);
  iter->SeekForPrev(b2.end());
  if (iter->Valid() && cmp->Compare(b2.start(), iter->key()) < 0 &&
      cmp->Compare(iter->key(), b2.end()) < 0) {
    // found a key smaller than bounds end
    std::pair<bool, int32_t> pair = RocksDBKey::geoValues(iter->key());
    TRI_ASSERT(pair.first);
    numSlots = pair.second;
  }

  _geoIndex = GeoIndex_new(_objectId, numPots, numSlots);
  if (_geoIndex == nullptr) {
    THROW_ARANGO_EXCEPTION(TRI_ERROR_OUT_OF_MEMORY);
  }
}

RocksDBGeoIndex::~RocksDBGeoIndex() {
  if (_geoIndex != nullptr) {
    GeoIndex_free(_geoIndex);
  }
}

size_t RocksDBGeoIndex::memory() const {
  rocksdb::TransactionDB* db = rocksutils::globalRocksDB();
  RocksDBKeyBounds bounds = RocksDBKeyBounds::GeoIndex(_objectId);
  rocksdb::Range r(bounds.start(), bounds.end());
  uint64_t out;
  db->GetApproximateSizes(&r, 1, &out, true);
  return (size_t)out;
}

/// @brief return a JSON representation of the index
void RocksDBGeoIndex::toVelocyPack(VPackBuilder& builder, bool withFigures,
                                   bool forPersistence) const {
  builder.openObject();
  // Basic index
  RocksDBIndex::toVelocyPack(builder, withFigures, forPersistence);

  if (_variant == INDEX_GEO_COMBINED_LAT_LON ||
      _variant == INDEX_GEO_COMBINED_LON_LAT) {
    builder.add("geoJson", VPackValue(_geoJson));
  }

  // geo indexes are always non-unique
  // geo indexes are always sparse.
  // "ignoreNull" has the same meaning as "sparse" and is only returned for
  // backwards compatibility
  // the "constraint" attribute has no meaning since ArangoDB 2.5 and is only
  // returned for backwards compatibility
  builder.add("constraint", VPackValue(false));
  builder.add("unique", VPackValue(false));
  builder.add("ignoreNull", VPackValue(true));
  builder.add("sparse", VPackValue(true));
  builder.close();
}

/// @brief Test if this index matches the definition
bool RocksDBGeoIndex::matchesDefinition(VPackSlice const& info) const {
  TRI_ASSERT(info.isObject());
#ifdef ARANGODB_ENABLE_MAINTAINER_MODE
  VPackSlice typeSlice = info.get("type");
  TRI_ASSERT(typeSlice.isString());
  StringRef typeStr(typeSlice);
  TRI_ASSERT(typeStr == oldtypeName());
#endif
  auto value = info.get("id");
  if (!value.isNone()) {
    // We already have an id.
    if (!value.isString()) {
      // Invalid ID
      return false;
    }
    // Short circuit. If id is correct the index is identical.
    StringRef idRef(value);
    return idRef == std::to_string(_iid);
  }
  value = info.get("fields");
  if (!value.isArray()) {
    return false;
  }

  size_t const n = static_cast<size_t>(value.length());
  if (n != _fields.size()) {
    return false;
  }
  if (_unique != arangodb::basics::VelocyPackHelper::getBooleanValue(
                     info, "unique", false)) {
    return false;
  }
  if (_sparse != arangodb::basics::VelocyPackHelper::getBooleanValue(
                     info, "sparse", true)) {
    return false;
  }

  if (n == 1) {
    if (_geoJson != arangodb::basics::VelocyPackHelper::getBooleanValue(
                        info, "geoJson", false)) {
      return false;
    }
  }

  // This check takes ordering of attributes into account.
  std::vector<arangodb::basics::AttributeName> translate;
  for (size_t i = 0; i < n; ++i) {
    translate.clear();
    VPackSlice f = value.at(i);
    if (!f.isString()) {
      // Invalid field definition!
      return false;
    }
    arangodb::StringRef in(f);
    TRI_ParseAttributeString(in, translate, true);
    if (!arangodb::basics::AttributeName::isIdentical(_fields[i], translate,
                                                      false)) {
      return false;
    }
  }
  return true;
}

/// internal insert function, set batch or trx before calling
int RocksDBGeoIndex::internalInsert(TRI_voc_rid_t revisionId,
                                    velocypack::Slice const& doc) {
  double latitude;
  double longitude;

  if (_variant == INDEX_GEO_INDIVIDUAL_LAT_LON) {
    VPackSlice lat = doc.get(_latitude);
    if (!lat.isNumber()) {
      // Invalid, no insert. Index is sparse
      return TRI_ERROR_NO_ERROR;
    }

    VPackSlice lon = doc.get(_longitude);
    if (!lon.isNumber()) {
      // Invalid, no insert. Index is sparse
      return TRI_ERROR_NO_ERROR;
    }
    latitude = lat.getNumericValue<double>();
    longitude = lon.getNumericValue<double>();
  } else {
    VPackSlice loc = doc.get(_location);
    if (!loc.isArray() || loc.length() < 2) {
      // Invalid, no insert. Index is sparse
      return TRI_ERROR_NO_ERROR;
    }
    VPackSlice first = loc.at(0);
    if (!first.isNumber()) {
      // Invalid, no insert. Index is sparse
      return TRI_ERROR_NO_ERROR;
    }
    VPackSlice second = loc.at(1);
    if (!second.isNumber()) {
      // Invalid, no insert. Index is sparse
      return TRI_ERROR_NO_ERROR;
    }
    if (_geoJson) {
      longitude = first.getNumericValue<double>();
      latitude = second.getNumericValue<double>();
    } else {
      latitude = first.getNumericValue<double>();
      longitude = second.getNumericValue<double>();
    }
  }

  // and insert into index
  GeoCoordinate gc;
  gc.latitude = latitude;
  gc.longitude = longitude;
  gc.data = static_cast<uint64_t>(revisionId);

  int res = GeoIndex_insert(_geoIndex, &gc);
  if (res == -1) {
    LOG_TOPIC(WARN, arangodb::Logger::FIXME)
        << "found duplicate entry in geo-index, should not happen";
    return TRI_set_errno(TRI_ERROR_INTERNAL);
  } else if (res == -2) {
    return TRI_set_errno(TRI_ERROR_OUT_OF_MEMORY);
  } else if (res == -3) {
    LOG_TOPIC(DEBUG, arangodb::Logger::FIXME)
        << "illegal geo-coordinates, ignoring entry";
  } else if (res < 0) {
    return TRI_set_errno(TRI_ERROR_INTERNAL);
  }
  return TRI_ERROR_NO_ERROR;
}

int RocksDBGeoIndex::insert(transaction::Methods* trx, TRI_voc_rid_t revisionId,
                            VPackSlice const& doc, bool isRollback) {
  // acquire rocksdb transaction
  GeoIndex_setRocksMethods(_geoIndex, rocksutils::toRocksMethods(trx));
  int res = this->internalInsert(revisionId, doc);
  GeoIndex_clearRocks(_geoIndex);
  return res;
}

int RocksDBGeoIndex::insertRaw(RocksDBMethods* batch, TRI_voc_rid_t revisionId,
                               arangodb::velocypack::Slice const& doc) {
  GeoIndex_setRocksMethods(_geoIndex, batch);
  int res = this->internalInsert(revisionId, doc);
  GeoIndex_clearRocks(_geoIndex);
  return res;
}

/// internal remove function, set batch or trx before calling
int RocksDBGeoIndex::internalRemove(TRI_voc_rid_t revisionId,
                                    velocypack::Slice const& doc) {
  double latitude = 0.0;
  double longitude = 0.0;
  bool ok = true;

  if (_variant == INDEX_GEO_INDIVIDUAL_LAT_LON) {
    VPackSlice lat = doc.get(_latitude);
    VPackSlice lon = doc.get(_longitude);
    if (!lat.isNumber()) {
      ok = false;
    } else {
      latitude = lat.getNumericValue<double>();
    }
    if (!lon.isNumber()) {
      ok = false;
    } else {
      longitude = lon.getNumericValue<double>();
    }
  } else {
    VPackSlice loc = doc.get(_location);
    if (!loc.isArray() || loc.length() < 2) {
      ok = false;
    } else {
      VPackSlice first = loc.at(0);
      if (!first.isNumber()) {
        ok = false;
      }
      VPackSlice second = loc.at(1);
      if (!second.isNumber()) {
        ok = false;
      }
      if (ok) {
        if (_geoJson) {
          longitude = first.getNumericValue<double>();
          latitude = second.getNumericValue<double>();
        } else {
          latitude = first.getNumericValue<double>();
          longitude = second.getNumericValue<double>();
        }
      }
    }
  }

  if (!ok) {
    return TRI_ERROR_NO_ERROR;
  }

  GeoCoordinate gc;
  gc.latitude = latitude;
  gc.longitude = longitude;
  gc.data = static_cast<uint64_t>(revisionId);

  // ignore non-existing elements in geo-index
  GeoIndex_remove(_geoIndex, &gc);

  return TRI_ERROR_NO_ERROR;
}

int RocksDBGeoIndex::remove(transaction::Methods* trx, TRI_voc_rid_t revisionId,
                            VPackSlice const& doc, bool isRollback) {
  // acquire rocksdb methods
  GeoIndex_setRocksMethods(_geoIndex, rocksutils::toRocksMethods(trx));
  int res = this->internalRemove(revisionId, doc);
  GeoIndex_clearRocks(_geoIndex);
  return res;
}

int RocksDBGeoIndex::removeRaw(RocksDBMethods* batch, TRI_voc_rid_t revisionId,
                               arangodb::velocypack::Slice const& doc) {
  GeoIndex_setRocksMethods(_geoIndex, batch);
  int res = this->internalRemove(revisionId, doc);
  GeoIndex_clearRocks(_geoIndex);
  return res;
}

int RocksDBGeoIndex::unload() {
  // create a new, empty index
  /*auto empty = GeoIndex_new(_objectId, 0, 0);

  if (empty == nullptr) {
    THROW_ARANGO_EXCEPTION(TRI_ERROR_OUT_OF_MEMORY);
  }

  // free the old one
  if (_geoIndex != nullptr) {
    GeoIndex_free(_geoIndex);
  }

  // and assign it
  _geoIndex = empty;*/

  return TRI_ERROR_NO_ERROR;
}

/// @brief looks up all points within a given radius
GeoCoordinates* RocksDBGeoIndex::withinQuery(transaction::Methods* trx,
                                             double lat, double lon,
                                             double radius) const {
  GeoCoordinate gc;
  gc.latitude = lat;
  gc.longitude = lon;

  GeoIndex_setRocksMethods(_geoIndex, rocksutils::toRocksMethods(trx));
  GeoCoordinates* coords = GeoIndex_PointsWithinRadius(_geoIndex, &gc, radius);
  GeoIndex_clearRocks(_geoIndex);
  return coords;
}

/// @brief looks up the nearest points
GeoCoordinates* RocksDBGeoIndex::nearQuery(transaction::Methods* trx,
                                           double lat, double lon,
                                           size_t count) const {
  GeoCoordinate gc;
  gc.latitude = lat;
  gc.longitude = lon;

  GeoIndex_setRocksMethods(_geoIndex, rocksutils::toRocksMethods(trx));
  GeoCoordinates* coords =
      GeoIndex_NearestCountPoints(_geoIndex, &gc, static_cast<int>(count));
  GeoIndex_clearRocks(_geoIndex);
  return coords;
}<|MERGE_RESOLUTION|>--- conflicted
+++ resolved
@@ -234,11 +234,7 @@
 RocksDBGeoIndex::RocksDBGeoIndex(TRI_idx_iid_t iid,
                                  arangodb::LogicalCollection* collection,
                                  VPackSlice const& info)
-<<<<<<< HEAD
-    : RocksDBIndex(iid, collection, info, RocksDBColumnFamily::none()),
-=======
     : RocksDBIndex(iid, collection, info, RocksDBColumnFamily::geo()),
->>>>>>> 5f87674b
       _variant(INDEX_GEO_INDIVIDUAL_LAT_LON),
       _geoJson(false),
       _geoIndex(nullptr) {
