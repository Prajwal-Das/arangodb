////////////////////////////////////////////////////////////////////////////////
/// DISCLAIMER
///
/// Copyright 2014-2016 ArangoDB GmbH, Cologne, Germany
/// Copyright 2004-2014 triAGENS GmbH, Cologne, Germany
///
/// Licensed under the Apache License, Version 2.0 (the "License");
/// you may not use this file except in compliance with the License.
/// You may obtain a copy of the License at
///
///     http://www.apache.org/licenses/LICENSE-2.0
///
/// Unless required by applicable law or agreed to in writing, software
/// distributed under the License is distributed on an "AS IS" BASIS,
/// WITHOUT WARRANTIES OR CONDITIONS OF ANY KIND, either express or implied.
/// See the License for the specific language governing permissions and
/// limitations under the License.
///
/// Copyright holder is ArangoDB GmbH, Cologne, Germany
///
/// @author Simon Grätzer
////////////////////////////////////////////////////////////////////////////////

#include "RocksDBEdgeIndex.h"
#include "Aql/AstNode.h"
#include "Aql/SortCondition.h"
#include "Basics/Exceptions.h"
#include "Basics/LocalTaskQueue.h"
#include "Basics/StaticStrings.h"
#include "Basics/StringRef.h"
#include "Basics/VelocyPackHelper.h"
#include "Cache/CachedValue.h"
#include "Cache/TransactionalCache.h"
#include "Indexes/SimpleAttributeEqualityMatcher.h"
#include "Transaction/Context.h"
#include "Transaction/Helpers.h"
#include "Transaction/Methods.h"
#include "VocBase/LogicalCollection.h"

#include "RocksDBEngine/RocksDBCollection.h"
#include "RocksDBEngine/RocksDBCommon.h"
#include "RocksDBEngine/RocksDBKey.h"
#include "RocksDBEngine/RocksDBKeyBounds.h"
#include "RocksDBEngine/RocksDBToken.h"
#include "RocksDBEngine/RocksDBTransactionState.h"
#include "RocksDBEngine/RocksDBTypes.h"

#include <rocksdb/db.h>
#include <rocksdb/utilities/transaction_db.h>
#include <rocksdb/utilities/write_batch_with_index.h>

#include <velocypack/Iterator.h>
#include <velocypack/velocypack-aliases.h>

using namespace arangodb;
using namespace arangodb::basics;

RocksDBEdgeIndexIterator::RocksDBEdgeIndexIterator(
    LogicalCollection* collection, transaction::Methods* trx,
    ManagedDocumentResult* mmdr, arangodb::RocksDBEdgeIndex const* index,
    std::unique_ptr<VPackBuilder>& keys,
    bool useCache, cache::Cache* cache)
    : IndexIterator(collection, trx, mmdr, index),
      _keys(keys.get()),
      _keysIterator(_keys->slice()),
      _index(index),
      _arrayIterator(VPackSlice::emptyArraySlice()),
      _bounds(RocksDBKeyBounds::EdgeIndex(0)),
      _doUpdateBounds(true),
      _useCache(useCache),
      _cache(cache)
{
  keys.release();  // now we have ownership for _keys
  TRI_ASSERT(_keys->slice().isArray());
  RocksDBTransactionState* state = rocksutils::toRocksTransactionState(_trx);
  TRI_ASSERT(state != nullptr);
  rocksdb::Transaction* rtrx = state->rocksTransaction();
  _iterator.reset(rtrx->GetIterator(state->readOptions()));
}

void RocksDBEdgeIndexIterator::updateBounds(StringRef fromTo) {
    _bounds = RocksDBKeyBounds::EdgeIndexVertex(_index->_objectId, fromTo);
    _iterator->Seek(_bounds.start());
}

RocksDBEdgeIndexIterator::~RocksDBEdgeIndexIterator() {
  if (_keys != nullptr) {
    // return the VPackBuilder to the transaction context
    _trx->transactionContextPtr()->returnBuilder(_keys.release());
  }
}

StringRef getFromToFromIterator(arangodb::velocypack::ArrayIterator const& it){
    VPackSlice fromTo = it.value();
    if (fromTo.isObject()) {
      fromTo = fromTo.get(StaticStrings::IndexEq);
    }
    TRI_ASSERT(fromTo.isString());
    return StringRef(fromTo);
}

bool RocksDBEdgeIndexIterator::next(TokenCallback const& cb, size_t limit) {
  LOG_TOPIC(ERR, Logger::FIXME) << "rockdb edge index next";
  std::size_t cacheValueSizeLimit = limit;
  TRI_ASSERT(_trx->state()->isRunning());

  if (limit == 0 || !_keysIterator.valid()) {
    // No limit no data, or we are actually done. The last call should have
    // returned false
    TRI_ASSERT(limit > 0);  // Someone called with limit == 0. Api broken
    return false;
  }

  // acquire RocksDB collection
  RocksDBToken token;

  while (_keysIterator.valid()) {
    TRI_ASSERT(limit > 0);
    StringRef fromTo = getFromToFromIterator(_keysIterator);
    bool foundInCache = false;

    if (_useCache){
      LOG_TOPIC(ERR, Logger::FIXME) << "using cache";
      // find in cache
      foundInCache = false;
      // handle resume of next() in cached case
      if(!_arrayBuffer.empty()){
        // resume iteration after batch size limit was hit
        // do not modify buffer or iterator
        foundInCache = true;
      } else {
        // try to find cached value
        auto f = _cache->find(fromTo.data(),fromTo.size());
        foundInCache = f.found();
        if (foundInCache) {
          VPackSlice cachedPrimaryKeys(f.value()->value());
          TRI_ASSERT(cachedPrimaryKeys.isArray());

          if(cachedPrimaryKeys.length() <= limit){
            // do not copy
            _arraySlice = cachedPrimaryKeys; 
          } else {
            // copy data if there are more documents than the batch size limit allows
            _arrayBuffer.append(cachedPrimaryKeys.start(),cachedPrimaryKeys.byteSize());
            _arraySlice = VPackSlice(_arrayBuffer.data());
          }
          // update iterator
          _arrayIterator = VPackArrayIterator(_arraySlice);
        } else {
          LOG_TOPIC(ERR, Logger::FIXME) << "not found in cache " << fromTo;
        }
      }

      if (foundInCache) {
        //iterate over cached primary keys
        for(VPackSlice const& slice: _arrayIterator){
          StringRef edgeKey(slice);
          LOG_TOPIC(ERR, Logger::FIXME) << "using value form cache " << slice.toJson();
          if(lookupDocumentAndUseCb(edgeKey, cb, limit, token)){
            return true; // more documents - function will be re-entered
          } else {
            //iterate over keys
          }
        }
        _arrayIterator.reset();
        _arrayBuffer.clear();
        _keysIterator.next(); // handle next key
        continue; // do not use the code below that does a lookup in RocksDB
      }
    } else {
      LOG_TOPIC(ERR, Logger::FIXME) << "not using cache";
    }

    if(!foundInCache) {
      // cache lookup failed for key value we need to look up
      // primary keys in RocksDB

      // if there are more documents in the iterator then
      // we are not allowed to reset the index.
      // if _doUpdateBound is set to false we resume
      // returning from an valid iterator after hitting 
      // the batch size limit
      if(_doUpdateBounds){
        updateBounds(fromTo);
        if(_useCache){
          _cacheValueBuilder.openArray();
          _cacheValueSize = cacheValueSizeLimit;
        }
      } else {
        _doUpdateBounds = true;
      }

      while (_iterator->Valid() && (_index->_cmp->Compare(_iterator->key(), _bounds.end()) < 0)) {
        StringRef edgeKey = RocksDBKey::primaryKey(_iterator->key());
        if(_useCache){
          if (_cacheValueSize < cacheValueSizeLimit){
            _cacheValueBuilder.add(VPackValuePair(edgeKey.data(),edgeKey.size()));
            ++_cacheValueSize;
          } else {
            _cacheValueBuilder.clear();
            _cacheValueBuilder.openArray();
          }
        }

        if(lookupDocumentAndUseCb(edgeKey, cb, limit, token)){
          return true; // more documents - function will be re-entered
        } else {
          // batch size limit not reached continue loop
        }
      }

      //only add entry if cache is available and entry did not hit size limit
      if (_useCache) {
        _cacheValueBuilder.close();
        if(!_cacheValueBuilder.isEmpty() && _cacheValueBuilder.slice().length() > 0) {
          auto entry = cache::CachedValue::construct(
              fromTo.data(), static_cast<uint32_t>(fromTo.size()),
              _cacheValueBuilder.slice().start(), static_cast<uint64_t>(_cacheValueBuilder.slice().byteSize()));
          bool cached = _cache->insert(entry);
          if (!cached) {
            delete entry;
          }
        } // builder not empty
      } // use cache

    } // not found in cache

    _keysIterator.next(); // handle next key
  }
  return false; // no more documents in this iterator
}

// acquire the document token through the primary index
bool RocksDBEdgeIndexIterator::lookupDocumentAndUseCb(
    StringRef primaryKey, TokenCallback const& cb,
    size_t& limit, RocksDBToken& token){
  //we pass the token in as ref to avoid allocations
  auto rocksColl = toRocksDBCollection(_collection);
  Result res = rocksColl->lookupDocumentToken(_trx, primaryKey, token);
  _iterator->Next();
  if (res.ok()) {
    cb(token);
    --limit;
    if (limit == 0) {
      _doUpdateBounds=false; //limit hit continue with next batch
      return true;
    }
  }  // TODO do we need to handle failed lookups here?
  return false; // limit not hit continue in while loop
}

void RocksDBEdgeIndexIterator::reset() {
  //rest offsets into iterators
  _doUpdateBounds = true;
  _cacheValueBuilder.clear();
  _arrayBuffer.clear();
  _arraySlice = VPackSlice::emptyArraySlice();
  _arrayIterator = VPackArrayIterator(_arraySlice);
  _keysIterator.reset();
}

// ============================= Index ====================================

RocksDBEdgeIndex::RocksDBEdgeIndex(TRI_idx_iid_t iid,
                                   arangodb::LogicalCollection* collection,
                                   VPackSlice const& info,
                                   std::string const& attr)
    : RocksDBIndex(iid
                  ,collection
                  ,std::vector<std::vector<AttributeName>>({{AttributeName(attr, false)}})
                  ,false
                  ,false
                  ,basics::VelocyPackHelper::stringUInt64(info, "objectId")
                  ,!ServerState::instance()->isCoordinator() /*useCache*/
                  )
    , _directionAttr(attr)
{
  TRI_ASSERT(iid != 0);
  TRI_ASSERT(_objectId != 0);
  if (_objectId == 0) {
    //disable cache?
    _useCache = false;
  }
}

RocksDBEdgeIndex::~RocksDBEdgeIndex() {}

/// @brief return a selectivity estimate for the index
double RocksDBEdgeIndex::selectivityEstimate(
    arangodb::StringRef const* attribute) const {
  if (ServerState::instance()->isCoordinator()) {
    // use hard-coded selectivity estimate in case of cluster coordinator
    return 0.1;
  }

  if (attribute != nullptr) {
    // the index attribute is given here
    // now check if we can restrict the selectivity estimation to the correct
    // part of the index
    if (attribute->compare(_directionAttr) == 0) {
      // _from
      return 0.2;  //_edgesFrom->selectivity();
    } else {
      return 0;
    }
    // other attribute. now return the average selectivity
  }

  // return average selectivity of the two index parts
  // double estimate = (_edgesFrom->selectivity() + _edgesTo->selectivity()) *
  // 0.5;
  // TRI_ASSERT(estimate >= 0.0 &&
  //           estimate <= 1.00001);  // floating-point tolerance
  return 0.1;
}

/// @brief return the memory usage for the index
size_t RocksDBEdgeIndex::memory() const {
  rocksdb::TransactionDB* db = rocksutils::globalRocksDB();
  RocksDBKeyBounds bounds = RocksDBKeyBounds::EdgeIndex(_objectId);
  rocksdb::Range r(bounds.start(), bounds.end());
  uint64_t out;
  db->GetApproximateSizes(&r, 1, &out, true);
  return (size_t)out;
}

/// @brief return a VelocyPack representation of the index
void RocksDBEdgeIndex::toVelocyPack(VPackBuilder& builder, bool withFigures,
                                    bool forPersistence) const {
  builder.openObject();
  RocksDBIndex::toVelocyPack(builder, withFigures, forPersistence);
  // add selectivity estimate hard-coded
  builder.add("unique", VPackValue(false));
  builder.add("sparse", VPackValue(false));
  builder.close();
}

int RocksDBEdgeIndex::insert(transaction::Methods* trx,
                             TRI_voc_rid_t revisionId, VPackSlice const& doc,
                             bool isRollback) {
  VPackSlice primaryKey = doc.get(StaticStrings::KeyString);
  VPackSlice fromTo = doc.get(_directionAttr);
  TRI_ASSERT(primaryKey.isString() && fromTo.isString());
  auto fromToRef=StringRef(fromTo);
  RocksDBKey key = RocksDBKey::EdgeIndexValue(_objectId, fromToRef,
                                              StringRef(primaryKey));
  //blacklist key in cache
  blackListKey(fromToRef);

  // acquire rocksdb transaction
  RocksDBTransactionState* state = rocksutils::toRocksTransactionState(trx);
  rocksdb::Transaction* rtrx = state->rocksTransaction();

  rocksdb::Status status =
      rtrx->Put(rocksdb::Slice(key.string()), rocksdb::Slice());
  if (status.ok()) {
    return TRI_ERROR_NO_ERROR;
  } else {
    return rocksutils::convertStatus(status).errorNumber();
  }
}

int RocksDBEdgeIndex::insertRaw(rocksdb::WriteBatchWithIndex*, TRI_voc_rid_t,
                                VPackSlice const&) {
  THROW_ARANGO_EXCEPTION(TRI_ERROR_NOT_IMPLEMENTED);
}

int RocksDBEdgeIndex::remove(transaction::Methods* trx,
                             TRI_voc_rid_t revisionId, VPackSlice const& doc,
                             bool isRollback) {
  VPackSlice primaryKey = doc.get(StaticStrings::KeyString);
  VPackSlice fromTo = doc.get(_directionAttr);
  auto fromToRef=StringRef(fromTo);
  TRI_ASSERT(primaryKey.isString() && fromTo.isString());
  RocksDBKey key = RocksDBKey::EdgeIndexValue(_objectId, fromToRef,
                                              StringRef(primaryKey));

  //blacklist key in cache
  blackListKey(fromToRef);

  // acquire rocksdb transaction
  RocksDBTransactionState* state = rocksutils::toRocksTransactionState(trx);
  rocksdb::Transaction* rtrx = state->rocksTransaction();
  rocksdb::Status status = rtrx->Delete(rocksdb::Slice(key.string()));
  if (status.ok()) {
    return TRI_ERROR_NO_ERROR;
  } else {
    return rocksutils::convertStatus(status).errorNumber();
  }
}

/// optimization for truncateNoTrx, never called in fillIndex
<<<<<<< HEAD
int RocksDBEdgeIndex::removeRaw(rocksdb::WriteBatch* writeBatch, TRI_voc_rid_t,
                                VPackSlice const& doc) {
  VPackSlice primaryKey = doc.get(StaticStrings::KeyString);
  VPackSlice fromTo = doc.get(_directionAttr);
  TRI_ASSERT(primaryKey.isString() && fromTo.isString());
  auto fromToRef=StringRef(fromTo);
  RocksDBKey key = RocksDBKey::EdgeIndexValue(_objectId, fromToRef,
                                              StringRef(primaryKey));
  //blacklist key in cache
  blackListKey(fromToRef);
  writeBatch->Delete(rocksdb::Slice(key.string()));
  return TRI_ERROR_NO_ERROR;
=======
int RocksDBEdgeIndex::removeRaw(rocksdb::WriteBatchWithIndex*, TRI_voc_rid_t,
                                VPackSlice const&) {
  THROW_ARANGO_EXCEPTION(TRI_ERROR_NOT_IMPLEMENTED);
>>>>>>> 2c7190aa
}

void RocksDBEdgeIndex::batchInsert(
    transaction::Methods* trx,
    std::vector<std::pair<TRI_voc_rid_t, VPackSlice>> const& documents,
    std::shared_ptr<arangodb::basics::LocalTaskQueue> queue) {
  // acquire rocksdb transaction
  RocksDBTransactionState* state = rocksutils::toRocksTransactionState(trx);
  rocksdb::Transaction* rtrx = state->rocksTransaction();

  for (std::pair<TRI_voc_rid_t, VPackSlice> const& doc : documents) {
    VPackSlice primaryKey = doc.second.get(StaticStrings::KeyString);
    VPackSlice fromTo = doc.second.get(_directionAttr);
    TRI_ASSERT(primaryKey.isString() && fromTo.isString());
    auto fromToRef=StringRef(fromTo);
    RocksDBKey key = RocksDBKey::EdgeIndexValue(_objectId, fromToRef,
                                                StringRef(primaryKey));

    blackListKey(fromToRef);
    rocksdb::Status status =
        rtrx->Put(rocksdb::Slice(key.string()), rocksdb::Slice());
    if (!status.ok()) {
      Result res =
          rocksutils::convertStatus(status, rocksutils::StatusHint::index);
      queue->setStatus(res.errorNumber());
      break;
    }
  }
}

/// @brief called when the index is dropped
int RocksDBEdgeIndex::drop() {
  // First drop the cache all indexes can work without it.
  RocksDBIndex::drop();
  return rocksutils::removeLargeRange(rocksutils::globalRocksDB(),
                                      RocksDBKeyBounds::EdgeIndex(_objectId))
      .errorNumber();
}

/// @brief checks whether the index supports the condition
bool RocksDBEdgeIndex::supportsFilterCondition(
    arangodb::aql::AstNode const* node,
    arangodb::aql::Variable const* reference, size_t itemsInIndex,
    size_t& estimatedItems, double& estimatedCost) const {
  SimpleAttributeEqualityMatcher matcher(this->_fields);
  return matcher.matchOne(this, node, reference, itemsInIndex, estimatedItems,
                          estimatedCost);
}

/// @brief creates an IndexIterator for the given Condition
IndexIterator* RocksDBEdgeIndex::iteratorForCondition(
    transaction::Methods* trx, ManagedDocumentResult* mmdr,
    arangodb::aql::AstNode const* node,

    arangodb::aql::Variable const* reference, bool reverse) {

  //get computation node
  TRI_ASSERT(node->type == aql::NODE_TYPE_OPERATOR_NARY_AND);
  TRI_ASSERT(node->numMembers() == 1);
  auto comp = node->getMember(0);

  // assume a.b == value
  auto attrNode = comp->getMember(0);
  auto valNode = comp->getMember(1);

  // got value == a.b  -> flip sides
  if (attrNode->type != aql::NODE_TYPE_ATTRIBUTE_ACCESS) {
    attrNode = comp->getMember(1);
    valNode = comp->getMember(0);
  }

  TRI_ASSERT(attrNode->type == aql::NODE_TYPE_ATTRIBUTE_ACCESS);
  TRI_ASSERT(attrNode->stringEquals(_directionAttr));

  if (comp->type == aql::NODE_TYPE_OPERATOR_BINARY_EQ) {
    // a.b == value
    return createEqIterator(trx, mmdr, attrNode, valNode);
  }

  if (comp->type == aql::NODE_TYPE_OPERATOR_BINARY_IN) {
    // a.b IN values
    if (!valNode->isArray()) {
      // a.b IN non-array
      return new EmptyIndexIterator(_collection, trx, mmdr, this);
    }
    return createInIterator(trx, mmdr, attrNode, valNode);
  }

  // operator type unsupported
  return new EmptyIndexIterator(_collection, trx, mmdr, this);
}

/// @brief specializes the condition for use with the index
arangodb::aql::AstNode* RocksDBEdgeIndex::specializeCondition(
    arangodb::aql::AstNode* node,
    arangodb::aql::Variable const* reference) const {
  // SimpleAttributeEqualityMatcher matcher(IndexAttributes);
  SimpleAttributeEqualityMatcher matcher(this->_fields);
  return matcher.specializeOne(this, node, reference);
}

/// @brief Transform the list of search slices to search values.
///        This will multiply all IN entries and simply return all other
///        entries.
void RocksDBEdgeIndex::expandInSearchValues(VPackSlice const slice,
                                            VPackBuilder& builder) const {
  TRI_ASSERT(slice.isArray());
  builder.openArray();
  for (auto const& side : VPackArrayIterator(slice)) {
    if (side.isNull()) {
      builder.add(side);
    } else {
      TRI_ASSERT(side.isArray());
      builder.openArray();
      for (auto const& item : VPackArrayIterator(side)) {
        TRI_ASSERT(item.isObject());
        if (item.hasKey(StaticStrings::IndexEq)) {
          TRI_ASSERT(!item.hasKey(StaticStrings::IndexIn));
          builder.add(item);
        } else {
          TRI_ASSERT(item.hasKey(StaticStrings::IndexIn));
          VPackSlice list = item.get(StaticStrings::IndexIn);
          TRI_ASSERT(list.isArray());
          for (auto const& it : VPackArrayIterator(list)) {
            builder.openObject();
            builder.add(StaticStrings::IndexEq, it);
            builder.close();
          }
        }
      }
      builder.close();
    }
  }
  builder.close();
}

// ===================== Helpers ==================

/// @brief create the iterator
IndexIterator* RocksDBEdgeIndex::createEqIterator(
    transaction::Methods* trx, ManagedDocumentResult* mmdr,
    arangodb::aql::AstNode const* attrNode,
    arangodb::aql::AstNode const* valNode) const {
  // lease builder, but immediately pass it to the unique_ptr so we don't leak
  transaction::BuilderLeaser builder(trx);
  std::unique_ptr<VPackBuilder> keys(builder.steal());
  keys->openArray();

  handleValNode(keys.get(), valNode);
  TRI_IF_FAILURE("EdgeIndex::noIterator") {
    THROW_ARANGO_EXCEPTION(TRI_ERROR_DEBUG);
  }
  keys->close();

  LOG_TOPIC(ERR, Logger::FIXME) << "_useCache: " << _useCache
                                << " _cachePresent: " << _cachePresent
                                << " useCache():" << useCache();
  return new RocksDBEdgeIndexIterator(
      _collection, trx, mmdr, this, keys, useCache(), _cache.get());
}

/// @brief create the iterator
IndexIterator* RocksDBEdgeIndex::createInIterator(
    transaction::Methods* trx, ManagedDocumentResult* mmdr,
    arangodb::aql::AstNode const* attrNode,
    arangodb::aql::AstNode const* valNode) const {
  // lease builder, but immediately pass it to the unique_ptr so we don't leak
  transaction::BuilderLeaser builder(trx);
  std::unique_ptr<VPackBuilder> keys(builder.steal());
  keys->openArray();

  size_t const n = valNode->numMembers();
  for (size_t i = 0; i < n; ++i) {
    handleValNode(keys.get(), valNode->getMemberUnchecked(i));
    TRI_IF_FAILURE("EdgeIndex::iteratorValNodes") {
      THROW_ARANGO_EXCEPTION(TRI_ERROR_DEBUG);
    }
  }

  TRI_IF_FAILURE("EdgeIndex::noIterator") {
    THROW_ARANGO_EXCEPTION(TRI_ERROR_DEBUG);
  }
  keys->close();

  LOG_TOPIC(ERR, Logger::FIXME) << "useCache: " << _useCache << useCache();
  return new RocksDBEdgeIndexIterator(
      _collection, trx, mmdr, this, keys, useCache(), _cache.get());
}

/// @brief add a single value node to the iterator's keys
void RocksDBEdgeIndex::handleValNode(
    VPackBuilder* keys, arangodb::aql::AstNode const* valNode) const {
  if (!valNode->isStringValue() || valNode->getStringLength() == 0) {
    return;
  }

  keys->openObject();
  keys->add(StaticStrings::IndexEq,
            VPackValuePair(valNode->getStringValue(),
                           valNode->getStringLength(), VPackValueType::String));
  keys->close();

  TRI_IF_FAILURE("EdgeIndex::collectKeys") {
    THROW_ARANGO_EXCEPTION(TRI_ERROR_DEBUG);
  }
}

int RocksDBEdgeIndex::cleanup() {
  rocksdb::TransactionDB* db = rocksutils::globalRocksDB();
  rocksdb::CompactRangeOptions opts;
  RocksDBKeyBounds bounds = RocksDBKeyBounds::EdgeIndex(_objectId);
  rocksdb::Slice b = bounds.start(), e = bounds.end();
  db->CompactRange(opts, &b, &e);
  return TRI_ERROR_NO_ERROR;
}<|MERGE_RESOLUTION|>--- conflicted
+++ resolved
@@ -100,7 +100,7 @@
 }
 
 bool RocksDBEdgeIndexIterator::next(TokenCallback const& cb, size_t limit) {
-  LOG_TOPIC(ERR, Logger::FIXME) << "rockdb edge index next";
+  //LOG_TOPIC(ERR, Logger::FIXME) << "rockdb edge index next";
   std::size_t cacheValueSizeLimit = limit;
   TRI_ASSERT(_trx->state()->isRunning());
 
@@ -120,7 +120,7 @@
     bool foundInCache = false;
 
     if (_useCache){
-      LOG_TOPIC(ERR, Logger::FIXME) << "using cache";
+      //LOG_TOPIC(ERR, Logger::FIXME) << "using cache";
       // find in cache
       foundInCache = false;
       // handle resume of next() in cached case
@@ -147,7 +147,7 @@
           // update iterator
           _arrayIterator = VPackArrayIterator(_arraySlice);
         } else {
-          LOG_TOPIC(ERR, Logger::FIXME) << "not found in cache " << fromTo;
+          //LOG_TOPIC(ERR, Logger::FIXME) << "not found in cache " << fromTo;
         }
       }
 
@@ -155,7 +155,7 @@
         //iterate over cached primary keys
         for(VPackSlice const& slice: _arrayIterator){
           StringRef edgeKey(slice);
-          LOG_TOPIC(ERR, Logger::FIXME) << "using value form cache " << slice.toJson();
+          //LOG_TOPIC(ERR, Logger::FIXME) << "using value form cache " << slice.toJson();
           if(lookupDocumentAndUseCb(edgeKey, cb, limit, token)){
             return true; // more documents - function will be re-entered
           } else {
@@ -168,7 +168,7 @@
         continue; // do not use the code below that does a lookup in RocksDB
       }
     } else {
-      LOG_TOPIC(ERR, Logger::FIXME) << "not using cache";
+      //LOG_TOPIC(ERR, Logger::FIXME) << "not using cache";
     }
 
     if(!foundInCache) {
@@ -271,7 +271,7 @@
                   ,false
                   ,false
                   ,basics::VelocyPackHelper::stringUInt64(info, "objectId")
-                  ,!ServerState::instance()->isCoordinator() /*useCache*/
+                  ,false //!ServerState::instance()->isCoordinator() /*useCache*/
                   )
     , _directionAttr(attr)
 {
@@ -390,24 +390,9 @@
 }
 
 /// optimization for truncateNoTrx, never called in fillIndex
-<<<<<<< HEAD
-int RocksDBEdgeIndex::removeRaw(rocksdb::WriteBatch* writeBatch, TRI_voc_rid_t,
-                                VPackSlice const& doc) {
-  VPackSlice primaryKey = doc.get(StaticStrings::KeyString);
-  VPackSlice fromTo = doc.get(_directionAttr);
-  TRI_ASSERT(primaryKey.isString() && fromTo.isString());
-  auto fromToRef=StringRef(fromTo);
-  RocksDBKey key = RocksDBKey::EdgeIndexValue(_objectId, fromToRef,
-                                              StringRef(primaryKey));
-  //blacklist key in cache
-  blackListKey(fromToRef);
-  writeBatch->Delete(rocksdb::Slice(key.string()));
-  return TRI_ERROR_NO_ERROR;
-=======
 int RocksDBEdgeIndex::removeRaw(rocksdb::WriteBatchWithIndex*, TRI_voc_rid_t,
                                 VPackSlice const&) {
   THROW_ARANGO_EXCEPTION(TRI_ERROR_NOT_IMPLEMENTED);
->>>>>>> 2c7190aa
 }
 
 void RocksDBEdgeIndex::batchInsert(
@@ -562,9 +547,9 @@
   }
   keys->close();
 
-  LOG_TOPIC(ERR, Logger::FIXME) << "_useCache: " << _useCache
-                                << " _cachePresent: " << _cachePresent
-                                << " useCache():" << useCache();
+  //LOG_TOPIC(ERR, Logger::FIXME) << "_useCache: " << _useCache
+  //                              << " _cachePresent: " << _cachePresent
+  //                              << " useCache():" << useCache();
   return new RocksDBEdgeIndexIterator(
       _collection, trx, mmdr, this, keys, useCache(), _cache.get());
 }
@@ -592,7 +577,7 @@
   }
   keys->close();
 
-  LOG_TOPIC(ERR, Logger::FIXME) << "useCache: " << _useCache << useCache();
+  //LOG_TOPIC(ERR, Logger::FIXME) << "useCache: " << _useCache << useCache();
   return new RocksDBEdgeIndexIterator(
       _collection, trx, mmdr, this, keys, useCache(), _cache.get());
 }
