////////////////////////////////////////////////////////////////////////////////
/// DISCLAIMER
///
/// Copyright 2014-2016 ArangoDB GmbH, Cologne, Germany
/// Copyright 2004-2014 triAGENS GmbH, Cologne, Germany
///
/// Licensed under the Apache License, Version 2.0 (the "License");
/// you may not use this file except in compliance with the License.
/// You may obtain a copy of the License at
///
///     http://www.apache.org/licenses/LICENSE-2.0
///
/// Unless required by applicable law or agreed to in writing, software
/// distributed under the License is distributed on an "AS IS" BASIS,
/// WITHOUT WARRANTIES OR CONDITIONS OF ANY KIND, either express or implied.
/// See the License for the specific language governing permissions and
/// limitations under the License.
///
/// Copyright holder is ArangoDB GmbH, Cologne, Germany
///
/// @author Jan Steemann
/// @author Daniel H. Larkin
/// @author Simon Grätzer
////////////////////////////////////////////////////////////////////////////////

#include "RocksDBVPackIndex.h"
#include "Aql/AstNode.h"
#include "Aql/SortCondition.h"
#include "Basics/AttributeNameParser.h"
#include "Basics/FixedSizeAllocator.h"
#include "Basics/StaticStrings.h"
#include "Basics/VelocyPackHelper.h"
#include "Indexes/IndexLookupContext.h"
#include "RocksDBEngine/RocksDBCollection.h"
#include "RocksDBEngine/RocksDBCommon.h"
#include "RocksDBEngine/RocksDBComparator.h"
#include "RocksDBEngine/RocksDBPrimaryIndex.h"
#include "RocksDBEngine/RocksDBToken.h"
#include "RocksDBEngine/RocksDBTransactionState.h"
#include "Transaction/Helpers.h"
#include "Transaction/Methods.h"
#include "VocBase/LogicalCollection.h"

#include <rocksdb/iterator.h>
#include <rocksdb/options.h>
#include <rocksdb/utilities/transaction.h>
#include <rocksdb/utilities/transaction_db.h>
#include <rocksdb/utilities/write_batch_with_index.h>

#include <velocypack/Iterator.h>
#include <velocypack/velocypack-aliases.h>

using namespace arangodb;

/// @brief the _key attribute, which, when used in an index, will implictly make
/// it unique
static std::vector<arangodb::basics::AttributeName> const KeyAttribute{
    arangodb::basics::AttributeName("_key", false)};

// .............................................................................
// recall for all of the following comparison functions:
//
// left < right  return -1
// left > right  return  1
// left == right return  0
//
// furthermore:
//
// the following order is currently defined for placing an order on documents
// undef < null < boolean < number < strings < lists < hash arrays
// note: undefined will be treated as NULL pointer not NULL JSON OBJECT
// within each type class we have the following order
// boolean: false < true
// number: natural order
// strings: lexicographical
// lists: lexicographically and within each slot according to these rules.
// ...........................................................................

RocksDBVPackIndexIterator::RocksDBVPackIndexIterator(
    LogicalCollection* collection, transaction::Methods* trx,
    ManagedDocumentResult* mmdr, arangodb::RocksDBVPackIndex const* index,
    arangodb::RocksDBPrimaryIndex* primaryIndex, bool reverse,
    VPackSlice const& left, VPackSlice const& right)
    : IndexIterator(collection, trx, mmdr, index),
      _index(index),
      _primaryIndex(primaryIndex),
      _cmp(index->_cmp),
      _reverse(reverse),
      _bounds(index->_unique ? RocksDBKeyBounds::UniqueIndexRange(
                                   index->objectId(), left, right)
                             : RocksDBKeyBounds::IndexRange(index->objectId(),
                                                            left, right)) {
  RocksDBTransactionState* state = rocksutils::toRocksTransactionState(trx);
  rocksdb::Transaction* rtrx = state->rocksTransaction();
  TRI_ASSERT(state != nullptr);
  rocksdb::ReadOptions options = state->readOptions();
  if (!reverse) {
    options.iterate_upper_bound = &(_bounds.end());
  }

  _iterator.reset(rtrx->GetIterator(options));
  if (reverse) {
    _iterator->SeekForPrev(_bounds.end());
  } else {
    _iterator->Seek(_bounds.start());
  }
}

/// @brief Reset the cursor
void RocksDBVPackIndexIterator::reset() {
  TRI_ASSERT(_trx->state()->isRunning());

  if (_reverse) {
    _iterator->SeekForPrev(_bounds.end());
  } else {
    _iterator->Seek(_bounds.start());
  }
}

bool RocksDBVPackIndexIterator::outOfRange() const {
  TRI_ASSERT(_trx->state()->isRunning());
  TRI_ASSERT(_reverse);

  return (_cmp->Compare(_iterator->key(), _bounds.start()) < 0);
}

bool RocksDBVPackIndexIterator::next(TokenCallback const& cb, size_t limit) {
  TRI_ASSERT(_trx->state()->isRunning());

  if (limit == 0 || !_iterator->Valid() || (_reverse && outOfRange())) {
    // No limit no data, or we are actually done. The last call should have
    // returned false
    TRI_ASSERT(limit > 0);  // Someone called with limit == 0. Api broken
    return false;
  }

  while (limit > 0) {
    StringRef primaryKey = _index->_unique
                               ? RocksDBValue::primaryKey(_iterator->value())
                               : RocksDBKey::primaryKey(_iterator->key());
    RocksDBToken token(_primaryIndex->lookupKey(_trx, primaryKey));
    cb(token);

    --limit;

    if (_reverse) {
      _iterator->Prev();
    } else {
      _iterator->Next();
    }

    if (!_iterator->Valid() || (_reverse && outOfRange())) {
      return false;
    }
  }

  return true;
}

/// @brief create the index
RocksDBVPackIndex::RocksDBVPackIndex(TRI_idx_iid_t iid,
                                     arangodb::LogicalCollection* collection,
                                     arangodb::velocypack::Slice const& info)
    : RocksDBIndex(iid, collection, info),
      _useExpansion(false),
      _allowPartialIndex(true),
      _estimator(nullptr) {
  if (!_unique) {
    // We activate the estimator for all non unique-indexes.
    _estimator = std::make_unique<RocksDBCuckooIndexEstimator<uint64_t>>(RocksDBIndex::ESTIMATOR_SIZE);
    TRI_ASSERT(_estimator != nullptr);
  }
  TRI_ASSERT(!_fields.empty());

  TRI_ASSERT(iid != 0);

  fillPaths(_paths, _expanding);

  for (auto const& it : _fields) {
    if (TRI_AttributeNamesHaveExpansion(it)) {
      _useExpansion = true;
      break;
    }
  }
}

/// @brief destroy the index
RocksDBVPackIndex::~RocksDBVPackIndex() {}

double RocksDBVPackIndex::selectivityEstimate(arangodb::StringRef const*) const {
  if (_unique) {
    return 1.0;  // only valid if unique
  }
  return _estimator->computeEstimate();
}

size_t RocksDBVPackIndex::memory() const {
  rocksdb::TransactionDB* db = rocksutils::globalRocksDB();
  RocksDBKeyBounds bounds = _unique ? RocksDBKeyBounds::UniqueIndex(_objectId)
                                    : RocksDBKeyBounds::IndexEntries(_objectId);
  rocksdb::Range r(bounds.start(), bounds.end());
  uint64_t out;
  db->GetApproximateSizes(&r, 1, &out, true);
  return (size_t)out;
}

/// @brief return a VelocyPack representation of the index
void RocksDBVPackIndex::toVelocyPack(VPackBuilder& builder, bool withFigures,
                                     bool forPersistence) const {
  TRI_ASSERT(builder.isOpenArray() || builder.isEmpty());
  builder.openObject();
  RocksDBIndex::toVelocyPack(builder, withFigures, forPersistence);
  builder.add("unique", VPackValue(_unique));
  builder.add("sparse", VPackValue(_sparse));
  builder.close();
}

/// @brief whether or not the index is implicitly unique
/// this can be the case if the index is not declared as unique, but contains
/// a
/// unique attribute such as _key
bool RocksDBVPackIndex::implicitlyUnique() const {
  if (_unique) {
    // a unique index is always unique
    return true;
  }
  if (_useExpansion) {
    // when an expansion such as a[*] is used, the index may not be unique,
    // even
    // if it contains attributes that are guaranteed to be unique
    return false;
  }

  for (auto const& it : _fields) {
    // if _key is contained in the index fields definition, then the index is
    // implicitly unique
    if (it == KeyAttribute) {
      return true;
    }
  }

  // _key not contained
  return false;
}

/// @brief helper function to insert a document into any index type
/// Should result in an elements vector filled with the new index entries
/// uses the _unique field to determine the kind of key structure
int RocksDBVPackIndex::fillElement(VPackBuilder& leased,
                                   TRI_voc_rid_t revisionId,
                                   VPackSlice const& doc,
                                   std::vector<RocksDBKey>& elements,
                                   std::vector<uint64_t>& hashes) {
  if (doc.isNone()) {
    LOG_TOPIC(ERR, arangodb::Logger::FIXME)
        << "encountered invalid marker with slice of type None";
    return TRI_ERROR_INTERNAL;
  }

  TRI_IF_FAILURE("FillElementIllegalSlice") { return TRI_ERROR_INTERNAL; }

  TRI_ASSERT(leased.isEmpty());
  if (!_useExpansion) {
    // fast path for inserts... no array elements used
    leased.openArray();

    size_t const n = _paths.size();
    for (size_t i = 0; i < n; ++i) {
      TRI_ASSERT(!_paths[i].empty());

      VPackSlice slice = doc.get(_paths[i]);
      if (slice.isNone() || slice.isNull()) {
        // attribute not found
        if (_sparse) {
          // if sparse we do not have to index, this is indicated by result
          // being shorter than n
          return TRI_ERROR_NO_ERROR;
        }
        // null, note that this will be copied later!
        leased.add(VPackSlice::nullSlice());
      } else {
        leased.add(slice);
      }
    }
    leased.close();

    TRI_IF_FAILURE("FillElementOOM") { return TRI_ERROR_OUT_OF_MEMORY; }
    TRI_IF_FAILURE("FillElementOOM2") {
      THROW_ARANGO_EXCEPTION(TRI_ERROR_OUT_OF_MEMORY);
    }

    StringRef key(doc.get(StaticStrings::KeyString));
    if (_unique) {
      // Unique VPack index values are stored as follows:
      // - Key: 7 + 8-byte object ID of index + VPack array with index
      // value(s)
      // + separator (NUL) byte
      // - Value: primary key
      elements.push_back(
          RocksDBKey::UniqueIndexValue(_objectId, leased.slice()));
    } else {
      // Non-unique VPack index values are stored as follows:
      // - Key: 6 + 8-byte object ID of index + VPack array with index
      // value(s)
      // + separator (NUL) byte + primary key
      // - Value: empty
      elements.push_back(
          RocksDBKey::IndexValue(_objectId, key, leased.slice()));
      hashes.push_back(leased.slice().normalizedHash());
    }
  } else {
    // other path for handling array elements, too

    std::vector<VPackSlice> sliceStack;
    buildIndexValues(leased, doc, 0, elements, sliceStack, hashes);
  }

  return TRI_ERROR_NO_ERROR;
}

void RocksDBVPackIndex::addIndexValue(VPackBuilder& leased,
                                      VPackSlice const& document,
                                      std::vector<RocksDBKey>& elements,
                                      std::vector<VPackSlice>& sliceStack,
                                      std::vector<uint64_t>& hashes) {
  leased.clear();
  leased.openArray();
  for (VPackSlice const& s : sliceStack) {
    leased.add(s);
  }
  leased.close();

  StringRef key(document.get(StaticStrings::KeyString));
  if (_unique) {
    // Unique VPack index values are stored as follows:
    // - Key: 7 + 8-byte object ID of index + VPack array with index value(s)
    // - Value: primary key
    elements.push_back(RocksDBKey::UniqueIndexValue(_objectId, leased.slice()));
  } else {
    // Non-unique VPack index values are stored as follows:
    // - Key: 6 + 8-byte object ID of index + VPack array with index value(s)
    // + primary key
    // - Value: empty
    elements.push_back(RocksDBKey::IndexValue(_objectId, key, leased.slice()));
    hashes.push_back(leased.slice().normalizedHash());
  }
}

/// @brief helper function to create a set of index combinations to insert
void RocksDBVPackIndex::buildIndexValues(VPackBuilder& leased,
                                         VPackSlice const document,
                                         size_t level,
                                         std::vector<RocksDBKey>& elements,
                                         std::vector<VPackSlice>& sliceStack,
                                         std::vector<uint64_t>& hashes) {
  // Invariant: level == sliceStack.size()

  // Stop the recursion:
  if (level == _paths.size()) {
    addIndexValue(leased, document, elements, sliceStack, hashes);
    return;
  }

  if (_expanding[level] == -1) {  // the trivial, non-expanding case
    VPackSlice slice = document.get(_paths[level]);
    if (slice.isNone() || slice.isNull()) {
      if (_sparse) {
        return;
      }
      sliceStack.emplace_back(arangodb::basics::VelocyPackHelper::NullValue());
    } else {
      sliceStack.emplace_back(slice);
    }
    buildIndexValues(leased, document, level + 1, elements, sliceStack, hashes);
    sliceStack.pop_back();
    return;
  }

  // Finally, the complex case, where we have to expand one entry.
  // Note again that at most one step in the attribute path can be
  // an array step. Furthermore, if _allowPartialIndex is true and
  // anything goes wrong with this attribute path, we have to bottom out
  // with None values to be able to use the index for a prefix match.

  // Trivial case to bottom out with Illegal types.
  VPackSlice illegalSlice = arangodb::basics::VelocyPackHelper::IllegalValue();

  auto finishWithNones = [&]() -> void {
    if (!_allowPartialIndex || level == 0) {
      return;
    }
    for (size_t i = level; i < _paths.size(); i++) {
      sliceStack.emplace_back(illegalSlice);
    }
    addIndexValue(leased, document, elements, sliceStack, hashes);
    for (size_t i = level; i < _paths.size(); i++) {
      sliceStack.pop_back();
    }
  };
  size_t const n = _paths[level].size();
  // We have 0 <= _expanding[level] < n.
  VPackSlice current(document);
  for (size_t i = 0; i <= static_cast<size_t>(_expanding[level]); i++) {
    if (!current.isObject()) {
      finishWithNones();
      return;
    }
    current = current.get(_paths[level][i]);
    if (current.isNone()) {
      finishWithNones();
      return;
    }
  }
  // Now the expansion:
  if (!current.isArray() || current.length() == 0) {
    finishWithNones();
    return;
  }

  std::unordered_set<VPackSlice, arangodb::basics::VelocyPackHelper::VPackHash,
                     arangodb::basics::VelocyPackHelper::VPackEqual>
      seen(2, arangodb::basics::VelocyPackHelper::VPackHash(),
           arangodb::basics::VelocyPackHelper::VPackEqual());

  auto moveOn = [&](VPackSlice something) -> void {
    auto it = seen.find(something);
    if (it == seen.end()) {
      seen.insert(something);
      sliceStack.emplace_back(something);
      buildIndexValues(leased, document, level + 1, elements, sliceStack, hashes);
      sliceStack.pop_back();
    }
  };
  for (auto const& member : VPackArrayIterator(current)) {
    VPackSlice current2(member);
    bool doneNull = false;
    for (size_t i = _expanding[level] + 1; i < n; i++) {
      if (!current2.isObject()) {
        if (!_sparse) {
          moveOn(arangodb::basics::VelocyPackHelper::NullValue());
        }
        doneNull = true;
        break;
      }
      current2 = current2.get(_paths[level][i]);
      if (current2.isNone()) {
        if (!_sparse) {
          moveOn(arangodb::basics::VelocyPackHelper::NullValue());
        }
        doneNull = true;
        break;
      }
    }
    if (!doneNull) {
      moveOn(current2);
    }
    // Finally, if, because of sparsity, we have not inserted anything by now,
    // we need to play the above trick with None because of the above
    // mentioned
    // reasons:
    if (seen.empty()) {
      finishWithNones();
    }
  }
}

/// @brief helper function to transform AttributeNames into strings.
void RocksDBVPackIndex::fillPaths(std::vector<std::vector<std::string>>& paths,
                                  std::vector<int>& expanding) {
  paths.clear();
  expanding.clear();
  for (std::vector<arangodb::basics::AttributeName> const& list : _fields) {
    paths.emplace_back();
    std::vector<std::string>& interior(paths.back());
    int expands = -1;
    int count = 0;
    for (auto const& att : list) {
      interior.emplace_back(att.name);
      if (att.shouldExpand) {
        expands = count;
      }
      ++count;
    }
    expanding.emplace_back(expands);
  }
}

/// @brief inserts a document into the index
int RocksDBVPackIndex::insert(transaction::Methods* trx,
                              TRI_voc_rid_t revisionId, VPackSlice const& doc,
                              bool isRollback) {
  std::vector<RocksDBKey> elements;
  std::vector<uint64_t> hashes;
  int res;
  try {
    transaction::BuilderLeaser leased(trx);
    res = fillElement(*(leased.get()), revisionId, doc, elements, hashes);
  } catch (...) {
    res = TRI_ERROR_OUT_OF_MEMORY;
  }

  if (res != TRI_ERROR_NO_ERROR) {
    return res;
  }

  RocksDBTransactionState* state = rocksutils::toRocksTransactionState(trx);
  rocksdb::Transaction* rtrx = state->rocksTransaction();
  auto options = state->readOptions();

  // now we are going to construct the value to insert into rocksdb
  // unique indexes have a different key structure
  StringRef docKey(doc.get(StaticStrings::KeyString));
  RocksDBValue value = _unique ? RocksDBValue::UniqueIndexValue(docKey)
                               : RocksDBValue::IndexValue();

  size_t const count = elements.size();

  for (size_t i = 0; i < count; ++i) {
    RocksDBKey& key = elements[i];
    if (_unique) {
      RocksDBValue existing =
          RocksDBValue::Empty(RocksDBEntryType::UniqueIndexValue);
      auto status = rtrx->Get(options, key.string(), existing.buffer());
      if (!status.IsNotFound()) {
        res = TRI_ERROR_ARANGO_UNIQUE_CONSTRAINT_VIOLATED;
      }
    }

    if (res == TRI_ERROR_NO_ERROR) {
      rocksdb::Status s = rtrx->Put(key.string(), value.string());
      if (!s.ok()) {
        auto status =
            rocksutils::convertStatus(s, rocksutils::StatusHint::index);
        res = status.errorNumber();
      }
    }

    if (res != TRI_ERROR_NO_ERROR) {
      for (size_t j = 0; j < i; ++j) {
        rtrx->Delete(elements[j].string());
      }

      if (res == TRI_ERROR_ARANGO_UNIQUE_CONSTRAINT_VIOLATED && !_unique) {
        // We ignore unique_constraint violated if we are not unique
        res = TRI_ERROR_NO_ERROR;
        // TODO: remove this? seems dangerous...
      }
      break;
    }
  }

  for (auto& it : hashes) {
    // The estimator is only useful if we are in a non-unique indexes
    TRI_ASSERT(!_unique);
    _estimator->insert(it);
  }

  return res;
}

int RocksDBVPackIndex::insertRaw(rocksdb::WriteBatchWithIndex* writeBatch,
                                 TRI_voc_rid_t revisionId,
                                 VPackSlice const& doc) {
  std::vector<RocksDBKey> elements;
  std::vector<uint64_t> hashes;
  int res;
  try {
    VPackBuilder leased;
    res = fillElement(leased, revisionId, doc, elements, hashes);
  } catch (...) {
    return TRI_ERROR_OUT_OF_MEMORY;
  }
  if (res != TRI_ERROR_NO_ERROR) {
    return res;
  }

  // now we are going to construct the value to insert into rocksdb
  // unique indexes have a different key structure
  StringRef docKey(doc.get(StaticStrings::KeyString));
  RocksDBValue value = _unique ? RocksDBValue::UniqueIndexValue(docKey)
                               : RocksDBValue::IndexValue();

  rocksdb::TransactionDB* db = rocksutils::globalRocksDB();
  for (RocksDBKey const& key : elements) {
    if (_unique) {
      rocksdb::ReadOptions readOpts;
      std::string v;
      auto status =
          writeBatch->GetFromBatchAndDB(db, readOpts, key.string(), &v);
      if (!status.IsNotFound()) {
        res = TRI_ERROR_ARANGO_UNIQUE_CONSTRAINT_VIOLATED;
      }
    }
    if (res == TRI_ERROR_NO_ERROR) {
      writeBatch->Put(key.string(), value.string());
    }
  }

  for (auto& it : hashes) {
    // The estimator is only useful if we are in a non-unique indexes
    TRI_ASSERT(!_unique);
    _estimator->insert(it);
  }


  return res;
}

/// @brief removes a document from the index
int RocksDBVPackIndex::remove(transaction::Methods* trx,
                              TRI_voc_rid_t revisionId, VPackSlice const& doc,
                              bool isRollback) {
  std::vector<RocksDBKey> elements;
  std::vector<uint64_t> hashes;

  int res;
  try {
    transaction::BuilderLeaser leased(trx);
    res = fillElement(*(leased.get()), revisionId, doc, elements, hashes);
  } catch (...) {
    res = TRI_ERROR_OUT_OF_MEMORY;
  }

  if (res != TRI_ERROR_NO_ERROR) {
    return res;
  }

  RocksDBTransactionState* state = rocksutils::toRocksTransactionState(trx);
  rocksdb::Transaction* rtrx = state->rocksTransaction();

  size_t const count = elements.size();
  for (size_t i = 0; i < count; ++i) {
    rocksdb::Status s = rtrx->Delete(elements[i].string());
    if (!s.ok()) {
      auto status = rocksutils::convertStatus(s, rocksutils::StatusHint::index);
      res = status.errorNumber();
    }
  }

  for (auto& it : hashes) {
    // The estimator is only useful if we are in a non-unique indexes
    TRI_ASSERT(!_unique);
    _estimator->remove(it);
  }

  return res;
}

int RocksDBVPackIndex::removeRaw(rocksdb::WriteBatchWithIndex* writeBatch,
                                 TRI_voc_rid_t revisionId,
                                 VPackSlice const& doc) {
  std::vector<RocksDBKey> elements;
  std::vector<uint64_t> hashes;

  int res;
  try {
    VPackBuilder leased;
    res = fillElement(leased, revisionId, doc, elements, hashes);
  } catch (...) {
    res = TRI_ERROR_OUT_OF_MEMORY;
  }

  if (res != TRI_ERROR_NO_ERROR) {
    return res;
  }

  size_t const count = elements.size();
  for (size_t i = 0; i < count; ++i) {
    writeBatch->Delete(elements[i].string());
  }

  for (auto& it : hashes) {
    // The estimator is only useful if we are in a non-unique indexes
    TRI_ASSERT(!_unique);
    _estimator->remove(it);
  }

  return TRI_ERROR_NO_ERROR;
}

/// @brief called when the index is dropped
int RocksDBVPackIndex::drop() {
  // First drop the cache all indexes can work without it.
  RocksDBIndex::drop();
  if (_unique) {
    return rocksutils::removeLargeRange(
               rocksutils::globalRocksDB(),
               RocksDBKeyBounds::UniqueIndex(_objectId))
        .errorNumber();
  } else {
    return rocksutils::removeLargeRange(
               rocksutils::globalRocksDB(),
               RocksDBKeyBounds::IndexEntries(_objectId))
        .errorNumber();
  }
}

/// @brief attempts to locate an entry in the index
/// Warning: who ever calls this function is responsible for destroying
/// the RocksDBVPackIndexIterator* results
RocksDBVPackIndexIterator* RocksDBVPackIndex::lookup(
    transaction::Methods* trx, ManagedDocumentResult* mmdr,
    VPackSlice const searchValues, bool reverse) const {
  TRI_ASSERT(searchValues.isArray());
  TRI_ASSERT(searchValues.length() <= _fields.size());

  VPackBuilder leftSearch;
  VPackBuilder rightSearch;

  VPackSlice lastNonEq;
  leftSearch.openArray();
  for (auto const& it : VPackArrayIterator(searchValues)) {
    TRI_ASSERT(it.isObject());
    VPackSlice eq = it.get(StaticStrings::IndexEq);
    if (eq.isNone()) {
      lastNonEq = it;
      break;
    }
    leftSearch.add(eq);
  }

  VPackSlice leftBorder;
  VPackSlice rightBorder;

  if (lastNonEq.isNone()) {
    // We only have equality!
    rightSearch = leftSearch;

    leftSearch.add(VPackSlice::minKeySlice());
    leftSearch.close();

    rightSearch.add(VPackSlice::maxKeySlice());
    rightSearch.close();

    leftBorder = leftSearch.slice();
    rightBorder = rightSearch.slice();
  } else {
    // Copy rightSearch = leftSearch for right border
    rightSearch = leftSearch;

    // Define Lower-Bound
    VPackSlice lastLeft = lastNonEq.get(StaticStrings::IndexGe);
    if (!lastLeft.isNone()) {
      TRI_ASSERT(!lastNonEq.hasKey(StaticStrings::IndexGt));
      leftSearch.add(lastLeft);
      leftSearch.add(VPackSlice::minKeySlice());
      leftSearch.close();
      VPackSlice search = leftSearch.slice();
      leftBorder = search;
    } else {
      lastLeft = lastNonEq.get(StaticStrings::IndexGt);
      if (!lastLeft.isNone()) {
        leftSearch.add(lastLeft);
        leftSearch.add(VPackSlice::maxKeySlice());
        leftSearch.close();
        VPackSlice search = leftSearch.slice();
        leftBorder = search;
      } else {
        // No lower bound set default to (null <= x)
        leftSearch.add(VPackSlice::minKeySlice());
        leftSearch.close();
        VPackSlice search = leftSearch.slice();
        leftBorder = search;
      }
    }

    // Define upper-bound
    VPackSlice lastRight = lastNonEq.get(StaticStrings::IndexLe);
    if (!lastRight.isNone()) {
      TRI_ASSERT(!lastNonEq.hasKey(StaticStrings::IndexLt));
      rightSearch.add(lastRight);
      rightSearch.add(VPackSlice::maxKeySlice());
      rightSearch.close();
      VPackSlice search = rightSearch.slice();
      rightBorder = search;
    } else {
      lastRight = lastNonEq.get(StaticStrings::IndexLt);
      if (!lastRight.isNone()) {
        rightSearch.add(lastRight);
        rightSearch.add(VPackSlice::minKeySlice());
        rightSearch.close();
        VPackSlice search = rightSearch.slice();
        rightBorder = search;
      } else {
        // No upper bound set default to (x <= INFINITY)
        rightSearch.add(VPackSlice::maxKeySlice());
        rightSearch.close();
        VPackSlice search = rightSearch.slice();
        rightBorder = search;
      }
    }
  }

  // Secured by trx. The shared_ptr index stays valid in
  // _collection at least as long as trx is running.
  // Same for the iterator
  auto physical = static_cast<RocksDBCollection*>(_collection->getPhysical());
  auto idx = physical->primaryIndex();
  return new RocksDBVPackIndexIterator(_collection, trx, mmdr, this, idx,
                                       reverse, leftBorder, rightBorder);
}

bool RocksDBVPackIndex::accessFitsIndex(
    arangodb::aql::AstNode const* access, arangodb::aql::AstNode const* other,
    arangodb::aql::AstNode const* op, arangodb::aql::Variable const* reference,
    std::unordered_map<size_t, std::vector<arangodb::aql::AstNode const*>>&
        found,
    std::unordered_set<std::string>& nonNullAttributes,
    bool isExecution) const {
  if (!canUseConditionPart(access, other, op, reference, nonNullAttributes,
                           isExecution)) {
    return false;
  }

  arangodb::aql::AstNode const* what = access;
  std::pair<arangodb::aql::Variable const*,
            std::vector<arangodb::basics::AttributeName>>
      attributeData;

  if (op->type != arangodb::aql::NODE_TYPE_OPERATOR_BINARY_IN) {
    if (!what->isAttributeAccessForVariable(attributeData) ||
        attributeData.first != reference) {
      // this access is not referencing this collection
      return false;
    }
    if (arangodb::basics::TRI_AttributeNamesHaveExpansion(
            attributeData.second)) {
      // doc.value[*] == 'value'
      return false;
    }
    if (isAttributeExpanded(attributeData.second)) {
      // doc.value == 'value' (with an array index)
      return false;
    }
  } else {
    // ok, we do have an IN here... check if it's something like 'value' IN
    // doc.value[*]
    TRI_ASSERT(op->type == arangodb::aql::NODE_TYPE_OPERATOR_BINARY_IN);
    bool canUse = false;

    if (what->isAttributeAccessForVariable(attributeData) &&
        attributeData.first == reference &&
        !arangodb::basics::TRI_AttributeNamesHaveExpansion(
            attributeData.second) &&
        attributeMatches(attributeData.second)) {
      // doc.value IN 'value'
      // can use this index
      canUse = true;
    } else {
      // check for  'value' IN doc.value  AND  'value' IN doc.value[*]
      what = other;
      if (what->isAttributeAccessForVariable(attributeData) &&
          attributeData.first == reference &&
          isAttributeExpanded(attributeData.second) &&
          attributeMatches(attributeData.second)) {
        canUse = true;
      }
    }

    if (!canUse) {
      return false;
    }
  }

  std::vector<arangodb::basics::AttributeName> const& fieldNames =
      attributeData.second;

  for (size_t i = 0; i < _fields.size(); ++i) {
    if (_fields[i].size() != fieldNames.size()) {
      // attribute path length differs
      continue;
    }

    if (this->isAttributeExpanded(i) &&
        op->type != arangodb::aql::NODE_TYPE_OPERATOR_BINARY_IN) {
      // If this attribute is correct or not, it could only serve for IN
      continue;
    }

    bool match = arangodb::basics::AttributeName::isIdentical(_fields[i],
                                                              fieldNames, true);

    if (match) {
      // mark ith attribute as being covered
      auto it = found.find(i);

      if (it == found.end()) {
        found.emplace(i, std::vector<arangodb::aql::AstNode const*>{op});
      } else {
        (*it).second.emplace_back(op);
      }
      TRI_IF_FAILURE("PersistentIndex::accessFitsIndex") {
        THROW_ARANGO_EXCEPTION(TRI_ERROR_DEBUG);
      }
      TRI_IF_FAILURE("SkiplistIndex::accessFitsIndex") {
        THROW_ARANGO_EXCEPTION(TRI_ERROR_DEBUG);
      }
      TRI_IF_FAILURE("HashIndex::accessFitsIndex") {
        THROW_ARANGO_EXCEPTION(TRI_ERROR_DEBUG);
      }

      return true;
    }
  }

  return false;
}

void RocksDBVPackIndex::matchAttributes(
    arangodb::aql::AstNode const* node,
    arangodb::aql::Variable const* reference,
    std::unordered_map<size_t, std::vector<arangodb::aql::AstNode const*>>&
        found,
    size_t& values, std::unordered_set<std::string>& nonNullAttributes,
    bool isExecution) const {
  for (size_t i = 0; i < node->numMembers(); ++i) {
    auto op = node->getMember(i);

    switch (op->type) {
      case arangodb::aql::NODE_TYPE_OPERATOR_BINARY_EQ:
      case arangodb::aql::NODE_TYPE_OPERATOR_BINARY_LT:
      case arangodb::aql::NODE_TYPE_OPERATOR_BINARY_LE:
      case arangodb::aql::NODE_TYPE_OPERATOR_BINARY_GT:
      case arangodb::aql::NODE_TYPE_OPERATOR_BINARY_GE:
        TRI_ASSERT(op->numMembers() == 2);
        accessFitsIndex(op->getMember(0), op->getMember(1), op, reference,
                        found, nonNullAttributes, isExecution);
        accessFitsIndex(op->getMember(1), op->getMember(0), op, reference,
                        found, nonNullAttributes, isExecution);
        break;

      case arangodb::aql::NODE_TYPE_OPERATOR_BINARY_IN:
        if (accessFitsIndex(op->getMember(0), op->getMember(1), op, reference,
                            found, nonNullAttributes, isExecution)) {
          auto m = op->getMember(1);
          if (m->isArray() && m->numMembers() > 1) {
            // attr IN [ a, b, c ]  =>  this will produce multiple items, so
            // count them!
            values += m->numMembers() - 1;
          }
        }
        break;

      default:
        break;
    }
  }
}

bool RocksDBVPackIndex::supportsFilterCondition(
    arangodb::aql::AstNode const* node,
    arangodb::aql::Variable const* reference, size_t itemsInIndex,
    size_t& estimatedItems, double& estimatedCost) const {
  // mmfiles failure point compat
  if (this->type() == Index::TRI_IDX_TYPE_HASH_INDEX) {
    TRI_IF_FAILURE("SimpleAttributeMatcher::accessFitsIndex") {
      THROW_ARANGO_EXCEPTION(TRI_ERROR_DEBUG);
    }
  }

  std::unordered_map<size_t, std::vector<arangodb::aql::AstNode const*>> found;
  std::unordered_set<std::string> nonNullAttributes;
  size_t values = 0;
  matchAttributes(node, reference, found, values, nonNullAttributes, false);

  bool lastContainsEquality = true;
  size_t attributesCovered = 0;
  size_t attributesCoveredByEquality = 0;
  double equalityReductionFactor = 20.0;
  estimatedCost = static_cast<double>(itemsInIndex);

  for (size_t i = 0; i < _fields.size(); ++i) {
    auto it = found.find(i);

    if (it == found.end()) {
      // index attribute not covered by condition
      break;
    }

    // check if the current condition contains an equality condition
    auto const& nodes = (*it).second;
    bool containsEquality = false;
    for (size_t j = 0; j < nodes.size(); ++j) {
      if (nodes[j]->type == arangodb::aql::NODE_TYPE_OPERATOR_BINARY_EQ ||
          nodes[j]->type == arangodb::aql::NODE_TYPE_OPERATOR_BINARY_IN) {
        containsEquality = true;
        break;
      }
    }

    if (!lastContainsEquality) {
      // unsupported condition. must abort
      break;
    }

    ++attributesCovered;
    if (containsEquality) {
      ++attributesCoveredByEquality;
      estimatedCost /= equalityReductionFactor;

      // decrease the effect of the equality reduction factor
      equalityReductionFactor *= 0.25;
      if (equalityReductionFactor < 2.0) {
        // equalityReductionFactor shouldn't get too low
        equalityReductionFactor = 2.0;
      }
    } else {
      // quick estimate for the potential reductions caused by the conditions
      if (nodes.size() >= 2) {
        // at least two (non-equality) conditions. probably a range with lower
        // and upper bound defined
        estimatedCost /= 7.5;
      } else {
        // one (non-equality). this is either a lower or a higher bound
        estimatedCost /= 2.0;
      }
    }

    lastContainsEquality = containsEquality;
  }

  if (values == 0) {
    values = 1;
  }

  if (attributesCoveredByEquality == _fields.size() && unique()) {
    // index is unique and condition covers all attributes by equality
    if (estimatedItems >= values) {
      // reduce costs due to uniqueness
      estimatedItems = values;
      estimatedCost = static_cast<double>(estimatedItems);
    } else {
      // cost is already low... now slightly prioritize the unique index
      estimatedCost *= 0.995;
    }
    return true;
  }

  if (attributesCovered > 0 &&
      (!_sparse || attributesCovered == _fields.size())) {
    // if the condition contains at least one index attribute and is not
    // sparse,
    // or the index is sparse and all attributes are covered by the condition,
    // then it can be used (note: additional checks for condition parts in
    // sparse indexes are contained in Index::canUseConditionPart)
    estimatedItems = static_cast<size_t>((std::max)(
        static_cast<size_t>(estimatedCost * values), static_cast<size_t>(1)));
    estimatedCost *= static_cast<double>(values);
    return true;
  }

  // no condition
  estimatedItems = itemsInIndex;
  estimatedCost = static_cast<double>(estimatedItems);
  return false;
}

bool RocksDBVPackIndex::supportsSortCondition(
    arangodb::aql::SortCondition const* sortCondition,
    arangodb::aql::Variable const* reference, size_t itemsInIndex,
    double& estimatedCost, size_t& coveredAttributes) const {
  TRI_ASSERT(sortCondition != nullptr);

  if (!_sparse) {
    // only non-sparse indexes can be used for sorting
    if (!_useExpansion && sortCondition->isUnidirectional() &&
        sortCondition->isOnlyAttributeAccess()) {
      coveredAttributes = sortCondition->coveredAttributes(reference, _fields);

      if (coveredAttributes >= sortCondition->numAttributes()) {
        // sort is fully covered by index. no additional sort costs!
        // forward iteration does not have high costs
        estimatedCost = itemsInIndex * 0.001;
        if (sortCondition->isDescending()) {
          // reverse iteration has higher costs than forward iteration
          estimatedCost *= 4;
        }
        return true;
      } else if (coveredAttributes > 0) {
        estimatedCost = (itemsInIndex / coveredAttributes) *
                        std::log2(static_cast<double>(itemsInIndex));
        if (sortCondition->isAscending()) {
          // reverse iteration is more expensive
          estimatedCost *= 4;
        }
        return true;
      }
    }
  }

  coveredAttributes = 0;
  // by default no sort conditions are supported
  if (itemsInIndex > 0) {
    estimatedCost = itemsInIndex * std::log2(static_cast<double>(itemsInIndex));
    // slightly penalize this type of index against other indexes which
    // are in memory
    estimatedCost *= 1.05;
  } else {
    estimatedCost = 0.0;
  }
  return false;
}

IndexIterator* RocksDBVPackIndex::iteratorForCondition(
    transaction::Methods* trx, ManagedDocumentResult* mmdr,
    arangodb::aql::AstNode const* node,
    arangodb::aql::Variable const* reference, bool reverse) {
  VPackBuilder searchValues;
  searchValues.openArray();
  bool needNormalize = false;
  if (node == nullptr) {
    // We only use this index for sort. Empty searchValue
    VPackArrayBuilder guard(&searchValues);

    TRI_IF_FAILURE("PersistentIndex::noSortIterator") {
      THROW_ARANGO_EXCEPTION(TRI_ERROR_DEBUG);
    }
    TRI_IF_FAILURE("SkiplistIndex::noSortIterator") {
      THROW_ARANGO_EXCEPTION(TRI_ERROR_DEBUG);
    }
    TRI_IF_FAILURE("HashIndex::noSortIterator") {
      THROW_ARANGO_EXCEPTION(TRI_ERROR_DEBUG);
    }

  } else {
    // Create the search Values for the lookup
    VPackArrayBuilder guard(&searchValues);

    std::unordered_map<size_t, std::vector<arangodb::aql::AstNode const*>>
        found;
    std::unordered_set<std::string> nonNullAttributes;
    size_t unused = 0;
    matchAttributes(node, reference, found, unused, nonNullAttributes, true);

    // found contains all attributes that are relevant for this node.
    // It might be less than fields().
    //
    // Handle the first attributes. They can only be == or IN and only
    // one node per attribute

    auto getValueAccess = [&](arangodb::aql::AstNode const* comp,
                              arangodb::aql::AstNode const*& access,
                              arangodb::aql::AstNode const*& value) -> bool {
      access = comp->getMember(0);
      value = comp->getMember(1);
      std::pair<arangodb::aql::Variable const*,
                std::vector<arangodb::basics::AttributeName>>
          paramPair;
      if (!(access->isAttributeAccessForVariable(paramPair) &&
            paramPair.first == reference)) {
        access = comp->getMember(1);
        value = comp->getMember(0);
        if (!(access->isAttributeAccessForVariable(paramPair) &&
              paramPair.first == reference)) {
          // Both side do not have a correct AttributeAccess, this should not
          // happen and indicates
          // an error in the optimizer
          TRI_ASSERT(false);
        }
        return true;
      }
      return false;
    };

    size_t usedFields = 0;
    for (; usedFields < _fields.size(); ++usedFields) {
      auto it = found.find(usedFields);
      if (it == found.end()) {
        // We are either done
        // or this is a range.
        // Continue with more complicated loop
        break;
      }

      auto comp = it->second[0];
      TRI_ASSERT(comp->numMembers() == 2);
      arangodb::aql::AstNode const* access = nullptr;
      arangodb::aql::AstNode const* value = nullptr;
      getValueAccess(comp, access, value);
      // We found an access for this field

      if (comp->type == arangodb::aql::NODE_TYPE_OPERATOR_BINARY_EQ) {
        searchValues.openObject();
        searchValues.add(VPackValue(StaticStrings::IndexEq));
        TRI_IF_FAILURE("PersistentIndex::permutationEQ") {
          THROW_ARANGO_EXCEPTION(TRI_ERROR_DEBUG);
        }
        TRI_IF_FAILURE("SkiplistIndex::permutationEQ") {
          THROW_ARANGO_EXCEPTION(TRI_ERROR_DEBUG);
        }
        TRI_IF_FAILURE("HashIndex::permutationEQ") {
          THROW_ARANGO_EXCEPTION(TRI_ERROR_DEBUG);
        }
      } else if (comp->type == arangodb::aql::NODE_TYPE_OPERATOR_BINARY_IN) {
        if (isAttributeExpanded(usedFields)) {
          searchValues.openObject();
          searchValues.add(VPackValue(StaticStrings::IndexEq));
          TRI_IF_FAILURE("PersistentIndex::permutationArrayIN") {
            THROW_ARANGO_EXCEPTION(TRI_ERROR_DEBUG);
          }
          TRI_IF_FAILURE("SkiplistIndex::permutationArrayIN") {
            THROW_ARANGO_EXCEPTION(TRI_ERROR_DEBUG);
          }
          TRI_IF_FAILURE("HashIndex::permutationArrayIN") {
            THROW_ARANGO_EXCEPTION(TRI_ERROR_DEBUG);
          }
        } else {
          needNormalize = true;
          searchValues.openObject();
          searchValues.add(VPackValue(StaticStrings::IndexIn));
        }
      } else {
        // This is a one-sided range
        break;
      }
      // We have to add the value always, the key was added before
      value->toVelocyPackValue(searchValues);
      searchValues.close();
    }

    // Now handle the next element, which might be a range
    if (usedFields < _fields.size()) {
      auto it = found.find(usedFields);
      if (it != found.end()) {
        auto rangeConditions = it->second;
        TRI_ASSERT(rangeConditions.size() <= 2);

        VPackObjectBuilder searchElement(&searchValues);
        for (auto& comp : rangeConditions) {
          TRI_ASSERT(comp->numMembers() == 2);
          arangodb::aql::AstNode const* access = nullptr;
          arangodb::aql::AstNode const* value = nullptr;
          bool isReverseOrder = getValueAccess(comp, access, value);
          // Add the key
          switch (comp->type) {
            case arangodb::aql::NODE_TYPE_OPERATOR_BINARY_LT:
              if (isReverseOrder) {
                searchValues.add(VPackValue(StaticStrings::IndexGt));
              } else {
                searchValues.add(VPackValue(StaticStrings::IndexLt));
              }
              break;
            case arangodb::aql::NODE_TYPE_OPERATOR_BINARY_LE:
              if (isReverseOrder) {
                searchValues.add(VPackValue(StaticStrings::IndexGe));
              } else {
                searchValues.add(VPackValue(StaticStrings::IndexLe));
              }
              break;
            case arangodb::aql::NODE_TYPE_OPERATOR_BINARY_GT:
              if (isReverseOrder) {
                searchValues.add(VPackValue(StaticStrings::IndexLt));
              } else {
                searchValues.add(VPackValue(StaticStrings::IndexGt));
              }
              break;
            case arangodb::aql::NODE_TYPE_OPERATOR_BINARY_GE:
              if (isReverseOrder) {
                searchValues.add(VPackValue(StaticStrings::IndexLe));
              } else {
                searchValues.add(VPackValue(StaticStrings::IndexGe));
              }
              break;
            default:
              // unsupported right now. Should have been rejected by
              // supportsFilterCondition
              TRI_ASSERT(false);
              return new EmptyIndexIterator(_collection, trx, mmdr, this);
          }
          value->toVelocyPackValue(searchValues);
        }
      }
    }
  }
  searchValues.close();

  TRI_IF_FAILURE("PersistentIndex::noIterator") {
    THROW_ARANGO_EXCEPTION(TRI_ERROR_DEBUG);
  }
  TRI_IF_FAILURE("SkiplistIndex::noIterator") {
    THROW_ARANGO_EXCEPTION(TRI_ERROR_DEBUG);
  }
  TRI_IF_FAILURE("HashIndex::noIterator") {
    THROW_ARANGO_EXCEPTION(TRI_ERROR_DEBUG);
  }

  if (needNormalize) {
    VPackBuilder expandedSearchValues;
    expandInSearchValues(searchValues.slice(), expandedSearchValues);
    VPackSlice expandedSlice = expandedSearchValues.slice();
    std::vector<IndexIterator*> iterators;
    try {
      for (auto const& val : VPackArrayIterator(expandedSlice)) {
        auto iterator = lookup(trx, mmdr, val, reverse);
        try {
          iterators.push_back(iterator);
        } catch (...) {
          // avoid leak
          delete iterator;
          throw;
        }
      }
      if (reverse) {
        std::reverse(iterators.begin(), iterators.end());
      }
    } catch (...) {
      for (auto& it : iterators) {
        delete it;
      }
      throw;
    }
    return new MultiIndexIterator(_collection, trx, mmdr, this, iterators);
  }

  VPackSlice searchSlice = searchValues.slice();
  TRI_ASSERT(searchSlice.length() == 1);
  searchSlice = searchSlice.at(0);
  return lookup(trx, mmdr, searchSlice, reverse);
}

/// @brief specializes the condition for use with the index
arangodb::aql::AstNode* RocksDBVPackIndex::specializeCondition(
    arangodb::aql::AstNode* node,
    arangodb::aql::Variable const* reference) const {
  // mmfiles failure compat
  if (this->type() == Index::TRI_IDX_TYPE_HASH_INDEX) {
    TRI_IF_FAILURE("SimpleAttributeMatcher::specializeAllChildrenEQ") {
      THROW_ARANGO_EXCEPTION(TRI_ERROR_DEBUG);
    }
    TRI_IF_FAILURE("SimpleAttributeMatcher::specializeAllChildrenIN") {
      THROW_ARANGO_EXCEPTION(TRI_ERROR_DEBUG);
    }
  }

  std::unordered_map<size_t, std::vector<arangodb::aql::AstNode const*>> found;
  std::unordered_set<std::string> nonNullAttributes;
  size_t values = 0;
  matchAttributes(node, reference, found, values, nonNullAttributes, false);

  std::vector<arangodb::aql::AstNode const*> children;
  bool lastContainsEquality = true;

  for (size_t i = 0; i < _fields.size(); ++i) {
    auto it = found.find(i);

    if (it == found.end()) {
      // index attribute not covered by condition
      break;
    }

    // check if the current condition contains an equality condition
    auto& nodes = (*it).second;
    bool containsEquality = false;
    for (size_t j = 0; j < nodes.size(); ++j) {
      if (nodes[j]->type == arangodb::aql::NODE_TYPE_OPERATOR_BINARY_EQ ||
          nodes[j]->type == arangodb::aql::NODE_TYPE_OPERATOR_BINARY_IN) {
        containsEquality = true;
        break;
      }
    }

    if (!lastContainsEquality) {
      // unsupported condition. must abort
      break;
    }

    std::sort(nodes.begin(), nodes.end(),
              [](arangodb::aql::AstNode const* lhs,
                 arangodb::aql::AstNode const* rhs) -> bool {
                return sortWeight(lhs) < sortWeight(rhs);
              });

    lastContainsEquality = containsEquality;
    std::unordered_set<int> operatorsFound;
    for (auto& it : nodes) {
      // do not let duplicate or related operators pass
      if (isDuplicateOperator(it, operatorsFound)) {
        continue;
      }

      operatorsFound.emplace(static_cast<int>(it->type));
      children.emplace_back(it);
    }
  }

  while (node->numMembers() > 0) {
    node->removeMemberUnchecked(0);
  }

  for (auto& it : children) {
    node->addMember(it);
  }
  return node;
}

bool RocksDBVPackIndex::isDuplicateOperator(
    arangodb::aql::AstNode const* node,
    std::unordered_set<int> const& operatorsFound) const {
  auto type = node->type;
  if (operatorsFound.find(static_cast<int>(type)) != operatorsFound.end()) {
    // duplicate operator
    return true;
  }

  if (operatorsFound.find(
          static_cast<int>(arangodb::aql::NODE_TYPE_OPERATOR_BINARY_EQ)) !=
          operatorsFound.end() ||
      operatorsFound.find(
          static_cast<int>(arangodb::aql::NODE_TYPE_OPERATOR_BINARY_IN)) !=
          operatorsFound.end()) {
    return true;
  }

  bool duplicate = false;
  switch (type) {
    case arangodb::aql::NODE_TYPE_OPERATOR_BINARY_LT:
      duplicate = operatorsFound.find(static_cast<int>(
                      arangodb::aql::NODE_TYPE_OPERATOR_BINARY_LE)) !=
                  operatorsFound.end();
      break;
    case arangodb::aql::NODE_TYPE_OPERATOR_BINARY_LE:
      duplicate = operatorsFound.find(static_cast<int>(
                      arangodb::aql::NODE_TYPE_OPERATOR_BINARY_LT)) !=
                  operatorsFound.end();
      break;
    case arangodb::aql::NODE_TYPE_OPERATOR_BINARY_GT:
      duplicate = operatorsFound.find(static_cast<int>(
                      arangodb::aql::NODE_TYPE_OPERATOR_BINARY_GE)) !=
                  operatorsFound.end();
      break;
    case arangodb::aql::NODE_TYPE_OPERATOR_BINARY_GE:
      duplicate = operatorsFound.find(static_cast<int>(
                      arangodb::aql::NODE_TYPE_OPERATOR_BINARY_GT)) !=
                  operatorsFound.end();
      break;
    case arangodb::aql::NODE_TYPE_OPERATOR_BINARY_EQ:
      duplicate = operatorsFound.find(static_cast<int>(
                      arangodb::aql::NODE_TYPE_OPERATOR_BINARY_IN)) !=
                  operatorsFound.end();
      break;
    case arangodb::aql::NODE_TYPE_OPERATOR_BINARY_IN:
      duplicate = operatorsFound.find(static_cast<int>(
                      arangodb::aql::NODE_TYPE_OPERATOR_BINARY_EQ)) !=
                  operatorsFound.end();
      break;
    default: {
      // ignore
    }
  }

  return duplicate;
}

int RocksDBVPackIndex::cleanup() {
  rocksdb::TransactionDB* db = rocksutils::globalRocksDB();
  rocksdb::CompactRangeOptions opts;
  RocksDBKeyBounds bounds = _unique ? RocksDBKeyBounds::UniqueIndex(_objectId)
                                    : RocksDBKeyBounds::IndexEntries(_objectId);
  rocksdb::Slice b = bounds.start(), e = bounds.end();
  db->CompactRange(opts, &b, &e);
  return TRI_ERROR_NO_ERROR;
}

<<<<<<< HEAD
void RocksDBVPackIndex::serializeEstimate(std::string& output) const {
  if (!_unique) {
    TRI_ASSERT(_estimator != nullptr);
    // We always have indexId followed by the estimator internal output.
    rocksutils::uint64ToPersistent(output, id());
    _estimator->serialize(output);
  }
=======
Result RocksDBVPackIndex::postprocessRemove(transaction::Methods* trx,
                                            rocksdb::Slice const& key,
                                            rocksdb::Slice const& value) {
  if (!unique()) {
    // TODO: update selectivity estimate
  }
  return {TRI_ERROR_NO_ERROR};
>>>>>>> e11ef2bf
}<|MERGE_RESOLUTION|>--- conflicted
+++ resolved
@@ -1461,7 +1461,7 @@
   return TRI_ERROR_NO_ERROR;
 }
 
-<<<<<<< HEAD
+
 void RocksDBVPackIndex::serializeEstimate(std::string& output) const {
   if (!_unique) {
     TRI_ASSERT(_estimator != nullptr);
@@ -1469,7 +1469,8 @@
     rocksutils::uint64ToPersistent(output, id());
     _estimator->serialize(output);
   }
-=======
+}
+
 Result RocksDBVPackIndex::postprocessRemove(transaction::Methods* trx,
                                             rocksdb::Slice const& key,
                                             rocksdb::Slice const& value) {
@@ -1477,5 +1478,4 @@
     // TODO: update selectivity estimate
   }
   return {TRI_ERROR_NO_ERROR};
->>>>>>> e11ef2bf
 }