--- conflicted
+++ resolved
@@ -112,20 +112,12 @@
       operation.reset((isCoord ? toHotBackup(new RocksDBHotBackupRestoreCoord(body))
                        : toHotBackup(new RocksDBHotBackupRestore(body))));
     } else if (0 == suffixes[0].compare("list")) {
-<<<<<<< HEAD
-      operation.reset((isCoord ? (RocksDBHotBackup *)new RocksDBHotBackupListCoord(body)
-                       : (RocksDBHotBackup *)new RocksDBHotBackupList(body)));
-    } else if (0 == suffixes[0].compare("lock")) {
-      operation.reset((isCoord ? (RocksDBHotBackup *)new RocksDBHotBackupLockCoord(body)
-                       : (RocksDBHotBackup *)new RocksDBHotBackupLock(body)));
-=======
       operation.reset((isCoord ? toHotBackup(new RocksDBHotBackupListCoord(body))
                        : toHotBackup(new RocksDBHotBackupList(body))));
     } else if (0 == suffixes[0].compare("lock")) {
       operation.reset((isCoord ? toHotBackup(new RocksDBHotBackupLockCoord(body))
                        : toHotBackup(new RocksDBHotBackupLock(body))));
 
->>>>>>> 2c40f4ad
     }
 #if USE_ENTERPRISE
     else if (0 == suffixes[0].compare("upload")) {
@@ -226,13 +218,8 @@
 //
 // @brief Remove file or dir currently occupying "path"
 //
-<<<<<<< HEAD
-bool RocksDBHotBackup::clearPath(const std::string & path) {
-  bool retFlag{true};
-=======
 bool RocksDBHotBackup::clearPath(std::string const& path) {
   bool retFlag = true;
->>>>>>> 2c40f4ad
 
   if (basics::FileUtils::exists(path)) {
     if (basics::FileUtils::isDirectory(path)) {
@@ -435,11 +422,7 @@
   : RocksDBHotBackup(body), _isCreate(true), _forceBackup(false) {}
 
 
-<<<<<<< HEAD
-void RocksDBHotBackupCreate::parseParameters(rest::RequestType const type) {
-=======
 void RocksDBHotBackupCreate::parseParameters(rest::RequestType type) {
->>>>>>> 2c40f4ad
 
   _isCreate = (rest::RequestType::POST == type);
   _valid = _isCreate || (rest::RequestType::DELETE_REQ == type);
@@ -519,15 +502,9 @@
   std::string dirPathTemp = rebuildPath(dirCreatingString);
   bool flag = clearPath(dirCreatingString);
 
-<<<<<<< HEAD
-  dirPathFinal = buildDirectoryPath(_timestamp, _userString);
-  dirPathTemp = rebuildPath(dirCreatingString);
-  flag = clearPath(dirPathTemp);
-=======
   rocksdb::Checkpoint * temp_ptr = nullptr;
   rocksdb::Status stat = rocksdb::Checkpoint::Create(rocksutils::globalRocksDB(), &temp_ptr);
   std::unique_ptr<rocksdb::Checkpoint> ptr(temp_ptr);
->>>>>>> 2c40f4ad
 
   bool gotLock = false;
 
