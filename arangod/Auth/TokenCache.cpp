--- conflicted
+++ resolved
@@ -65,13 +65,8 @@
 }
 
 void auth::TokenCache::setJwtSecret(std::string const& jwtSecret) {
-<<<<<<< HEAD
   WRITE_LOCKER(writeLocker, _jwtLock, this);
-  LOG_TOPIC(DEBUG, Logger::AUTHENTICATION)
-=======
-  WRITE_LOCKER(writeLocker, _jwtLock);
-  LOG_TOPIC("71a76", DEBUG, Logger::AUTHENTICATION)
->>>>>>> c5587f1c
+  LOG_TOPIC("71a76", Logger::AUTHENTICATION)
       << "Setting jwt secret " << Logger::BINARY(jwtSecret.data(), jwtSecret.size());
   _jwtSecret = jwtSecret;
   _jwtCache.clear();
