--- conflicted
+++ resolved
@@ -1456,7 +1456,7 @@
   TRI_vocbase_col_t const* col;
   col = TRI_UnwrapClass<TRI_vocbase_col_t>(argv.Holder(), TRI_GetVocBaseColType());
 
-  if (col == 0) {
+  if (col == nullptr) {
     TRI_V8_EXCEPTION_INTERNAL(scope, "cannot extract collection");
   }
 
@@ -1571,15 +1571,10 @@
       TRI_FreeString(TRI_CORE_MEM_ZONE, key);
     }
 
-<<<<<<< HEAD
-    for (size_t j = 0;  j < edges.size();  ++j) {
-      v8::Handle<v8::Value> doc = WRAP_SHAPED_JSON(trx, col->_cid, edges[j].getDataPtr());
-=======
     uint32_t const n = edges.size();
     documents = v8::Array::New(static_cast<int>(n));
-    for (uint32_t j = 0;  j < n;  ++j) {
-      v8::Handle<v8::Value> doc = WRAP_SHAPED_JSON(trx, col->_cid, &edges[j]);
->>>>>>> cdb4046e
+    for (size_t j = 0;  j < n;  ++j) {
+      v8::Handle<v8::Value> doc = WRAP_SHAPED_JSON(trx, col->_cid, edges[j].getDataPtr());
 
       if (doc.IsEmpty()) {
         error = true;
