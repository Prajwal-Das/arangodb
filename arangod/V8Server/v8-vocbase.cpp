--- conflicted
+++ resolved
@@ -8679,11 +8679,7 @@
 
     res = ac.removeValues("Plan/Databases/"+name, false);
     if (!res.successful()) {
-<<<<<<< HEAD
-      if (res._statusCode == 404) {
-=======
-      if (res._statusCode == (int) triagens::rest::HttpResponse::FORBIDDEN) {
->>>>>>> 405d05ec
+      if (res._statusCode == (int) triagens::rest::HttpResponse::NOT_FOUND) {
         TRI_V8_EXCEPTION(scope, TRI_ERROR_ARANGO_DATABASE_NOT_FOUND);
       }
       TRI_V8_EXCEPTION_MESSAGE(scope, TRI_ERROR_INTERNAL,
