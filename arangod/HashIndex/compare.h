////////////////////////////////////////////////////////////////////////////////
/// @brief static hash and comparison functions
///
/// @file
///
/// DISCLAIMER
///
/// Copyright by triAGENS GmbH - All rights reserved.
///
/// The Programs (which include both the software and documentation)
/// contain proprietary information of triAGENS GmbH; they are
/// provided under a license agreement containing restrictions on use and
/// disclosure and are also protected by copyright, patent and other
/// intellectual and industrial property laws. Reverse engineering,
/// disassembly or decompilation of the Programs, except to the extent
/// required to obtain interoperability with other independently created
/// software or as specified by law, is prohibited.
///
/// The Programs are not intended for use in any nuclear, aviation, mass
/// transit, medical, or other inherently dangerous applications. It shall
/// be the licensee's responsibility to take all appropriate fail-safe,
/// backup, redundancy, and other measures to ensure the safe use of such
/// applications if the Programs are used for such purposes, and triAGENS
/// GmbH disclaims liability for any damages caused by such use of
/// the Programs.
///
/// This software is the confidential and proprietary information of
/// triAGENS GmbH. You shall not disclose such confidential and
/// proprietary information and shall use it only in accordance with the
/// terms of the license agreement you entered into with triAGENS GmbH.
///
/// Copyright holder is triAGENS GmbH, Cologne, Germany
///
/// @author Dr. O
/// @author Copyright 2011, triagens GmbH, Cologne, Germany
////////////////////////////////////////////////////////////////////////////////


#include <BasicsC/hashes.h>
#include <ShapedJson/json-shaper.h>
#include <ShapedJson/shaped-json.h>

#define USE_STATIC_HASHARRAY_COMPARE 1

#define HASHARRAY_ELEMENT_TYPE(a,b) \
  struct a {                       \
    TRI_shaped_json_t* fields;     \
    void* data;                    \
  } b
  

#ifdef __cplusplus
extern "C" {
#endif

// -----------------------------------------------------------------------------
// Forward declarations
// -----------------------------------------------------------------------------

static void IndexStaticClearElement (TRI_hasharray_t*, void*);
static bool IndexStaticCopyElementElement (TRI_hasharray_t*, void*, void*);
static void IndexStaticDestroyElement (TRI_hasharray_t*, void*);
static uint64_t IndexStaticHashElement (TRI_hasharray_t*, void*);
static uint64_t IndexStaticHashKey (TRI_hasharray_t*, void*);
static uint64_t IndexStaticHashShapedJson (const uint64_t, const TRI_shaped_json_t*); 
static bool IndexStaticIsEmptyElement (TRI_hasharray_t*, void*);
static bool IndexStaticIsEqualElementElement (TRI_hasharray_t*, void*, void*);
static bool IndexStaticIsEqualElementElementMulti (TRI_hasharray_t*, void*, void*);
static bool IndexStaticIsEqualKeyElement (TRI_hasharray_t*, void*, void*);
static bool IndexStaticIsEqualKeyElementMulti (TRI_hasharray_t*, void*, void*);
static bool IndexStaticIsEqualShapedJsonShapedJson (const TRI_shaped_json_t* left, const TRI_shaped_json_t* right); 



// -----------------------------------------------------------------------------
// Implementation 
// -----------------------------------------------------------------------------



////////////////////////////////////////////////////////////////////////////////
/// @brief marks an element in the hash array as being 'cleared' or 'empty'
////////////////////////////////////////////////////////////////////////////////

static void IndexStaticClearElement(TRI_hasharray_t* array, void* element) {
  typedef HASHARRAY_ELEMENT_TYPE(LocalElement_s,LocalElement_t);

  LocalElement_t* hElement = (LocalElement_t*)(element);
  if (element != NULL) {
    hElement->fields     = 0;
    hElement->data       = 0;
  }  
}



////////////////////////////////////////////////////////////////////////////////
/// @brief deep copies the content of the right item into the left item
////////////////////////////////////////////////////////////////////////////////

static bool IndexStaticCopyElementElement (TRI_hasharray_t* array, void* left, void* right) {
  typedef HASHARRAY_ELEMENT_TYPE(LocalElement_s,LocalElement_t);

  LocalElement_t* leftElement  = (LocalElement_t*)(left);
  LocalElement_t* rightElement = (LocalElement_t*)(right);

  if (leftElement == NULL || rightElement == NULL) {
    assert(0);
    return false;
  }
    
  leftElement->data       = rightElement->data;
<<<<<<< HEAD
  leftElement->fields     = TRI_Allocate(TRI_UNKNOWN_MEM_ZONE, sizeof(TRI_shaped_json_t) * leftElement->numFields, false);
=======
  leftElement->fields     = TRI_Allocate(TRI_UNKNOWN_MEM_ZONE, sizeof(TRI_shaped_json_t) * array->_numFields, false);
>>>>>>> 26027346
  
  if (leftElement->fields == NULL) {
    return false;
  }

  memcpy(leftElement->fields, rightElement->fields, sizeof(TRI_shaped_json_t) * array->_numFields);
  
  return true;  
}


////////////////////////////////////////////////////////////////////////////////
/// @brief destroys an element -- removing any allocated memory within the structure
////////////////////////////////////////////////////////////////////////////////

static void IndexStaticDestroyElement(TRI_hasharray_t* array, void* element) {
  typedef HASHARRAY_ELEMENT_TYPE(LocalElement_s,LocalElement_t);

  // ...........................................................................
  // Each 'field' in the hElement->fields is a TRI_shaped_json_t object, this
  // structure has internal structure of its own -- which also has memory
  // allocated -- HOWEVER we DO NOT deallocate this memory here since it 
  // is actually part of the document structure. This memory should be deallocated
  // when the document has been destroyed.
  // ...........................................................................
  
  LocalElement_t* hElement = (LocalElement_t*)(element);
  if (element != NULL) {
    if (hElement->fields != NULL) {
      TRI_Free(TRI_UNKNOWN_MEM_ZONE, hElement->fields);
    }  
  }  
  IndexStaticClearElement(array, element);
}



////////////////////////////////////////////////////////////////////////////////
/// @brief Given an element generates a hash integer
////////////////////////////////////////////////////////////////////////////////

static uint64_t IndexStaticHashElement (TRI_hasharray_t* array, void* element) {
  typedef HASHARRAY_ELEMENT_TYPE(LocalElement_s,LocalElement_t);

  LocalElement_t* hElement = (LocalElement_t*)(element);
  uint64_t hash = TRI_FnvHashBlockInitial();
  size_t j;

  for (j = 0; j < array->_numFields; j++) {
    hash = IndexStaticHashShapedJson(hash, (j + hElement->fields) );
  }
  return  hash;
}


////////////////////////////////////////////////////////////////////////////////
// Given an element generates a hash integer
////////////////////////////////////////////////////////////////////////////////

static uint64_t IndexStaticHashKey (TRI_hasharray_t* array, void* element) {
  typedef HASHARRAY_ELEMENT_TYPE(LocalElement_s,LocalElement_t);
  
  LocalElement_t* hElement = (LocalElement_t*)(element);
  uint64_t hash = TRI_FnvHashBlockInitial();
  size_t j;

  for (j = 0; j < array->_numFields; j++) {
    hash = IndexStaticHashShapedJson(hash, (j + hElement->fields) );
  }
  return  hash;
}



static uint64_t IndexStaticHashShapedJson (const uint64_t hash, const TRI_shaped_json_t* shapedJson) {
  return TRI_FnvHashBlock(hash, shapedJson->_data.data, shapedJson->_data.length); 
}  // end of function hashShapedJson



// .............................................................................
// returns true if an element in the unique assoc array is 'empty'
// .............................................................................

static bool IndexStaticIsEmptyElement (TRI_hasharray_t* array, void* element) {
  typedef HASHARRAY_ELEMENT_TYPE(LocalElement_s,LocalElement_t);

  LocalElement_t* hElement = (LocalElement_t*)(element);
  if (element != NULL) {
    if (hElement->data == 0) {
      return true;
    }
  }  
  return false;
}



// .............................................................................
// Determines if two elements of the unique assoc array are equal
// Two elements are 'equal' if the document pointer is the same. 
// .............................................................................
static bool IndexStaticIsEqualElementElement (TRI_hasharray_t* array, void* leftElement, void* rightElement) {
  typedef HASHARRAY_ELEMENT_TYPE(LocalElement_s,LocalElement_t);

  LocalElement_t* hLeftElement  = (LocalElement_t*)(leftElement);
  LocalElement_t* hRightElement = (LocalElement_t*)(rightElement);
  
  if (leftElement == NULL || rightElement == NULL) {
    return false;
  }    
  
  return (hLeftElement->data == hRightElement->data);
}



// .............................................................................
// Returns true if document pointers are the same, otherwise returns false
// .............................................................................
static bool IndexStaticIsEqualElementElementMulti (TRI_hasharray_t* array, void* leftElement, void* rightElement) {
  typedef HASHARRAY_ELEMENT_TYPE(LocalElement_s,LocalElement_t);

  LocalElement_t* hLeftElement  = (LocalElement_t*)(leftElement);
  LocalElement_t* hRightElement = (LocalElement_t*)(rightElement);
  
  if (leftElement == NULL || rightElement == NULL) {
    return false;
  }    
  
  return (hLeftElement->data == hRightElement->data); 
}


// .............................................................................
// Determines if two elements of the unique assoc array are equal
// Two elements are 'equal' if the shaped json content is equal. 
// .............................................................................
static bool IndexStaticIsEqualKeyElement (TRI_hasharray_t* array, void* leftElement, void* rightElement) {
  typedef HASHARRAY_ELEMENT_TYPE(LocalElement_s,LocalElement_t);
  
  LocalElement_t* hLeftElement  = (LocalElement_t*)(leftElement);
  LocalElement_t* hRightElement = (LocalElement_t*)(rightElement);
  size_t j;
  
  if (leftElement == NULL || rightElement == NULL) {
    return false;
  }    
  
  for (j = 0; j < array->_numFields; j++) {
    if (!IndexStaticIsEqualShapedJsonShapedJson((j + hLeftElement->fields), (j + hRightElement->fields))) {
      return false;
    }
  }
  
  return true;
}


// .............................................................................
// Returns true if the "key" matches that of the element
// .............................................................................
static bool IndexStaticIsEqualKeyElementMulti (TRI_hasharray_t* array, void* leftElement, void* rightElement) {
  typedef HASHARRAY_ELEMENT_TYPE(LocalElement_s,LocalElement_t);
  
  LocalElement_t* hLeftElement  = (LocalElement_t*)(leftElement);
  LocalElement_t* hRightElement = (LocalElement_t*)(rightElement);
  size_t j;
  
  if (leftElement == NULL || rightElement == NULL) {
    return false;
  }    
  
  for (j = 0; j < array->_numFields; j++) {
    TRI_shaped_json_t* left   = (j + hLeftElement->fields);
    TRI_shaped_json_t* right  = (j + hRightElement->fields);
    if (!IndexStaticIsEqualShapedJsonShapedJson(left, right)) {
      return false;
    }
  }
  
  return true;
}


static bool IndexStaticIsEqualShapedJsonShapedJson (const TRI_shaped_json_t* left, const TRI_shaped_json_t* right) {
  if (left == NULL && right == NULL) {
    return true;
  }

  if (left == NULL && right != NULL) {
    return false;
  }

  if (left != NULL && right == NULL) {
    return false;
  }

  if (left->_data.length != right->_data.length) {
    return false;
  }

  return ( memcmp(left->_data.data,right->_data.data, left->_data.length) == 0);   
}  // end of function isEqualShapedJsonShapedJson



<|MERGE_RESOLUTION|>--- conflicted
+++ resolved
@@ -110,11 +110,7 @@
   }
     
   leftElement->data       = rightElement->data;
-<<<<<<< HEAD
-  leftElement->fields     = TRI_Allocate(TRI_UNKNOWN_MEM_ZONE, sizeof(TRI_shaped_json_t) * leftElement->numFields, false);
-=======
   leftElement->fields     = TRI_Allocate(TRI_UNKNOWN_MEM_ZONE, sizeof(TRI_shaped_json_t) * array->_numFields, false);
->>>>>>> 26027346
   
   if (leftElement->fields == NULL) {
     return false;
