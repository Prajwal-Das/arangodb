--- conflicted
+++ resolved
@@ -42,13 +42,10 @@
 /// @brief was docuBlock JSF_get_api_initiate
 ////////////////////////////////////////////////////////////////////////////////
 
-<<<<<<< HEAD
 RestHandler::status RestShutdownHandler::execute() {
-=======
-HttpHandler::status_t RestShutdownHandler::execute() {
   if (_request->requestType() != GeneralRequest::RequestType::DELETE_REQ) {
     generateError(GeneralResponse::ResponseCode::METHOD_NOT_ALLOWED, 405);
-    return HttpHandler::status_t(HANDLER_DONE);
+    return status::DONE;
   }
 
   bool found;
@@ -58,7 +55,6 @@
     clusterFeature->setUnregisterOnShutdown(true);
   }
 
->>>>>>> 325ede06
   ApplicationServer::server->beginShutdown();
 
   try {
