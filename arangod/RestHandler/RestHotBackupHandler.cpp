////////////////////////////////////////////////////////////////////////////////
/// DISCLAIMER
///
/// Copyright 2019 ArangoDB GmbH, Cologne, Germany
///
/// Licensed under the Apache License, Version 2.0 (the "License");
/// you may not use this file except in compliance with the License.
/// You may obtain a copy of the License at
///
///     http://www.apache.org/licenses/LICENSE-2.0
///
/// Unless required by applicable law or agreed to in writing, software
/// distributed under the License is distributed on an "AS IS" BASIS,
/// WITHOUT WARRANTIES OR CONDITIONS OF ANY KIND, either express or implied.
/// See the License for the specific language governing permissions and
/// limitations under the License.
///
/// Copyright holder is ArangoDB GmbH, Cologne, Germany
///
////////////////////////////////////////////////////////////////////////////////

#include "RestHotBackupHandler.h"

#include <velocypack/velocypack-aliases.h>

#include "Rest/HttpRequest.h"
#include "Rest/HttpResponse.h"
#include "Cluster/ClusterMethods.h"
#include "Cluster/ServerState.h"
#include "Utils/ExecContext.h"

using namespace arangodb;
using namespace arangodb::basics;
using namespace arangodb::rest;

RestHotBackupHandler::RestHotBackupHandler(GeneralRequest* request, GeneralResponse* response)
  : RestBaseHandler(request, response) {

}

RestStatus RestHotBackupHandler::execute() {
  if (nullptr == ExecContext::CURRENT || ExecContext::CURRENT->isAdminUser()) {

    // extract the request specifics
    RequestType const type = _request->requestType();
    std::vector<std::string> const& suffixes = _request->suffixes();
<<<<<<< HEAD
=======
    std::shared_ptr<RocksDBHotBackup> operation(parseHotBackupParams(type, suffixes));

    /// TODO: add test for rocksdb engine

    auto reportError = [&]() {
      if (!operation->result().isEmpty()) {
        std::string msg = operation->resultSlice().toJson();
        generateError(operation->restResponseCode(),
                      operation->restResponseError(), msg);
      } else if (operation->errorMessage().empty()) {
        generateError(operation->restResponseCode(),
                      operation->restResponseError());
      } else {
        generateError(operation->restResponseCode(),
                      operation->restResponseError(),
                      operation->errorMessage());
      }
    };

    if (operation) {
      if (!operation->valid()) {
        reportError();
        return RestStatus::DONE;
      }
      operation->execute();
>>>>>>> 33f8c002

    if (ServerState::instance()->isCoordinator()) {
      
      // Coordinator job:
      // 1. Make mark in agency & Kill supervision in one transaction
      // 2. Try to get global lock
      // 3. Make backup
      Result result = hotBackupCoordinator(arangodb::CONSISTENT, 60.0);
      if (result.ok()) {
        generateResult(rest::ResponseCode::OK, VPackSlice());
      }
      
      
    } else {
      std::shared_ptr<RocksDBHotBackup> operation(parseHotBackupParams(type, suffixes));
      
      /// add test for rocksdb engine
      
      if (operation && operation->valid()) {
        operation->execute();
        
        if (operation->success()) {
          generateResult(rest::ResponseCode::OK, operation->resultSlice());
        } else {
          generateError(operation->restResponseCode(),
                        operation->restResponseError());
        } // else
      } else {
        generateError(rest::ResponseCode::BAD, TRI_ERROR_HTTP_BAD_PARAMETER);
      } // else
      

      /// add test for rocksdb engine
    
      auto reportError = [&]() {
                           if (!operation->result().isEmpty()) {
                             std::string msg = "Error, details: ";
                             msg += operation->resultSlice().toJson();
                             generateError(operation->restResponseCode(),
                                           operation->restResponseError(), msg);
                           } else if (operation->errorMessage().empty()) {
                             generateError(operation->restResponseCode(),
                                           operation->restResponseError());
                           } else {
                             generateError(operation->restResponseCode(),
                                           operation->restResponseError(),
                                           operation->errorMessage());
                           }
                         };

      if (operation) {
        if (!operation->valid()) {
          reportError();
          return RestStatus::DONE;
        }
        operation->execute();

        if (operation->success()) {
          generateOk(rest::ResponseCode::OK, operation->resultSlice());
        } else {
          reportError();
        }
      } else {
        generateError(rest::ResponseCode::BAD, TRI_ERROR_HTTP_BAD_PARAMETER);
      } // else
    }
    
  } else {
    generateError(rest::ResponseCode::FORBIDDEN, TRI_ERROR_HTTP_FORBIDDEN,
                  "you need admin rights for hotbackup operations");
  } // else

  return RestStatus::DONE;
  
} // RestHotBackupHandler::execute


std::shared_ptr<RocksDBHotBackup> RestHotBackupHandler::parseHotBackupParams(
  RequestType const type, std::vector<std::string> const & suffixes) {

  std::shared_ptr<RocksDBHotBackup> operation;
  bool parseSuccess;

  VPackSlice body = this->parseVPackBody(parseSuccess);
  if (parseSuccess) {
    operation = RocksDBHotBackup::operationFactory(type, suffixes, body);
  } // if

  return operation;

} // RestHotBackupHander::parseHotBackupParams<|MERGE_RESOLUTION|>--- conflicted
+++ resolved
@@ -44,8 +44,6 @@
     // extract the request specifics
     RequestType const type = _request->requestType();
     std::vector<std::string> const& suffixes = _request->suffixes();
-<<<<<<< HEAD
-=======
     std::shared_ptr<RocksDBHotBackup> operation(parseHotBackupParams(type, suffixes));
 
     /// TODO: add test for rocksdb engine
@@ -71,7 +69,7 @@
         return RestStatus::DONE;
       }
       operation->execute();
->>>>>>> 33f8c002
+
 
     if (ServerState::instance()->isCoordinator()) {
       
