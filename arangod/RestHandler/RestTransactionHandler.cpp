--- conflicted
+++ resolved
@@ -64,49 +64,39 @@
 RestStatus RestTransactionHandler::execute() {
 
   switch(_request->requestType()) {
-    
+
     // original single operation transaction and
     //  start for multi-operation transaction
   case rest::RequestType::POST: {
     executePost();
     break;
   }
-    
+
     // commit for multi-operation transaction
   case rest::RequestType::PUT: {
     executePut();
     break;
   }
-    
+
     // status of given ID or list of all
-<<<<<<< HEAD
     case rest::RequestType::GET: {
       executeGet();
       break;
     }
 
-=======
-  case rest::RequestType::GET: {
-    VPackBuilder builder;
-    { VPackObjectBuilder b(&builder);
-      TransactionRegistryFeature::TRANSACTION_REGISTRY->toVelocyPack(builder); }
-    break;
-  }
-    
->>>>>>> 19de482c
     // abort given ID
   case rest::RequestType::DELETE_REQ: {
     executeDelete();
     break;
   }
-    
+
     // oops, not supported
   default: {
     generateError(rest::ResponseCode::METHOD_NOT_ALLOWED, 405);
     break;
   }
   } //switch
-  
+
   return RestStatus::DONE;
 }
 
