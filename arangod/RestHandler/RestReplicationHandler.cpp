////////////////////////////////////////////////////////////////////////////////
/// DISCLAIMER
///
/// Copyright 2014-2016 ArangoDB GmbH, Cologne, Germany
/// Copyright 2004-2014 triAGENS GmbH, Cologne, Germany
///
/// Licensed under the Apache License, Version 2.0 (the "License");
/// you may not use this file except in compliance with the License.
/// You may obtain a copy of the License at
///
///     http://www.apache.org/licenses/LICENSE-2.0
///
/// Unless required by applicable law or agreed to in writing, software
/// distributed under the License is distributed on an "AS IS" BASIS,
/// WITHOUT WARRANTIES OR CONDITIONS OF ANY KIND, either express or implied.
/// See the License for the specific language governing permissions and
/// limitations under the License.
///
/// Copyright holder is ArangoDB GmbH, Cologne, Germany
///
/// @author Jan Steemann
////////////////////////////////////////////////////////////////////////////////

#include "RestReplicationHandler.h"

#include "Aql/Query.h"
#include "Aql/QueryRegistry.h"
#include "Basics/ConditionLocker.h"
#include "Basics/ReadLocker.h"
#include "Basics/Result.h"
#include "Basics/RocksDBUtils.h"
#include "Basics/VelocyPackHelper.h"
#include "Basics/WriteLocker.h"
#include "Cluster/ClusterComm.h"
#include "Cluster/ClusterFeature.h"
#include "Cluster/ClusterHelpers.h"
#include "Cluster/ClusterMethods.h"
#include "Cluster/FollowerInfo.h"
#include "GeneralServer/AuthenticationFeature.h"
#include "Indexes/Index.h"
#include "Replication/DatabaseInitialSyncer.h"
#include "Replication/DatabaseReplicationApplier.h"
#include "Replication/GlobalInitialSyncer.h"
#include "Replication/GlobalReplicationApplier.h"
#include "Replication/ReplicationApplierConfiguration.h"
#include "Replication/ReplicationFeature.h"
#include "RestServer/DatabaseFeature.h"
#include "RestServer/QueryRegistryFeature.h"
#include "RestServer/ServerIdFeature.h"
#include "StorageEngine/EngineSelectorFeature.h"
#include "StorageEngine/PhysicalCollection.h"
#include "StorageEngine/StorageEngine.h"
#include "Transaction/StandaloneContext.h"
#include "Utils/CollectionNameResolver.h"
#include "Utils/OperationOptions.h"
#include "Utils/SingleCollectionTransaction.h"
#include "VocBase/LogicalCollection.h"
#include "VocBase/LogicalView.h"

#include <velocypack/Builder.h>
#include <velocypack/Collection.h>
#include <velocypack/Iterator.h>
#include <velocypack/Parser.h>
#include <velocypack/Slice.h>
#include <velocypack/velocypack-aliases.h>

using namespace arangodb;
using namespace arangodb::basics;
using namespace arangodb::rest;

namespace {
std::string const dataString("data");
std::string const keyString("key");
std::string const typeString("type");
}  // namespace

uint64_t const RestReplicationHandler::_defaultChunkSize = 128 * 1024;
uint64_t const RestReplicationHandler::_maxChunkSize = 128 * 1024 * 1024;
std::chrono::hours const RestReplicationHandler::_tombstoneTimeout =
    std::chrono::hours(24);

basics::ReadWriteLock RestReplicationHandler::_tombLock;
std::unordered_map<std::string, std::chrono::time_point<std::chrono::steady_clock>>
    RestReplicationHandler::_tombstones = {};

static aql::QueryId ExtractReadlockId(VPackSlice slice) {
  TRI_ASSERT(slice.isString());
  return StringUtils::uint64(slice.copyString());
}

static bool ignoreHiddenEnterpriseCollection(std::string const& name, bool force) {
#ifdef USE_ENTERPRISE
  if (!force && name[0] == '_') {
    if (strncmp(name.c_str(), "_local_", 7) == 0 ||
        strncmp(name.c_str(), "_from_", 6) == 0 || strncmp(name.c_str(), "_to_", 4) == 0) {
      LOG_TOPIC(WARN, arangodb::Logger::REPLICATION)
          << "Restore ignoring collection " << name
          << ". Will be created via SmartGraphs of a full dump. If you want to "
          << "restore ONLY this collection use 'arangorestore --force'. "
          << "However this is not recommended and you should instead restore "
          << "the EdgeCollection of the SmartGraph instead.";
      return true;
    }
  }
#endif
  return false;
}

static Result restoreDataParser(char const* ptr, char const* pos,
                                std::string const& collectionName, int line,
                                std::string& key,
                                VPackBuilder& builder, VPackSlice& doc,
                                TRI_replication_operation_e& type) {
  builder.clear();

  try {
    VPackParser parser(builder, builder.options);
    parser.parse(ptr, static_cast<size_t>(pos - ptr));
  } catch (std::exception const& ex) {
    // Could not even build the string
    return Result{TRI_ERROR_HTTP_CORRUPTED_JSON,
                  "received invalid JSON data for collection '" +
                      collectionName + "' on line " + std::to_string(line) + ": " + ex.what()};
  } catch (...) {
    return Result{TRI_ERROR_INTERNAL};
  }

  VPackSlice const slice = builder.slice();

  if (!slice.isObject()) {
    return Result{TRI_ERROR_HTTP_CORRUPTED_JSON,
                  "received invalid JSON data for collection '" +
                      collectionName + "' on line " + std::to_string(line) + ": data is no object"};
  }

  type = REPLICATION_INVALID;

  for (auto const& pair : VPackObjectIterator(slice, true)) {
    if (!pair.key.isString()) {
      return Result{TRI_ERROR_HTTP_CORRUPTED_JSON,
                    "received invalid JSON data for collection '" +
                        collectionName + "' on line " + std::to_string(line) + ": got a non-string key"};
    }

    if (pair.key.isEqualString(::typeString)) {
      if (pair.value.isNumber()) {
        int v = pair.value.getNumericValue<int>();
        if (v == 2301) {
          // pre-3.0 type for edges
          type = REPLICATION_MARKER_DOCUMENT;
        } else {
          type = static_cast<TRI_replication_operation_e>(v);
        }
      }
    } else if (pair.key.isEqualString(::dataString)) {
      if (pair.value.isObject()) {
        doc = pair.value;

        VPackSlice k = doc.get(StaticStrings::KeyString);
        if (k.isString()) {
          key = k.copyString();
        }
      }
    } else if (pair.key.isEqualString(::keyString)) {
      if (key.empty()) {
        key = pair.value.copyString();
      }
    }
  }

  if (type == REPLICATION_MARKER_DOCUMENT && !doc.isObject()) {
    return Result{TRI_ERROR_HTTP_BAD_PARAMETER,
                  "got document marker without object contents for collection '" + collectionName + "' on line " + std::to_string(line) + ": " + doc.toJson()};
  }

  if (key.empty()) {
    return Result{TRI_ERROR_HTTP_BAD_PARAMETER,
                  "received invalid JSON data for collection '" +
                      collectionName + "' on line " + std::to_string(line) + ": empty key"};
  }

  return Result{TRI_ERROR_NO_ERROR};
}

RestReplicationHandler::RestReplicationHandler(GeneralRequest* request, GeneralResponse* response)
    : RestVocbaseBaseHandler(request, response) {}

RestReplicationHandler::~RestReplicationHandler() {}

////////////////////////////////////////////////////////////////////////////////
/// @brief creates an error if called on a coordinator server
////////////////////////////////////////////////////////////////////////////////

bool RestReplicationHandler::isCoordinatorError() {
  if (_vocbase.type() == TRI_VOCBASE_TYPE_COORDINATOR) {
    generateError(rest::ResponseCode::NOT_IMPLEMENTED, TRI_ERROR_CLUSTER_UNSUPPORTED,
                  "replication API is not supported on a coordinator");

    return true;
  }

  return false;
}

// main function that dispatches the different routes and commands
RestStatus RestReplicationHandler::execute() {
  // extract the request type
  auto const type = _request->requestType();
  auto const& suffixes = _request->suffixes();

  size_t const len = suffixes.size();

  if (len >= 1) {
    std::string const& command = suffixes[0];

    if (command == "logger-state") {
      if (type != rest::RequestType::GET) {
        goto BAD_CALL;
      }
      handleCommandLoggerState();
    } else if (command == "logger-tick-ranges") {
      if (type != rest::RequestType::GET) {
        goto BAD_CALL;
      }
      if (isCoordinatorError()) {
        return RestStatus::DONE;
      }
      handleCommandLoggerTickRanges();
    } else if (command == "logger-first-tick") {
      if (type != rest::RequestType::GET) {
        goto BAD_CALL;
      }
      if (isCoordinatorError()) {
        return RestStatus::DONE;
      }
      handleCommandLoggerFirstTick();
    } else if (command == "logger-follow") {
      if (type != rest::RequestType::GET && type != rest::RequestType::PUT) {
        goto BAD_CALL;
      }
      if (isCoordinatorError()) {
        return RestStatus::DONE;
      }
      handleCommandLoggerFollow();
    } else if (command == "determine-open-transactions") {
      if (type != rest::RequestType::GET) {
        goto BAD_CALL;
      }
      handleCommandDetermineOpenTransactions();
    } else if (command == "batch") {
      // access batch context in context manager
      // example call: curl -XPOST --dump - --data '{}'
      // http://localhost:5555/_api/replication/batch
      // the object may contain a "ttl" for the context

      // POST - create batch id / handle
      // PUT  - extend batch id / handle
      // DEL  - delete batchid

      if (ServerState::instance()->isCoordinator()) {
        handleTrampolineCoordinator();
      } else {
        handleCommandBatch();
      }
    } else if (command == "barrier") {
      if (isCoordinatorError()) {
        return RestStatus::DONE;
      }
      handleCommandBarrier();
    } else if (command == "inventory") {
      // get overview of collections and indexes followed by some extra data
      // example call: curl --dump -
      // http://localhost:5555/_api/replication/inventory?batchId=75

      // {
      //    collections : [ ... ],
      //    "state" : {
      //      "running" : true,
      //      "lastLogTick" : "10528",
      //      "lastUncommittedLogTick" : "10531",
      //      "totalEvents" : 3782,
      //      "time" : "2017-07-19T21:50:59Z"
      //    },
      //   "tick" : "10531"
      // }

      if (type != rest::RequestType::GET) {
        goto BAD_CALL;
      }
      if (ServerState::instance()->isCoordinator()) {
        handleTrampolineCoordinator();
      } else {
        handleCommandInventory();
      }
    } else if (command == "keys") {
      // preconditions for calling this route are unclear and undocumented --
      // FIXME
      if (type != rest::RequestType::GET && type != rest::RequestType::POST &&
          type != rest::RequestType::PUT && type != rest::RequestType::DELETE_REQ) {
        goto BAD_CALL;
      }

      if (isCoordinatorError()) {
        return RestStatus::DONE;
      }

      if (type == rest::RequestType::POST) {
        // has to be called first will bind the iterator to a collection

        // example: curl -XPOST --dump -
        // 'http://localhost:5555/_db/_system/_api/replication/keys/?collection=_users&batchId=169'
        // ; echo
        // returns
        // { "id": <context id - int>,
        //   "count": <number of documents in collection - int>
        // }
        handleCommandCreateKeys();
      } else if (type == rest::RequestType::GET) {
        // curl --dump -
        // 'http://localhost:5555/_db/_system/_api/replication/keys/123?collection=_users'
        // ; echo # id is batchid
        handleCommandGetKeys();
      } else if (type == rest::RequestType::PUT) {
        handleCommandFetchKeys();
      } else if (type == rest::RequestType::DELETE_REQ) {
        handleCommandRemoveKeys();
      }
    } else if (command == "dump") {
      // works on collections
      // example: curl --dump -
      // 'http://localhost:5555/_db/_system/_api/replication/dump?collection=test&batchId=115'
      // requires batch-id
      // does internally an
      //   - get inventory
      //   - purge local
      //   - dump remote to local

      if (type != rest::RequestType::GET) {
        goto BAD_CALL;
      }

      if (ServerState::instance()->isCoordinator()) {
        handleTrampolineCoordinator();
      } else {
        handleCommandDump();
      }
    } else if (command == "restore-collection") {
      if (type != rest::RequestType::PUT) {
        goto BAD_CALL;
      }

      handleCommandRestoreCollection();
    } else if (command == "restore-indexes") {
      if (type != rest::RequestType::PUT) {
        goto BAD_CALL;
      }

      handleCommandRestoreIndexes();
    } else if (command == "restore-data") {
      if (type != rest::RequestType::PUT) {
        goto BAD_CALL;
      }
      handleCommandRestoreData();
    } else if (command == "restore-view") {
      if (type != rest::RequestType::PUT) {
        goto BAD_CALL;
      }

      handleCommandRestoreView();
    } else if (command == "sync") {
      if (type != rest::RequestType::PUT) {
        goto BAD_CALL;
      }

      if (isCoordinatorError()) {
        return RestStatus::DONE;
      }

      handleCommandSync();
    } else if (command == "make-slave") {
      if (type != rest::RequestType::PUT) {
        goto BAD_CALL;
      }

      if (isCoordinatorError()) {
        return RestStatus::DONE;
      }

      handleCommandMakeSlave();
    } else if (command == "server-id") {
      if (type != rest::RequestType::GET) {
        goto BAD_CALL;
      }
      handleCommandServerId();
    } else if (command == "applier-config") {
      if (type == rest::RequestType::GET) {
        handleCommandApplierGetConfig();
      } else {
        if (type != rest::RequestType::PUT) {
          goto BAD_CALL;
        }
        handleCommandApplierSetConfig();
      }
    } else if (command == "applier-start") {
      if (type != rest::RequestType::PUT) {
        goto BAD_CALL;
      }

      if (isCoordinatorError()) {
        return RestStatus::DONE;
      }

      handleCommandApplierStart();
    } else if (command == "applier-stop") {
      if (type != rest::RequestType::PUT) {
        goto BAD_CALL;
      }

      if (isCoordinatorError()) {
        return RestStatus::DONE;
      }

      handleCommandApplierStop();
    } else if (command == "applier-state") {
      if (type == rest::RequestType::DELETE_REQ) {
        handleCommandApplierDeleteState();
      } else {
        if (type != rest::RequestType::GET) {
          goto BAD_CALL;
        }
        handleCommandApplierGetState();
      }
    } else if (command == "applier-state-all") {
      if (type != rest::RequestType::GET) {
        goto BAD_CALL;
      }
      handleCommandApplierGetStateAll();
    } else if (command == "clusterInventory") {
      if (type != rest::RequestType::GET) {
        goto BAD_CALL;
      }
      if (!ServerState::instance()->isCoordinator()) {
        generateError(rest::ResponseCode::FORBIDDEN, TRI_ERROR_CLUSTER_ONLY_ON_COORDINATOR);
      } else {
        handleCommandClusterInventory();
      }
    } else if (command == "addFollower") {
      if (type != rest::RequestType::PUT) {
        goto BAD_CALL;
      }
      if (!ServerState::instance()->isDBServer()) {
        generateError(rest::ResponseCode::FORBIDDEN, TRI_ERROR_CLUSTER_ONLY_ON_DBSERVER);
      } else {
        handleCommandAddFollower();
      }
    } else if (command == "removeFollower") {
      if (type != rest::RequestType::PUT) {
        goto BAD_CALL;
      }
      if (!ServerState::instance()->isDBServer()) {
        generateError(rest::ResponseCode::FORBIDDEN, TRI_ERROR_CLUSTER_ONLY_ON_DBSERVER);
      } else {
        handleCommandRemoveFollower();
      }
    } else if (command == "holdReadLockCollection") {
      if (!ServerState::instance()->isDBServer()) {
        generateError(rest::ResponseCode::FORBIDDEN, TRI_ERROR_CLUSTER_ONLY_ON_DBSERVER);
      } else {
        if (type == rest::RequestType::POST) {
          handleCommandHoldReadLockCollection();
        } else if (type == rest::RequestType::PUT) {
          handleCommandCheckHoldReadLockCollection();
        } else if (type == rest::RequestType::DELETE_REQ) {
          handleCommandCancelHoldReadLockCollection();
        } else if (type == rest::RequestType::GET) {
          handleCommandGetIdForReadLockCollection();
        } else {
          goto BAD_CALL;
        }
      }
    } else {
      generateError(rest::ResponseCode::BAD, TRI_ERROR_HTTP_BAD_PARAMETER,
                    std::string("invalid command '") + command + "'");
    }

    return RestStatus::DONE;
  }

BAD_CALL:
  if (len != 1) {
    generateError(rest::ResponseCode::BAD, TRI_ERROR_HTTP_SUPERFLUOUS_SUFFICES,
                  "expecting URL /_api/replication/<command>");
  } else {
    generateError(rest::ResponseCode::METHOD_NOT_ALLOWED, TRI_ERROR_HTTP_METHOD_NOT_ALLOWED);
  }

  return RestStatus::DONE;
}

////////////////////////////////////////////////////////////////////////////////
/// @brief was docuBlock JSF_put_api_replication_makeSlave
////////////////////////////////////////////////////////////////////////////////

void RestReplicationHandler::handleCommandMakeSlave() {
  bool isGlobal = false;
  ReplicationApplier* applier = getApplier(isGlobal);
  if (applier == nullptr) {
    return;
  }

  bool success = false;
  VPackSlice body = this->parseVPackBody(success);
  if (!success) {
    // error already created
    return;
  }

  std::string databaseName;

  if (!isGlobal) {
    databaseName = _vocbase.name();
  }

  ReplicationApplierConfiguration configuration =
      ReplicationApplierConfiguration::fromVelocyPack(body, databaseName);
  configuration._skipCreateDrop = false;

  // will throw if invalid
  configuration.validate();

  // allow access to _users if appropriate
  grantTemporaryRights();

  // forget about any existing replication applier configuration
  applier->forget();
  applier->reconfigure(configuration);
  applier->startReplication();

  while (applier->isInitializing()) {  // wait for initial sync
    std::this_thread::sleep_for(std::chrono::microseconds(50000));
    if (application_features::ApplicationServer::isStopping()) {
      generateError(Result(TRI_ERROR_SHUTTING_DOWN));
      return;
    }
  }
  // applier->startTailing(lastLogTick, true, barrierId);

  VPackBuilder result;
  result.openObject();
  applier->toVelocyPack(result);
  result.close();
  generateResult(rest::ResponseCode::OK, result.slice());
}

////////////////////////////////////////////////////////////////////////////////
/// @brief forward a command in the coordinator case
////////////////////////////////////////////////////////////////////////////////

void RestReplicationHandler::handleTrampolineCoordinator() {
  bool useVst = false;
  if (_request->transportType() == Endpoint::TransportType::VST) {
    useVst = true;
  }
  if (_request == nullptr) {
    THROW_ARANGO_EXCEPTION_MESSAGE(TRI_ERROR_INTERNAL, "invalid request");
  }

  // First check the DBserver component of the body json:
  ServerID DBserver = _request->value("DBserver");

  if (DBserver.empty()) {
    generateError(rest::ResponseCode::BAD, TRI_ERROR_HTTP_BAD_PARAMETER,
                  "need \"DBserver\" parameter");
    return;
  }

  std::string const& dbname = _request->databaseName();

  auto headers = std::make_shared<std::unordered_map<std::string, std::string>>(
      arangodb::getForwardableRequestHeaders(_request.get()));
  std::unordered_map<std::string, std::string> values = _request->values();
  std::string params;

  for (auto const& i : values) {
    if (i.first != "DBserver") {
      if (params.empty()) {
        params.push_back('?');
      } else {
        params.push_back('&');
      }
      params.append(StringUtils::urlEncode(i.first));
      params.push_back('=');
      params.append(StringUtils::urlEncode(i.second));
    }
  }

  // Set a few variables needed for our work:
  auto cc = ClusterComm::instance();
  if (cc == nullptr) {
    // nullptr happens only during controlled shutdown
    generateError(rest::ResponseCode::SERVICE_UNAVAILABLE,
                  TRI_ERROR_SHUTTING_DOWN, "shutting down server");
    return;
  }

  std::unique_ptr<ClusterCommResult> res;
  if (!useVst) {
    HttpRequest* httpRequest = dynamic_cast<HttpRequest*>(_request.get());
    if (httpRequest == nullptr) {
      THROW_ARANGO_EXCEPTION_MESSAGE(TRI_ERROR_INTERNAL,
                                     "invalid request type");
    }

    // Send a synchronous request to that shard using ClusterComm:
    res = cc->syncRequest(TRI_NewTickServer(), "server:" + DBserver,
                          _request->requestType(),
                          "/_db/" + StringUtils::urlEncode(dbname) +
                              _request->requestPath() + params,
                          httpRequest->body(), *headers, 300.0);
  } else {
    // do we need to handle multiple payloads here - TODO
    // here we switch from vst to http?!
    res = cc->syncRequest(TRI_NewTickServer(), "server:" + DBserver,
                          _request->requestType(),
                          "/_db/" + StringUtils::urlEncode(dbname) +
                              _request->requestPath() + params,
                          _request->payload().toJson(), *headers, 300.0);
  }

  if (res->status == CL_COMM_TIMEOUT) {
    // No reply, we give up:
    generateError(rest::ResponseCode::BAD, TRI_ERROR_CLUSTER_TIMEOUT,
                  "timeout within cluster");
    return;
  }
  if (res->status == CL_COMM_BACKEND_UNAVAILABLE) {
    // there is no result
    generateError(rest::ResponseCode::BAD, TRI_ERROR_CLUSTER_CONNECTION_LOST,
                  "lost connection within cluster");
    return;
  }
  if (res->status == CL_COMM_ERROR) {
    // This could be a broken connection or an Http error:
    TRI_ASSERT(nullptr != res->result && res->result->isComplete());
    // In this case a proper HTTP error was reported by the DBserver,
    // we simply forward the result.
    // We intentionally fall through here.
  }

  bool dummy;
  resetResponse(static_cast<rest::ResponseCode>(res->result->getHttpReturnCode()));

  _response->setContentType(
      res->result->getHeaderField(StaticStrings::ContentTypeHeader, dummy));

  if (!useVst) {
    HttpResponse* httpResponse = dynamic_cast<HttpResponse*>(_response.get());
    if (_response == nullptr) {
      THROW_ARANGO_EXCEPTION_MESSAGE(TRI_ERROR_INTERNAL,
                                     "invalid response type");
    }
    httpResponse->body().swap(&(res->result->getBody()));
  } else {
    std::shared_ptr<VPackBuilder> builder = res->result->getBodyVelocyPack();
    std::shared_ptr<VPackBuffer<uint8_t>> buf = builder->steal();
    _response->setPayload(std::move(*buf),
                          true);  // do we need to generate the body?!
  }

  auto const& resultHeaders = res->result->getHeaderFields();
  for (auto const& it : resultHeaders) {
    _response->setHeader(it.first, it.second);
  }
}

////////////////////////////////////////////////////////////////////////////////
/// @brief was docuBlock JSF_get_api_replication_cluster_inventory
////////////////////////////////////////////////////////////////////////////////

void RestReplicationHandler::handleCommandClusterInventory() {
  std::string const& dbName = _request->databaseName();
  bool includeSystem = _request->parsedValue("includeSystem", true);

  ClusterInfo* ci = ClusterInfo::instance();
  std::vector<std::shared_ptr<LogicalCollection>> cols = ci->getCollections(dbName);
  VPackBuilder resultBuilder;
  resultBuilder.openObject();
  resultBuilder.add("collections", VPackValue(VPackValueType::Array));
  for (std::shared_ptr<LogicalCollection> const& c : cols) {
    // We want to check if the collection is usable and all followers
    // are in sync:
    std::shared_ptr<ShardMap> shardMap = c->shardIds();
    // shardMap is an unordered_map from ShardId (string) to a vector of
    // servers (strings), wrapped in a shared_ptr
    auto cic = ci->getCollectionCurrent(dbName, basics::StringUtils::itoa(c->id()));
    // Check all shards:
    bool isReady = true;
    bool allInSync = true;
    for (auto const& p : *shardMap) {
      auto currentServerList = cic->servers(p.first /* shardId */);
      if (currentServerList.size() == 0 || p.second.size() == 0 ||
          currentServerList[0] != p.second[0] ||
          (!p.second[0].empty() && p.second[0][0] == '_')) {
        isReady = false;
      }
      if (!ClusterHelpers::compareServerLists(p.second, currentServerList)) {
        allInSync = false;
      }
    }
    c->toVelocyPackForClusterInventory(resultBuilder, includeSystem, isReady, allInSync);
  }
  resultBuilder.close();  // collections
  resultBuilder.add("views", VPackValue(VPackValueType::Array));
  LogicalView::enumerate(_vocbase, [&resultBuilder](LogicalView::ptr const& view) -> bool {
    if (view) {
      resultBuilder.openObject();
      view->properties(resultBuilder, true,
                       false);  // details, !forPersistence because on
                                // restore any datasource ids will differ,
                                // so need an end-user representation
      resultBuilder.close();
    }

    return true;
  });
  resultBuilder.close();  // views

  TRI_voc_tick_t tick = TRI_CurrentTickServer();
  resultBuilder.add("tick", VPackValue(std::to_string(tick)));
  resultBuilder.add("state", VPackValue("unused"));
  resultBuilder.close();  // base
  generateResult(rest::ResponseCode::OK, resultBuilder.slice());
}

////////////////////////////////////////////////////////////////////////////////
/// @brief restores the structure of a collection TODO MOVE
////////////////////////////////////////////////////////////////////////////////

void RestReplicationHandler::handleCommandRestoreCollection() {
  std::shared_ptr<VPackBuilder> parsedRequest;

  try {
    parsedRequest = _request->toVelocyPackBuilderPtr();
  } catch (arangodb::velocypack::Exception const& e) {
    std::string errorMsg = "invalid JSON: ";
    errorMsg += e.what();
    generateError(rest::ResponseCode::BAD, TRI_ERROR_HTTP_BAD_PARAMETER, errorMsg);
    return;
  } catch (...) {
    generateError(rest::ResponseCode::BAD, TRI_ERROR_HTTP_BAD_PARAMETER,
                  "invalid JSON");
    return;
  }
  auto pair = rocksutils::stripObjectIds(parsedRequest->slice());
  VPackSlice const slice = pair.first;

  bool overwrite = _request->parsedValue<bool>("overwrite", false);
  bool force = _request->parsedValue<bool>("force", false);
  ;
  bool ignoreDistributeShardsLikeErrors =
      _request->parsedValue<bool>("ignoreDistributeShardsLikeErrors", false);
  uint64_t numberOfShards = _request->parsedValue<uint64_t>("numberOfShards", 0);
  uint64_t replicationFactor =
      _request->parsedValue<uint64_t>("replicationFactor", 1);

  Result res;
  if (ServerState::instance()->isCoordinator()) {
    res = processRestoreCollectionCoordinator(slice, overwrite, force,
                                              numberOfShards, replicationFactor,
                                              ignoreDistributeShardsLikeErrors);
  } else {
    res = processRestoreCollection(slice, overwrite, force);
  }

  if (res.fail()) {
    THROW_ARANGO_EXCEPTION(res);
  }

  VPackBuilder result;
  result.add(VPackValue(VPackValueType::Object));
  result.add("result", VPackValue(true));
  result.close();
  generateResult(rest::ResponseCode::OK, result.slice());
}

////////////////////////////////////////////////////////////////////////////////
/// @brief restores the indexes of a collection
////////////////////////////////////////////////////////////////////////////////

void RestReplicationHandler::handleCommandRestoreIndexes() {
  std::shared_ptr<VPackBuilder> parsedRequest;

  try {
    parsedRequest = _request->toVelocyPackBuilderPtr();
  } catch (...) {
    generateError(rest::ResponseCode::BAD, TRI_ERROR_HTTP_BAD_PARAMETER,
                  "invalid JSON");
    return;
  }
  VPackSlice const slice = parsedRequest->slice();

  bool force = _request->parsedValue("force", false);

  Result res;
  if (ServerState::instance()->isCoordinator()) {
    res = processRestoreIndexesCoordinator(slice, force);
  } else {
    res = processRestoreIndexes(slice, force);
  }

  if (res.fail()) {
    THROW_ARANGO_EXCEPTION(res);
  }

  VPackBuilder result;
  result.openObject();
  result.add("result", VPackValue(true));
  result.close();
  generateResult(rest::ResponseCode::OK, result.slice());
}

////////////////////////////////////////////////////////////////////////////////
/// @brief restores the data of a collection
////////////////////////////////////////////////////////////////////////////////

void RestReplicationHandler::handleCommandRestoreData() {
  std::string const& colName = _request->value("collection");

  if (colName.empty()) {
    generateError(rest::ResponseCode::BAD, TRI_ERROR_HTTP_BAD_PARAMETER,
                  "invalid collection parameter, not given");
    return;
  }

  Result res = processRestoreData(colName);

  if (res.fail()) {
    if (res.errorMessage().empty()) {
      generateError(GeneralResponse::responseCode(res.errorNumber()), res.errorNumber());
    } else {
      generateError(GeneralResponse::responseCode(res.errorNumber()), res.errorNumber(),
                    std::string(TRI_errno_string(res.errorNumber())) + ": " +
                        res.errorMessage());
    }
  } else {
    VPackBuilder result;
    result.add(VPackValue(VPackValueType::Object));
    result.add("result", VPackValue(true));
    result.close();
    generateResult(rest::ResponseCode::OK, result.slice());
  }
}

////////////////////////////////////////////////////////////////////////////////
/// @brief restores the structure of a collection TODO MOVE
////////////////////////////////////////////////////////////////////////////////

Result RestReplicationHandler::processRestoreCollection(VPackSlice const& collection,
                                                        bool dropExisting, bool /*force*/) {
  if (!collection.isObject()) {
    return Result(TRI_ERROR_HTTP_BAD_PARAMETER,
                  "collection declaration is invalid");
  }

  VPackSlice const parameters = collection.get("parameters");

  if (!parameters.isObject()) {
    return Result(TRI_ERROR_HTTP_BAD_PARAMETER,
                  "collection parameters declaration is invalid");
  }

  VPackSlice const indexes = collection.get("indexes");

  if (!indexes.isArray()) {
    return Result(TRI_ERROR_HTTP_BAD_PARAMETER,
                  "collection indexes declaration is invalid");
  }

  std::string const name =
      arangodb::basics::VelocyPackHelper::getStringValue(parameters, "name", "");

  if (name.empty()) {
    return Result(TRI_ERROR_HTTP_BAD_PARAMETER, "collection name is missing");
  }

  if (arangodb::basics::VelocyPackHelper::getBooleanValue(parameters, "deleted", false)) {
    // we don't care about deleted collections
    return Result();
  }

  grantTemporaryRights();

  auto* col = _vocbase.lookupCollection(name).get();

  // drop an existing collection if it exists
  if (col != nullptr) {
    if (dropExisting) {
      auto res = _vocbase.dropCollection(col->id(), true, -1.0);

      if (res.errorNumber() == TRI_ERROR_FORBIDDEN) {
        // some collections must not be dropped

        // instead, truncate them
        auto ctx = transaction::StandaloneContext::Create(_vocbase);
        SingleCollectionTransaction trx(ctx, *col, AccessMode::Type::EXCLUSIVE);

        // to turn off waitForSync!
        trx.addHint(transaction::Hints::Hint::RECOVERY);
        trx.addHint(transaction::Hints::Hint::INTERMEDIATE_COMMITS);
        trx.addHint(transaction::Hints::Hint::ALLOW_RANGE_DELETE);
        res = trx.begin();

        if (!res.ok()) {
          return res;
        }

        OperationOptions options;
        OperationResult opRes = trx.truncate(name, options);

        return trx.finish(opRes.result);
      }

      if (!res.ok()) {
        return Result(res.errorNumber(),
                      std::string("unable to drop collection '") + name +
                          "': " + res.errorMessage());
      }
      // intentionally falls through
    } else {
      return Result(TRI_ERROR_ARANGO_DUPLICATE_NAME,
                    std::string("unable to create collection '") + name +
                        "': " + TRI_errno_string(TRI_ERROR_ARANGO_DUPLICATE_NAME));
    }
  }

  // now re-create the collection
  int res = createCollection(parameters, &col);

  if (res != TRI_ERROR_NO_ERROR) {
    return Result(res, std::string("unable to create collection: ") + TRI_errno_string(res));
  }

  // might be also called on dbservers
  ExecContext const* exe = ExecContext::CURRENT;
  if (name[0] != '_' && exe != nullptr && !exe->isSuperuser() &&
      ServerState::instance()->isSingleServer()) {
    auth::UserManager* um = AuthenticationFeature::instance()->userManager();
    TRI_ASSERT(um != nullptr);  // should not get here
    if (um != nullptr) {
      um->updateUser(exe->user(), [&](auth::User& entry) {
        entry.grantCollection(_vocbase.name(), col->name(), auth::Level::RW);
        return TRI_ERROR_NO_ERROR;
      });
    }
  }

  return Result();
}

////////////////////////////////////////////////////////////////////////////////
/// @brief restores the structure of a collection, coordinator case
////////////////////////////////////////////////////////////////////////////////

Result RestReplicationHandler::processRestoreCollectionCoordinator(
    VPackSlice const& collection, bool dropExisting, bool force, uint64_t numberOfShards,
    uint64_t replicationFactor, bool ignoreDistributeShardsLikeErrors) {
  if (!collection.isObject()) {
    return Result(TRI_ERROR_HTTP_BAD_PARAMETER,
                  "collection declaration is invalid");
  }

  VPackSlice const parameters = collection.get("parameters");

  if (!parameters.isObject()) {
    return Result(TRI_ERROR_HTTP_BAD_PARAMETER,
                  "collection parameters declaration is invalid");
  }

  std::string const name =
      arangodb::basics::VelocyPackHelper::getStringValue(parameters, "name", "");

  if (name.empty()) {
    return Result(TRI_ERROR_HTTP_BAD_PARAMETER, "collection name is missing");
  }

  if (ignoreHiddenEnterpriseCollection(name, force)) {
    return {TRI_ERROR_NO_ERROR};
  }

  if (arangodb::basics::VelocyPackHelper::getBooleanValue(parameters, "deleted", false)) {
    // we don't care about deleted collections
    return Result();
  }

  auto& dbName = _vocbase.name();
  ClusterInfo* ci = ClusterInfo::instance();

  try {
    // in a cluster, we only look up by name:
    std::shared_ptr<LogicalCollection> col = ci->getCollection(dbName, name);

    // drop an existing collection if it exists
    if (dropExisting) {
      auto result = ci->dropCollectionCoordinator(dbName, std::to_string(col->id()), 0.0);

      if (TRI_ERROR_FORBIDDEN == result.errorNumber()  // forbidden
          || TRI_ERROR_CLUSTER_MUST_NOT_DROP_COLL_OTHER_DISTRIBUTESHARDSLIKE ==
                 result.errorNumber()) {
        // some collections must not be dropped
        auto ctx = transaction::StandaloneContext::Create(_vocbase);
        SingleCollectionTransaction trx(ctx, name, AccessMode::Type::EXCLUSIVE);
<<<<<<< HEAD
        trx.addHint(transaction::Hints::Hint::SINGLE_OPERATION); // immediately commit on follower
        
        Result res = trx.begin();
        if (!res.ok()) {
=======
        
        Result res = trx.begin();
        if (res.fail()) {
>>>>>>> 0c6de0c6
          return res;
        }
        
        OperationOptions options;
        OperationResult result = trx.truncate(name, options);
        res = trx.finish(result.result);
<<<<<<< HEAD
=======
        if (res.fail()) {
          res.appendErrorMessage(". Unable to truncate collection (dropping is forbidden)");
        }
        return res;
>>>>>>> 0c6de0c6
      }

      if (!result.ok()) {
        return Result(             // result
            result.errorNumber(),  // code
            std::string("unable to drop collection '") + name + "': " + result.errorMessage());
      }
    } else {
      return Result(TRI_ERROR_ARANGO_DUPLICATE_NAME,
                    std::string("unable to create collection '") + name +
                        "': " + TRI_errno_string(TRI_ERROR_ARANGO_DUPLICATE_NAME));
    }
  } catch (basics::Exception const& ex) {
    LOG_TOPIC(DEBUG, Logger::REPLICATION)
        << "processRestoreCollectionCoordinator "
        << "could not drop collection: " << ex.what();
  } catch (...) {
  }

  // now re-create the collection

  // Build up new information that we need to merge with the given one
  VPackBuilder toMerge;
  toMerge.openObject();

  // We always need a new id
  TRI_voc_tick_t newIdTick = ci->uniqid(1);
  std::string newId = StringUtils::itoa(newIdTick);
  toMerge.add("id", VPackValue(newId));

  // Number of shards. Will be overwritten if not existent
  VPackSlice const numberOfShardsSlice = parameters.get("numberOfShards");
  if (!numberOfShardsSlice.isInteger()) {
    // The information does not contain numberOfShards. Overwrite it.
    VPackSlice const shards = parameters.get("shards");
    if (shards.isObject()) {
      numberOfShards = static_cast<uint64_t>(shards.length());
    } else {
      // "shards" not specified
      // now check if numberOfShards property was given
      if (numberOfShards == 0) {
        // We take one shard if no value was given
        numberOfShards = 1;
      }
    }
    TRI_ASSERT(numberOfShards > 0);
    toMerge.add("numberOfShards", VPackValue(numberOfShards));
  }

  // Replication Factor. Will be overwritten if not existent
  VPackSlice const replFactorSlice = parameters.get("replicationFactor");
  bool isValidReplFactorSlice = replFactorSlice.isInteger() ||
                                (replFactorSlice.isString() &&
                                 replFactorSlice.isEqualString("satellite"));
  if (!isValidReplFactorSlice) {
    if (replicationFactor == 0) {
      replicationFactor = 1;
    }
    TRI_ASSERT(replicationFactor > 0);
    toMerge.add("replicationFactor", VPackValue(replicationFactor));
  }

  // always use current version number when restoring a collection,
  // because the collection is effectively NEW
  toMerge.add("version", VPackValue(LogicalCollection::VERSION_33));
  if (!name.empty() && name[0] == '_' && !parameters.hasKey("isSystem")) {
    // system collection?
    toMerge.add("isSystem", VPackValue(true));
  }

  // Always ignore `shadowCollections` they were accidentially dumped in
  // arangodb versions earlier than 3.3.6
  toMerge.add("shadowCollections", arangodb::velocypack::Slice::nullSlice());
  toMerge.close();  // TopLevel

  VPackSlice const type = parameters.get("type");
  if (!type.isNumber()) {
    return Result(TRI_ERROR_HTTP_BAD_PARAMETER,
                  "collection type not given or wrong");
  }

  TRI_col_type_e collectionType =
      static_cast<TRI_col_type_e>(type.getNumericValue<int>());

  VPackSlice const sliceToMerge = toMerge.slice();
  VPackBuilder mergedBuilder =
      VPackCollection::merge(parameters, sliceToMerge, false, true);
  VPackSlice const merged = mergedBuilder.slice();

  try {
    bool createWaitsForSyncReplication =
        application_features::ApplicationServer::getFeature<ClusterFeature>(
            "Cluster")
            ->createWaitsForSyncReplication();
    // in the replication case enforcing the replication factor is absolutely
    // not desired, so it is hardcoded to false
    auto col =
        ClusterMethods::createCollectionOnCoordinator(collectionType, _vocbase, merged,
                                                      ignoreDistributeShardsLikeErrors,
                                                      createWaitsForSyncReplication, false);
    TRI_ASSERT(col != nullptr);

    ExecContext const* exe = ExecContext::CURRENT;
    if (name[0] != '_' && exe != nullptr && !exe->isSuperuser()) {
      auth::UserManager* um = AuthenticationFeature::instance()->userManager();
      TRI_ASSERT(um != nullptr);  // should not get here
      if (um != nullptr) {
        um->updateUser(ExecContext::CURRENT->user(), [&](auth::User& entry) {
          entry.grantCollection(dbName, col->name(), auth::Level::RW);
          return TRI_ERROR_NO_ERROR;
        });
      }
    }
  } catch (basics::Exception const& ex) {
    // Error, report it.
    return Result(ex.code(), ex.what());
  } catch (std::exception const& ex) {
    return Result(TRI_ERROR_INTERNAL, ex.what());
  }
  // All other errors are thrown to the outside.
  return Result();
}

////////////////////////////////////////////////////////////////////////////////
/// @brief restores the data of a collection
////////////////////////////////////////////////////////////////////////////////

Result RestReplicationHandler::processRestoreData(std::string const& colName) {
#ifdef USE_ENTERPRISE
  bool force = _request->parsedValue("force", false);
  if (ignoreHiddenEnterpriseCollection(colName, force)) {
    return {TRI_ERROR_NO_ERROR};
  }
#endif

  grantTemporaryRights();

  if (colName == TRI_COL_NAME_USERS) {
    // We need to handle the _users in a special way
    return processRestoreUsersBatch(colName);
  }

  auto ctx = transaction::StandaloneContext::Create(_vocbase);
  SingleCollectionTransaction trx(ctx, colName, AccessMode::Type::WRITE);

  trx.addHint(transaction::Hints::Hint::RECOVERY);  // to turn off waitForSync!

  Result res = trx.begin();

  if (!res.ok()) {
    res.reset(res.errorNumber(), std::string("unable to start transaction (") +
                                     std::string(__FILE__) + std::string(":") +
                                     std::to_string(__LINE__) +
                                     std::string("): ") + res.errorMessage());
    return res;
  }

  res = processRestoreDataBatch(trx, colName);
  res = trx.finish(res);

  return res;
}

Result RestReplicationHandler::parseBatch(std::string const& collectionName,
                                          std::unordered_map<std::string, VPackValueLength>& latest,
                                          VPackBuilder& allMarkers) {
  VPackOptions options = VPackOptions::Defaults;
  options.checkAttributeUniqueness = true;
  VPackBuilder builder(&options);

  allMarkers.clear();

  HttpRequest* httpRequest = dynamic_cast<HttpRequest*>(_request.get());
  if (httpRequest == nullptr) {
    THROW_ARANGO_EXCEPTION_MESSAGE(TRI_ERROR_INTERNAL, "invalid request type");
  }

  std::string const& bodyStr = httpRequest->body();
  char const* ptr = bodyStr.c_str();
  char const* end = ptr + bodyStr.size();

  VPackValueLength currentPos = 0;

  // First parse and collect all markers, we assemble everything in one
  // large builder holding an array. We keep for each key the latest
  // entry.

  {
    int line = 0;
    VPackArrayBuilder guard(&allMarkers);
    std::string key;
    while (ptr < end) {
      char const* pos = strchr(ptr, '\n');

      if (pos == nullptr) {
        pos = end;
      } else {
        *((char*)pos) = '\0';
        ++line;
      }

      if (pos - ptr > 1) {
        // found something
        key.clear();
        VPackSlice doc;
        TRI_replication_operation_e type = REPLICATION_INVALID;

        Result res = restoreDataParser(ptr, pos, collectionName, line, key, builder, doc, type);
        if (res.fail()) {
          return res;
        }

        // Put into array of all parsed markers:
        allMarkers.add(builder.slice());
        latest[key] = currentPos;
        ++currentPos;
      }

      ptr = pos + 1;
    }
  }

  return Result{TRI_ERROR_NO_ERROR};
}

////////////////////////////////////////////////////////////////////////////////
/// @brief restores the data of _users collection
/// Special case, we shall allow to import in this collection,
/// however it is not sharded by key and we need to replace by name instead of
/// by key
////////////////////////////////////////////////////////////////////////////////

Result RestReplicationHandler::processRestoreUsersBatch(std::string const& collectionName) {
  std::unordered_map<std::string, VPackValueLength> latest;
  VPackBuilder allMarkers;

  Result res = parseBatch(collectionName, latest, allMarkers);
  if (res.fail()) {
    return res;
  }

  VPackSlice allMarkersSlice = allMarkers.slice();

  std::string aql(
      "FOR u IN @restored UPSERT {name: u.name} INSERT u REPLACE u "
      "INTO @@collection OPTIONS {ignoreErrors: true, silent: true, "
      "waitForSync: false, isRestore: true}");

  auto bindVars = std::make_shared<VPackBuilder>();
  bindVars->openObject();
  bindVars->add("@collection", VPackValue(collectionName));
  bindVars->add(VPackValue("restored"));
  bindVars->openArray();

  // Now loop over the markers and insert the docs, ignoring _key and _id
  for (auto const& p : latest) {
    VPackSlice const marker = allMarkersSlice.at(p.second);
    VPackSlice const typeSlice = marker.get(::typeString);
    TRI_replication_operation_e type = REPLICATION_INVALID;
    if (typeSlice.isNumber()) {
      int typeInt = typeSlice.getNumericValue<int>();
      if (typeInt == 2301) {  // pre-3.0 type for edges
        type = REPLICATION_MARKER_DOCUMENT;
      } else {
        type = static_cast<TRI_replication_operation_e>(typeInt);
      }
    }
    if (type == REPLICATION_MARKER_DOCUMENT) {
      VPackSlice const doc = marker.get(::dataString);
      TRI_ASSERT(doc.isObject());
      // In the _users case we silently remove the _key value.
      bindVars->openObject();
      for (auto const& it : VPackObjectIterator(doc)) {
        if (arangodb::velocypack::StringRef(it.key) != StaticStrings::KeyString &&
            arangodb::velocypack::StringRef(it.key) != StaticStrings::IdString) {
          bindVars->add(it.key);
          bindVars->add(it.value);
        }
      }
      bindVars->close();
    }
  }

  bindVars->close();  // restored
  bindVars->close();  // bindVars

  arangodb::aql::Query query(false, _vocbase, arangodb::aql::QueryString(aql),
                             bindVars, nullptr, arangodb::aql::PART_MAIN);
  auto queryRegistry = QueryRegistryFeature::registry();
  TRI_ASSERT(queryRegistry != nullptr);

  aql::QueryResult queryResult = query.executeSync(queryRegistry);

  // neither agency nor dbserver should get here
  AuthenticationFeature* af = AuthenticationFeature::instance();
  TRI_ASSERT(af->userManager() != nullptr);
  if (af->userManager() != nullptr) {
    af->userManager()->triggerLocalReload();
    af->userManager()->triggerGlobalReload();
  }

  return Result{queryResult.code};
}

////////////////////////////////////////////////////////////////////////////////
/// @brief restores the data of a collection
////////////////////////////////////////////////////////////////////////////////

Result RestReplicationHandler::processRestoreDataBatch(transaction::Methods& trx,
                                                       std::string const& collectionName) {
  std::unordered_map<std::string, VPackValueLength> latest;
  VPackBuilder allMarkers;

  Result res = parseBatch(collectionName, latest, allMarkers);
  if (res.fail()) {
    return res;
  }

  // First remove all keys of which the last marker we saw was a deletion
  // marker:
  VPackSlice allMarkersSlice = allMarkers.slice();

  VPackBuilder oldBuilder;
  {
    VPackArrayBuilder guard(&oldBuilder);

    for (auto const& p : latest) {
      VPackSlice const marker = allMarkersSlice.at(p.second);
      VPackSlice const typeSlice = marker.get(::typeString);
      TRI_replication_operation_e type = REPLICATION_INVALID;
      if (typeSlice.isNumber()) {
        int typeInt = typeSlice.getNumericValue<int>();
        if (typeInt == 2301) {  // pre-3.0 type for edges
          type = REPLICATION_MARKER_DOCUMENT;
        } else {
          type = static_cast<TRI_replication_operation_e>(typeInt);
        }
      }
      if (type == REPLICATION_MARKER_REMOVE) {
        oldBuilder.add(VPackValue(p.first));  // Add _key
      } else if (type != REPLICATION_MARKER_DOCUMENT) {
        return Result{TRI_ERROR_REPLICATION_UNEXPECTED_MARKER,
                      "unexpected marker type " + StringUtils::itoa(type)};
      }
    }
  }

  // Note that we ignore individual errors here, as long as the main
  // operation did not fail. In particular, we intentionally ignore
  // individual "DOCUMENT NOT FOUND" errors, because they can happen!
  try {
    OperationOptions options;
    options.silent = true;
    options.ignoreRevs = true;
    options.isRestore = true;
    options.waitForSync = false;
    double startTime = TRI_microtime();
    OperationResult opRes = trx.remove(collectionName, oldBuilder.slice(), options);
    double duration = TRI_microtime() - startTime;
    if (opRes.fail()) {
      LOG_TOPIC(WARN, Logger::CLUSTER)
          << "Could not delete " << oldBuilder.slice().length()
          << " documents for restore: " << opRes.result.errorMessage();
      return opRes.result;
    }
    if (duration > 30) {
      LOG_TOPIC(INFO, Logger::PERFORMANCE)
          << "Restored/deleted " << oldBuilder.slice().length()
          << " documents in time: " << duration << " seconds.";
    }
  } catch (arangodb::basics::Exception const& ex) {
    LOG_TOPIC(WARN, Logger::CLUSTER)
        << "Could not delete documents for restore exception: " << ex.what();
    return Result(ex.code(), ex.what());
  } catch (std::exception const& ex) {
    LOG_TOPIC(WARN, Logger::CLUSTER)
        << "Could not delete documents for restore exception: " << ex.what();
    return Result(TRI_ERROR_INTERNAL, ex.what());
  } catch (...) {
    LOG_TOPIC(WARN, Logger::CLUSTER)
        << "Could not delete documents for restore exception.";
    return Result(TRI_ERROR_INTERNAL);
  }

  bool const isUsersOnCoordinator = (ServerState::instance()->isCoordinator() &&
                                     collectionName == TRI_COL_NAME_USERS);

  // Now try to insert all keys for which the last marker was a document
  // marker, note that these could still be replace markers!
  VPackBuilder builder;
  {
    VPackArrayBuilder guard(&builder);

    for (auto const& p : latest) {
      VPackSlice const marker = allMarkersSlice.at(p.second);
      VPackSlice const typeSlice = marker.get(::typeString);
      TRI_replication_operation_e type = REPLICATION_INVALID;
      if (typeSlice.isNumber()) {
        int typeInt = typeSlice.getNumericValue<int>();
        if (typeInt == 2301) {  // pre-3.0 type for edges
          type = REPLICATION_MARKER_DOCUMENT;
        } else {
          type = static_cast<TRI_replication_operation_e>(typeInt);
        }
      }
      if (type == REPLICATION_MARKER_DOCUMENT) {
        VPackSlice const doc = marker.get(::dataString);
        TRI_ASSERT(doc.isObject());
        if (isUsersOnCoordinator) {
          // In the _users case we silently remove the _key value.
          builder.openObject();
          for (auto const& it : VPackObjectIterator(doc)) {
            if (arangodb::velocypack::StringRef(it.key) != StaticStrings::KeyString &&
                arangodb::velocypack::StringRef(it.key) != StaticStrings::IdString) {
              builder.add(it.key);
              builder.add(it.value);
            }
          }
          builder.close();
        } else {
          builder.add(doc);
        }
      }
    }
  }

  VPackSlice requestSlice = builder.slice();
  OperationResult opRes;
  try {
    OperationOptions options;
    options.silent = false;
    options.ignoreRevs = true;
    options.isRestore = true;
    options.waitForSync = false;
    options.overwrite = true;
    double startTime = TRI_microtime();
    opRes = trx.insert(collectionName, requestSlice, options);
    double duration = TRI_microtime() - startTime;
    if (opRes.fail()) {
      LOG_TOPIC(WARN, Logger::CLUSTER)
          << "Could not insert " << requestSlice.length()
          << " documents for restore: " << opRes.result.errorMessage();
      return opRes.result;
    }
    if (duration > 30) {
      LOG_TOPIC(INFO, Logger::PERFORMANCE)
          << "Restored/inserted " << requestSlice.length()
          << " documents in time: " << duration << " seconds.";
    }
  } catch (arangodb::basics::Exception const& ex) {
    LOG_TOPIC(WARN, Logger::CLUSTER)
        << "Could not insert documents for restore exception: " << ex.what();
    return Result(ex.code(), ex.what());
  } catch (std::exception const& ex) {
    LOG_TOPIC(WARN, Logger::CLUSTER)
        << "Could not insert documents for restore exception: " << ex.what();
    return Result(TRI_ERROR_INTERNAL, ex.what());
  } catch (...) {
    LOG_TOPIC(WARN, Logger::CLUSTER)
        << "Could not insert documents for restore exception.";
    return Result(TRI_ERROR_INTERNAL);
  }

  // Now go through the individual results and check each error, if it was
  // TRI_ERROR_ARANGO_UNIQUE_CONSTRAINT_VIOLATED, then we have to call
  // replace on the document:
  builder.clear();  // documents for replace operation
  VPackSlice resultSlice = opRes.slice();
  {
    VPackArrayBuilder guard(&oldBuilder);
    VPackArrayBuilder guard2(&builder);
    VPackArrayIterator itRequest(requestSlice);
    VPackArrayIterator itResult(resultSlice);

    while (itRequest.valid()) {
      VPackSlice result = *itResult;
      VPackSlice error = result.get(StaticStrings::Error);
      if (error.isTrue()) {
        error = result.get(StaticStrings::ErrorNum);
        if (error.isNumber()) {
          int code = error.getNumericValue<int>();
          if (code != TRI_ERROR_ARANGO_UNIQUE_CONSTRAINT_VIOLATED) {
            return code;
          }
          builder.add(*itRequest);
        } else {
          return Result(TRI_ERROR_INTERNAL);
        }
      }
      itRequest.next();
      itResult.next();
    }
  }

  if (builder.slice().length() == 0) {
    // no replace operations to perform
    return Result();
  }

  try {
    OperationOptions options;
    options.silent = true;
    options.ignoreRevs = true;
    options.isRestore = true;
    options.waitForSync = false;
    double startTime = TRI_microtime();
    opRes = trx.replace(collectionName, builder.slice(), options);
    double duration = TRI_microtime() - startTime;
    if (opRes.fail()) {
      LOG_TOPIC(WARN, Logger::CLUSTER)
          << "Could not replace " << builder.slice().length()
          << " documents for restore: " << opRes.result.errorMessage();
      return opRes.result;
    }
    if (duration > 30) {
      LOG_TOPIC(INFO, Logger::PERFORMANCE)
          << "Restored/replaced " << builder.slice().length()
          << " documents in time: " << duration << " seconds.";
    }
  } catch (arangodb::basics::Exception const& ex) {
    LOG_TOPIC(WARN, Logger::CLUSTER)
        << "Could not replace documents for restore exception: " << ex.what();
    return Result(ex.code(), ex.what());
  } catch (std::exception const& ex) {
    LOG_TOPIC(WARN, Logger::CLUSTER)
        << "Could not replace documents for restore exception: " << ex.what();
    return Result(TRI_ERROR_INTERNAL, ex.what());
  } catch (...) {
    LOG_TOPIC(WARN, Logger::CLUSTER)
        << "Could not replace documents for restore exception.";
    return Result(TRI_ERROR_INTERNAL);
  }

  return Result();
}

////////////////////////////////////////////////////////////////////////////////
/// @brief restores the indexes of a collection
////////////////////////////////////////////////////////////////////////////////

Result RestReplicationHandler::processRestoreIndexes(VPackSlice const& collection, bool force) {
  TRI_ASSERT(!ServerState::instance()->isCoordinator());
  if (!collection.isObject()) {
    std::string errorMsg = "collection declaration is invalid";
    return {TRI_ERROR_HTTP_BAD_PARAMETER, errorMsg};
  }

  VPackSlice const parameters = collection.get("parameters");

  if (!parameters.isObject()) {
    std::string errorMsg = "collection parameters declaration is invalid";
    return {TRI_ERROR_HTTP_BAD_PARAMETER, errorMsg};
  }

  VPackSlice const indexes = collection.get("indexes");

  if (!indexes.isArray()) {
    std::string errorMsg = "collection indexes declaration is invalid";
    return {TRI_ERROR_HTTP_BAD_PARAMETER, errorMsg};
  }

  VPackValueLength const n = indexes.length();

  if (n == 0) {
    // nothing to do
    return TRI_ERROR_NO_ERROR;
  }

  std::string const name =
      arangodb::basics::VelocyPackHelper::getStringValue(parameters, "name", "");

  if (name.empty()) {
    std::string errorMsg = "collection name is missing";
    return {TRI_ERROR_HTTP_BAD_PARAMETER, errorMsg};
  }

  if (arangodb::basics::VelocyPackHelper::getBooleanValue(parameters, "deleted", false)) {
    // we don't care about deleted collections
    return {};
  }

  std::shared_ptr<LogicalCollection> coll = _vocbase.lookupCollection(name);
  if (!coll) {
    return Result(TRI_ERROR_ARANGO_DATA_SOURCE_NOT_FOUND);
  }

  Result fres;

  grantTemporaryRights();
  READ_LOCKER(readLocker, _vocbase._inventoryLock);

  // look up the collection
  try {
    auto physical = coll->getPhysical();
    TRI_ASSERT(physical != nullptr);

    for (VPackSlice const& idxDef : VPackArrayIterator(indexes)) {
      // {"id":"229907440927234","type":"hash","unique":false,"fields":["x","Y"]}
      arangodb::velocypack::Slice value = idxDef.get(StaticStrings::IndexType);
      if (value.isString()) {
        std::string const typeString = value.copyString();
        if ((typeString == "primary") || (typeString == "edge")) {
          LOG_TOPIC(DEBUG, Logger::REPLICATION)
              << "processRestoreIndexes silently ignoring primary or edge "
              << "index: " << idxDef.toJson();
          continue;
        }
      }

      std::shared_ptr<arangodb::Index> idx;
      try {
        bool created = false;
        idx = physical->createIndex(idxDef, /*restore*/ true, created);
      } catch (basics::Exception const& e) {
        if (e.code() == TRI_ERROR_NOT_IMPLEMENTED) {
          continue;
        }

        std::string errorMsg = "could not create index: " + e.message();
        fres.reset(e.code(), errorMsg);
        break;
      }
      TRI_ASSERT(idx != nullptr);
    }
  } catch (arangodb::basics::Exception const& ex) {
    // fix error handling
    std::string errorMsg =
        "could not create index: " + std::string(TRI_errno_string(ex.code()));
    fres.reset(ex.code(), errorMsg);
  } catch (...) {
    std::string errorMsg = "could not create index: unknown error";
    fres.reset(TRI_ERROR_INTERNAL, errorMsg);
  }

  return fres;
}

////////////////////////////////////////////////////////////////////////////////
/// @brief restores the indexes of a collection, coordinator case
////////////////////////////////////////////////////////////////////////////////

Result RestReplicationHandler::processRestoreIndexesCoordinator(VPackSlice const& collection,
                                                                bool force) {
  if (!collection.isObject()) {
    std::string errorMsg = "collection declaration is invalid";
    return {TRI_ERROR_HTTP_BAD_PARAMETER, errorMsg};
  }
  VPackSlice const parameters = collection.get("parameters");

  if (!parameters.isObject()) {
    std::string errorMsg = "collection parameters declaration is invalid";
    return {TRI_ERROR_HTTP_BAD_PARAMETER, errorMsg};
  }

  VPackSlice indexes = collection.get("indexes");

  if (!indexes.isArray()) {
    std::string errorMsg = "collection indexes declaration is invalid";
    return {TRI_ERROR_HTTP_BAD_PARAMETER, errorMsg};
  }

  size_t const n = static_cast<size_t>(indexes.length());

  if (n == 0) {
    // nothing to do
    return {};
  }

  std::string name =
      arangodb::basics::VelocyPackHelper::getStringValue(parameters, "name", "");

  if (name.empty()) {
    std::string errorMsg = "collection indexes declaration is invalid";
    return {TRI_ERROR_HTTP_BAD_PARAMETER, errorMsg};
  }

  if (ignoreHiddenEnterpriseCollection(name, force)) {
    return {};
  }

  if (arangodb::basics::VelocyPackHelper::getBooleanValue(parameters, "deleted", false)) {
    // we don't care about deleted collections
    return {};
  }

  auto& dbName = _vocbase.name();

  // in a cluster, we only look up by name:
  ClusterInfo* ci = ClusterInfo::instance();
  std::shared_ptr<LogicalCollection> col = ci->getCollectionNT(dbName, name);
  if (col == nullptr) {
    return {TRI_ERROR_ARANGO_DATA_SOURCE_NOT_FOUND,
            ClusterInfo::getCollectionNotFoundMsg(dbName, name)};
  }

  TRI_ASSERT(col != nullptr);

  auto cluster = application_features::ApplicationServer::getFeature<ClusterFeature>(
      "Cluster");

  Result res;

  for (VPackSlice const& idxDef : VPackArrayIterator(indexes)) {
    VPackSlice type = idxDef.get(StaticStrings::IndexType);

    if (type.isString() && (type.copyString() == "primary" || type.copyString() == "edge")) {
      // must ignore these types of indexes during restore
      continue;
    }

    VPackBuilder tmp;

    res = ci->ensureIndexCoordinator(  // result
        dbName, std::to_string(col->id()), idxDef, true, tmp,
        cluster->indexCreationTimeout());

    if (res.fail()) {
      return res.reset(res.errorNumber(), "could not create index: " + res.errorMessage());
    }
  }

  return res;
}

////////////////////////////////////////////////////////////////////////////////
/// @brief restores the views
////////////////////////////////////////////////////////////////////////////////

void RestReplicationHandler::handleCommandRestoreView() {
  bool parseSuccess = false;
  VPackSlice slice = this->parseVPackBody(parseSuccess);

  if (!parseSuccess) {
    return;  // error message generated in parseVPackBody
  }

  if (!slice.isObject()) {
    generateError(ResponseCode::BAD, TRI_ERROR_BAD_PARAMETER);

    return;
  }

  bool overwrite = _request->parsedValue<bool>("overwrite", false);
  auto nameSlice = slice.get(StaticStrings::DataSourceName);
  auto typeSlice = slice.get(StaticStrings::DataSourceType);

  if (!nameSlice.isString() || !typeSlice.isString()) {
    generateError(ResponseCode::BAD, TRI_ERROR_BAD_PARAMETER);
    return;
  }

  LOG_TOPIC(TRACE, Logger::REPLICATION) << "restoring view: " << nameSlice.copyString();

  try {
    CollectionNameResolver resolver(_vocbase);
    auto view = resolver.getView(nameSlice.copyString());

    if (view) {
      if (!overwrite) {
        generateError(TRI_ERROR_ARANGO_DUPLICATE_NAME);

        return;
      }

      auto res = view->drop();

      if (!res.ok()) {
        generateError(res);

        return;
      }
    }

    auto res = LogicalView::create(view, _vocbase, slice);  // must create() since view was drop()ed

    if (!res.ok()) {
      generateError(res);

      return;
    }

    if (view == nullptr) {
      generateError(rest::ResponseCode::SERVER_ERROR, TRI_ERROR_INTERNAL,
                    "problem creating view");

      return;
    }
  } catch (basics::Exception const& ex) {
    generateError(GeneralResponse::responseCode(ex.code()), ex.code(), ex.message());

    return;
  } catch (...) {
    generateError(rest::ResponseCode::SERVER_ERROR, TRI_ERROR_INTERNAL,
                  "problem creating view");

    return;
  }

  VPackBuilder result;

  result.openObject();
  result.add("result", VPackValue(true));
  result.close();
  generateResult(rest::ResponseCode::OK, result.slice());
}

////////////////////////////////////////////////////////////////////////////////
/// @brief was docuBlock JSF_put_api_replication_serverID
////////////////////////////////////////////////////////////////////////////////

void RestReplicationHandler::handleCommandServerId() {
  VPackBuilder result;
  result.add(VPackValue(VPackValueType::Object));
  std::string const serverId = StringUtils::itoa(ServerIdFeature::getId());
  result.add("serverId", VPackValue(serverId));
  result.close();
  generateResult(rest::ResponseCode::OK, result.slice());
}

////////////////////////////////////////////////////////////////////////////////
/// @brief was docuBlock JSF_put_api_replication_synchronize
////////////////////////////////////////////////////////////////////////////////

void RestReplicationHandler::handleCommandSync() {
  bool isGlobal;
  ReplicationApplier* applier = getApplier(isGlobal);
  if (applier == nullptr) {
    return;
  }

  bool success = false;
  VPackSlice const body = this->parseVPackBody(success);
  if (!success) {
    // error already created
    return;
  }

  std::string const endpoint =
      VelocyPackHelper::getStringValue(body, "endpoint", "");
  if (endpoint.empty()) {
    generateError(rest::ResponseCode::BAD, TRI_ERROR_HTTP_BAD_PARAMETER,
                  "<endpoint> must be a valid endpoint");
    return;
  }

  std::string dbname = isGlobal ? "" : _vocbase.name();
  auto config = ReplicationApplierConfiguration::fromVelocyPack(body, dbname);

  // will throw if invalid
  config.validate();

  TRI_ASSERT(!config._skipCreateDrop);
  std::shared_ptr<InitialSyncer> syncer;

  if (isGlobal) {
    syncer.reset(new GlobalInitialSyncer(config));
  } else {
    syncer.reset(new DatabaseInitialSyncer(_vocbase, config));
  }

  Result r = syncer->run(config._incremental);

  if (r.fail()) {
    LOG_TOPIC(ERR, Logger::REPLICATION) << "failed to sync: " << r.errorMessage();
    generateError(r);
    return;
  }

  // FIXME: change response for databases
  VPackBuilder result;
  result.add(VPackValue(VPackValueType::Object));
  result.add("collections", VPackValue(VPackValueType::Array));
  for (auto const& it : syncer->getProcessedCollections()) {
    std::string const cidString = StringUtils::itoa(it.first);
    // Insert a collection
    result.add(VPackValue(VPackValueType::Object));
    result.add("id", VPackValue(cidString));
    result.add("name", VPackValue(it.second));
    result.close();  // one collection
  }
  result.close();  // collections

  auto tickString = std::to_string(syncer->getLastLogTick());
  result.add("lastLogTick", VPackValue(tickString));

  bool const keepBarrier = VelocyPackHelper::getBooleanValue(body, "keepBarrier", false);
  if (keepBarrier) {
    auto barrierId = std::to_string(syncer->stealBarrier());
    result.add("barrierId", VPackValue(barrierId));
  }

  result.close();  // base
  generateResult(rest::ResponseCode::OK, result.slice());
}

////////////////////////////////////////////////////////////////////////////////
/// @brief was docuBlock JSF_put_api_replication_applier
////////////////////////////////////////////////////////////////////////////////

void RestReplicationHandler::handleCommandApplierGetConfig() {
  bool isGlobal;
  ReplicationApplier* applier = getApplier(isGlobal);
  if (applier == nullptr) {
    return;
  }

  auto configuration = applier->configuration();
  VPackBuilder builder;
  builder.openObject();
  configuration.toVelocyPack(builder, false, false);
  builder.close();

  generateResult(rest::ResponseCode::OK, builder.slice());
}

////////////////////////////////////////////////////////////////////////////////
/// @brief was docuBlock JSF_put_api_replication_applier_adjust
////////////////////////////////////////////////////////////////////////////////

void RestReplicationHandler::handleCommandApplierSetConfig() {
  bool isGlobal;
  ReplicationApplier* applier = getApplier(isGlobal);
  if (applier == nullptr) {
    return;
  }

  bool success = false;
  VPackSlice const body = this->parseVPackBody(success);
  if (!success) {
    // error already created
    return;
  }

  std::string databaseName;

  if (!isGlobal) {
    databaseName = _vocbase.name();
  }

  auto config =
      ReplicationApplierConfiguration::fromVelocyPack(applier->configuration(),
                                                      body, databaseName);
  // will throw if invalid
  config.validate();

  applier->reconfigure(config);
  handleCommandApplierGetConfig();
}

////////////////////////////////////////////////////////////////////////////////
/// @brief was docuBlock JSF_put_api_replication_applier_start
////////////////////////////////////////////////////////////////////////////////

void RestReplicationHandler::handleCommandApplierStart() {
  bool isGlobal;
  ReplicationApplier* applier = getApplier(isGlobal);
  if (applier == nullptr) {
    return;
  }

  bool found;
  std::string const& value1 = _request->value("from", found);

  TRI_voc_tick_t initialTick = 0;
  bool useTick = false;

  if (found) {
    // query parameter "from" specified
    initialTick = static_cast<TRI_voc_tick_t>(StringUtils::uint64(value1));
    useTick = true;
  }

  TRI_voc_tick_t barrierId = 0;
  std::string const& value2 = _request->value("barrierId", found);
  if (found) {
    // query parameter "barrierId" specified
    barrierId = static_cast<TRI_voc_tick_t>(StringUtils::uint64(value2));
  }

  applier->startTailing(initialTick, useTick, barrierId);
  handleCommandApplierGetState();
}

////////////////////////////////////////////////////////////////////////////////
/// @brief was docuBlock JSF_put_api_replication_applier_stop
////////////////////////////////////////////////////////////////////////////////

void RestReplicationHandler::handleCommandApplierStop() {
  bool isGlobal;
  ReplicationApplier* applier = getApplier(isGlobal);
  if (applier == nullptr) {
    return;
  }

  applier->stopAndJoin();
  handleCommandApplierGetState();
}

////////////////////////////////////////////////////////////////////////////////
/// @brief was docuBlock JSF_get_api_replication_applier_state
////////////////////////////////////////////////////////////////////////////////

void RestReplicationHandler::handleCommandApplierGetState() {
  bool isGlobal;
  ReplicationApplier* applier = getApplier(isGlobal);
  if (applier == nullptr) {
    return;
  }

  VPackBuilder builder;
  builder.openObject();
  applier->toVelocyPack(builder);
  builder.close();
  generateResult(rest::ResponseCode::OK, builder.slice());
}

////////////////////////////////////////////////////////////////////////////////
/// @brief was docuBlock JSF_get_api_replication_applier_state_all
////////////////////////////////////////////////////////////////////////////////

void RestReplicationHandler::handleCommandApplierGetStateAll() {
  if (_request->databaseName() != StaticStrings::SystemDatabase) {
    generateError(
        rest::ResponseCode::FORBIDDEN, TRI_ERROR_FORBIDDEN,
        "global inventory can only be fetched from within _system database");
    return;
  }
  DatabaseFeature* databaseFeature =
      application_features::ApplicationServer::getFeature<DatabaseFeature>(
          "Database");

  VPackBuilder builder;
  builder.openObject();
  for (auto& name : databaseFeature->getDatabaseNames()) {
    TRI_vocbase_t* vocbase = databaseFeature->lookupDatabase(name);

    if (vocbase == nullptr) {
      continue;
    }

    ReplicationApplier* applier = vocbase->replicationApplier();

    if (applier == nullptr) {
      continue;
    }

    builder.add(name, VPackValue(VPackValueType::Object));
    applier->toVelocyPack(builder);
    builder.close();
  }
  builder.close();

  generateResult(rest::ResponseCode::OK, builder.slice());
}

////////////////////////////////////////////////////////////////////////////////
/// @brief delete the state of the replication applier
////////////////////////////////////////////////////////////////////////////////

void RestReplicationHandler::handleCommandApplierDeleteState() {
  bool isGlobal;
  ReplicationApplier* applier = getApplier(isGlobal);
  if (applier == nullptr) {
    return;
  }

  applier->forget();

  handleCommandApplierGetState();
}

////////////////////////////////////////////////////////////////////////////////
/// @brief add a follower of a shard to the list of followers
////////////////////////////////////////////////////////////////////////////////

void RestReplicationHandler::handleCommandAddFollower() {
  TRI_ASSERT(ServerState::instance()->isDBServer());

  bool success = false;
  VPackSlice const body = this->parseVPackBody(success);
  if (!success) {
    // error already created
    return;
  }
  if (!body.isObject()) {
    generateError(rest::ResponseCode::BAD, TRI_ERROR_HTTP_BAD_PARAMETER,
                  "body needs to be an object with attributes 'followerId' "
                  "and 'shard'");
    return;
  }
  VPackSlice const followerIdSlice = body.get("followerId");
  VPackSlice const readLockIdSlice = body.get("readLockId");
  VPackSlice const shardSlice = body.get("shard");
  VPackSlice const checksumSlice = body.get("checksum");
  if (!followerIdSlice.isString() || !shardSlice.isString() || !checksumSlice.isString()) {
    generateError(
        rest::ResponseCode::BAD, TRI_ERROR_HTTP_BAD_PARAMETER,
        "'followerId', 'shard' and 'checksum' attributes must be strings");
    return;
  }

  auto col = _vocbase.lookupCollection(shardSlice.copyString());
  if (col == nullptr) {
    generateError(rest::ResponseCode::SERVER_ERROR, TRI_ERROR_ARANGO_DATA_SOURCE_NOT_FOUND,
                  "did not find collection");
    return;
  }

  const std::string followerId = followerIdSlice.copyString();
  LOG_TOPIC(DEBUG, Logger::REPLICATION)
      << "Attempt to Add Follower: " << followerId << " to shard "
      << col->name() << " in database: " << _vocbase.name();
  // Short cut for the case that the collection is empty
  if (readLockIdSlice.isNone()) {
    LOG_TOPIC(DEBUG, Logger::REPLICATION)
        << "Try add follower fast-path (no documents)";
    auto ctx = transaction::StandaloneContext::Create(_vocbase);
    SingleCollectionTransaction trx(ctx, *col, AccessMode::Type::EXCLUSIVE);
    auto res = trx.begin();

    if (res.ok()) {
      auto countRes = trx.count(col->name(), transaction::CountType::Normal);

      if (countRes.ok()) {
        VPackSlice nrSlice = countRes.slice();
        uint64_t nr = nrSlice.getNumber<uint64_t>();
        LOG_TOPIC(DEBUG, Logger::REPLICATION)
            << "Compare with shortCut Leader: " << nr
            << " == Follower: " << checksumSlice.copyString();
        if (nr == 0 && checksumSlice.isEqualString("0")) {
          col->followers()->add(followerId);

          VPackBuilder b;
          {
            VPackObjectBuilder bb(&b);
            b.add(StaticStrings::Error, VPackValue(false));
          }

          generateResult(rest::ResponseCode::OK, b.slice());
          LOG_TOPIC(DEBUG, Logger::REPLICATION)
              << followerId << " is now following on shard " << _vocbase.name()
              << "/" << col->name();
          return;
        }
      }
    }
    // If we get here, we have to report an error:
    generateError(rest::ResponseCode::FORBIDDEN,
                  TRI_ERROR_REPLICATION_SHARD_NONEMPTY, "shard not empty");
    LOG_TOPIC(DEBUG, Logger::REPLICATION) << followerId << " is not yet in sync with "
                                          << _vocbase.name() << "/" << col->name();
    return;
  }

  if (!readLockIdSlice.isString() || readLockIdSlice.getStringLength() == 0) {
    generateError(rest::ResponseCode::BAD, TRI_ERROR_HTTP_BAD_PARAMETER,
                  "'readLockId' is not a string or empty");
    return;
  }
  LOG_TOPIC(DEBUG, Logger::REPLICATION) << "Try add follower with documents";
  // previous versions < 3.3x might not send the checksum, if mixed clusters
  // get into trouble here we may need to be more lenient
  TRI_ASSERT(checksumSlice.isString() && readLockIdSlice.isString());

  aql::QueryId readLockId = ExtractReadlockId(readLockIdSlice);

  // referenceChecksum is the stringified number of documents in the collection
  ResultT<std::string> referenceChecksum =
      computeCollectionChecksum(readLockId, col.get());
  if (!referenceChecksum.ok()) {
    generateError(std::move(referenceChecksum).result());
    return;
  }

  LOG_TOPIC(DEBUG, Logger::REPLICATION)
      << "Compare Leader: " << referenceChecksum.get()
      << " == Follower: " << checksumSlice.copyString();
  if (!checksumSlice.isEqualString(referenceChecksum.get())) {
    LOG_TOPIC(DEBUG, Logger::REPLICATION) << followerId << " is not yet in sync with "
                                          << _vocbase.name() << "/" << col->name();
    const std::string checksum = checksumSlice.copyString();
    LOG_TOPIC(WARN, Logger::REPLICATION)
        << "Cannot add follower, mismatching checksums. "
        << "Expected: " << referenceChecksum.get() << " Actual: " << checksum;
    generateError(rest::ResponseCode::BAD, TRI_ERROR_REPLICATION_WRONG_CHECKSUM,
                  "'checksum' is wrong. Expected: " + referenceChecksum.get() +
                      ". Actual: " + checksum);
    return;
  }

  col->followers()->add(followerId);

  VPackBuilder b;
  {
    VPackObjectBuilder bb(&b);
    b.add(StaticStrings::Error, VPackValue(false));
  }

  LOG_TOPIC(DEBUG, Logger::REPLICATION) << followerId << " is now following on shard "
                                        << _vocbase.name() << "/" << col->name();
  generateResult(rest::ResponseCode::OK, b.slice());
}

////////////////////////////////////////////////////////////////////////////////
/// @brief remove a follower of a shard from the list of followers
////////////////////////////////////////////////////////////////////////////////

void RestReplicationHandler::handleCommandRemoveFollower() {
  TRI_ASSERT(ServerState::instance()->isDBServer());

  bool success = false;
  VPackSlice const body = this->parseVPackBody(success);
  if (!success) {
    // error already created
    return;
  }
  if (!body.isObject()) {
    generateError(rest::ResponseCode::BAD, TRI_ERROR_HTTP_BAD_PARAMETER,
                  "body needs to be an object with attributes 'followerId' "
                  "and 'shard'");
    return;
  }
  VPackSlice const followerId = body.get("followerId");
  VPackSlice const shard = body.get("shard");
  if (!followerId.isString() || !shard.isString()) {
    generateError(rest::ResponseCode::BAD, TRI_ERROR_HTTP_BAD_PARAMETER,
                  "'followerId' and 'shard' attributes must be strings");
    return;
  }

  auto col = _vocbase.lookupCollection(shard.copyString());

  if (col == nullptr) {
    generateError(rest::ResponseCode::SERVER_ERROR, TRI_ERROR_ARANGO_DATA_SOURCE_NOT_FOUND,
                  "did not find collection");
    return;
  }
  col->followers()->remove(followerId.copyString());

  VPackBuilder b;
  {
    VPackObjectBuilder bb(&b);
    b.add(StaticStrings::Error, VPackValue(false));
  }

  generateResult(rest::ResponseCode::OK, b.slice());
}

////////////////////////////////////////////////////////////////////////////////
/// @brief hold a read lock on a collection to stop writes temporarily
////////////////////////////////////////////////////////////////////////////////

void RestReplicationHandler::handleCommandHoldReadLockCollection() {
  TRI_ASSERT(ServerState::instance()->isDBServer());
  bool success = false;
  VPackSlice const body = this->parseVPackBody(success);
  if (!success) {
    // error already created
    return;
  }

  if (!body.isObject()) {
    generateError(rest::ResponseCode::BAD, TRI_ERROR_HTTP_BAD_PARAMETER,
                  "body needs to be an object with attributes 'collection', "
                  "'ttl' and 'id'");
    return;
  }

  VPackSlice const collection = body.get("collection");
  VPackSlice const ttlSlice = body.get("ttl");
  VPackSlice const idSlice = body.get("id");

  if (!collection.isString() || !ttlSlice.isNumber() || !idSlice.isString()) {
    generateError(rest::ResponseCode::BAD, TRI_ERROR_HTTP_BAD_PARAMETER,
                  "'collection' must be a string and 'ttl' a number and "
                  "'id' a string");
    return;
  }

  aql::QueryId id = ExtractReadlockId(idSlice);
  auto col = _vocbase.lookupCollection(collection.copyString());

  if (col == nullptr) {
    generateError(rest::ResponseCode::SERVER_ERROR, TRI_ERROR_ARANGO_DATA_SOURCE_NOT_FOUND,
                  "did not find collection");
    return;
  }

  double ttl = VelocyPackHelper::getNumericValue(ttlSlice, 0.0);

  if (col->getStatusLocked() != TRI_VOC_COL_STATUS_LOADED) {
    generateError(rest::ResponseCode::SERVER_ERROR, TRI_ERROR_ARANGO_COLLECTION_NOT_LOADED,
                  "collection not loaded");
    return;
  }

  // This is an optional parameter, it may not be set (backwards compatible)
  // If it is not set it will default to a hard-lock, otherwise we do a
  // potentially faster soft-lock synchronisation with a smaller hard-lock
  // phase.

  bool doSoftLock = VelocyPackHelper::getBooleanValue(body, "doSoftLockOnly", false);
  AccessMode::Type lockType = AccessMode::Type::READ;
  if (!doSoftLock && EngineSelectorFeature::ENGINE->typeName() == "rocksdb") {
    // With not doSoftLock we trigger RocksDB to stop writes on this shard.
    // With a softLock we only stop the WAL from being collected,
    // but still allow writes.
    // This has potential to never ever finish, so we need a short
    // hard lock for the final sync.
    lockType = AccessMode::Type::EXCLUSIVE;
  }

  LOG_TOPIC(DEBUG, Logger::REPLICATION)
      << "Attempt to create a Lock: " << id << " for shard: " << _vocbase.name()
      << "/" << col->name() << " of type: " << (doSoftLock ? "soft" : "hard");
  Result res = createBlockingTransaction(id, *col, ttl, lockType);
  if (!res.ok()) {
    generateError(res);
    return;
  }

  TRI_ASSERT(isLockHeld(id).ok());
  TRI_ASSERT(isLockHeld(id).get() == true);

  VPackBuilder b;
  {
    VPackObjectBuilder bb(&b);
    b.add(StaticStrings::Error, VPackValue(false));
  }

  LOG_TOPIC(DEBUG, Logger::REPLICATION)
      << "Shard: " << _vocbase.name() << "/" << col->name()
      << " is now locked with type: " << (doSoftLock ? "soft" : "hard")
      << " lock id: " << id;
  generateResult(rest::ResponseCode::OK, b.slice());
}

////////////////////////////////////////////////////////////////////////////////
/// @brief check the holding of a read lock on a collection
////////////////////////////////////////////////////////////////////////////////

void RestReplicationHandler::handleCommandCheckHoldReadLockCollection() {
  TRI_ASSERT(ServerState::instance()->isDBServer());

  bool success = false;
  VPackSlice const body = this->parseVPackBody(success);
  if (!success) {
    // error already created
    return;
  }

  if (!body.isObject()) {
    generateError(rest::ResponseCode::BAD, TRI_ERROR_HTTP_BAD_PARAMETER,
                  "body needs to be an object with attribute 'id'");
    return;
  }
  VPackSlice const idSlice = body.get("id");
  if (!idSlice.isString()) {
    generateError(rest::ResponseCode::BAD, TRI_ERROR_HTTP_BAD_PARAMETER,
                  "'id' needs to be a string");
    return;
  }
  aql::QueryId id = ExtractReadlockId(idSlice);
  LOG_TOPIC(DEBUG, Logger::REPLICATION) << "Test if Lock " << id << " is still active.";
  auto res = isLockHeld(id);
  if (!res.ok()) {
    generateError(std::move(res).result());
    return;
  }

  VPackBuilder b;
  {
    VPackObjectBuilder bb(&b);
    b.add(StaticStrings::Error, VPackValue(false));
    b.add("lockHeld", VPackValue(res.get()));
  }
  LOG_TOPIC(DEBUG, Logger::REPLICATION)
      << "Lock " << id << " is " << (res.get() ? "still active." : "gone.");
  generateResult(rest::ResponseCode::OK, b.slice());
}

////////////////////////////////////////////////////////////////////////////////
/// @brief cancel the holding of a read lock on a collection
////////////////////////////////////////////////////////////////////////////////

void RestReplicationHandler::handleCommandCancelHoldReadLockCollection() {
  TRI_ASSERT(ServerState::instance()->isDBServer());

  bool success = false;
  VPackSlice const body = this->parseVPackBody(success);
  if (!success) {
    // error already created
    return;
  }

  if (!body.isObject()) {
    generateError(rest::ResponseCode::BAD, TRI_ERROR_HTTP_BAD_PARAMETER,
                  "body needs to be an object with attribute 'id'");
    return;
  }
  VPackSlice const idSlice = body.get("id");
  if (!idSlice.isString()) {
    generateError(rest::ResponseCode::BAD, TRI_ERROR_HTTP_BAD_PARAMETER,
                  "'id' needs to be a string");
    return;
  }
  aql::QueryId id = ExtractReadlockId(idSlice);
  LOG_TOPIC(DEBUG, Logger::REPLICATION) << "Attempt to cancel Lock: " << id;

  auto res = cancelBlockingTransaction(id);
  if (!res.ok()) {
    LOG_TOPIC(DEBUG, Logger::REPLICATION)
        << "Lock " << id << " not canceled because of: " << res.errorMessage();
    generateError(std::move(res).result());
    return;
  }

  VPackBuilder b;
  {
    VPackObjectBuilder bb(&b);
    b.add(StaticStrings::Error, VPackValue(false));
    b.add("lockHeld", VPackValue(res.get()));
  }

  LOG_TOPIC(DEBUG, Logger::REPLICATION)
      << "Lock: " << id << " is now canceled, "
      << (res.get() ? "it is still in use." : "it is gone.");
  generateResult(rest::ResponseCode::OK, b.slice());
}

////////////////////////////////////////////////////////////////////////////////
/// @brief get ID for a read lock job
////////////////////////////////////////////////////////////////////////////////

void RestReplicationHandler::handleCommandGetIdForReadLockCollection() {
  TRI_ASSERT(ServerState::instance()->isDBServer());

  std::string id = std::to_string(TRI_NewTickServer());
  VPackBuilder b;
  {
    VPackObjectBuilder bb(&b);
    b.add("id", VPackValue(id));
  }

  generateResult(rest::ResponseCode::OK, b.slice());
}

////////////////////////////////////////////////////////////////////////////////
/// @brief was docuBlock JSF_get_api_replication_logger_return_state
////////////////////////////////////////////////////////////////////////////////

void RestReplicationHandler::handleCommandLoggerState() {
  StorageEngine* engine = EngineSelectorFeature::ENGINE;
  TRI_ASSERT(engine);

  VPackBuilder builder;
  auto res = engine->createLoggerState(&_vocbase, builder);

  if (res.fail()) {
    LOG_TOPIC(DEBUG, Logger::REPLICATION)
        << "failed to create logger-state" << res.errorMessage();
    generateError(rest::ResponseCode::BAD, res.errorNumber(), res.errorMessage());
    return;
  }

  generateResult(rest::ResponseCode::OK, builder.slice());
}

//////////////////////////////////////////////////////////////////////////////
/// @brief return the first tick available in a logfile
/// @route GET logger-first-tick
/// @caller js/client/modules/@arangodb/replication.js
/// @response VPackObject with minTick of LogfileManager->ranges()
//////////////////////////////////////////////////////////////////////////////
void RestReplicationHandler::handleCommandLoggerFirstTick() {
  TRI_voc_tick_t tick = UINT64_MAX;
  Result res = EngineSelectorFeature::ENGINE->firstTick(tick);

  VPackBuilder b;
  b.add(VPackValue(VPackValueType::Object));
  if (tick == UINT64_MAX || res.fail()) {
    b.add("firstTick", VPackValue(VPackValueType::Null));
  } else {
    auto tickString = std::to_string(tick);
    b.add("firstTick", VPackValue(tickString));
  }
  b.close();
  generateResult(rest::ResponseCode::OK, b.slice());
}

//////////////////////////////////////////////////////////////////////////////
/// @brief return the available logfile range
/// @route GET logger-tick-ranges
/// @caller js/client/modules/@arangodb/replication.js
/// @response VPackArray, containing info about each datafile
///           * filename
///           * status
///           * tickMin - tickMax
//////////////////////////////////////////////////////////////////////////////

void RestReplicationHandler::handleCommandLoggerTickRanges() {
  StorageEngine* engine = EngineSelectorFeature::ENGINE;
  TRI_ASSERT(engine);
  VPackBuilder b;
  Result res = engine->createTickRanges(b);
  if (res.ok()) {
    generateResult(rest::ResponseCode::OK, b.slice());
  } else {
    generateError(res);
  }
}

////////////////////////////////////////////////////////////////////////////////
/// @brief creates a collection, based on the VelocyPack provided
////////////////////////////////////////////////////////////////////////////////

int RestReplicationHandler::createCollection(VPackSlice slice,
                                             arangodb::LogicalCollection** dst) {
  TRI_ASSERT(dst != nullptr);

  if (!slice.isObject()) {
    return TRI_ERROR_HTTP_BAD_PARAMETER;
  }

  std::string const name =
      arangodb::basics::VelocyPackHelper::getStringValue(slice, "name", "");

  if (name.empty()) {
    return TRI_ERROR_HTTP_BAD_PARAMETER;
  }

  std::string const uuid =
      arangodb::basics::VelocyPackHelper::getStringValue(slice,
                                                         "globallyUniqueId", "");

  TRI_col_type_e const type = static_cast<TRI_col_type_e>(
      arangodb::basics::VelocyPackHelper::getNumericValue<int>(slice, "type",
                                                               int(TRI_COL_TYPE_DOCUMENT)));
  std::shared_ptr<arangodb::LogicalCollection> col;

  if (!uuid.empty()) {
    col = _vocbase.lookupCollectionByUuid(uuid);
  }

  if (col != nullptr) {
    col = _vocbase.lookupCollection(name);
  }

  if (col != nullptr && col->type() == type) {
    // TODO
    // collection already exists. TODO: compare attributes
    return TRI_ERROR_NO_ERROR;
  }

  // always use current version number when restoring a collection,
  // because the collection is effectively NEW
  VPackBuilder patch;
  patch.openObject();
  patch.add("version", VPackValue(LogicalCollection::VERSION_31));
  if (!name.empty() && name[0] == '_' && !slice.hasKey("isSystem")) {
    // system collection?
    patch.add("isSystem", VPackValue(true));
  }
  patch.add("objectId", VPackSlice::nullSlice());
  patch.add("cid", VPackSlice::nullSlice());
  patch.add("id", VPackSlice::nullSlice());
  patch.close();

  VPackBuilder builder =
      VPackCollection::merge(slice, patch.slice(),
                             /*mergeValues*/ true, /*nullMeansRemove*/ true);
  slice = builder.slice();

  col = _vocbase.createCollection(slice);

  if (col == nullptr) {
    return TRI_ERROR_INTERNAL;
  }

  /* Temporary ASSERTS to prove correctness of new constructor */
  TRI_ASSERT(col->system() == (name[0] == '_'));
#ifdef ARANGODB_ENABLE_MAINTAINER_MODE
  TRI_voc_cid_t planId = 0;
  VPackSlice const planIdSlice = slice.get("planId");
  if (planIdSlice.isNumber()) {
    planId = static_cast<TRI_voc_cid_t>(planIdSlice.getNumericValue<uint64_t>());
  } else if (planIdSlice.isString()) {
    std::string tmp = planIdSlice.copyString();
    planId = static_cast<TRI_voc_cid_t>(StringUtils::uint64(tmp));
  } else if (planIdSlice.isNone()) {
    // There is no plan ID it has to be equal to collection id
    planId = col->id();
  }

  TRI_ASSERT(col->planId() == planId);
#endif

  if (dst != nullptr) {
    *dst = col.get();
  }

  return TRI_ERROR_NO_ERROR;
}

////////////////////////////////////////////////////////////////////////////////
/// @brief determine the chunk size
////////////////////////////////////////////////////////////////////////////////

uint64_t RestReplicationHandler::determineChunkSize() const {
  // determine chunk size
  uint64_t chunkSize = _defaultChunkSize;

  bool found;
  std::string const& value = _request->value("chunkSize", found);

  if (found) {
    // query parameter "chunkSize" was specified
    chunkSize = StringUtils::uint64(value);

    // don't allow overly big allocations
    if (chunkSize > _maxChunkSize) {
      chunkSize = _maxChunkSize;
    }
  }

  return chunkSize;
}

//////////////////////////////////////////////////////////////////////////////
/// @brief Grant temporary restore rights
//////////////////////////////////////////////////////////////////////////////
void RestReplicationHandler::grantTemporaryRights() {
  if (ExecContext::CURRENT != nullptr) {
    if (ExecContext::CURRENT->databaseAuthLevel() == auth::Level::RW) {
      // If you have administrative access on this database,
      // we grant you everything for restore.
      ExecContext::CURRENT = nullptr;
    }
  }
}

ReplicationApplier* RestReplicationHandler::getApplier(bool& global) {
  global = _request->parsedValue("global", false);

  if (global && _request->databaseName() != StaticStrings::SystemDatabase) {
    generateError(
        rest::ResponseCode::FORBIDDEN, TRI_ERROR_FORBIDDEN,
        "global inventory can only be created from within _system database");
    return nullptr;
  }

  if (global) {
    auto replicationFeature =
        application_features::ApplicationServer::getFeature<ReplicationFeature>(
            "Replication");
    return replicationFeature->globalReplicationApplier();
  } else {
    return _vocbase.replicationApplier();
  }
}

Result RestReplicationHandler::createBlockingTransaction(aql::QueryId id,
                                                         LogicalCollection& col, double ttl,
                                                         AccessMode::Type access) const {
  // This is a constant JSON structure for Queries.
  // we actually do not need a plan, as we only want the query registry to have
  // a hold of our transaction
  auto planBuilder = std::make_shared<VPackBuilder>(VPackSlice::emptyObjectSlice());

  auto query = std::make_unique<aql::Query>(false, _vocbase, planBuilder, nullptr, /* options */
                                            aql::QueryPart::PART_MAIN /* Do locking */
  );
  // NOTE: The collections are on purpose not locked here.
  // To acquire an EXCLUSIVE lock may require time under load,
  // we want to allow to cancel this operation while waiting
  // for the lock.

  auto queryRegistry = QueryRegistryFeature::registry();
  if (queryRegistry == nullptr) {
    return {TRI_ERROR_SHUTTING_DOWN};
  }

  {
    auto ctx = transaction::StandaloneContext::Create(_vocbase);
    auto trx = std::make_unique<SingleCollectionTransaction>(ctx, col, access);
    query->setTransactionContext(ctx);
    // Inject will take over responsiblilty of transaction, even on error case.
    query->injectTransaction(trx.release());
  }
  auto trx = query->trx();
  TRI_ASSERT(trx != nullptr);
  trx->addHint(transaction::Hints::Hint::LOCK_ENTIRELY);

  TRI_ASSERT(isLockHeld(id).is(TRI_ERROR_HTTP_NOT_FOUND));

  try {
    queryRegistry->insert(id, query.get(), ttl, true, true);
  } catch (...) {
    // For compatibility we only return this error
    return {TRI_ERROR_TRANSACTION_INTERNAL, "cannot begin read transaction"};
  }
  // For leak protection in case of errors the unique_ptr
  // is not responsible anymore, it has been handed over to the
  // registry.
  auto q = query.release();
  // Make sure to return the query after we are done
  TRI_DEFER(queryRegistry->close(&_vocbase, id));

  if (isTombstoned(id)) {
    try {
      // Code does not matter, read only access, so we can roll back.
      queryRegistry->destroy(&_vocbase, id, TRI_ERROR_QUERY_KILLED);
    } catch (...) {
      // Maybe thrown in shutdown.
    }
    // DO NOT LOCK in this case, pointless
    return {TRI_ERROR_TRANSACTION_INTERNAL, "transaction already cancelled"};
  }

  TRI_ASSERT(isLockHeld(id).ok());
  TRI_ASSERT(isLockHeld(id).get() == false);

  return q->trx()->begin();
}

ResultT<bool> RestReplicationHandler::isLockHeld(aql::QueryId id) const {
  // The query is only hold for long during initial locking
  // there it should return false.
  // In all other cases it is released quickly.
  auto queryRegistry = QueryRegistryFeature::registry();
  if (queryRegistry == nullptr) {
    return ResultT<bool>::error(TRI_ERROR_SHUTTING_DOWN);
  }
  auto res = queryRegistry->isQueryInUse(&_vocbase, id);
  if (!res.ok()) {
    // API compatibility otherwise just return res...
    return ResultT<bool>::error(TRI_ERROR_HTTP_NOT_FOUND,
                                "no hold read lock job found for 'id'");
  } else {
    // We need to invert the result, because:
    //   if the query is there, but is in use => we are in the process of
    //   getting the lock => lock is not held if the query is there, but is not
    //   in use => we are after the process of getting the lock => lock is held
    return ResultT<bool>::success(!res.get());
  }
}

ResultT<bool> RestReplicationHandler::cancelBlockingTransaction(aql::QueryId id) const {
  // This lookup is only required for API compatibility,
  // otherwise an unconditional destroy() would do.
  auto res = isLockHeld(id);
  if (res.ok()) {
    auto queryRegistry = QueryRegistryFeature::registry();
    if (queryRegistry == nullptr) {
      return ResultT<bool>::error(TRI_ERROR_SHUTTING_DOWN);
    }
    try {
      // Code does not matter, read only access, so we can roll back.
      queryRegistry->destroy(&_vocbase, id, TRI_ERROR_QUERY_KILLED);
    } catch (...) {
      // All errors that show up here can only be
      // triggered if the query is destroyed in between.
    }
  } else {
    registerTombstone(id);
  }
  return res;
}

ResultT<std::string> RestReplicationHandler::computeCollectionChecksum(
    aql::QueryId id, LogicalCollection* col) const {
  auto queryRegistry = QueryRegistryFeature::registry();
  if (queryRegistry == nullptr) {
    return ResultT<std::string>::error(TRI_ERROR_SHUTTING_DOWN);
  }

  try {
    auto query = queryRegistry->open(&_vocbase, id);
    if (query == nullptr) {
      // Query does not exist. So we assume it got cancelled.
      return ResultT<std::string>::error(TRI_ERROR_TRANSACTION_INTERNAL,
                                         "read transaction was cancelled");
    }
    TRI_DEFER(queryRegistry->close(&_vocbase, id));

    uint64_t num = col->numberDocuments(query->trx(), transaction::CountType::Normal);
    return ResultT<std::string>::success(std::to_string(num));
  } catch (...) {
    // Query exists, but is in use.
    // So in Locking phase
    return ResultT<std::string>::error(TRI_ERROR_TRANSACTION_INTERNAL,
                                       "Read lock not yet acquired!");
  }
}

static std::string IdToTombstoneKey(TRI_vocbase_t& vocbase, aql::QueryId id) {
  return vocbase.name() + "/" + StringUtils::itoa(id);
}

void RestReplicationHandler::timeoutTombstones() const {
  std::unordered_set<std::string> toDelete;
  {
    READ_LOCKER(readLocker, RestReplicationHandler::_tombLock);
    if (RestReplicationHandler::_tombstones.empty()) {
      // Fast path
      return;
    }
    auto now = std::chrono::steady_clock::now();
    for (auto const& it : RestReplicationHandler::_tombstones) {
      if (it.second < now) {
        toDelete.emplace(it.first);
      }
    }
    // Release read lock.
    // If someone writes now we do not realy care.
  }
  if (toDelete.empty()) {
    // nothing todo
    return;
  }
  WRITE_LOCKER(writeLocker, RestReplicationHandler::_tombLock);
  for (auto const& it : toDelete) {
    try {
      RestReplicationHandler::_tombstones.erase(it);
    } catch (...) {
      // erase should not throw.
      TRI_ASSERT(false);
    }
  }
}

bool RestReplicationHandler::isTombstoned(aql::QueryId id) const {
  std::string key = IdToTombstoneKey(_vocbase, id);
  bool isDead = false;
  {
    READ_LOCKER(readLocker, RestReplicationHandler::_tombLock);
    isDead = RestReplicationHandler::_tombstones.find(key) !=
             RestReplicationHandler::_tombstones.end();
  }
  if (!isDead) {
    // Clear Tombstone
    WRITE_LOCKER(writeLocker, RestReplicationHandler::_tombLock);
    try {
      RestReplicationHandler::_tombstones.erase(key);
    } catch (...) {
      // Just ignore, tombstone will be removed by timeout, and IDs are unique
      // anyways
      TRI_ASSERT(false);
    }
  }
  return isDead;
}

void RestReplicationHandler::registerTombstone(aql::QueryId id) const {
  std::string key = IdToTombstoneKey(_vocbase, id);
  {
    WRITE_LOCKER(writeLocker, RestReplicationHandler::_tombLock);
    RestReplicationHandler::_tombstones.emplace(key, std::chrono::steady_clock::now() +
                                                         RestReplicationHandler::_tombstoneTimeout);
  }
  timeoutTombstones();
}<|MERGE_RESOLUTION|>--- conflicted
+++ resolved
@@ -1009,29 +1009,19 @@
         // some collections must not be dropped
         auto ctx = transaction::StandaloneContext::Create(_vocbase);
         SingleCollectionTransaction trx(ctx, name, AccessMode::Type::EXCLUSIVE);
-<<<<<<< HEAD
-        trx.addHint(transaction::Hints::Hint::SINGLE_OPERATION); // immediately commit on follower
-        
-        Result res = trx.begin();
-        if (!res.ok()) {
-=======
         
         Result res = trx.begin();
         if (res.fail()) {
->>>>>>> 0c6de0c6
           return res;
         }
         
         OperationOptions options;
         OperationResult result = trx.truncate(name, options);
         res = trx.finish(result.result);
-<<<<<<< HEAD
-=======
         if (res.fail()) {
           res.appendErrorMessage(". Unable to truncate collection (dropping is forbidden)");
         }
         return res;
->>>>>>> 0c6de0c6
       }
 
       if (!result.ok()) {
