////////////////////////////////////////////////////////////////////////////////
/// DISCLAIMER
///
/// Copyright 2014-2016 ArangoDB GmbH, Cologne, Germany
/// Copyright 2004-2014 triAGENS GmbH, Cologne, Germany
///
/// Licensed under the Apache License, Version 2.0 (the "License");
/// you may not use this file except in compliance with the License.
/// You may obtain a copy of the License at
///
///     http://www.apache.org/licenses/LICENSE-2.0
///
/// Unless required by applicable law or agreed to in writing, software
/// distributed under the License is distributed on an "AS IS" BASIS,
/// WITHOUT WARRANTIES OR CONDITIONS OF ANY KIND, either express or implied.
/// See the License for the specific language governing permissions and
/// limitations under the License.
///
/// Copyright holder is ArangoDB GmbH, Cologne, Germany
///
/// @author Dr. Frank Celler
////////////////////////////////////////////////////////////////////////////////

#include "PathHandler.h"

#include "Basics/FileUtils.h"
#include "Basics/StringBuffer.h"
#include "Basics/StringUtils.h"
#include "Basics/mimetypes.h"
#include "Logger/Logger.h"
#include "Rest/HttpRequest.h"
#include "Rest/HttpResponse.h"

using namespace arangodb::basics;

static std::string const AllowedChars =
    "abcdefghijklmnopqrstuvwxyzABCDEFGHIJKLMNOPQRSTUVWXYZ01234567890. +-_=";

namespace arangodb {
namespace rest {

// -----------------------------------------------------------------------------
// constructors and destructors
// -----------------------------------------------------------------------------

PathHandler::PathHandler(GeneralRequest* request, GeneralResponse* response,
                         Options const* options)
    : RestHandler(request, response),
      path(options->path),
      contentType(options->contentType),
      allowSymbolicLink(options->allowSymbolicLink),
      defaultFile(options->defaultFile),
      cacheMaxAge(options->cacheMaxAge),
      maxAgeHeader("max-age=") {
  std::string::size_type pos = path.size();

  while (1 < pos && path[pos - 1] == '/') {
    path.erase(--pos);
  }

  maxAgeHeader += StringUtils::itoa(cacheMaxAge);
}

// -----------------------------------------------------------------------------
// Handler methods
// -----------------------------------------------------------------------------

RestHandler::status PathHandler::execute() {
  // TODO needs to handle VPP
  auto response = dynamic_cast<HttpResponse*>(_response.get());

  if (response == nullptr) {
    THROW_ARANGO_EXCEPTION(TRI_ERROR_INTERNAL);
  }

  std::vector<std::string> const& names = _request->suffix();
  std::string name = path;
  std::string last;

  if (names.empty() && !defaultFile.empty()) {
    std::string url = _request->requestPath();

    if (!url.empty() && url[url.size() - 1] != '/') {
      url += '/';
    }
    url += defaultFile;

<<<<<<< HEAD
    setResponseCode(rest::ResponseCode::MOVED_PERMANENTLY);
=======
    resetResponse(rest::ResponseCode::MOVED_PERMANENTLY);
>>>>>>> ed111a39

    response->setHeaderNC(StaticStrings::Location, url);
    response->setContentType(rest::ContentType::HTML);

    response->body().appendText(
        "<html><head><title>Moved</title></head><body><h1>Moved</h1><p>This "
        "page has moved to <a href=\"");
    response->body().appendText(url);
    response->body().appendText(">");
    response->body().appendText(url);
    response->body().appendText("</a>.</p></body></html>");

    return status::DONE;
  }

  for (std::vector<std::string>::const_iterator j = names.begin();
       j != names.end(); ++j) {
    std::string const& next = *j;

    if (next == ".") {
      LOG(WARN) << "file '" << name << "' contains '.'";

<<<<<<< HEAD
      setResponseCode(rest::ResponseCode::FORBIDDEN);
=======
      resetResponse(rest::ResponseCode::FORBIDDEN);
>>>>>>> ed111a39
      response->body().appendText("path contains '.'");
      return status::DONE;
    }

    if (next == "..") {
      LOG(WARN) << "file '" << name << "' contains '..'";

<<<<<<< HEAD
      setResponseCode(rest::ResponseCode::FORBIDDEN);
=======
      resetResponse(rest::ResponseCode::FORBIDDEN);
>>>>>>> ed111a39
      response->body().appendText("path contains '..'");
      return status::DONE;
    }

    std::string::size_type sc = next.find_first_not_of(AllowedChars);

    if (sc != std::string::npos) {
      LOG(WARN) << "file '" << name << "' contains illegal character";

<<<<<<< HEAD
      setResponseCode(rest::ResponseCode::FORBIDDEN);
=======
      resetResponse(rest::ResponseCode::FORBIDDEN);
>>>>>>> ed111a39
      response->body().appendText("path contains illegal character '" +
                                  std::string(1, next[sc]) + "'");
      return status::DONE;
    }

    if (!path.empty()) {
      if (!FileUtils::isDirectory(path)) {
        LOG(WARN) << "file '" << name << "' not found";

<<<<<<< HEAD
        setResponseCode(rest::ResponseCode::NOT_FOUND);
=======
        resetResponse(rest::ResponseCode::NOT_FOUND);
>>>>>>> ed111a39
        response->body().appendText("file not found");
        return status::DONE;
      }
    }

    name += "/" + next;
    last = next;

    if (!allowSymbolicLink && FileUtils::isSymbolicLink(name)) {
      LOG(WARN) << "file '" << name << "' contains symbolic link";

<<<<<<< HEAD
      setResponseCode(rest::ResponseCode::FORBIDDEN);
=======
      resetResponse(rest::ResponseCode::FORBIDDEN);
>>>>>>> ed111a39
      response->body().appendText("symbolic links are not allowed");
      return status::DONE;
    }
  }

  if (!FileUtils::isRegularFile(name)) {
    LOG(WARN) << "file '" << name << "' not found";

<<<<<<< HEAD
    setResponseCode(rest::ResponseCode::NOT_FOUND);
=======
    resetResponse(rest::ResponseCode::NOT_FOUND);
>>>>>>> ed111a39
    response->body().appendText("file not found");
    return status::DONE;
  }

<<<<<<< HEAD
  setResponseCode(rest::ResponseCode::OK);
=======
  resetResponse(rest::ResponseCode::OK);
>>>>>>> ed111a39

  try {
    FileUtils::slurp(name, response->body());
  } catch (...) {
    LOG(WARN) << "file '" << name << "' not readable";

<<<<<<< HEAD
    setResponseCode(rest::ResponseCode::NOT_FOUND);
=======
    resetResponse(rest::ResponseCode::NOT_FOUND);
>>>>>>> ed111a39
    response->body().appendText("file not readable");
    return status::DONE;
  }

  // check if we should use caching and this is an HTTP GET request
  if (cacheMaxAge > 0 &&
      _request->requestType() == rest::RequestType::GET) {
    // yes, then set a pro-caching header
    response->setHeaderNC(StaticStrings::CacheControl, maxAgeHeader);
  }

  std::string::size_type d = last.find_last_of('.');

  if (d != std::string::npos) {
    std::string suffix = last.substr(d + 1);

    if (suffix.size() > 0) {
      // look up the mimetype
      char const* mimetype = TRI_GetMimetype(suffix.c_str());

      if (mimetype != nullptr) {
        response->setContentType(mimetype);

        return status::DONE;
      }
    } else {
      // note: changed the log level to debug. an unknown content-type does not
      // justify a warning
      LOG(TRACE) << "unknown suffix '" << suffix << "'";
    }
  }

  response->setContentType(contentType);

  return status::DONE;
}

void PathHandler::handleError(Exception const&) {
<<<<<<< HEAD
  setResponseCode(rest::ResponseCode::SERVER_ERROR);
=======
  resetResponse(rest::ResponseCode::SERVER_ERROR);
>>>>>>> ed111a39
}
}
}<|MERGE_RESOLUTION|>--- conflicted
+++ resolved
@@ -85,11 +85,7 @@
     }
     url += defaultFile;
 
-<<<<<<< HEAD
-    setResponseCode(rest::ResponseCode::MOVED_PERMANENTLY);
-=======
     resetResponse(rest::ResponseCode::MOVED_PERMANENTLY);
->>>>>>> ed111a39
 
     response->setHeaderNC(StaticStrings::Location, url);
     response->setContentType(rest::ContentType::HTML);
@@ -112,11 +108,7 @@
     if (next == ".") {
       LOG(WARN) << "file '" << name << "' contains '.'";
 
-<<<<<<< HEAD
-      setResponseCode(rest::ResponseCode::FORBIDDEN);
-=======
-      resetResponse(rest::ResponseCode::FORBIDDEN);
->>>>>>> ed111a39
+      resetResponse(rest::ResponseCode::FORBIDDEN);
       response->body().appendText("path contains '.'");
       return status::DONE;
     }
@@ -124,11 +116,7 @@
     if (next == "..") {
       LOG(WARN) << "file '" << name << "' contains '..'";
 
-<<<<<<< HEAD
-      setResponseCode(rest::ResponseCode::FORBIDDEN);
-=======
-      resetResponse(rest::ResponseCode::FORBIDDEN);
->>>>>>> ed111a39
+      resetResponse(rest::ResponseCode::FORBIDDEN);
       response->body().appendText("path contains '..'");
       return status::DONE;
     }
@@ -138,11 +126,7 @@
     if (sc != std::string::npos) {
       LOG(WARN) << "file '" << name << "' contains illegal character";
 
-<<<<<<< HEAD
-      setResponseCode(rest::ResponseCode::FORBIDDEN);
-=======
-      resetResponse(rest::ResponseCode::FORBIDDEN);
->>>>>>> ed111a39
+      resetResponse(rest::ResponseCode::FORBIDDEN);
       response->body().appendText("path contains illegal character '" +
                                   std::string(1, next[sc]) + "'");
       return status::DONE;
@@ -152,11 +136,7 @@
       if (!FileUtils::isDirectory(path)) {
         LOG(WARN) << "file '" << name << "' not found";
 
-<<<<<<< HEAD
-        setResponseCode(rest::ResponseCode::NOT_FOUND);
-=======
         resetResponse(rest::ResponseCode::NOT_FOUND);
->>>>>>> ed111a39
         response->body().appendText("file not found");
         return status::DONE;
       }
@@ -168,11 +148,7 @@
     if (!allowSymbolicLink && FileUtils::isSymbolicLink(name)) {
       LOG(WARN) << "file '" << name << "' contains symbolic link";
 
-<<<<<<< HEAD
-      setResponseCode(rest::ResponseCode::FORBIDDEN);
-=======
-      resetResponse(rest::ResponseCode::FORBIDDEN);
->>>>>>> ed111a39
+      resetResponse(rest::ResponseCode::FORBIDDEN);
       response->body().appendText("symbolic links are not allowed");
       return status::DONE;
     }
@@ -181,31 +157,19 @@
   if (!FileUtils::isRegularFile(name)) {
     LOG(WARN) << "file '" << name << "' not found";
 
-<<<<<<< HEAD
-    setResponseCode(rest::ResponseCode::NOT_FOUND);
-=======
     resetResponse(rest::ResponseCode::NOT_FOUND);
->>>>>>> ed111a39
     response->body().appendText("file not found");
     return status::DONE;
   }
 
-<<<<<<< HEAD
-  setResponseCode(rest::ResponseCode::OK);
-=======
   resetResponse(rest::ResponseCode::OK);
->>>>>>> ed111a39
 
   try {
     FileUtils::slurp(name, response->body());
   } catch (...) {
     LOG(WARN) << "file '" << name << "' not readable";
 
-<<<<<<< HEAD
-    setResponseCode(rest::ResponseCode::NOT_FOUND);
-=======
     resetResponse(rest::ResponseCode::NOT_FOUND);
->>>>>>> ed111a39
     response->body().appendText("file not readable");
     return status::DONE;
   }
@@ -244,11 +208,7 @@
 }
 
 void PathHandler::handleError(Exception const&) {
-<<<<<<< HEAD
-  setResponseCode(rest::ResponseCode::SERVER_ERROR);
-=======
   resetResponse(rest::ResponseCode::SERVER_ERROR);
->>>>>>> ed111a39
 }
 }
 }