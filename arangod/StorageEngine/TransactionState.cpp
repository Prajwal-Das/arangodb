--- conflicted
+++ resolved
@@ -50,14 +50,9 @@
       _collections{_arena},  // assign arena to vector
       _serverRole(ServerState::instance()->getRole()),
       _hints(),
-<<<<<<< HEAD
       _options(options),
-      _nestingLevel(0) {}
-=======
       _nestingLevel(0),
-      _registeredTransaction(false),
-      _options(options) {}
->>>>>>> b1e30937
+      _registeredTransaction(false) {}
 
 /// @brief free a transaction container
 TransactionState::~TransactionState() {
