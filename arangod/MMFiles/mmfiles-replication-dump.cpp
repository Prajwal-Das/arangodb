////////////////////////////////////////////////////////////////////////////////
/// DISCLAIMER
///
/// Copyright 2014-2016 ArangoDB GmbH, Cologne, Germany
/// Copyright 2004-2014 triAGENS GmbH, Cologne, Germany
///
/// Licensed under the Apache License, Version 2.0 (the "License");
/// you may not use this file except in compliance with the License.
/// You may obtain a copy of the License at
///
///     http://www.apache.org/licenses/LICENSE-2.0
///
/// Unless required by applicable law or agreed to in writing, software
/// distributed under the License is distributed on an "AS IS" BASIS,
/// WITHOUT WARRANTIES OR CONDITIONS OF ANY KIND, either express or implied.
/// See the License for the specific language governing permissions and
/// limitations under the License.
///
/// Copyright holder is ArangoDB GmbH, Cologne, Germany
///
/// @author Jan Steemann
////////////////////////////////////////////////////////////////////////////////

#include "mmfiles-replication-dump.h"
#include "mmfiles-replication-common.h"
#include "Basics/ReadLocker.h"
#include "Basics/StaticStrings.h"
#include "Basics/StringRef.h"
#include "Basics/VPackStringBufferAdapter.h"
#include "Logger/Logger.h"
#include "MMFiles/MMFilesLogfileManager.h" 
#include "MMFiles/MMFilesCompactionLocker.h"
#include "MMFiles/MMFilesDitch.h"
#include "VocBase/LogicalCollection.h"
#include "VocBase/vocbase.h"

#include <velocypack/Dumper.h>
#include <velocypack/Options.h>
#include <velocypack/Slice.h>
#include <velocypack/velocypack-aliases.h>

using namespace arangodb;
using namespace arangodb::mmfilesutils;

/// @brief append values to a string buffer
static void Append(MMFilesReplicationDumpContext* dump, uint64_t value) {
  int res = TRI_AppendUInt64StringBuffer(dump->_buffer, value);

  if (res != TRI_ERROR_NO_ERROR) {
    THROW_ARANGO_EXCEPTION(res);
  }
}

static void Append(MMFilesReplicationDumpContext* dump, char const* value) {
  int res = TRI_AppendStringStringBuffer(dump->_buffer, value);

  if (res != TRI_ERROR_NO_ERROR) {
    THROW_ARANGO_EXCEPTION(res);
  }
}

/// @brief translate a (local) collection id into a collection name
static char const* NameFromCid(MMFilesReplicationDumpContext* dump,
                               TRI_voc_cid_t cid) {
  auto it = dump->_collectionNames.find(cid);

  if (it != dump->_collectionNames.end()) {
    // collection name is in cache already
    return (*it).second.c_str();
  }

  // collection name not in cache yet
  std::string name(dump->_vocbase->collectionName(cid));

  if (!name.empty()) {
    // insert into cache
    try {
      dump->_collectionNames.emplace(cid, std::move(name));
    } catch (...) {
      return nullptr;
    }

    // and look it up again
    return NameFromCid(dump, cid);
  }

  return nullptr;
}

<<<<<<< HEAD
/// @brief whether or not a marker should be replicated
static inline bool MustReplicateWalMarkerType(MMFilesMarker const* marker) {
  MMFilesMarkerType type = marker->getType();
  return (type == TRI_DF_MARKER_VPACK_DOCUMENT ||
          type == TRI_DF_MARKER_VPACK_REMOVE ||
          type == TRI_DF_MARKER_VPACK_BEGIN_TRANSACTION ||
          type == TRI_DF_MARKER_VPACK_COMMIT_TRANSACTION ||
          type == TRI_DF_MARKER_VPACK_ABORT_TRANSACTION ||
          type == TRI_DF_MARKER_VPACK_CREATE_COLLECTION ||
          type == TRI_DF_MARKER_VPACK_DROP_COLLECTION ||
          type == TRI_DF_MARKER_VPACK_RENAME_COLLECTION ||
          type == TRI_DF_MARKER_VPACK_CHANGE_COLLECTION ||
          type == TRI_DF_MARKER_VPACK_CREATE_INDEX ||
          type == TRI_DF_MARKER_VPACK_DROP_INDEX ||
          type == TRI_DF_MARKER_VPACK_CREATE_VIEW ||
          type == TRI_DF_MARKER_VPACK_DROP_VIEW ||
          type == TRI_DF_MARKER_VPACK_RENAME_VIEW ||
          type == TRI_DF_MARKER_VPACK_CHANGE_VIEW);
}

/// @brief whether or not a marker belongs to a transaction
static inline bool IsTransactionWalMarkerType(MMFilesMarker const* marker) {
  MMFilesMarkerType type = marker->getType();
  return (type == TRI_DF_MARKER_VPACK_BEGIN_TRANSACTION ||
          type == TRI_DF_MARKER_VPACK_COMMIT_TRANSACTION ||
          type == TRI_DF_MARKER_VPACK_ABORT_TRANSACTION);
}

/// @brief translate a marker type to a replication type
static TRI_replication_operation_e TranslateType(
    MMFilesMarker const* marker) {
  switch (marker->getType()) {
    case TRI_DF_MARKER_VPACK_DOCUMENT:
      return REPLICATION_MARKER_DOCUMENT;
    case TRI_DF_MARKER_VPACK_REMOVE:
      return REPLICATION_MARKER_REMOVE;
    case TRI_DF_MARKER_VPACK_BEGIN_TRANSACTION:
      return REPLICATION_TRANSACTION_START;
    case TRI_DF_MARKER_VPACK_COMMIT_TRANSACTION:
      return REPLICATION_TRANSACTION_COMMIT;
    case TRI_DF_MARKER_VPACK_ABORT_TRANSACTION:
      return REPLICATION_TRANSACTION_ABORT;
    case TRI_DF_MARKER_VPACK_CREATE_COLLECTION:
      return REPLICATION_COLLECTION_CREATE;
    case TRI_DF_MARKER_VPACK_DROP_COLLECTION:
      return REPLICATION_COLLECTION_DROP;
    case TRI_DF_MARKER_VPACK_RENAME_COLLECTION:
      return REPLICATION_COLLECTION_RENAME;
    case TRI_DF_MARKER_VPACK_CHANGE_COLLECTION:
      return REPLICATION_COLLECTION_CHANGE;
    case TRI_DF_MARKER_VPACK_CREATE_INDEX:
      return REPLICATION_INDEX_CREATE;
    case TRI_DF_MARKER_VPACK_DROP_INDEX:
      return REPLICATION_INDEX_DROP;
    case TRI_DF_MARKER_VPACK_CREATE_VIEW:
      return REPLICATION_VIEW_CREATE;
    case TRI_DF_MARKER_VPACK_DROP_VIEW:
      return REPLICATION_VIEW_DROP;
    case TRI_DF_MARKER_VPACK_RENAME_VIEW:
      return REPLICATION_VIEW_RENAME;
    case TRI_DF_MARKER_VPACK_CHANGE_VIEW:
      return REPLICATION_VIEW_CHANGE;

    default:
      return REPLICATION_INVALID;
  }
}

=======
>>>>>>> 7d4b319c
/// @brief stringify a raw marker from a logfile for a log dump or logger
/// follow command
static int StringifyMarker(MMFilesReplicationDumpContext* dump,
                           TRI_voc_tick_t databaseId,
                           TRI_voc_cid_t collectionId,
                           MMFilesMarker const* marker, bool isDump,
                           bool withTicks, bool isEdgeCollection) {
  TRI_ASSERT(MustReplicateWalMarkerType(marker, false));
  MMFilesMarkerType const type = marker->getType();

  if (!isDump) {
    // logger-follow command
    Append(dump, "{\"tick\":\"");
    Append(dump, static_cast<uint64_t>(marker->getTick()));
    Append(dump, "\",\"type\":");
    Append(dump, static_cast<uint64_t>(TranslateType(marker)));
    // for debugging use the following
    // Append(dump, "\",\"typeName\":\"");
    // Append(dump, TRI_NameMarkerDatafile(marker));

    if (type == TRI_DF_MARKER_VPACK_DOCUMENT ||
        type == TRI_DF_MARKER_VPACK_REMOVE ||
        type == TRI_DF_MARKER_VPACK_BEGIN_TRANSACTION ||
        type == TRI_DF_MARKER_VPACK_COMMIT_TRANSACTION ||
        type == TRI_DF_MARKER_VPACK_ABORT_TRANSACTION) {
      // transaction id
      Append(dump, ",\"tid\":\"");
      Append(dump, MMFilesDatafileHelper::TransactionId(marker));
      Append(dump, "\"");
    }

    if (databaseId > 0) {
      Append(dump, ",\"database\":\"");
      Append(dump, databaseId);
      Append(dump, "\"");

      if (collectionId > 0) {
        Append(dump, ",\"cid\":\"");
        Append(dump, collectionId);
        Append(dump, "\"");
        // also include collection name
        char const* cname = NameFromCid(dump, collectionId);

        if (cname != nullptr) {
          Append(dump, ",\"cname\":\"");
          Append(dump, cname);
          Append(dump, "\"");
        }
      }
    }
  } else {
    // collection dump
    if (withTicks) {
      Append(dump, "{\"tick\":\"");
      Append(dump, static_cast<uint64_t>(marker->getTick()));
      Append(dump, "\",");
    } else {
      Append(dump, "{");
    }

    Append(dump, "\"type\":");
    Append(dump, static_cast<uint64_t>(TranslateType(marker)));
  }

  switch (type) {
    case TRI_DF_MARKER_VPACK_DOCUMENT:
    case TRI_DF_MARKER_VPACK_REMOVE:
    case TRI_DF_MARKER_VPACK_CREATE_DATABASE:
    case TRI_DF_MARKER_VPACK_CREATE_COLLECTION:
    case TRI_DF_MARKER_VPACK_CREATE_INDEX:
    case TRI_DF_MARKER_VPACK_CREATE_VIEW:
    case TRI_DF_MARKER_VPACK_RENAME_COLLECTION:
    case TRI_DF_MARKER_VPACK_CHANGE_COLLECTION:
    case TRI_DF_MARKER_VPACK_RENAME_VIEW:
    case TRI_DF_MARKER_VPACK_CHANGE_VIEW:
    case TRI_DF_MARKER_VPACK_DROP_DATABASE:
    case TRI_DF_MARKER_VPACK_DROP_COLLECTION:
    case TRI_DF_MARKER_VPACK_DROP_INDEX: 
    case TRI_DF_MARKER_VPACK_DROP_VIEW: {
      Append(dump, ",\"data\":");

      VPackSlice slice(reinterpret_cast<char const*>(marker) +
                       MMFilesDatafileHelper::VPackOffset(type));
      arangodb::basics::VPackStringBufferAdapter adapter(dump->_buffer);
      VPackDumper dumper(
          &adapter,
          &dump->_vpackOptions);  // note: we need the CustomTypeHandler here
      dumper.dump(slice);
      break;
    }

    case TRI_DF_MARKER_VPACK_BEGIN_TRANSACTION:
    case TRI_DF_MARKER_VPACK_COMMIT_TRANSACTION:
    case TRI_DF_MARKER_VPACK_ABORT_TRANSACTION: {
      // nothing to do
      break;
    }

    default: {
      TRI_ASSERT(false);
      LOG_TOPIC(ERR, arangodb::Logger::FIXME) << "got invalid marker of type " << static_cast<int>(type); 
      return TRI_ERROR_INTERNAL;
    }
  }

  Append(dump, "}\n");
  return TRI_ERROR_NO_ERROR;
}

static int SliceifyMarker(MMFilesReplicationDumpContext* dump,
                          TRI_voc_tick_t databaseId, TRI_voc_cid_t collectionId,
                          MMFilesMarker const* marker, bool isDump,
                          bool withTicks, bool isEdgeCollection) {
  TRI_ASSERT(MustReplicateWalMarkerType(marker, false));
  MMFilesMarkerType const type = marker->getType();

  VPackBuffer<uint8_t> buffer;
  std::shared_ptr<VPackBuffer<uint8_t>> bufferPtr;
  bufferPtr.reset(&buffer, arangodb::velocypack::BufferNonDeleter<uint8_t>());

  VPackBuilder builder(bufferPtr, &dump->_vpackOptions);
  builder.openObject();

  if (!isDump) {
    // logger-follow command
    builder.add("tick", VPackValue(static_cast<uint64_t>(marker->getTick())));
    builder.add("type",
                VPackValue(static_cast<uint64_t>(TranslateType(marker))));

    if (type == TRI_DF_MARKER_VPACK_DOCUMENT ||
        type == TRI_DF_MARKER_VPACK_REMOVE ||
        type == TRI_DF_MARKER_VPACK_BEGIN_TRANSACTION ||
        type == TRI_DF_MARKER_VPACK_COMMIT_TRANSACTION ||
        type == TRI_DF_MARKER_VPACK_ABORT_TRANSACTION) {
      // transaction id
      builder.add("tid", VPackValue(MMFilesDatafileHelper::TransactionId(marker)));
    }
    if (databaseId > 0) {
      builder.add("database", VPackValue(databaseId));
      if (collectionId > 0) {
        builder.add("cid", VPackValue(collectionId));
        // also include collection name
        char const* cname = NameFromCid(dump, collectionId);
        if (cname != nullptr) {
          builder.add("cname", VPackValue(cname));
        }
      }
    }
  } else {
    // collection dump
    if (withTicks) {
      builder.add("tick", VPackValue(static_cast<uint64_t>(marker->getTick())));
    }
    builder.add("type",
                VPackValue(static_cast<uint64_t>(TranslateType(marker))));
  }

  switch (type) {
    case TRI_DF_MARKER_VPACK_DOCUMENT:
    case TRI_DF_MARKER_VPACK_REMOVE:
    case TRI_DF_MARKER_VPACK_CREATE_DATABASE:
    case TRI_DF_MARKER_VPACK_CREATE_COLLECTION:
    case TRI_DF_MARKER_VPACK_CREATE_INDEX:
    case TRI_DF_MARKER_VPACK_CREATE_VIEW:
    case TRI_DF_MARKER_VPACK_RENAME_COLLECTION:
    case TRI_DF_MARKER_VPACK_CHANGE_COLLECTION:
    case TRI_DF_MARKER_VPACK_RENAME_VIEW:
    case TRI_DF_MARKER_VPACK_CHANGE_VIEW:
    case TRI_DF_MARKER_VPACK_DROP_DATABASE:
    case TRI_DF_MARKER_VPACK_DROP_COLLECTION:
    case TRI_DF_MARKER_VPACK_DROP_INDEX: 
    case TRI_DF_MARKER_VPACK_DROP_VIEW: { 
      VPackSlice slice(reinterpret_cast<char const*>(marker) +
                       MMFilesDatafileHelper::VPackOffset(type));
      builder.add("data", slice);
      break;
    }

    case TRI_DF_MARKER_VPACK_BEGIN_TRANSACTION:
    case TRI_DF_MARKER_VPACK_COMMIT_TRANSACTION:
    case TRI_DF_MARKER_VPACK_ABORT_TRANSACTION: {
      // nothing to do
      break;
    }

    default: {
      TRI_ASSERT(false);
      LOG_TOPIC(ERR, arangodb::Logger::FIXME) << "got invalid marker of type " << static_cast<int>(type); 
      return TRI_ERROR_INTERNAL;
    }
  }

  builder.close();

  dump->_slices.push_back(std::move(buffer));

  return TRI_ERROR_NO_ERROR;
}
/// @brief whether or not a marker belongs to a transaction
static bool IsTransactionWalMarker(MMFilesReplicationDumpContext* dump,
                                   MMFilesMarker const* marker) {
  // first check the marker type
  if (!IsTransactionWalMarkerType(marker)) {
    return false;
  }

  // then check if the marker belongs to the "correct" database
  if (dump->_vocbase->id() != MMFilesDatafileHelper::DatabaseId(marker)) {
    return false;
  }

  return true;
}

/// @brief whether or not a marker is replicated
static bool MustReplicateWalMarker(
    MMFilesReplicationDumpContext* dump, MMFilesMarker const* marker,
    TRI_voc_tick_t databaseId, TRI_voc_cid_t collectionId,
    TRI_voc_tick_t firstRegularTick,
    std::unordered_set<TRI_voc_tid_t> const& transactionIds) {
  // first check the marker type
  if (!MustReplicateWalMarkerType(marker, false)) {
    return false;
  }

  // then check if the marker belongs to the "correct" database
  if (dump->_vocbase->id() != databaseId) {
    return false;
  }

  // finally check if the marker is for a collection that we want to ignore
  TRI_voc_cid_t cid = collectionId;

  if (cid != 0) {
    char const* name = NameFromCid(dump, cid);

    if (name != nullptr &&
        TRI_ExcludeCollectionReplication(name, dump->_includeSystem)) {
      return false;
    }
  }

  if (dump->_restrictCollection > 0 &&
      (cid != dump->_restrictCollection &&
       !IsTransactionWalMarker(dump, marker))) {
    // restrict output to a single collection, but a different one
    return false;
  }

  // after first regular tick, dump all transactions normally
  if (marker->getTick() >= firstRegularTick) {
    return true;
  }

  if (!transactionIds.empty()) {
    TRI_voc_tid_t tid = MMFilesDatafileHelper::TransactionId(marker);
    if (tid == 0 || transactionIds.find(tid) == transactionIds.end()) {
      return false;
    }
  }

  return true;
}

/// @brief dump data from a collection
static int DumpCollection(MMFilesReplicationDumpContext* dump,
                          LogicalCollection* collection,
                          TRI_voc_tick_t databaseId, TRI_voc_cid_t collectionId,
                          TRI_voc_tick_t dataMin, TRI_voc_tick_t dataMax,
                          bool withTicks, bool useVst = false) {
  LOG_TOPIC(TRACE, arangodb::Logger::FIXME) << "dumping collection " << collection->cid() << ", tick range "
             << dataMin << " - " << dataMax;

  bool const isEdgeCollection = (collection->type() == TRI_COL_TYPE_EDGE);

  // setup some iteration state
  TRI_voc_tick_t lastFoundTick = 0;
  bool bufferFull = false;

  auto callback = [&dump, &lastFoundTick, &databaseId, &collectionId,
                   &withTicks, &isEdgeCollection, &bufferFull, &useVst,
                   &collection](
      TRI_voc_tick_t foundTick, MMFilesMarker const* marker) {
    // note the last tick we processed
    lastFoundTick = foundTick;

    int res;
    if (useVst) {
      res = SliceifyMarker(dump, databaseId, collectionId, marker, true,
                           withTicks, isEdgeCollection);
    } else {
      res = StringifyMarker(dump, databaseId, collectionId, marker, true,
                            withTicks, isEdgeCollection);
    }

    if (res != TRI_ERROR_NO_ERROR) {
      LOG_TOPIC(ERR, arangodb::Logger::FIXME) << "got error during dump dump of collection '" << collection->name() << "': " << TRI_errno_string(res);
      THROW_ARANGO_EXCEPTION(res);
    }

    // TODO if vstcase find out slice lenght of _slices.back()
    if (static_cast<uint64_t>(TRI_LengthStringBuffer(dump->_buffer)) >
        dump->_chunkSize) {
      // abort the iteration
      bufferFull = true;
      return false;  // stop iterating
    }

    return true;  // continue iterating
  };

  try {
    bool hasMore = static_cast<MMFilesCollection*>(collection->getPhysical())->applyForTickRange(dataMin, dataMax, callback);

    if (lastFoundTick > 0) {
      // data available for requested range
      dump->_lastFoundTick = lastFoundTick;
      dump->_hasMore = hasMore;
      dump->_bufferFull = bufferFull;
    } else {
      // no data available for requested range
      dump->_lastFoundTick = 0;
      dump->_hasMore = false;
      dump->_bufferFull = false;
    }

    return TRI_ERROR_NO_ERROR;
  } catch (basics::Exception const& ex) {
    LOG_TOPIC(ERR, arangodb::Logger::FIXME) << "caught exception during dump of collection '" << collection->name() << "': " << ex.what();
    return ex.code();
  } catch (std::exception const& ex) {
    LOG_TOPIC(ERR, arangodb::Logger::FIXME) << "caught exception during dump of collection '" << collection->name() << "': " << ex.what();
    return TRI_ERROR_INTERNAL;
  } catch (...) {
    LOG_TOPIC(ERR, arangodb::Logger::FIXME) << "caught unknown exception during dump of collection '" << collection->name() << "'";
    return TRI_ERROR_INTERNAL;
  }
}

/// @brief dump data from a collection
int MMFilesDumpCollectionReplication(MMFilesReplicationDumpContext* dump,
                                  arangodb::LogicalCollection* collection,
                                  TRI_voc_tick_t dataMin,
                                  TRI_voc_tick_t dataMax, bool withTicks) {
  TRI_ASSERT(collection != nullptr);

  // get a custom type handler
  auto customTypeHandler = dump->_transactionContext->orderCustomTypeHandler();
  dump->_vpackOptions.customTypeHandler = customTypeHandler.get();

  auto mmfiles = arangodb::MMFilesCollection::toMMFilesCollection(collection);
  // create a barrier so the underlying collection is not unloaded
  auto b = mmfiles->ditches()->createMMFilesReplicationDitch(__FILE__, __LINE__);

  if (b == nullptr) {
    return TRI_ERROR_OUT_OF_MEMORY;
  }

  // block compaction
  int res;
  {
    auto mmfiles = arangodb::MMFilesCollection::toMMFilesCollection(collection);
    MMFilesCompactionPreventer compactionPreventer(mmfiles);

    try {
      res = DumpCollection(dump, collection, collection->vocbase()->id(),
                           collection->cid(), dataMin, dataMax, withTicks);
    } catch (...) {
      res = TRI_ERROR_INTERNAL;
    }
  }

  // always execute this
  mmfiles->ditches()->freeDitch(b);

  return res;
}

/// @brief dump data from the replication log
int MMFilesDumpLogReplication(
    MMFilesReplicationDumpContext* dump,
    std::unordered_set<TRI_voc_tid_t> const& transactionIds,
    TRI_voc_tick_t firstRegularTick, TRI_voc_tick_t tickMin,
    TRI_voc_tick_t tickMax, bool outputAsArray) {
  LOG_TOPIC(TRACE, arangodb::Logger::FIXME) << "dumping log, tick range " << tickMin << " - " << tickMax;

  // get a custom type handler
  auto customTypeHandler = dump->_transactionContext->orderCustomTypeHandler();
  dump->_vpackOptions.customTypeHandler = customTypeHandler.get();

  // ask the logfile manager which datafiles qualify
  bool fromTickIncluded = false;
  std::vector<arangodb::MMFilesWalLogfile*> logfiles =
      MMFilesLogfileManager::instance()->getLogfilesForTickRange(
          tickMin, tickMax, fromTickIncluded);

  // setup some iteration state
  int res = TRI_ERROR_NO_ERROR;
  TRI_voc_tick_t lastFoundTick = 0;
  TRI_voc_tick_t lastDatabaseId = 0;
  TRI_voc_cid_t lastCollectionId = 0;
  bool hasMore = true;
  bool bufferFull = false;

  try {
    if (outputAsArray) {
      Append(dump, "[");
    }
    bool first = true;

    // iterate over the datafiles found
    size_t const n = logfiles.size();

    for (size_t i = 0; i < n; ++i) {
      arangodb::MMFilesWalLogfile* logfile = logfiles[i];

      char const* ptr;
      char const* end;
      MMFilesLogfileManager::instance()->getActiveLogfileRegion(
          logfile, ptr, end);

      while (ptr < end) {
        auto const* marker = reinterpret_cast<MMFilesMarker const*>(ptr);

        if (marker->getSize() == 0) {
          // end of datafile
          break;
        }

        MMFilesMarkerType type = marker->getType();

        if (type <= TRI_DF_MARKER_MIN || type >= TRI_DF_MARKER_MAX) {
          break;
        }

        // handle special markers
        if (type == TRI_DF_MARKER_PROLOGUE) {
          lastDatabaseId = MMFilesDatafileHelper::DatabaseId(marker);
          lastCollectionId = MMFilesDatafileHelper::CollectionId(marker);
        } else if (type == TRI_DF_MARKER_HEADER ||
                   type == TRI_DF_MARKER_FOOTER) {
          lastDatabaseId = 0;
          lastCollectionId = 0;
        } else if (type == TRI_DF_MARKER_VPACK_CREATE_COLLECTION) {
          // fill collection name cache
          TRI_voc_tick_t databaseId = MMFilesDatafileHelper::DatabaseId(marker);
          TRI_ASSERT(databaseId != 0);
          TRI_voc_cid_t collectionId = MMFilesDatafileHelper::CollectionId(marker);
          TRI_ASSERT(collectionId != 0);

          if (dump->_vocbase->id() == databaseId) {
            VPackSlice slice(reinterpret_cast<char const*>(marker) +
                             MMFilesDatafileHelper::VPackOffset(type));
            VPackSlice name = slice.get("name");
            if (name.isString()) {
              dump->_collectionNames[collectionId] = name.copyString();
            }
          }
        } else if (type == TRI_DF_MARKER_VPACK_RENAME_COLLECTION) {
          // invalidate collection name cache because this is a
          // rename operation
          dump->_collectionNames.clear();
        }

        ptr += MMFilesDatafileHelper::AlignedMarkerSize<size_t>(marker);

        // get the marker's tick and check whether we should include it
        TRI_voc_tick_t foundTick = marker->getTick();

        if (foundTick <= tickMin) {
          // marker too old
          continue;
        }

        if (foundTick >= tickMax) {
          hasMore = false;

          if (foundTick > tickMax) {
            // marker too new
            break;
          }
        }

        TRI_voc_tick_t databaseId;
        TRI_voc_cid_t collectionId;

        if (type == TRI_DF_MARKER_VPACK_DOCUMENT ||
            type == TRI_DF_MARKER_VPACK_REMOVE) {
          databaseId = lastDatabaseId;
          collectionId = lastCollectionId;
        } else {
          databaseId = MMFilesDatafileHelper::DatabaseId(marker);
          collectionId = MMFilesDatafileHelper::CollectionId(marker);
        }

        if (!MustReplicateWalMarker(dump, marker, databaseId, collectionId,
                                    firstRegularTick, transactionIds)) {
          continue;
        }

        // note the last tick we processed
        lastFoundTick = foundTick;

        if (outputAsArray) {
          if (!first) {
            Append(dump, ",");
          } else {
            first = false;
          }
        }

        if (dump->_useVst) {
          res = SliceifyMarker(dump, databaseId, collectionId, marker, false,
                               true, false);
        } else {
          res = StringifyMarker(dump, databaseId, collectionId, marker, false,
                                true, false);
        }

        if (res != TRI_ERROR_NO_ERROR) {
          THROW_ARANGO_EXCEPTION(res);
        }

        if (static_cast<uint64_t>(TRI_LengthStringBuffer(dump->_buffer)) >=
            dump->_chunkSize) {
          // abort the iteration
          bufferFull = true;
          break;
        }
      }

      if (!hasMore || bufferFull) {
        break;
      }
    }

    if (outputAsArray) {
      Append(dump, "]");
    }
  } catch (arangodb::basics::Exception const& ex) {
    LOG_TOPIC(ERR, arangodb::Logger::FIXME) << "caught exception while dumping replication log: " << ex.what();
    res = ex.code();
  } catch (std::exception const& ex) {
    LOG_TOPIC(ERR, arangodb::Logger::FIXME) << "caught exception while dumping replication log: " << ex.what();
    res = TRI_ERROR_INTERNAL;
  } catch (...) {
    LOG_TOPIC(ERR, arangodb::Logger::FIXME) << "caught unknown exception while dumping replication log";
    res = TRI_ERROR_INTERNAL;
  }

  // always return the logfiles we have used
  MMFilesLogfileManager::instance()->returnLogfiles(logfiles);

  dump->_fromTickIncluded = fromTickIncluded;

  if (res == TRI_ERROR_NO_ERROR) {
    if (lastFoundTick > 0) {
      // data available for requested range
      dump->_lastFoundTick = lastFoundTick;
      dump->_hasMore = hasMore;
      dump->_bufferFull = bufferFull;
    } else {
      // no data available for requested range
      dump->_lastFoundTick = 0;
      dump->_hasMore = false;
      dump->_bufferFull = false;
    }
  }

  return res;
}

/// @brief determine the transactions that were open at a given point in time
int MMFilesDetermineOpenTransactionsReplication(MMFilesReplicationDumpContext* dump,
                                             TRI_voc_tick_t tickMin,
                                             TRI_voc_tick_t tickMax,
                                             bool useVst) {
  LOG_TOPIC(TRACE, arangodb::Logger::FIXME) << "determining transactions, tick range " << tickMin << " - "
             << tickMax;

  std::unordered_map<TRI_voc_tid_t, TRI_voc_tick_t> transactions;

  // ask the logfile manager which datafiles qualify
  bool fromTickIncluded = false;
  std::vector<arangodb::MMFilesWalLogfile*> logfiles =
      MMFilesLogfileManager::instance()->getLogfilesForTickRange(
          tickMin, tickMax, fromTickIncluded);

  // setup some iteration state
  TRI_voc_tick_t lastFoundTick = 0;
  int res = TRI_ERROR_NO_ERROR;

  // LOG_TOPIC(INFO, arangodb::Logger::FIXME) << "found logfiles: " << logfiles.size();

  try {
    // iterate over the datafiles found
    size_t const n = logfiles.size();
    for (size_t i = 0; i < n; ++i) {
      arangodb::MMFilesWalLogfile* logfile = logfiles[i];

      char const* ptr;
      char const* end;
      MMFilesLogfileManager::instance()->getActiveLogfileRegion(
          logfile, ptr, end);

      // LOG_TOPIC(INFO, arangodb::Logger::FIXME) << "scanning logfile " << i;
      while (ptr < end) {
        auto const* marker = reinterpret_cast<MMFilesMarker const*>(ptr);

        if (marker->getSize() == 0) {
          // end of datafile
          break;
        }

        MMFilesMarkerType const type = marker->getType();

        if (type <= TRI_DF_MARKER_MIN || type >= TRI_DF_MARKER_MAX) {
          // somehow invalid
          break;
        }

        ptr += MMFilesDatafileHelper::AlignedMarkerSize<size_t>(marker);

        // get the marker's tick and check whether we should include it
        TRI_voc_tick_t const foundTick = marker->getTick();

        if (foundTick <= tickMin) {
          // marker too old
          continue;
        }

        if (foundTick > tickMax) {
          // marker too new
          break;
        }

        // note the last tick we processed
        if (foundTick > lastFoundTick) {
          lastFoundTick = foundTick;
        }

        if (!IsTransactionWalMarker(dump, marker)) {
          continue;
        }

        TRI_voc_tid_t tid = MMFilesDatafileHelper::TransactionId(marker);
        TRI_ASSERT(tid > 0);

        if (type == TRI_DF_MARKER_VPACK_BEGIN_TRANSACTION) {
          transactions.emplace(tid, foundTick);
        } else if (type == TRI_DF_MARKER_VPACK_COMMIT_TRANSACTION ||
                   type == TRI_DF_MARKER_VPACK_ABORT_TRANSACTION) {
          transactions.erase(tid);
        } else {
          THROW_ARANGO_EXCEPTION_MESSAGE(TRI_ERROR_INTERNAL,
                                         "found invalid marker type");
        }
      }
    }

    // LOG_TOPIC(INFO, arangodb::Logger::FIXME) << "found transactions: " << transactions.size();
    // LOG_TOPIC(INFO, arangodb::Logger::FIXME) << "last tick: " << lastFoundTick;

    VPackBuffer<uint8_t> buffer;
    VPackBuilder builder(buffer);
    if (useVst) {
      if (transactions.empty()) {
        builder.add(VPackSlice::emptyArraySlice());
      } else {
        builder.openArray();
        for (auto const& it : transactions) {
          if (it.second - 1 < lastFoundTick) {
            lastFoundTick = it.second - 1;
          }
          builder.add(VPackValue(it.first));
        }
        builder.close();
      }

    } else {
      if (transactions.empty()) {
        Append(dump, "[]");
      } else {
        bool first = true;
        Append(dump, "[\"");

        for (auto const& it : transactions) {
          if (it.second - 1 < lastFoundTick) {
            lastFoundTick = it.second - 1;
          }

          if (first) {
            first = false;
          } else {
            Append(dump, "\",\"");
          }

          Append(dump, it.first);
        }

        Append(dump, "\"]");
      }
    }

    dump->_fromTickIncluded = fromTickIncluded;
    dump->_lastFoundTick = lastFoundTick;
    // LOG_TOPIC(INFO, arangodb::Logger::FIXME) << "last tick2: " << lastFoundTick;

    dump->_slices.push_back(std::move(buffer));

  } catch (arangodb::basics::Exception const& ex) {
    LOG_TOPIC(ERR, arangodb::Logger::FIXME) << "caught exception while determining open transactions: " << ex.what();
    res = ex.code();
  } catch (std::exception const& ex) {
    LOG_TOPIC(ERR, arangodb::Logger::FIXME) << "caught exception while determining open transactions: " << ex.what();
    res = TRI_ERROR_INTERNAL;
  } catch (...) {
    LOG_TOPIC(ERR, arangodb::Logger::FIXME) << "caught unknown exception while determining open transactions";
    res = TRI_ERROR_INTERNAL;
  }

  // always return the logfiles we have used
  MMFilesLogfileManager::instance()->returnLogfiles(logfiles);

  return res;
}<|MERGE_RESOLUTION|>--- conflicted
+++ resolved
@@ -87,77 +87,6 @@
   return nullptr;
 }
 
-<<<<<<< HEAD
-/// @brief whether or not a marker should be replicated
-static inline bool MustReplicateWalMarkerType(MMFilesMarker const* marker) {
-  MMFilesMarkerType type = marker->getType();
-  return (type == TRI_DF_MARKER_VPACK_DOCUMENT ||
-          type == TRI_DF_MARKER_VPACK_REMOVE ||
-          type == TRI_DF_MARKER_VPACK_BEGIN_TRANSACTION ||
-          type == TRI_DF_MARKER_VPACK_COMMIT_TRANSACTION ||
-          type == TRI_DF_MARKER_VPACK_ABORT_TRANSACTION ||
-          type == TRI_DF_MARKER_VPACK_CREATE_COLLECTION ||
-          type == TRI_DF_MARKER_VPACK_DROP_COLLECTION ||
-          type == TRI_DF_MARKER_VPACK_RENAME_COLLECTION ||
-          type == TRI_DF_MARKER_VPACK_CHANGE_COLLECTION ||
-          type == TRI_DF_MARKER_VPACK_CREATE_INDEX ||
-          type == TRI_DF_MARKER_VPACK_DROP_INDEX ||
-          type == TRI_DF_MARKER_VPACK_CREATE_VIEW ||
-          type == TRI_DF_MARKER_VPACK_DROP_VIEW ||
-          type == TRI_DF_MARKER_VPACK_RENAME_VIEW ||
-          type == TRI_DF_MARKER_VPACK_CHANGE_VIEW);
-}
-
-/// @brief whether or not a marker belongs to a transaction
-static inline bool IsTransactionWalMarkerType(MMFilesMarker const* marker) {
-  MMFilesMarkerType type = marker->getType();
-  return (type == TRI_DF_MARKER_VPACK_BEGIN_TRANSACTION ||
-          type == TRI_DF_MARKER_VPACK_COMMIT_TRANSACTION ||
-          type == TRI_DF_MARKER_VPACK_ABORT_TRANSACTION);
-}
-
-/// @brief translate a marker type to a replication type
-static TRI_replication_operation_e TranslateType(
-    MMFilesMarker const* marker) {
-  switch (marker->getType()) {
-    case TRI_DF_MARKER_VPACK_DOCUMENT:
-      return REPLICATION_MARKER_DOCUMENT;
-    case TRI_DF_MARKER_VPACK_REMOVE:
-      return REPLICATION_MARKER_REMOVE;
-    case TRI_DF_MARKER_VPACK_BEGIN_TRANSACTION:
-      return REPLICATION_TRANSACTION_START;
-    case TRI_DF_MARKER_VPACK_COMMIT_TRANSACTION:
-      return REPLICATION_TRANSACTION_COMMIT;
-    case TRI_DF_MARKER_VPACK_ABORT_TRANSACTION:
-      return REPLICATION_TRANSACTION_ABORT;
-    case TRI_DF_MARKER_VPACK_CREATE_COLLECTION:
-      return REPLICATION_COLLECTION_CREATE;
-    case TRI_DF_MARKER_VPACK_DROP_COLLECTION:
-      return REPLICATION_COLLECTION_DROP;
-    case TRI_DF_MARKER_VPACK_RENAME_COLLECTION:
-      return REPLICATION_COLLECTION_RENAME;
-    case TRI_DF_MARKER_VPACK_CHANGE_COLLECTION:
-      return REPLICATION_COLLECTION_CHANGE;
-    case TRI_DF_MARKER_VPACK_CREATE_INDEX:
-      return REPLICATION_INDEX_CREATE;
-    case TRI_DF_MARKER_VPACK_DROP_INDEX:
-      return REPLICATION_INDEX_DROP;
-    case TRI_DF_MARKER_VPACK_CREATE_VIEW:
-      return REPLICATION_VIEW_CREATE;
-    case TRI_DF_MARKER_VPACK_DROP_VIEW:
-      return REPLICATION_VIEW_DROP;
-    case TRI_DF_MARKER_VPACK_RENAME_VIEW:
-      return REPLICATION_VIEW_RENAME;
-    case TRI_DF_MARKER_VPACK_CHANGE_VIEW:
-      return REPLICATION_VIEW_CHANGE;
-
-    default:
-      return REPLICATION_INVALID;
-  }
-}
-
-=======
->>>>>>> 7d4b319c
 /// @brief stringify a raw marker from a logfile for a log dump or logger
 /// follow command
 static int StringifyMarker(MMFilesReplicationDumpContext* dump,
