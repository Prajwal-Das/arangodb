--- conflicted
+++ resolved
@@ -222,11 +222,8 @@
   Aql/Functions.cpp
   Aql/GraphNode.cpp
   Aql/Graphs.cpp
-<<<<<<< HEAD
   Aql/InAndOutRowExpressionContext.cpp
-=======
   Aql/IdExecutor.cpp
->>>>>>> 74c57dce
   Aql/IndexBlock.cpp
   Aql/IndexNode.cpp
   Aql/InputAqlItemRow.cpp
