<<<<<<< HEAD
////////////////////////////////////////////////////////////////////////////////
/// @brief geo index
///
/// @file
///
/// DISCLAIMER
///
/// Copyright by triAGENS GmbH - All rights reserved.
///
/// The Programs (which include both the software and documentation)
/// contain proprietary information of triAGENS GmbH; they are
/// provided under a license agreement containing restrictions on use and
/// disclosure and are also protected by copyright, patent and other
/// intellectual and industrial property laws. Reverse engineering,
/// disassembly or decompilation of the Programs, except to the extent
/// required to obtain interoperability with other independently created
/// software or as specified by law, is prohibited.
///
/// The Programs are not intended for use in any nuclear, aviation, mass
/// transit, medical, or other inherently dangerous applications. It shall
/// be the licensee's responsibility to take all appropriate fail-safe,
/// backup, redundancy, and other measures to ensure the safe use of such
/// applications if the Programs are used for such purposes, and triAGENS
/// GmbH disclaims liability for any damages caused by such use of
/// the Programs.
///
/// This software is the confidential and proprietary information of
/// triAGENS GmbH. You shall not disclose such confidential and
/// proprietary information and shall use it only in accordance with the
/// terms of the license agreement you entered into with triAGENS GmbH.
///
/// Copyright holder is triAGENS GmbH, Cologne, Germany
///
/// @author Dr. O
/// @author Copyright 2011, triagens GmbH, Cologne, Germany
////////////////////////////////////////////////////////////////////////////////

#include "hashindex.h"

/* unused
static bool isEqualJsonJson (const TRI_json_t* left, const TRI_json_t* right) {
  size_t j;

  if (left == NULL && right == NULL) {
    return true;
  }

  if (left == NULL && right != NULL) {
    return false;
  }

  if (left != NULL && right == NULL) {
    return false;
  }
  
  if (left->_type != right->_type) {
    return false;
  }

  switch (left->_type) {

    case TRI_JSON_UNUSED: {
      return true;
    }  
  
    case TRI_JSON_NULL: {
      return true;
    }  
    
    case TRI_JSON_BOOLEAN: {
      return ( left->_value._boolean == right->_value._boolean ); 
    }  
    
    case TRI_JSON_NUMBER: {
      return ( left->_value._number == right->_value._number );
    }  
    
    
    case TRI_JSON_STRING: {
      if (left->_value._string.length == right->_value._string.length) {
        return (memcmp(left->_value._string.data, right->_value._string.data,
                       left->_value._string.length) == 0);
      }  
      return false;
    }      
    
    
    case TRI_JSON_ARRAY: {
      // order not defined here -- need special case here
      if (left->_value._objects._length != right->_value._objects._length) {
        return false;
      }  
      
      for (j = 0; j < left->_value._objects._length; ++j) {
        if (!isEqualJsonJson( (TRI_json_t*)(TRI_AtVector(&(left->_value._objects),j)), 
                               (TRI_json_t*)(TRI_AtVector(&(right->_value._objects),j)) 
                             )
            ) {
          return false;
        }           
      }
      return true;
    }
    
    case TRI_JSON_LIST: {
    
      if (left->_value._objects._length != right->_value._objects._length) {
        return false;
      }  
      
      for (j = 0; j < left->_value._objects._length; ++j) {
        if (!isEqualJsonJson( (TRI_json_t*)(TRI_AtVector(&(left->_value._objects),j)), 
                               (TRI_json_t*)(TRI_AtVector(&(right->_value._objects),j)) 
                             )
            ) {
          return false;
        }           
      }
      return true;
    }
  } // end of switch statement
  assert(false);  
  return false;
}  // end of function isEqualJsonJson
*/

static bool isEqualShapedJsonShapedJson (const TRI_shaped_json_t* left, const TRI_shaped_json_t* right) {
  if (left == NULL && right == NULL) {
    return true;
  }

  if (left == NULL && right != NULL) {
    return false;
  }

  if (left != NULL && right == NULL) {
    return false;
  }

  if (left->_data.length != right->_data.length) {
    return false;
  }

  return ( memcmp(left->_data.data,right->_data.data, left->_data.length) == 0);   
}  // end of function isEqualShapedJsonShapedJson

/* unused
static uint64_t hashJson (const size_t hash, const TRI_json_t* data) {
  size_t j;
  size_t newHash;
  
  if (data == NULL) {
    return hash;
  }

  switch (data->_type) {

    case TRI_JSON_UNUSED: {
      return hash;
    }  
  
    case TRI_JSON_NULL: {
      return hash;
    }  
    
    case TRI_JSON_BOOLEAN: {
      return TRI_FnvHashBlock(hash, (const char*)(&(data->_value._boolean)), sizeof(bool)); 
      // return TRI_BlockCrc32(hash, (const char*)(&(data->_value._boolean)), sizeof(bool));
    }  
    
    case TRI_JSON_NUMBER: {
      return TRI_FnvHashBlock(hash, (const char*)(&(data->_value._number)), sizeof(double)); 
      //return TRI_BlockCrc32(hash, (const char*)(&(data->_value._number)), sizeof(double));
    }  
       
    case TRI_JSON_STRING: {
      if (data->_value._string.length > 0) {
        return TRI_FnvHashBlock(hash, data->_value._string.data, data->_value._string.length);
        //return TRI_BlockCrc32(hash, data->_value._string.data, data->_value._string.length);
      }  
      return hash;
    }      
    
    
    case TRI_JSON_ARRAY: {
      // order not defined here -- need special case here
      if (data->_value._objects._length > 0) {
        newHash = hash;
        for (j = 0; j < data->_value._objects._length; ++j) {
          newHash = hashJson(newHash, (TRI_json_t*)(TRI_AtVector(&(data->_value._objects),j)) );
        }
        return newHash;
      }
      else {
        return hash;      
      }  
    }
    
    case TRI_JSON_LIST: {
      if (data->_value._objects._length > 0) {
        newHash = hash;
        for (j = 0; j < data->_value._objects._length; ++j) {
          newHash = hashJson(newHash, (TRI_json_t*)(TRI_AtVector(&(data->_value._objects),j)) );
        }
        return newHash;
      }
      else {
        return hash;      
      }  
    }
  } // end of switch statement
  assert(false);  
  return hash;
}  // end of function isEqualJsonJson
*/

static uint64_t hashShapedJson (const uint64_t hash, const TRI_shaped_json_t* shapedJson) {
  return TRI_FnvHashBlock(hash, shapedJson->_data.data, shapedJson->_data.length); 
}  // end of function hashShapedJson


// .............................................................................
// marks an element in the unique assoc array as being 'cleared' or 'empty'
// .............................................................................
static void clearElement(struct TRI_associative_array_s* associativeArray, void* element) {
  HashIndexElement* hElement = (HashIndexElement*)(element);
  if (element != NULL) {
    hElement->data = 0;
  }  
}


// .............................................................................
// returns true if an element in the unique assoc array is 'empty'
// .............................................................................
static bool isEmptyElement (struct TRI_associative_array_s* associativeArray, void* element) {
  HashIndexElement* hElement = (HashIndexElement*)(element);
  if (element != NULL) {
    if (hElement->data == 0) {
      return true;
    }
  }  
  return false;
}


// .............................................................................
// Determines if two elements of the unique assoc array are equal
// Two elements are 'equal' if the document pointer is the same. 
// .............................................................................
static bool isEqualElementElement (struct TRI_associative_array_s* associativeArray, 
                                   void* leftElement, void* rightElement) {
  HashIndexElement* hLeftElement  = (HashIndexElement*)(leftElement);
  HashIndexElement* hRightElement = (HashIndexElement*)(rightElement);
  
  if (leftElement == NULL || rightElement == NULL) {
    return false;
  }    
  
  if (hLeftElement->numFields != hRightElement->numFields) {
    return false; // should never happen
  }

  /*
  printf("%s:%u:%u:%u\n",__FILE__,__LINE__,
    (uint64_t)(hLeftElement->data),
    (uint64_t)(hRightElement->data)
  );
  */
  
  return (hLeftElement->data == hRightElement->data);
}


// .............................................................................
// Determines if two elements of the unique assoc array are equal
// Two elements are 'equal' if the shaped json content is equal. 
// .............................................................................
static bool isEqualKeyElement (struct TRI_associative_array_s* associativeArray, 
                               void* leftElement, void* rightElement) {
  HashIndexElement* hLeftElement  = (HashIndexElement*)(leftElement);
  HashIndexElement* hRightElement = (HashIndexElement*)(rightElement);
  size_t j;
  
  if (leftElement == NULL || rightElement == NULL) {
    return false;
  }    
  
  if (hLeftElement->numFields != hRightElement->numFields) {
    return false; // should never happen
  }

  for (j = 0; j < hLeftElement->numFields; j++) {
    /*
    printf("%s:%u:%f:%f,%u:%u\n",__FILE__,__LINE__,
      *((double*)((j + hLeftElement->fields)->_data.data)),
      *((double*)((j + hRightElement->fields)->_data.data)),
      (uint64_t)(hLeftElement->data),
      (uint64_t)(hRightElement->data)
    );
    */
    if (!isEqualShapedJsonShapedJson((j + hLeftElement->fields), (j + hRightElement->fields))) {
      return false;
    }
  }
  
  return true;
}


// .............................................................................
// The actual hashing occurs here
// .............................................................................
static uint64_t hashElement (struct TRI_associative_array_s* associativeArray, void* element) {
  HashIndexElement* hElement = (HashIndexElement*)(element);
  uint64_t hash = TRI_FnvHashBlockInitial();
  size_t j;

  for (j = 0; j < hElement->numFields; j++) {
    hash = hashShapedJson(hash, (j + hElement->fields) );
  }
  return  hash;
}


static uint64_t hashKey (struct TRI_associative_array_s* associativeArray, void* element) {
  HashIndexElement* hElement = (HashIndexElement*)(element);
  uint64_t hash = TRI_FnvHashBlockInitial();
  size_t j;

  for (j = 0; j < hElement->numFields; j++) {
    hash = hashShapedJson(hash, (j + hElement->fields) );
  }
  return  hash;
}




// .............................................................................
// Creates a new associative array
// .............................................................................

HashIndex* HashIndex_new() {
  HashIndex* hashIndex;

  hashIndex = TRI_Allocate(TRI_UNKNOWN_MEM_ZONE, sizeof(HashIndex), false);

  if (hashIndex == NULL) {
    return NULL;
  }

  hashIndex->unique = true;
  hashIndex->assocArray.uniqueArray = TRI_Allocate(TRI_UNKNOWN_MEM_ZONE, sizeof(TRI_associative_array_t), false);

  if (hashIndex->assocArray.uniqueArray == NULL) {
    TRI_Free(TRI_UNKNOWN_MEM_ZONE, hashIndex);
    return NULL;
  }    
    
  TRI_InitAssociativeArray(hashIndex->assocArray.uniqueArray,
                           TRI_UNKNOWN_MEM_ZONE,
                           sizeof(HashIndexElement),
                           hashKey,
                           hashElement,
                           clearElement,
                           isEmptyElement,
                           isEqualKeyElement,
                           isEqualElementElement);
  
  return hashIndex;
}


// ...............................................................................
// Adds (inserts) a data element into the associative array (hash index)
// ...............................................................................

int HashIndex_add(HashIndex* hashIndex, HashIndexElement* element) {
  bool result;
  
  result = TRI_InsertKeyAssociativeArray(hashIndex->assocArray.uniqueArray, element, element, false);
  return result ? TRI_ERROR_NO_ERROR : TRI_ERROR_AVOCADO_UNIQUE_CONSTRAINT_VIOLATED;
}


// ...............................................................................
// Locates an entry within the unique associative array
// ...............................................................................

HashIndexElements* HashIndex_find(HashIndex* hashIndex, HashIndexElement* element) {
  HashIndexElement* result;
  HashIndexElements* results;

  results = TRI_Allocate(TRI_UNKNOWN_MEM_ZONE, sizeof(HashIndexElements), false);    
  /* FIXME: memory allocation might fail */
  
  result = (HashIndexElement*) (TRI_FindByElementAssociativeArray(hashIndex->assocArray.uniqueArray, element)); 
  
  if (result != NULL) {
    results->_elements    = TRI_Allocate(TRI_UNKNOWN_MEM_ZONE, sizeof(HashIndexElement) * 1, false); // unique hash index maximum number is 1
    results->_elements[0] = *result;
    results->_numElements = 1;
  }
  else {
    results->_elements    = NULL;
    results->_numElements = 0;
  }
  return results;
}


// ...............................................................................
// An alias for addIndex 
// ...............................................................................

int HashIndex_insert(HashIndex* hashIndex, HashIndexElement* element) {
  return HashIndex_add(hashIndex,element);
} 


// ...............................................................................
// Removes an entry from the associative array
// ...............................................................................

int HashIndex_remove(HashIndex* hashIndex, HashIndexElement* element) {
  bool result;

  result = TRI_RemoveElementAssociativeArray(hashIndex->assocArray.uniqueArray, element, NULL); 
  
  return result ? TRI_ERROR_NO_ERROR : TRI_ERROR_INTERNAL;
}


// ...............................................................................
// updates and entry from the associative array, first removes beforeElement, 
//  then adds the afterElement
// ...............................................................................

int HashIndex_update(HashIndex* hashIndex, const HashIndexElement* beforeElement, 
                      const HashIndexElement* afterElement) {
  assert(false);
  return TRI_ERROR_INTERNAL;                      
}


// .............................................................................
// free the data of a unique hash index
// .............................................................................
  

void HashIndex_free (HashIndex* hashIndex, TRI_shaper_t* shaper) {
  TRI_associative_array_t* array = hashIndex->assocArray.uniqueArray;
  size_t i;
  size_t n;

  n = array->_nrAlloc;
  for (i = 0; i < n; ++i) {
    HashIndexElement* element = (HashIndexElement*) (array->_table + i * array->_elementSize);

    if (element->fields && element->data) {
      // TODO: Free shaped json data for each element
    }
  }

  TRI_FreeAssociativeArray(array->_memoryZone, array);
}

//------------------------------------------------------------------------------
//------------------------------------------------------------------------------
// Multi-hash non-unique hash indexes
//------------------------------------------------------------------------------
//------------------------------------------------------------------------------


//------------------------------------------------------------------------------
// Private methods
//------------------------------------------------------------------------------


// .............................................................................
// Marks an entry in the non-unique associative array as being 'cleared'. 
// .............................................................................
static void multiClearElement(struct TRI_multi_array_s* multiArray, void* element) {
  HashIndexElement* hElement = (HashIndexElement*)(element);
  if (element != NULL) {
    hElement->data = 0;
  }  
}


// .............................................................................
// Determines if an entry in the associative array is marked as being empty (cleared)
// .............................................................................
static bool isMultiEmptyElement (struct TRI_multi_array_s* multiArray, void* element) {
  HashIndexElement* hElement = (HashIndexElement*)(element);
  if (element != NULL) {
    if (hElement->data == 0) {
      return true;
    }
  }  
  return false;
}


// .............................................................................
// Returns true if document pointers are the same, otherwise returns false
// .............................................................................
static bool isMultiEqualElementElement (struct TRI_multi_array_s* multiArray, 
                                        void* leftElement, void* rightElement) {
  HashIndexElement* hLeftElement  = (HashIndexElement*)(leftElement);
  HashIndexElement* hRightElement = (HashIndexElement*)(rightElement);
  
  if (leftElement == NULL || rightElement == NULL) {
    return false;
  }    
  
  return (hLeftElement->data == hRightElement->data); 
}


// .............................................................................
// Returns true if the "key" matches that of the element
// .............................................................................
static bool isMultiEqualKeyElement (struct TRI_multi_array_s* multiArray, 
                                    void* leftElement, void* rightElement) {
  HashIndexElement* hLeftElement  = (HashIndexElement*)(leftElement);
  HashIndexElement* hRightElement = (HashIndexElement*)(rightElement);
  size_t j;
  
  if (leftElement == NULL || rightElement == NULL) {
    return false;
  }    
  
  if (hLeftElement->numFields != hRightElement->numFields) {
    return false; // should never happen
  }

  for (j = 0; j < hLeftElement->numFields; j++) {
    TRI_shaped_json_t* left   = (j + hLeftElement->fields);
    TRI_shaped_json_t* right  = (j + hRightElement->fields);
    if (!isEqualShapedJsonShapedJson(left, right)) {
      return false;
    }
  }
  
  return true;
}


// .............................................................................
// The actual hashing occurs here
// .............................................................................
static uint64_t multiHashElement (struct TRI_multi_array_s* multiArray, void* element) {
  HashIndexElement* hElement = (HashIndexElement*)(element);
  uint64_t hash = TRI_FnvHashBlockInitial();
  size_t j;

  for (j = 0; j < hElement->numFields; j++) {
    hash = hashShapedJson(hash, (j + hElement->fields) );
  }
  return  hash;
}


static uint64_t multiHashKey (struct TRI_multi_array_s* multiArray, void* element) {
  HashIndexElement* hElement = (HashIndexElement*)(element);
  uint64_t hash = TRI_FnvHashBlockInitial();
  size_t j;

  for (j = 0; j < hElement->numFields; j++) {
    hash = hashShapedJson(hash, (j + hElement->fields) );
  }
  return  hash;
}


// .............................................................................
// Creates a new multi associative array
// .............................................................................

HashIndex* MultiHashIndex_new() {
  HashIndex* hashIndex;

  hashIndex = TRI_Allocate(TRI_UNKNOWN_MEM_ZONE, sizeof(HashIndex), false);
  if (hashIndex == NULL) {
    return NULL;
  }

  hashIndex->unique = false;
  hashIndex->assocArray.nonUniqueArray = TRI_Allocate(TRI_UNKNOWN_MEM_ZONE, sizeof(TRI_multi_array_t), false);
  if (hashIndex->assocArray.nonUniqueArray == NULL) {
    TRI_Free(TRI_UNKNOWN_MEM_ZONE, hashIndex);
    return NULL;
  }    
    
  TRI_InitMultiArray(hashIndex->assocArray.nonUniqueArray,
                     TRI_UNKNOWN_MEM_ZONE, 
                     sizeof(HashIndexElement),
                     multiHashKey,
                     multiHashElement,
                     multiClearElement,
                     isMultiEmptyElement,
                     isMultiEqualKeyElement,
                     isMultiEqualElementElement);
  
  return hashIndex;
}




// ...............................................................................
// Adds (inserts) a data element into the associative array (hash index)
// ...............................................................................

int MultiHashIndex_add(HashIndex* hashIndex, HashIndexElement* element) {
  bool result;
  result = TRI_InsertElementMultiArray(hashIndex->assocArray.nonUniqueArray, element, false);
  if (result) {
    return 0;
  }    
  return -1;
}


// ...............................................................................
// Locates an entry within the associative array
// ...............................................................................

HashIndexElements* MultiHashIndex_find(HashIndex* hashIndex, HashIndexElement* element) {
  TRI_vector_pointer_t result;
  HashIndexElements* results;
  size_t j;
  
  results = TRI_Allocate(TRI_UNKNOWN_MEM_ZONE, sizeof(HashIndexElements), false);    
  /* FIXME: memory allocation might fail */
  
  // .............................................................................
  // We can only use the LookupByKey method for non-unique hash indexes, since
  // we want more than one result returned!
  // .............................................................................
  result  = TRI_LookupByKeyMultiArray(TRI_UNKNOWN_MEM_ZONE, hashIndex->assocArray.nonUniqueArray, element); 

  
  if (result._length == 0) {
    results->_elements    = NULL;
    results->_numElements = 0;
  }
  else {  
    results->_numElements = result._length;
    results->_elements = TRI_Allocate(TRI_UNKNOWN_MEM_ZONE, sizeof(HashIndexElement) * result._length, false); 
    /* FIXME: memory allocation might fail */
    for (j = 0; j < result._length; ++j) {  
      results->_elements[j] = *((HashIndexElement*)(result._buffer[j]));
    }  
  }
  TRI_DestroyVectorPointer(&result);
  return results;
}


// ...............................................................................
// An alias for addIndex 
// ...............................................................................

int MultiHashIndex_insert(HashIndex* hashIndex, HashIndexElement* element) {
  return MultiHashIndex_add(hashIndex,element);
} 


// ...............................................................................
// Removes an entry from the associative array
// ...............................................................................

int MultiHashIndex_remove(HashIndex* hashIndex, HashIndexElement* element) {
  bool result;
  result = TRI_RemoveElementMultiArray(hashIndex->assocArray.nonUniqueArray, element, NULL); 
  return result ? TRI_ERROR_NO_ERROR : TRI_ERROR_INTERNAL;
}


// ...............................................................................
// updates and entry from the associative array, first removes beforeElement, 
//  then adds the afterElement
// ...............................................................................

int MultiHashIndex_update(HashIndex* hashIndex, HashIndexElement* beforeElement, 
                           HashIndexElement* afterElement) {
  assert(false);
  return TRI_ERROR_INTERNAL;
}

// .............................................................................
// free the data of a multi hash index
// .............................................................................

void MultiHashIndex_free (HashIndex* hashIndex) {
  TRI_multi_array_t* array = hashIndex->assocArray.nonUniqueArray;

  // TODO: free elements in array
  TRI_FreeMultiArray(array->_memoryZone, array);
}

=======
////////////////////////////////////////////////////////////////////////////////
/// @brief geo index
///
/// @file
///
/// DISCLAIMER
///
/// Copyright by triAGENS GmbH - All rights reserved.
///
/// The Programs (which include both the software and documentation)
/// contain proprietary information of triAGENS GmbH; they are
/// provided under a license agreement containing restrictions on use and
/// disclosure and are also protected by copyright, patent and other
/// intellectual and industrial property laws. Reverse engineering,
/// disassembly or decompilation of the Programs, except to the extent
/// required to obtain interoperability with other independently created
/// software or as specified by law, is prohibited.
///
/// The Programs are not intended for use in any nuclear, aviation, mass
/// transit, medical, or other inherently dangerous applications. It shall
/// be the licensee's responsibility to take all appropriate fail-safe,
/// backup, redundancy, and other measures to ensure the safe use of such
/// applications if the Programs are used for such purposes, and triAGENS
/// GmbH disclaims liability for any damages caused by such use of
/// the Programs.
///
/// This software is the confidential and proprietary information of
/// triAGENS GmbH. You shall not disclose such confidential and
/// proprietary information and shall use it only in accordance with the
/// terms of the license agreement you entered into with triAGENS GmbH.
///
/// Copyright holder is triAGENS GmbH, Cologne, Germany
///
/// @author Dr. O
/// @author Copyright 2011, triagens GmbH, Cologne, Germany
////////////////////////////////////////////////////////////////////////////////

#include "hashindex.h"



// -----------------------------------------------------------------------------
// destructors public functions
// -----------------------------------------------------------------------------


////////////////////////////////////////////////////////////////////////////////
/// @brief destroys the hash index by calling the hash array's own Free function 
////////////////////////////////////////////////////////////////////////////////

void HashIndex_destroy(HashIndex* hashIndex) {
  if (hashIndex != NULL) {
    TRI_FreeHashArray(hashIndex->hashArray);
  }
}


////////////////////////////////////////////////////////////////////////////////
/// @brief destroys the hash index and frees the memory associated with the index structure
////////////////////////////////////////////////////////////////////////////////

void HashIndex_free(HashIndex* hashIndex) {
  if (hashIndex != NULL) {
    HashIndex_destroy(hashIndex);
    TRI_Free(hashIndex);  
  }
}




// -----------------------------------------------------------------------------
// constructors public functions
// -----------------------------------------------------------------------------


////////////////////////////////////////////////////////////////////////////////
/// @brief Creates a new hash array used for storage of elements in the hash index
////////////////////////////////////////////////////////////////////////////////


HashIndex* HashIndex_new() {
  HashIndex* hashIndex;

  hashIndex = TRI_Allocate(sizeof(HashIndex));
  if (hashIndex == NULL) {
    return NULL;
  }

  hashIndex->unique = true;
  hashIndex->hashArray = TRI_Allocate(sizeof(TRI_hasharray_t));
  if (hashIndex->hashArray == NULL) {
    TRI_Free(hashIndex);
    return NULL;
  }    
    
  if (! TRI_InitHashArray(hashIndex->hashArray, sizeof(HashIndexElement), NULL, NULL, NULL, NULL, NULL, NULL) ) {
    HashIndex_free(hashIndex);
    return NULL;    
  }
  
  return hashIndex;
}



// -----------------------------------------------------------------------------
// public functions : INSERT, REMOVE & LOOKUP
// -----------------------------------------------------------------------------


////////////////////////////////////////////////////////////////////////////////
/// @brief Adds (inserts) a data element into the hash array part of the hash index
////////////////////////////////////////////////////////////////////////////////

int HashIndex_add(HashIndex* hashIndex, HashIndexElement* element) {
  bool result;  

  // .............................................................................
  // Since we do not allow duplicates - we must compare using keys, rather than
  // documents.
  // .............................................................................
  
  result = TRI_InsertKeyHashArray(hashIndex->hashArray, element, element, false);
  return result ? TRI_ERROR_NO_ERROR : TRI_ERROR_AVOCADO_UNIQUE_CONSTRAINT_VIOLATED;
}


////////////////////////////////////////////////////////////////////////////////
/// @brief Locates an entry within the hash array part of the hash index
////////////////////////////////////////////////////////////////////////////////

HashIndexElements* HashIndex_find(HashIndex* hashIndex, HashIndexElement* element) {
  HashIndexElement* result;
  HashIndexElements* results;

  
  // .............................................................................
  // Create storage for the returned results if any. A return of NULL indicates
  // some sort of error.
  // .............................................................................
  
  results = TRI_Allocate(sizeof(HashIndexElements));    
  if (results == NULL) {
    return NULL;
  }  
  
  
  // .............................................................................
  // A find request means that a set of values for the "key" was sent. We need
  // to locate the hash array entry by key.
  // .............................................................................
  
  result = (HashIndexElement*) (TRI_FindByKeyHashArray(hashIndex->hashArray, element)); 
  
  if (result != NULL) {
    results->_elements = TRI_Allocate(sizeof(HashIndexElement) * 1); // unique hash index maximum number is 1
    if (results->_elements == NULL) {
      TRI_Free(results);
      return NULL;
    }  
    results->_elements[0] = *result;
    results->_numElements = 1;
  }
  else {
    results->_elements    = NULL;
    results->_numElements = 0;
  }
  return results;
}


////////////////////////////////////////////////////////////////////////////////
/// @brief An alias for HashIndex_add 
////////////////////////////////////////////////////////////////////////////////

int HashIndex_insert(HashIndex* hashIndex, HashIndexElement* element) {
  return HashIndex_add(hashIndex,element);
} 


////////////////////////////////////////////////////////////////////////////////
/// @brief Removes an entry from the hash array part of the hash index
////////////////////////////////////////////////////////////////////////////////

int HashIndex_remove(HashIndex* hashIndex, HashIndexElement* element) {
  bool result;

  result = TRI_RemoveElementHashArray(hashIndex->hashArray, element); 
  return result ? TRI_ERROR_NO_ERROR : TRI_ERROR_INTERNAL;
}


////////////////////////////////////////////////////////////////////////////////
/// @brief updates and entry from the associative array, first removes beforeElement, 
/// @brief then adds the afterElement
////////////////////////////////////////////////////////////////////////////////

int HashIndex_update(HashIndex* hashIndex, const HashIndexElement* beforeElement, 
                      const HashIndexElement* afterElement) {
  // ...........................................................................
  // This function is not currently implemented and must not be called.
  // It's purpose would be to remove the existing beforeElement and replace it
  // with the afterElement.
  // ...........................................................................
  
  assert(false);
  return TRI_ERROR_INTERNAL;                      
}



//------------------------------------------------------------------------------
//------------------------------------------------------------------------------
// Multi-hash non-unique hash indexes
//------------------------------------------------------------------------------
//------------------------------------------------------------------------------



// -----------------------------------------------------------------------------
// destructors public functions
// -----------------------------------------------------------------------------

////////////////////////////////////////////////////////////////////////////////
/// @brief destroys the hash index by calling the hash array's own Free function 
////////////////////////////////////////////////////////////////////////////////

void MultiHashIndex_destroy(HashIndex* hashIndex) {
  HashIndex_destroy(hashIndex);
}


////////////////////////////////////////////////////////////////////////////////
/// @brief destroys the hash index and frees the memory associated with the index structure
////////////////////////////////////////////////////////////////////////////////

void MultiHashIndex_free(HashIndex* hashIndex) {
  HashIndex_free(hashIndex);
}


// -----------------------------------------------------------------------------
// constructors public functions
// -----------------------------------------------------------------------------


////////////////////////////////////////////////////////////////////////////////
/// @brief Creates a new multi (non-unique) hash index
////////////////////////////////////////////////////////////////////////////////

HashIndex* MultiHashIndex_new() {
  HashIndex* hashIndex;

  hashIndex = TRI_Allocate(sizeof(HashIndex));
  if (hashIndex == NULL) {
    return NULL;
  }

  hashIndex->unique = false;
  hashIndex->hashArray = TRI_Allocate(sizeof(TRI_hasharray_t));
  if (hashIndex->hashArray == NULL) {
    TRI_Free(hashIndex);
    return NULL;
  }    
    
  if (! TRI_InitHashArray(hashIndex->hashArray, sizeof(HashIndexElement), NULL, NULL, NULL, NULL, NULL, NULL) ) {
    HashIndex_free(hashIndex);
    return NULL;    
  }

  return hashIndex;
}


// -----------------------------------------------------------------------------
// public functions : INSERT, REMOVE & LOOKUP
// -----------------------------------------------------------------------------


////////////////////////////////////////////////////////////////////////////////
/// @brief Adds (inserts) a data element into the hash array (hash index)
////////////////////////////////////////////////////////////////////////////////

int MultiHashIndex_add(HashIndex* hashIndex, HashIndexElement* element) {
  bool result;
  result = TRI_InsertElementHashArrayMulti(hashIndex->hashArray, element, false);
  if (result) {
    return 0;
  }    
  return -1;
}


// ...............................................................................
// Locates an entry within the associative array
// ...............................................................................

HashIndexElements* MultiHashIndex_find(HashIndex* hashIndex, HashIndexElement* element) {
  TRI_vector_pointer_t result;
  HashIndexElements* results;
  size_t j;
  
  results = TRI_Allocate(sizeof(HashIndexElements));    
  if (results == NULL) {
    return NULL;
  }
  
  
  // .............................................................................
  // We can only use the LookupByKey method for non-unique hash indexes, since
  // we want more than one result returned!
  // .............................................................................
  
  result = TRI_LookupByKeyHashArrayMulti (hashIndex->hashArray, element); 

  
  if (result._length == 0) {
    results->_elements    = NULL;
    results->_numElements = 0;
  }
  else {  
    results->_numElements = result._length;
    results->_elements = TRI_Allocate(sizeof(HashIndexElement) * result._length); 
    if (results->_elements == NULL) {
      TRI_Free(results);
      return NULL;
    }  
    for (j = 0; j < result._length; ++j) {  
      results->_elements[j] = *((HashIndexElement*)(result._buffer[j]));
    }  
  }
  TRI_DestroyVectorPointer(&result);
  return results;
}


// ...............................................................................
// An alias for addIndex 
// ...............................................................................

int MultiHashIndex_insert(HashIndex* hashIndex, HashIndexElement* element) {
  return MultiHashIndex_add(hashIndex,element);
} 


// ...............................................................................
// Removes an entry from the associative array
// ...............................................................................

int MultiHashIndex_remove(HashIndex* hashIndex, HashIndexElement* element) {
  bool result;
  result = TRI_RemoveElementHashArrayMulti(hashIndex->hashArray, element); 
  return result ? TRI_ERROR_NO_ERROR : TRI_ERROR_INTERNAL;
}


// ...............................................................................
// updates and entry from the associative array, first removes beforeElement, 
//  then adds the afterElement
// ...............................................................................

int MultiHashIndex_update(HashIndex* hashIndex, HashIndexElement* beforeElement, 
                           HashIndexElement* afterElement) {
  assert(false);
  return TRI_ERROR_INTERNAL;
}
>>>>>>> 5aae1ea6
<|MERGE_RESOLUTION|>--- conflicted
+++ resolved
@@ -1,4 +1,3 @@
-<<<<<<< HEAD
 ////////////////////////////////////////////////////////////////////////////////
 /// @brief geo index
 ///
@@ -38,711 +37,6 @@
 
 #include "hashindex.h"
 
-/* unused
-static bool isEqualJsonJson (const TRI_json_t* left, const TRI_json_t* right) {
-  size_t j;
-
-  if (left == NULL && right == NULL) {
-    return true;
-  }
-
-  if (left == NULL && right != NULL) {
-    return false;
-  }
-
-  if (left != NULL && right == NULL) {
-    return false;
-  }
-  
-  if (left->_type != right->_type) {
-    return false;
-  }
-
-  switch (left->_type) {
-
-    case TRI_JSON_UNUSED: {
-      return true;
-    }  
-  
-    case TRI_JSON_NULL: {
-      return true;
-    }  
-    
-    case TRI_JSON_BOOLEAN: {
-      return ( left->_value._boolean == right->_value._boolean ); 
-    }  
-    
-    case TRI_JSON_NUMBER: {
-      return ( left->_value._number == right->_value._number );
-    }  
-    
-    
-    case TRI_JSON_STRING: {
-      if (left->_value._string.length == right->_value._string.length) {
-        return (memcmp(left->_value._string.data, right->_value._string.data,
-                       left->_value._string.length) == 0);
-      }  
-      return false;
-    }      
-    
-    
-    case TRI_JSON_ARRAY: {
-      // order not defined here -- need special case here
-      if (left->_value._objects._length != right->_value._objects._length) {
-        return false;
-      }  
-      
-      for (j = 0; j < left->_value._objects._length; ++j) {
-        if (!isEqualJsonJson( (TRI_json_t*)(TRI_AtVector(&(left->_value._objects),j)), 
-                               (TRI_json_t*)(TRI_AtVector(&(right->_value._objects),j)) 
-                             )
-            ) {
-          return false;
-        }           
-      }
-      return true;
-    }
-    
-    case TRI_JSON_LIST: {
-    
-      if (left->_value._objects._length != right->_value._objects._length) {
-        return false;
-      }  
-      
-      for (j = 0; j < left->_value._objects._length; ++j) {
-        if (!isEqualJsonJson( (TRI_json_t*)(TRI_AtVector(&(left->_value._objects),j)), 
-                               (TRI_json_t*)(TRI_AtVector(&(right->_value._objects),j)) 
-                             )
-            ) {
-          return false;
-        }           
-      }
-      return true;
-    }
-  } // end of switch statement
-  assert(false);  
-  return false;
-}  // end of function isEqualJsonJson
-*/
-
-static bool isEqualShapedJsonShapedJson (const TRI_shaped_json_t* left, const TRI_shaped_json_t* right) {
-  if (left == NULL && right == NULL) {
-    return true;
-  }
-
-  if (left == NULL && right != NULL) {
-    return false;
-  }
-
-  if (left != NULL && right == NULL) {
-    return false;
-  }
-
-  if (left->_data.length != right->_data.length) {
-    return false;
-  }
-
-  return ( memcmp(left->_data.data,right->_data.data, left->_data.length) == 0);   
-}  // end of function isEqualShapedJsonShapedJson
-
-/* unused
-static uint64_t hashJson (const size_t hash, const TRI_json_t* data) {
-  size_t j;
-  size_t newHash;
-  
-  if (data == NULL) {
-    return hash;
-  }
-
-  switch (data->_type) {
-
-    case TRI_JSON_UNUSED: {
-      return hash;
-    }  
-  
-    case TRI_JSON_NULL: {
-      return hash;
-    }  
-    
-    case TRI_JSON_BOOLEAN: {
-      return TRI_FnvHashBlock(hash, (const char*)(&(data->_value._boolean)), sizeof(bool)); 
-      // return TRI_BlockCrc32(hash, (const char*)(&(data->_value._boolean)), sizeof(bool));
-    }  
-    
-    case TRI_JSON_NUMBER: {
-      return TRI_FnvHashBlock(hash, (const char*)(&(data->_value._number)), sizeof(double)); 
-      //return TRI_BlockCrc32(hash, (const char*)(&(data->_value._number)), sizeof(double));
-    }  
-       
-    case TRI_JSON_STRING: {
-      if (data->_value._string.length > 0) {
-        return TRI_FnvHashBlock(hash, data->_value._string.data, data->_value._string.length);
-        //return TRI_BlockCrc32(hash, data->_value._string.data, data->_value._string.length);
-      }  
-      return hash;
-    }      
-    
-    
-    case TRI_JSON_ARRAY: {
-      // order not defined here -- need special case here
-      if (data->_value._objects._length > 0) {
-        newHash = hash;
-        for (j = 0; j < data->_value._objects._length; ++j) {
-          newHash = hashJson(newHash, (TRI_json_t*)(TRI_AtVector(&(data->_value._objects),j)) );
-        }
-        return newHash;
-      }
-      else {
-        return hash;      
-      }  
-    }
-    
-    case TRI_JSON_LIST: {
-      if (data->_value._objects._length > 0) {
-        newHash = hash;
-        for (j = 0; j < data->_value._objects._length; ++j) {
-          newHash = hashJson(newHash, (TRI_json_t*)(TRI_AtVector(&(data->_value._objects),j)) );
-        }
-        return newHash;
-      }
-      else {
-        return hash;      
-      }  
-    }
-  } // end of switch statement
-  assert(false);  
-  return hash;
-}  // end of function isEqualJsonJson
-*/
-
-static uint64_t hashShapedJson (const uint64_t hash, const TRI_shaped_json_t* shapedJson) {
-  return TRI_FnvHashBlock(hash, shapedJson->_data.data, shapedJson->_data.length); 
-}  // end of function hashShapedJson
-
-
-// .............................................................................
-// marks an element in the unique assoc array as being 'cleared' or 'empty'
-// .............................................................................
-static void clearElement(struct TRI_associative_array_s* associativeArray, void* element) {
-  HashIndexElement* hElement = (HashIndexElement*)(element);
-  if (element != NULL) {
-    hElement->data = 0;
-  }  
-}
-
-
-// .............................................................................
-// returns true if an element in the unique assoc array is 'empty'
-// .............................................................................
-static bool isEmptyElement (struct TRI_associative_array_s* associativeArray, void* element) {
-  HashIndexElement* hElement = (HashIndexElement*)(element);
-  if (element != NULL) {
-    if (hElement->data == 0) {
-      return true;
-    }
-  }  
-  return false;
-}
-
-
-// .............................................................................
-// Determines if two elements of the unique assoc array are equal
-// Two elements are 'equal' if the document pointer is the same. 
-// .............................................................................
-static bool isEqualElementElement (struct TRI_associative_array_s* associativeArray, 
-                                   void* leftElement, void* rightElement) {
-  HashIndexElement* hLeftElement  = (HashIndexElement*)(leftElement);
-  HashIndexElement* hRightElement = (HashIndexElement*)(rightElement);
-  
-  if (leftElement == NULL || rightElement == NULL) {
-    return false;
-  }    
-  
-  if (hLeftElement->numFields != hRightElement->numFields) {
-    return false; // should never happen
-  }
-
-  /*
-  printf("%s:%u:%u:%u\n",__FILE__,__LINE__,
-    (uint64_t)(hLeftElement->data),
-    (uint64_t)(hRightElement->data)
-  );
-  */
-  
-  return (hLeftElement->data == hRightElement->data);
-}
-
-
-// .............................................................................
-// Determines if two elements of the unique assoc array are equal
-// Two elements are 'equal' if the shaped json content is equal. 
-// .............................................................................
-static bool isEqualKeyElement (struct TRI_associative_array_s* associativeArray, 
-                               void* leftElement, void* rightElement) {
-  HashIndexElement* hLeftElement  = (HashIndexElement*)(leftElement);
-  HashIndexElement* hRightElement = (HashIndexElement*)(rightElement);
-  size_t j;
-  
-  if (leftElement == NULL || rightElement == NULL) {
-    return false;
-  }    
-  
-  if (hLeftElement->numFields != hRightElement->numFields) {
-    return false; // should never happen
-  }
-
-  for (j = 0; j < hLeftElement->numFields; j++) {
-    /*
-    printf("%s:%u:%f:%f,%u:%u\n",__FILE__,__LINE__,
-      *((double*)((j + hLeftElement->fields)->_data.data)),
-      *((double*)((j + hRightElement->fields)->_data.data)),
-      (uint64_t)(hLeftElement->data),
-      (uint64_t)(hRightElement->data)
-    );
-    */
-    if (!isEqualShapedJsonShapedJson((j + hLeftElement->fields), (j + hRightElement->fields))) {
-      return false;
-    }
-  }
-  
-  return true;
-}
-
-
-// .............................................................................
-// The actual hashing occurs here
-// .............................................................................
-static uint64_t hashElement (struct TRI_associative_array_s* associativeArray, void* element) {
-  HashIndexElement* hElement = (HashIndexElement*)(element);
-  uint64_t hash = TRI_FnvHashBlockInitial();
-  size_t j;
-
-  for (j = 0; j < hElement->numFields; j++) {
-    hash = hashShapedJson(hash, (j + hElement->fields) );
-  }
-  return  hash;
-}
-
-
-static uint64_t hashKey (struct TRI_associative_array_s* associativeArray, void* element) {
-  HashIndexElement* hElement = (HashIndexElement*)(element);
-  uint64_t hash = TRI_FnvHashBlockInitial();
-  size_t j;
-
-  for (j = 0; j < hElement->numFields; j++) {
-    hash = hashShapedJson(hash, (j + hElement->fields) );
-  }
-  return  hash;
-}
-
-
-
-
-// .............................................................................
-// Creates a new associative array
-// .............................................................................
-
-HashIndex* HashIndex_new() {
-  HashIndex* hashIndex;
-
-  hashIndex = TRI_Allocate(TRI_UNKNOWN_MEM_ZONE, sizeof(HashIndex), false);
-
-  if (hashIndex == NULL) {
-    return NULL;
-  }
-
-  hashIndex->unique = true;
-  hashIndex->assocArray.uniqueArray = TRI_Allocate(TRI_UNKNOWN_MEM_ZONE, sizeof(TRI_associative_array_t), false);
-
-  if (hashIndex->assocArray.uniqueArray == NULL) {
-    TRI_Free(TRI_UNKNOWN_MEM_ZONE, hashIndex);
-    return NULL;
-  }    
-    
-  TRI_InitAssociativeArray(hashIndex->assocArray.uniqueArray,
-                           TRI_UNKNOWN_MEM_ZONE,
-                           sizeof(HashIndexElement),
-                           hashKey,
-                           hashElement,
-                           clearElement,
-                           isEmptyElement,
-                           isEqualKeyElement,
-                           isEqualElementElement);
-  
-  return hashIndex;
-}
-
-
-// ...............................................................................
-// Adds (inserts) a data element into the associative array (hash index)
-// ...............................................................................
-
-int HashIndex_add(HashIndex* hashIndex, HashIndexElement* element) {
-  bool result;
-  
-  result = TRI_InsertKeyAssociativeArray(hashIndex->assocArray.uniqueArray, element, element, false);
-  return result ? TRI_ERROR_NO_ERROR : TRI_ERROR_AVOCADO_UNIQUE_CONSTRAINT_VIOLATED;
-}
-
-
-// ...............................................................................
-// Locates an entry within the unique associative array
-// ...............................................................................
-
-HashIndexElements* HashIndex_find(HashIndex* hashIndex, HashIndexElement* element) {
-  HashIndexElement* result;
-  HashIndexElements* results;
-
-  results = TRI_Allocate(TRI_UNKNOWN_MEM_ZONE, sizeof(HashIndexElements), false);    
-  /* FIXME: memory allocation might fail */
-  
-  result = (HashIndexElement*) (TRI_FindByElementAssociativeArray(hashIndex->assocArray.uniqueArray, element)); 
-  
-  if (result != NULL) {
-    results->_elements    = TRI_Allocate(TRI_UNKNOWN_MEM_ZONE, sizeof(HashIndexElement) * 1, false); // unique hash index maximum number is 1
-    results->_elements[0] = *result;
-    results->_numElements = 1;
-  }
-  else {
-    results->_elements    = NULL;
-    results->_numElements = 0;
-  }
-  return results;
-}
-
-
-// ...............................................................................
-// An alias for addIndex 
-// ...............................................................................
-
-int HashIndex_insert(HashIndex* hashIndex, HashIndexElement* element) {
-  return HashIndex_add(hashIndex,element);
-} 
-
-
-// ...............................................................................
-// Removes an entry from the associative array
-// ...............................................................................
-
-int HashIndex_remove(HashIndex* hashIndex, HashIndexElement* element) {
-  bool result;
-
-  result = TRI_RemoveElementAssociativeArray(hashIndex->assocArray.uniqueArray, element, NULL); 
-  
-  return result ? TRI_ERROR_NO_ERROR : TRI_ERROR_INTERNAL;
-}
-
-
-// ...............................................................................
-// updates and entry from the associative array, first removes beforeElement, 
-//  then adds the afterElement
-// ...............................................................................
-
-int HashIndex_update(HashIndex* hashIndex, const HashIndexElement* beforeElement, 
-                      const HashIndexElement* afterElement) {
-  assert(false);
-  return TRI_ERROR_INTERNAL;                      
-}
-
-
-// .............................................................................
-// free the data of a unique hash index
-// .............................................................................
-  
-
-void HashIndex_free (HashIndex* hashIndex, TRI_shaper_t* shaper) {
-  TRI_associative_array_t* array = hashIndex->assocArray.uniqueArray;
-  size_t i;
-  size_t n;
-
-  n = array->_nrAlloc;
-  for (i = 0; i < n; ++i) {
-    HashIndexElement* element = (HashIndexElement*) (array->_table + i * array->_elementSize);
-
-    if (element->fields && element->data) {
-      // TODO: Free shaped json data for each element
-    }
-  }
-
-  TRI_FreeAssociativeArray(array->_memoryZone, array);
-}
-
-//------------------------------------------------------------------------------
-//------------------------------------------------------------------------------
-// Multi-hash non-unique hash indexes
-//------------------------------------------------------------------------------
-//------------------------------------------------------------------------------
-
-
-//------------------------------------------------------------------------------
-// Private methods
-//------------------------------------------------------------------------------
-
-
-// .............................................................................
-// Marks an entry in the non-unique associative array as being 'cleared'. 
-// .............................................................................
-static void multiClearElement(struct TRI_multi_array_s* multiArray, void* element) {
-  HashIndexElement* hElement = (HashIndexElement*)(element);
-  if (element != NULL) {
-    hElement->data = 0;
-  }  
-}
-
-
-// .............................................................................
-// Determines if an entry in the associative array is marked as being empty (cleared)
-// .............................................................................
-static bool isMultiEmptyElement (struct TRI_multi_array_s* multiArray, void* element) {
-  HashIndexElement* hElement = (HashIndexElement*)(element);
-  if (element != NULL) {
-    if (hElement->data == 0) {
-      return true;
-    }
-  }  
-  return false;
-}
-
-
-// .............................................................................
-// Returns true if document pointers are the same, otherwise returns false
-// .............................................................................
-static bool isMultiEqualElementElement (struct TRI_multi_array_s* multiArray, 
-                                        void* leftElement, void* rightElement) {
-  HashIndexElement* hLeftElement  = (HashIndexElement*)(leftElement);
-  HashIndexElement* hRightElement = (HashIndexElement*)(rightElement);
-  
-  if (leftElement == NULL || rightElement == NULL) {
-    return false;
-  }    
-  
-  return (hLeftElement->data == hRightElement->data); 
-}
-
-
-// .............................................................................
-// Returns true if the "key" matches that of the element
-// .............................................................................
-static bool isMultiEqualKeyElement (struct TRI_multi_array_s* multiArray, 
-                                    void* leftElement, void* rightElement) {
-  HashIndexElement* hLeftElement  = (HashIndexElement*)(leftElement);
-  HashIndexElement* hRightElement = (HashIndexElement*)(rightElement);
-  size_t j;
-  
-  if (leftElement == NULL || rightElement == NULL) {
-    return false;
-  }    
-  
-  if (hLeftElement->numFields != hRightElement->numFields) {
-    return false; // should never happen
-  }
-
-  for (j = 0; j < hLeftElement->numFields; j++) {
-    TRI_shaped_json_t* left   = (j + hLeftElement->fields);
-    TRI_shaped_json_t* right  = (j + hRightElement->fields);
-    if (!isEqualShapedJsonShapedJson(left, right)) {
-      return false;
-    }
-  }
-  
-  return true;
-}
-
-
-// .............................................................................
-// The actual hashing occurs here
-// .............................................................................
-static uint64_t multiHashElement (struct TRI_multi_array_s* multiArray, void* element) {
-  HashIndexElement* hElement = (HashIndexElement*)(element);
-  uint64_t hash = TRI_FnvHashBlockInitial();
-  size_t j;
-
-  for (j = 0; j < hElement->numFields; j++) {
-    hash = hashShapedJson(hash, (j + hElement->fields) );
-  }
-  return  hash;
-}
-
-
-static uint64_t multiHashKey (struct TRI_multi_array_s* multiArray, void* element) {
-  HashIndexElement* hElement = (HashIndexElement*)(element);
-  uint64_t hash = TRI_FnvHashBlockInitial();
-  size_t j;
-
-  for (j = 0; j < hElement->numFields; j++) {
-    hash = hashShapedJson(hash, (j + hElement->fields) );
-  }
-  return  hash;
-}
-
-
-// .............................................................................
-// Creates a new multi associative array
-// .............................................................................
-
-HashIndex* MultiHashIndex_new() {
-  HashIndex* hashIndex;
-
-  hashIndex = TRI_Allocate(TRI_UNKNOWN_MEM_ZONE, sizeof(HashIndex), false);
-  if (hashIndex == NULL) {
-    return NULL;
-  }
-
-  hashIndex->unique = false;
-  hashIndex->assocArray.nonUniqueArray = TRI_Allocate(TRI_UNKNOWN_MEM_ZONE, sizeof(TRI_multi_array_t), false);
-  if (hashIndex->assocArray.nonUniqueArray == NULL) {
-    TRI_Free(TRI_UNKNOWN_MEM_ZONE, hashIndex);
-    return NULL;
-  }    
-    
-  TRI_InitMultiArray(hashIndex->assocArray.nonUniqueArray,
-                     TRI_UNKNOWN_MEM_ZONE, 
-                     sizeof(HashIndexElement),
-                     multiHashKey,
-                     multiHashElement,
-                     multiClearElement,
-                     isMultiEmptyElement,
-                     isMultiEqualKeyElement,
-                     isMultiEqualElementElement);
-  
-  return hashIndex;
-}
-
-
-
-
-// ...............................................................................
-// Adds (inserts) a data element into the associative array (hash index)
-// ...............................................................................
-
-int MultiHashIndex_add(HashIndex* hashIndex, HashIndexElement* element) {
-  bool result;
-  result = TRI_InsertElementMultiArray(hashIndex->assocArray.nonUniqueArray, element, false);
-  if (result) {
-    return 0;
-  }    
-  return -1;
-}
-
-
-// ...............................................................................
-// Locates an entry within the associative array
-// ...............................................................................
-
-HashIndexElements* MultiHashIndex_find(HashIndex* hashIndex, HashIndexElement* element) {
-  TRI_vector_pointer_t result;
-  HashIndexElements* results;
-  size_t j;
-  
-  results = TRI_Allocate(TRI_UNKNOWN_MEM_ZONE, sizeof(HashIndexElements), false);    
-  /* FIXME: memory allocation might fail */
-  
-  // .............................................................................
-  // We can only use the LookupByKey method for non-unique hash indexes, since
-  // we want more than one result returned!
-  // .............................................................................
-  result  = TRI_LookupByKeyMultiArray(TRI_UNKNOWN_MEM_ZONE, hashIndex->assocArray.nonUniqueArray, element); 
-
-  
-  if (result._length == 0) {
-    results->_elements    = NULL;
-    results->_numElements = 0;
-  }
-  else {  
-    results->_numElements = result._length;
-    results->_elements = TRI_Allocate(TRI_UNKNOWN_MEM_ZONE, sizeof(HashIndexElement) * result._length, false); 
-    /* FIXME: memory allocation might fail */
-    for (j = 0; j < result._length; ++j) {  
-      results->_elements[j] = *((HashIndexElement*)(result._buffer[j]));
-    }  
-  }
-  TRI_DestroyVectorPointer(&result);
-  return results;
-}
-
-
-// ...............................................................................
-// An alias for addIndex 
-// ...............................................................................
-
-int MultiHashIndex_insert(HashIndex* hashIndex, HashIndexElement* element) {
-  return MultiHashIndex_add(hashIndex,element);
-} 
-
-
-// ...............................................................................
-// Removes an entry from the associative array
-// ...............................................................................
-
-int MultiHashIndex_remove(HashIndex* hashIndex, HashIndexElement* element) {
-  bool result;
-  result = TRI_RemoveElementMultiArray(hashIndex->assocArray.nonUniqueArray, element, NULL); 
-  return result ? TRI_ERROR_NO_ERROR : TRI_ERROR_INTERNAL;
-}
-
-
-// ...............................................................................
-// updates and entry from the associative array, first removes beforeElement, 
-//  then adds the afterElement
-// ...............................................................................
-
-int MultiHashIndex_update(HashIndex* hashIndex, HashIndexElement* beforeElement, 
-                           HashIndexElement* afterElement) {
-  assert(false);
-  return TRI_ERROR_INTERNAL;
-}
-
-// .............................................................................
-// free the data of a multi hash index
-// .............................................................................
-
-void MultiHashIndex_free (HashIndex* hashIndex) {
-  TRI_multi_array_t* array = hashIndex->assocArray.nonUniqueArray;
-
-  // TODO: free elements in array
-  TRI_FreeMultiArray(array->_memoryZone, array);
-}
-
-=======
-////////////////////////////////////////////////////////////////////////////////
-/// @brief geo index
-///
-/// @file
-///
-/// DISCLAIMER
-///
-/// Copyright by triAGENS GmbH - All rights reserved.
-///
-/// The Programs (which include both the software and documentation)
-/// contain proprietary information of triAGENS GmbH; they are
-/// provided under a license agreement containing restrictions on use and
-/// disclosure and are also protected by copyright, patent and other
-/// intellectual and industrial property laws. Reverse engineering,
-/// disassembly or decompilation of the Programs, except to the extent
-/// required to obtain interoperability with other independently created
-/// software or as specified by law, is prohibited.
-///
-/// The Programs are not intended for use in any nuclear, aviation, mass
-/// transit, medical, or other inherently dangerous applications. It shall
-/// be the licensee's responsibility to take all appropriate fail-safe,
-/// backup, redundancy, and other measures to ensure the safe use of such
-/// applications if the Programs are used for such purposes, and triAGENS
-/// GmbH disclaims liability for any damages caused by such use of
-/// the Programs.
-///
-/// This software is the confidential and proprietary information of
-/// triAGENS GmbH. You shall not disclose such confidential and
-/// proprietary information and shall use it only in accordance with the
-/// terms of the license agreement you entered into with triAGENS GmbH.
-///
-/// Copyright holder is triAGENS GmbH, Cologne, Germany
-///
-/// @author Dr. O
-/// @author Copyright 2011, triagens GmbH, Cologne, Germany
-////////////////////////////////////////////////////////////////////////////////
-
-#include "hashindex.h"
-
 
 
 // -----------------------------------------------------------------------------
@@ -768,7 +62,7 @@
 void HashIndex_free(HashIndex* hashIndex) {
   if (hashIndex != NULL) {
     HashIndex_destroy(hashIndex);
-    TRI_Free(hashIndex);  
+    TRI_Free(TRI_UNKNOWN_MEM_ZONE, hashIndex);  
   }
 }
 
@@ -788,15 +82,15 @@
 HashIndex* HashIndex_new() {
   HashIndex* hashIndex;
 
-  hashIndex = TRI_Allocate(sizeof(HashIndex));
+  hashIndex = TRI_Allocate(TRI_UNKNOWN_MEM_ZONE, sizeof(HashIndex), false);
   if (hashIndex == NULL) {
     return NULL;
   }
 
   hashIndex->unique = true;
-  hashIndex->hashArray = TRI_Allocate(sizeof(TRI_hasharray_t));
+  hashIndex->hashArray = TRI_Allocate(TRI_UNKNOWN_MEM_ZONE, sizeof(TRI_hasharray_t), false);
   if (hashIndex->hashArray == NULL) {
-    TRI_Free(hashIndex);
+    TRI_Free(TRI_UNKNOWN_MEM_ZONE, hashIndex);
     return NULL;
   }    
     
@@ -846,7 +140,8 @@
   // some sort of error.
   // .............................................................................
   
-  results = TRI_Allocate(sizeof(HashIndexElements));    
+  results = TRI_Allocate(TRI_UNKNOWN_MEM_ZONE, sizeof(HashIndexElements), false);
+
   if (results == NULL) {
     return NULL;
   }  
@@ -860,9 +155,9 @@
   result = (HashIndexElement*) (TRI_FindByKeyHashArray(hashIndex->hashArray, element)); 
   
   if (result != NULL) {
-    results->_elements = TRI_Allocate(sizeof(HashIndexElement) * 1); // unique hash index maximum number is 1
+    results->_elements = TRI_Allocate(TRI_UNKNOWN_MEM_ZONE, sizeof(HashIndexElement) * 1, false); // unique hash index maximum number is 1
     if (results->_elements == NULL) {
-      TRI_Free(results);
+      TRI_Free(TRI_UNKNOWN_MEM_ZONE, results);
       return NULL;
     }  
     results->_elements[0] = *result;
@@ -958,15 +253,15 @@
 HashIndex* MultiHashIndex_new() {
   HashIndex* hashIndex;
 
-  hashIndex = TRI_Allocate(sizeof(HashIndex));
+  hashIndex = TRI_Allocate(TRI_UNKNOWN_MEM_ZONE, sizeof(HashIndex), false);
   if (hashIndex == NULL) {
     return NULL;
   }
 
   hashIndex->unique = false;
-  hashIndex->hashArray = TRI_Allocate(sizeof(TRI_hasharray_t));
+  hashIndex->hashArray = TRI_Allocate(TRI_UNKNOWN_MEM_ZONE, sizeof(TRI_hasharray_t), false);
   if (hashIndex->hashArray == NULL) {
-    TRI_Free(hashIndex);
+    TRI_Free(TRI_UNKNOWN_MEM_ZONE, hashIndex);
     return NULL;
   }    
     
@@ -1007,7 +302,7 @@
   HashIndexElements* results;
   size_t j;
   
-  results = TRI_Allocate(sizeof(HashIndexElements));    
+  results = TRI_Allocate(TRI_UNKNOWN_MEM_ZONE, sizeof(HashIndexElements), false);
   if (results == NULL) {
     return NULL;
   }
@@ -1027,9 +322,9 @@
   }
   else {  
     results->_numElements = result._length;
-    results->_elements = TRI_Allocate(sizeof(HashIndexElement) * result._length); 
+    results->_elements = TRI_Allocate(TRI_UNKNOWN_MEM_ZONE, sizeof(HashIndexElement) * result._length, false); 
     if (results->_elements == NULL) {
-      TRI_Free(results);
+      TRI_Free(TRI_UNKNOWN_MEM_ZONE, results);
       return NULL;
     }  
     for (j = 0; j < result._length; ++j) {  
@@ -1070,5 +365,4 @@
                            HashIndexElement* afterElement) {
   assert(false);
   return TRI_ERROR_INTERNAL;
-}
->>>>>>> 5aae1ea6
+}