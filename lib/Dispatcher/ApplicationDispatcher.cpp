////////////////////////////////////////////////////////////////////////////////
/// @brief application server with dispatcher
///
/// @file
///
/// DISCLAIMER
///
/// Copyright 2004-2012 triAGENS GmbH, Cologne, Germany
///
/// Licensed under the Apache License, Version 2.0 (the "License");
/// you may not use this file except in compliance with the License.
/// You may obtain a copy of the License at
///
///     http://www.apache.org/licenses/LICENSE-2.0
///
/// Unless required by applicable law or agreed to in writing, software
/// distributed under the License is distributed on an "AS IS" BASIS,
/// WITHOUT WARRANTIES OR CONDITIONS OF ANY KIND, either express or implied.
/// See the License for the specific language governing permissions and
/// limitations under the License.
///
/// Copyright holder is triAGENS GmbH, Cologne, Germany
///
/// @author Dr. Frank Celler
/// @author Copyright 2009-2012, triAGENS GmbH, Cologne, Germany
////////////////////////////////////////////////////////////////////////////////

#ifdef _WIN32
#include "BasicsC/win-utils.h"
#endif

#include "ApplicationDispatcher.h"

#include "Dispatcher/Dispatcher.h"
#include "Logger/Logger.h"
#include "Scheduler/Scheduler.h"
#include "Scheduler/PeriodicTask.h"

using namespace std;
using namespace triagens::basics;
using namespace triagens::rest;

// -----------------------------------------------------------------------------
// --SECTION--                                                   private classes
// -----------------------------------------------------------------------------

////////////////////////////////////////////////////////////////////////////////
/// @addtogroup Dispatcher
/// @{
////////////////////////////////////////////////////////////////////////////////

namespace {

////////////////////////////////////////////////////////////////////////////////
/// @brief produces a dispatcher status report
////////////////////////////////////////////////////////////////////////////////

  class DispatcherReporterTask : public PeriodicTask {
    public:
      DispatcherReporterTask (Dispatcher* dispatcher, double reportInterval)
        : Task("Dispatcher-Reporter"), PeriodicTask(0.0, reportInterval), _dispatcher(dispatcher) {
      }

    public:
      bool handlePeriod () {
        _dispatcher->reportStatus();
        return true;
      }

    public:
      Dispatcher* _dispatcher;
  };
}

////////////////////////////////////////////////////////////////////////////////
/// @}
////////////////////////////////////////////////////////////////////////////////

// -----------------------------------------------------------------------------
// --SECTION--                                       class ApplicationDispatcher
// -----------------------------------------------------------------------------

// -----------------------------------------------------------------------------
// --SECTION--                                      constructors and destructors
// -----------------------------------------------------------------------------

////////////////////////////////////////////////////////////////////////////////
/// @addtogroup Dispatcher
/// @{
////////////////////////////////////////////////////////////////////////////////

////////////////////////////////////////////////////////////////////////////////
/// @brief constructor
////////////////////////////////////////////////////////////////////////////////

ApplicationDispatcher::ApplicationDispatcher (ApplicationScheduler* applicationScheduler)
  : ApplicationFeature("dispatcher"),
    _applicationScheduler(applicationScheduler),
    _dispatcher(0),
    _dispatcherReporterTask(0),
    _reportInterval(60.0) {
}

////////////////////////////////////////////////////////////////////////////////
/// @brief destructor
////////////////////////////////////////////////////////////////////////////////

ApplicationDispatcher::~ApplicationDispatcher () {
  if (_dispatcher != 0) {
    delete _dispatcher;
  }
}

////////////////////////////////////////////////////////////////////////////////
/// @}
////////////////////////////////////////////////////////////////////////////////

// -----------------------------------------------------------------------------
// --SECTION--                                                    public methods
// -----------------------------------------------------------------------------

////////////////////////////////////////////////////////////////////////////////
/// @addtogroup Dispatcher
/// @{
////////////////////////////////////////////////////////////////////////////////

////////////////////////////////////////////////////////////////////////////////
/// @brief returns the dispatcher
////////////////////////////////////////////////////////////////////////////////

Dispatcher* ApplicationDispatcher::dispatcher () const {
  return _dispatcher;
}

////////////////////////////////////////////////////////////////////////////////
/// @brief builds the dispatcher queue
////////////////////////////////////////////////////////////////////////////////

void ApplicationDispatcher::buildStandardQueue (size_t nrThreads) {
  if (_dispatcher == 0) {
<<<<<<< HEAD
    LOGGER_FATAL << "no dispatcher is known, cannot create dispatcher queue";
    TRI_EXIT_FUNCTION(EXIT_FAILURE,0);
=======
    LOGGER_FATAL_AND_EXIT("no dispatcher is known, cannot create dispatcher queue");
>>>>>>> 2a06f6c5
  }

  LOGGER_TRACE("setting up a standard queue with " << nrThreads << " threads ");

  _dispatcher->addQueue("STANDARD", nrThreads);
}

////////////////////////////////////////////////////////////////////////////////
/// @brief builds the named dispatcher queue
////////////////////////////////////////////////////////////////////////////////

void ApplicationDispatcher::buildNamedQueue (string const& name, size_t nrThreads) {
  if (_dispatcher == 0) {
<<<<<<< HEAD
    LOGGER_FATAL << "no dispatcher is known, cannot create dispatcher queue";
    TRI_EXIT_FUNCTION(EXIT_FAILURE,0);
=======
    LOGGER_FATAL_AND_EXIT("no dispatcher is known, cannot create dispatcher queue");
>>>>>>> 2a06f6c5
  }

  LOGGER_TRACE("setting up a named queue '" << name << "' with " << nrThreads << " threads ");

  _dispatcher->addQueue(name, nrThreads);
}

////////////////////////////////////////////////////////////////////////////////
/// @}
////////////////////////////////////////////////////////////////////////////////

// -----------------------------------------------------------------------------
// --SECTION--                                        ApplicationFeature methods
// -----------------------------------------------------------------------------

////////////////////////////////////////////////////////////////////////////////
/// @addtogroup ApplicationServer
/// @{
////////////////////////////////////////////////////////////////////////////////

////////////////////////////////////////////////////////////////////////////////
/// {@inheritDoc}
////////////////////////////////////////////////////////////////////////////////

void ApplicationDispatcher::setupOptions (map<string, ProgramOptionsDescription>& options) {

  options[ApplicationServer::OPTIONS_SERVER + ":help-extended"]
    ("dispatcher.report-interval", &_reportInterval, "dispatcher report interval")
  ;
}

////////////////////////////////////////////////////////////////////////////////
/// {@inheritDoc}
////////////////////////////////////////////////////////////////////////////////

bool ApplicationDispatcher::prepare () {
  buildDispatcher();

  return true;
}

////////////////////////////////////////////////////////////////////////////////
/// {@inheritDoc}
////////////////////////////////////////////////////////////////////////////////

bool ApplicationDispatcher::start () {
  buildDispatcherReporter();

  bool ok = _dispatcher->start();

  if (! ok) {
    LOGGER_FATAL_AND_EXIT("cannot start dispatcher");
  }

  while (! _dispatcher->isStarted()) {
    LOGGER_DEBUG("waiting for dispatcher to start");
    usleep(500 * 1000);
  }

  return true;
}

////////////////////////////////////////////////////////////////////////////////
/// {@inheritDoc}
////////////////////////////////////////////////////////////////////////////////

bool ApplicationDispatcher::open () {
  if (_dispatcher != 0) {
    return _dispatcher->open();
  }

  return false;
}

////////////////////////////////////////////////////////////////////////////////
/// {@inheritDoc}
////////////////////////////////////////////////////////////////////////////////

void ApplicationDispatcher::stop () {
  size_t const MAX_TRIES = 10;

  if (_dispatcherReporterTask != 0) {
    _applicationScheduler->scheduler()->destroyTask(_dispatcherReporterTask);
    _dispatcherReporterTask = 0;
  }

  if (_dispatcher != 0) {
    _dispatcher->beginShutdown();

    for (size_t count = 0;  count < MAX_TRIES && _dispatcher->isRunning();  ++count) {
      LOGGER_TRACE("waiting for dispatcher to stop");
      sleep(1);
    }

    _dispatcher->shutdown();

    delete _dispatcher;
    _dispatcher = 0;
  }
}

////////////////////////////////////////////////////////////////////////////////
/// @}
////////////////////////////////////////////////////////////////////////////////

// -----------------------------------------------------------------------------
// --SECTION--                                                   private methods
// -----------------------------------------------------------------------------

////////////////////////////////////////////////////////////////////////////////
/// @addtogroup Dispatcher
/// @{
////////////////////////////////////////////////////////////////////////////////

////////////////////////////////////////////////////////////////////////////////
/// @brief builds the dispatcher
////////////////////////////////////////////////////////////////////////////////

void ApplicationDispatcher::buildDispatcher () {
  if (_dispatcher != 0) {
<<<<<<< HEAD
    LOGGER_FATAL << "a dispatcher has already been created";
    TRI_EXIT_FUNCTION(EXIT_FAILURE,0);
=======
    LOGGER_FATAL_AND_EXIT("a dispatcher has already been created");
>>>>>>> 2a06f6c5
  }

  _dispatcher = new Dispatcher();
}

////////////////////////////////////////////////////////////////////////////////
/// @brief builds the dispatcher reporter
////////////////////////////////////////////////////////////////////////////////

void ApplicationDispatcher::buildDispatcherReporter () {
  if (_dispatcher == 0) {
<<<<<<< HEAD
    LOGGER_FATAL << "no dispatcher is known, cannot create dispatcher reporter";
    TRI_EXIT_FUNCTION(EXIT_FAILURE,0);
=======
    LOGGER_FATAL_AND_EXIT("no dispatcher is known, cannot create dispatcher reporter");
>>>>>>> 2a06f6c5
  }

  if (0.0 < _reportInterval) {
    _dispatcherReporterTask = new DispatcherReporterTask(_dispatcher, _reportInterval);

    _applicationScheduler->scheduler()->registerTask(_dispatcherReporterTask);
  }
}

////////////////////////////////////////////////////////////////////////////////
/// @}
////////////////////////////////////////////////////////////////////////////////

// -----------------------------------------------------------------------------
// --SECTION--                                                       END-OF-FILE
// -----------------------------------------------------------------------------

// Local Variables:
// mode: outline-minor
// outline-regexp: "^\\(/// @brief\\|/// {@inheritDoc}\\|/// @addtogroup\\|/// @page\\|// --SECTION--\\|/// @\\}\\)"
// End:<|MERGE_RESOLUTION|>--- conflicted
+++ resolved
@@ -138,12 +138,7 @@
 
 void ApplicationDispatcher::buildStandardQueue (size_t nrThreads) {
   if (_dispatcher == 0) {
-<<<<<<< HEAD
-    LOGGER_FATAL << "no dispatcher is known, cannot create dispatcher queue";
-    TRI_EXIT_FUNCTION(EXIT_FAILURE,0);
-=======
     LOGGER_FATAL_AND_EXIT("no dispatcher is known, cannot create dispatcher queue");
->>>>>>> 2a06f6c5
   }
 
   LOGGER_TRACE("setting up a standard queue with " << nrThreads << " threads ");
@@ -157,12 +152,7 @@
 
 void ApplicationDispatcher::buildNamedQueue (string const& name, size_t nrThreads) {
   if (_dispatcher == 0) {
-<<<<<<< HEAD
-    LOGGER_FATAL << "no dispatcher is known, cannot create dispatcher queue";
-    TRI_EXIT_FUNCTION(EXIT_FAILURE,0);
-=======
     LOGGER_FATAL_AND_EXIT("no dispatcher is known, cannot create dispatcher queue");
->>>>>>> 2a06f6c5
   }
 
   LOGGER_TRACE("setting up a named queue '" << name << "' with " << nrThreads << " threads ");
@@ -283,12 +273,7 @@
 
 void ApplicationDispatcher::buildDispatcher () {
   if (_dispatcher != 0) {
-<<<<<<< HEAD
-    LOGGER_FATAL << "a dispatcher has already been created";
-    TRI_EXIT_FUNCTION(EXIT_FAILURE,0);
-=======
     LOGGER_FATAL_AND_EXIT("a dispatcher has already been created");
->>>>>>> 2a06f6c5
   }
 
   _dispatcher = new Dispatcher();
@@ -300,12 +285,7 @@
 
 void ApplicationDispatcher::buildDispatcherReporter () {
   if (_dispatcher == 0) {
-<<<<<<< HEAD
-    LOGGER_FATAL << "no dispatcher is known, cannot create dispatcher reporter";
-    TRI_EXIT_FUNCTION(EXIT_FAILURE,0);
-=======
     LOGGER_FATAL_AND_EXIT("no dispatcher is known, cannot create dispatcher reporter");
->>>>>>> 2a06f6c5
   }
 
   if (0.0 < _reportInterval) {
