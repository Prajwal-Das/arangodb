--- conflicted
+++ resolved
@@ -33,14 +33,15 @@
 void GeneralResponse::addPayload(VPackSlice const& slice,
                                  arangodb::velocypack::Options const* options,
                                  bool resolveExternals) {
+  addPayloadPreconditions();
   if (!options) {  // like this because nullptr is easier to pass than
                    // VPackOptions::Options::Defaults
     options = &arangodb::velocypack::Options::Defaults;
   }
-<<<<<<< HEAD
-  addPayloadPreconditions();
+
   bool skipBody = false;
   addPayloadPreHook(true, resolveExternals, skipBody);
+
   if (!skipBody) {
     if (resolveExternals) {
       auto tmpBuffer =
@@ -49,21 +50,11 @@
     } else {
       // just copy
       _vpackPayloads.emplace_back(slice.byteSize());
-      std::memcpy(&_vpackPayloads.back(), slice.start(), slice.byteSize());
+      _vpackPayloads.back().append(slice.startAs<char const>(), slice.byteSize());
     }
-    addPayloadPostHook(slice, options, resolveExternals);
-=======
-
-  if (resolve_externals) {
-    auto tmpBuffer =
-        basics::VelocyPackHelper::sanitizeExternalsChecked(slice, options);
-    _vpackPayloads.push_back(std::move(tmpBuffer));
-  } else {
-    // just copy
-    _vpackPayloads.emplace_back(slice.byteSize());
-    _vpackPayloads.back().append(slice.startAs<char const>(), slice.byteSize());
->>>>>>> ed111a39
-  }
+  }
+  //we pass the original slice here so the hook does not
+  addPayloadPostHook(slice, options, resolveExternals);
 };
 
 void GeneralResponse::addPayload(VPackBuffer<uint8_t>&& buffer,
@@ -73,9 +64,6 @@
   if (!options) {
     options = &arangodb::velocypack::Options::Defaults;
   }
-  // TODO
-  // skip sanatizing here for http if conent type is json because it will
-  // be dumped anyway -- check with jsteemann
   bool skipBody = false;
   addPayloadPreHook(true, resolveExternals, skipBody);
   if (!skipBody) {
