--- conflicted
+++ resolved
@@ -388,13 +388,10 @@
 #define TRI_DIR_SEPARATOR_CHAR              '\\'
 #define TRI_DIR_SEPARATOR_STR               "\\"
 
-<<<<<<< HEAD
-=======
 // ..............................................................................
 // This directive below suppresses warnings about using the 'new' more secure CRT 
 // functions.
 // ..............................................................................
->>>>>>> f188357f
 #define _CRT_SECURE_NO_WARNINGS                     1
 
 // ..............................................................................
@@ -530,10 +527,7 @@
 #define alloca                          _alloca
 
 
-<<<<<<< HEAD
-=======
 typedef SOCKET socket_t;
->>>>>>> f188357f
 
 #endif
 
