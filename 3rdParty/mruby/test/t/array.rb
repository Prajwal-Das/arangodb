##
# Array ISO Test

assert('Array', '15.2.12') do
  Array.class == Class
end

assert('Array.[]', '15.2.12.4.1') do
  Array.[](1,2,3) == [1, 2, 3]
end

assert('Array#*', '15.2.12.5.1') do
  [1].*(3) == [1, 1, 1]
end

assert('Array#+', '15.2.12.5.2') do
  [1].+([1]) == [1, 1]
end

assert('Array#<<', '15.2.12.5.3') do
  [1].<<(1) == [1, 1]
end

assert('Array#[]', '15.2.12.5.4') do
  e2 = nil
  e3 = nil
  a = Array.new
  begin
    # this will cause an exception due to the wrong arguments
    a.[]()
  rescue => e1
    e2 = e1
  end
  begin
    # this will cause an exception due to the wrong arguments
    a.[](1,2,3)
  rescue => e1
    e3 = e1
  end

  [1,2,3].[](1) == 2 and
    e2.class == ArgumentError and
    e3.class == ArgumentError
end

assert('Array#[]=', '15.2.12.5.5') do
  e2 = nil
  e3 = nil
  a = Array.new
  begin
    # this will cause an exception due to the wrong arguments
    a.[]=()
  rescue => e1
    e2 = e1
  end
  begin
    # this will cause an exception due to the wrong arguments
    a.[]=(1,2,3,4)
  rescue => e1
    e3 = e1
  end

  [1,2,3].[]=(1,4) == [1, 4, 3] and
  [1,2,3].[]=(1,2,3) == [1, 3] and
    e2.class == ArgumentError and
    e3.class == ArgumentError
end

assert('Array#clear', '15.2.12.5.6') do
  a = [1]
  a.clear
  a == []
end

assert('Array#collect!', '15.2.12.5.7') do
  a = [1,2,3]
  a.collect! { |i| i + i }
  a == [2,4,6]
end

assert('Array#concat', '15.2.12.5.8') do
  a = [1,2]
  b = [3,4]
  a.concat(b) == [1,2,3,4]
end

assert('Array#delete_at', '15.2.12.5.9') do
  a = [1,2,3]
  a.delete_at(1)
  a == [1,3]
end

assert('Array#each', '15.2.12.5.10') do
  a = [1,2,3]
  b = 0
  a.each {|i| b += i}
  b == 6
end

assert('Array#each_index', '15.2.12.5.11') do
  a = [1]
  b = nil
  a.each_index {|i| b = i}
  b == 0
end

assert('Array#empty?', '15.2.12.5.12') do
  a = []
  b = [b]
  a.empty? and not b.empty?
end

assert('Array#first', '15.2.12.5.13') do
  a = []
  b = [1,2,3]

  e2 = nil
  e3 = nil
  begin
    # this will cause an exception due to the wrong argument
    [1,2,3].first(-1)
  rescue => e1
    e2 = e1
  end
  begin
    # this will cause an exception due to the wrong argument
    [1,2,3].first(1,2)
  rescue => e1
    e3 = e1
  end

  a.first == nil and b.first == 1 and b.first(0) == [] and
    b.first(1) == [1] and b.first(4) == [1,2,3] and
    e2.class == ArgumentError and e3.class == ArgumentError
end

assert('Array#index', '15.2.12.5.14') do
  a = [1,2,3]

  a.index(2) == 1
end

assert('Array#initialize', '15.2.12.5.15') do
  a = [].initialize(1)
  b = [].initialize(2)
  c = [].initialize(2, 1)
  d = [].initialize(2) {|i| i}

  a == [nil] and b == [nil,nil] and c == [1,1] and d == [0,1]
end

assert('Array#initialize_copy', '15.2.12.5.16') do
  a = [1,2,3]
  b = [].initialize_copy(a)

  b == [1,2,3]
end

assert('Array#join', '15.2.12.5.17') do
  a = [1,2,3].join
  b = [1,2,3].join(',')

  a == '123' and b == '1,2,3'
end

assert('Array#last', '15.2.12.5.18') do
  a = [1,2,3]

  e2 = nil
  begin
    # this will cause an exception due to the wrong argument
    [1,2,3].last(-1)
  rescue => e1
    e2 = e1
  end

  a.last == 3 and [].last == nil and e2.class == ArgumentError
end

assert('Array#length', '15.2.12.5.19') do
  a = [1,2,3]

  a.length == 3
end

assert('Array#map!', '15.2.12.5.20') do
  a = [1,2,3]
  a.map! { |i| i + i }
  a == [2,4,6]
end

assert('Array#pop', '15.2.12.5.21') do
  a = [1,2,3]
  b = a.pop

  [].pop == nil and a == [1,2] and b = 3
end

assert('Array#push', '15.2.12.5.22') do
  a = [1,2,3]
  b = a.push(4)

  a == [1,2,3,4] and b = [1,2,3,4]
end

assert('Array#replace', '15.2.12.5.23') do
  a = [1,2,3]
  b = [].replace(a)

  b == [1,2,3]
end

assert('Array#reverse', '15.2.12.5.24') do
  a = [1,2,3]
  b = a.reverse

  a == [1,2,3] and b == [3,2,1]
end

assert('Array#reverse!', '15.2.12.5.25') do
  a = [1,2,3]
  b = a.reverse!

  a == [3,2,1] and b == [3,2,1]
end

assert('Array#rindex', '15.2.12.5.26') do
  a = [1,2,3]

  a.rindex(2) == 1
end

assert('Array#shift', '15.2.12.5.27') do
  a = [1,2,3]
  b = a.shift

  [].shift == nil and a == [2,3] and b == 1
end

assert('Array#size', '15.2.12.5.28') do
  a = [1,2,3]

  a.size == 3
end

assert('Array#slice', '15.2.12.5.29') do
  [1,2,3].[](1) == 2
end

assert('Array#unshift', '15.2.12.5.30') do
  a = [2,3]
  b = a.unshift(1)

  a == [1,2,3] and b == [1,2,3]
end

<<<<<<< HEAD
# Not ISO specified
=======
assert('Array#to_s', '15.2.12.5.31') do
  a = [2, 3,   4, 5]
  r1 = a.to_s
  r2 = a.inspect

  r1 == r2 and r1 == "[2, 3, 4, 5]"
end

assert('Array#==', '15.2.12.5.33') do
  r1 = [ "a", "c" ]    == [ "a", "c", 7 ]     #=> false
  r2 = [ "a", "c", 7 ] == [ "a", "c", 7 ]     #=> true
  r3 = [ "a", "c", 7 ] == [ "a", "d", "f" ]   #=> false

  r1 == false and r2 == true and r3 == false
end

assert('Array#<=>', '15.2.12.5.36') do
  r1 = [ "a", "a", "c" ]    <=> [ "a", "b", "c" ]   #=> -1
  r2 = [ 1, 2, 3, 4, 5, 6 ] <=> [ 1, 2 ]            #=> +1

  r1 == -1 and r2 == +1
end

# Not ISO specified

assert("Array (Shared Array Corruption)") do
  a = [ "a", "b", "c", "d", "e", "f" ]
  b = a.slice(1, 3)
  a.clear
  b.clear
end
>>>>>>> b36fa7c5
<|MERGE_RESOLUTION|>--- conflicted
+++ resolved
@@ -3,6 +3,10 @@
 
 assert('Array', '15.2.12') do
   Array.class == Class
+end
+
+assert('Array superclass', '15.2.12.2') do
+  Array.superclass == Object
 end
 
 assert('Array.[]', '15.2.12.4.1') do
@@ -244,7 +248,9 @@
 end
 
 assert('Array#slice', '15.2.12.5.29') do
-  [1,2,3].[](1) == 2
+  a = "12345".slice(1, 3)
+  b = a.slice(0)
+  "#{b}:" == "2:" and [1,2,3].[](1) == 2
 end
 
 assert('Array#unshift', '15.2.12.5.30') do
@@ -254,9 +260,6 @@
   a == [1,2,3] and b == [1,2,3]
 end
 
-<<<<<<< HEAD
-# Not ISO specified
-=======
 assert('Array#to_s', '15.2.12.5.31') do
   a = [2, 3,   4, 5]
   r1 = a.to_s
@@ -288,4 +291,3 @@
   a.clear
   b.clear
 end
->>>>>>> b36fa7c5
