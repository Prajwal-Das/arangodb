--- conflicted
+++ resolved
@@ -989,17 +989,10 @@
     ok = StartupLoaderJS.loadScript(context, files[i]);
 
     if (ok) {
-<<<<<<< HEAD
       LOGGER_TRACE << "loaded JavaScript file '" << files[i] << "'";
     }
     else {
       LOGGER_FATAL << "cannot load JavaScript file '" << files[i] << "'";
-=======
-      LOGGER_TRACE << "loaded js file '" << files[i] << "'";
-    }
-    else {
-      LOGGER_FATAL << "cannot load js file '" << files[i] << "'";
->>>>>>> 6675e8da
       TRI_FlushLogging();
       return EXIT_FAILURE;
     }
@@ -1013,21 +1006,15 @@
 
   ok = true;
 
-<<<<<<< HEAD
-  // .............................................................................
-  // run all unit tests
-  // .............................................................................
-
-  if (tests) {
-    v8::HandleScope scope;
-    v8::TryCatch tryCatch;
-=======
   switch (mode) {
+
+    // .............................................................................
+    // run all unit tests
+    // .............................................................................
+
     case MODE_UNITTESTS: {
-      // run all unit tests
       v8::HandleScope scope;
       v8::TryCatch tryCatch;
->>>>>>> 6675e8da
 
       // set-up unit tests array
       v8::Handle<v8::Array> sysTestFiles = v8::Array::New();
@@ -1039,32 +1026,6 @@
       context->Global()->Set(v8::String::New("SYS_UNIT_TESTS"), sysTestFiles);
       context->Global()->Set(v8::String::New("SYS_UNIT_TESTS_RESULT"), v8::True());
 
-<<<<<<< HEAD
-    // run tests
-    char const* input = "require(\"jsunity\").runCommandLineTests();";
-    TRI_ExecuteJavaScriptString(context, v8::String::New(input), name, true);
-
-    if (tryCatch.HasCaught()) {
-      cout << TRI_StringifyV8Exception(&tryCatch);
-      ok = false;
-    }
-    else {
-      ok = TRI_ObjectToBoolean(context->Global()->Get(v8::String::New("SYS_UNIT_TESTS_RESULT")));
-    }
-  }
-
-  // .............................................................................
-  // run a shell
-  // .............................................................................
-
-  else {
-    V8LineEditor* console = new V8LineEditor(context, ".arango");
-
-    console->open(true);
-
-    while (true) {
-      while(! v8::V8::IdleNotification()) {
-=======
       // run tests
       char const* input = "require(\"jsunity\").runCommandLineTests();";
       TRI_ExecuteJavaScriptString(context, v8::String::New(input), name, true);
@@ -1072,7 +1033,6 @@
       if (tryCatch.HasCaught()) {
         cout << TRI_StringifyV8Exception(&tryCatch);
         ok = false;
->>>>>>> 6675e8da
       }
       else {
         ok = TRI_ObjectToBoolean(context->Global()->Get(v8::String::New("SYS_UNIT_TESTS_RESULT")));
@@ -1081,8 +1041,11 @@
       break;
     }
 
+    // .............................................................................
+    // run jslint
+    // .............................................................................
+
     case MODE_JSLINT: {
-      // run jslint
       v8::HandleScope scope;
       v8::TryCatch tryCatch;
       
@@ -1097,11 +1060,7 @@
 
       char const* input = "require(\"jslint\").runCommandLineTests({ });";
       TRI_ExecuteJavaScriptString(context, v8::String::New(input), name, true);
-<<<<<<< HEAD
-      TRI_FreeString(TRI_UNKNOWN_MEM_ZONE, input);
-
-=======
->>>>>>> 6675e8da
+
       if (tryCatch.HasCaught()) {
         cout << TRI_StringifyV8Exception(&tryCatch);
         ok = false;
@@ -1113,6 +1072,10 @@
       break;
     }
 
+    // .............................................................................
+    // run console
+    // .............................................................................
+
     case MODE_CONSOLE: {
       // run a shell
       V8LineEditor* console = new V8LineEditor(context, ".arango");
@@ -1154,10 +1117,8 @@
 
       break;
     }
-
   }
                       
-
   // and return from the context and isolate
   context->Exit();
   isolate->Exit();
