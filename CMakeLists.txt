# -*- mode: CMAKE; -*-

# ------------------------------------------------------------------------------
# General
# ------------------------------------------------------------------------------

cmake_minimum_required(VERSION 3.2)

if (POLICY CMP0048)
  cmake_policy(SET CMP0048 NEW)
endif ()

if (POLICY CMP0037)
  cmake_policy(SET CMP0037 NEW)
endif ()

if (POLICY CMP0017)
  cmake_policy(SET CMP0017 NEW)
endif ()

if (NOT CMAKE_BUILD_TYPE)
  set(CMAKE_BUILD_TYPE Release
      CACHE string
      "Choose the type of build, options are: None Debug Release RelWithDebInfo MinSizeRel."
      FORCE
  )
endif ()

if (NOT (CMAKE_BUILD_TYPE STREQUAL "Debug"
      OR CMAKE_BUILD_TYPE STREQUAL "Release"
      OR CMAKE_BUILD_TYPE STREQUAL "RelWithDebInfo"
      OR CMAKE_BUILD_TYPE STREQUAL "MinSizeRel"
      OR CMAKE_BUILD_TYPE STREQUAL "None"))

  message(FATAL_ERROR "expecting CMAKE_BUILD_TYPE: None Debug Release RelWithDebInfo MinSizeRel, got ${CMAKE_BUILD_TYPE}.")
endif ()

string(TOUPPER ${CMAKE_BUILD_TYPE} CMAKE_BUILD_TYPE_UPPER)

if (NOT CMAKE_OSX_DEPLOYMENT_TARGET)
  set(CMAKE_OSX_DEPLOYMENT_TARGET "10.11" CACHE STRING "deployment target for MacOSX; adjust to your sysem")
endif ()

# required for clang completion in editors
set(CMAKE_EXPORT_COMPILE_COMMANDS ON)

# where to find CMAKE modules
set(CMAKE_MODULE_PATH ${CMAKE_SOURCE_DIR}/cmake ${CMAKE_MODULE_PATH})

option(SKIP_PACKAGING "" OFF)

# be verbose about flags used
option(VERBOSE "be verbose about flags used" OFF)

# use standalone boost asio
add_definitions("-DARANGODB_STANDALONE_ASIO=1")
add_definitions("-DFUERTE_STANDALONE_ASIO=1")

# ------------------------------------------------------------------------------
# VERSION information
# ------------------------------------------------------------------------------

# stable release:   MAJOR.MINOR.PATCH
# hot fix:          MAJOR.MINOR.PATCH-FIXNUMBER
# unstable release: MAJOR.MINOR.PATCH-TYPE.NUMBER
# devel:            MAJOR.MINOR.devel
#
# These are mapped to the following variables:
#
# ARANGODB_VERSION_MAJOR = MAJOR
# ARANGODB_VERSION_MINOR = MINOR
# ARANGODB_VERSION_PATCH = PATCH
#
# for pre-releases, otherwise empty:
#
# ARANGODB_VERSION_PRELEASE_TYPE   = TYPE
# ARANGODB_VERSION_PRELEASE_NUMBER = NUMBER
#
# This will set the following variables
#
# ARANGODB_DEBIAN_UPSTREAM
# ARANGODB_DEBIAN_REVISION
#
# ARANGODB_RPM_UPSTREAM
# ARANGODB_RPM_REVISION

set(ARANGODB_VERSION_MAJOR      "3")
set(ARANGODB_VERSION_MINOR      "4")

# when building the nightly ARANGODB_VERSION_PATCH will be set
if (NOT DEFINED ARANGODB_VERSION_PATCH)
<<<<<<< HEAD
  set(ARANGODB_VERSION_PATCH   "0-preview")
  set(ARANGODB_VERSION_RELEASE_TYPE   "rc")
=======
  set(ARANGODB_VERSION_PATCH   "0")
  set(ARANGODB_VERSION_RELEASE_TYPE   "preview")
>>>>>>> 08cb05df
  set(ARANGODB_VERSION_RELEASE_NUMBER "1")
else()
  unset(ARANGODB_VERSION_RELEASE_TYPE)
  unset(ARANGODB_VERSION_RELEASE_NUMBER)
endif()

# unset TYPE and NUMBER in case they are empty
if (DEFINED ARANGODB_VERSION_RELEASE_TYPE)
  if (ARANGODB_VERSION_RELEASE_TYPE STREQUAL "")
    unset(ARANGODB_VERSION_RELEASE_TYPE)
    unset(ARANGODB_VERSION_RELEASE_NUMBER)
  endif()
else()
  unset(ARANGODB_VERSION_RELEASE_NUMBER)
endif()

if (DEFINED ARANGODB_VERSION_RELEASE_NUMBER)
  if (ARANGODB_VERSION_RELEASE_NUMBER STREQUAL "")
    unset(ARANGODB_VERSION_RELEASE_NUMBER)
  endif()
endif()

# semantic version
set(ARANGODB_PLAIN_VERSION "${ARANGODB_VERSION_MAJOR}.${ARANGODB_VERSION_MINOR}.${ARANGODB_VERSION_PATCH}")

if (DEFINED ARANGODB_VERSION_RELEASE_TYPE)
  if (DEFINED ARANGODB_VERSION_RELEASE_NUMBER)
    set(ARANGODB_VERSION "${ARANGODB_PLAIN_VERSION}-${ARANGODB_VERSION_RELEASE_TYPE}.${ARANGODB_VERSION_RELEASE_NUMBER}")
    set(ARANGODB_JS_VERSION "js/${ARANGODB_PLAIN_VERSION}")
  else()
    set(ARANGODB_VERSION "${ARANGODB_PLAIN_VERSION}-${ARANGODB_VERSION_RELEASE_TYPE}")
    set(ARANGODB_JS_VERSION "js/${ARANGODB_PLAIN_VERSION}")
  endif()
else()
  set(ARANGODB_VERSION "${ARANGODB_PLAIN_VERSION}")
  set(ARANGODB_JS_VERSION "js/${ARANGODB_PLAIN_VERSION}")
endif()

message(STATUS "ARANGODB PLAIN VERSION: ${ARANGODB_PLAIN_VERSION}")
message(STATUS "ARANGODB VERSION: ${ARANGODB_VERSION}")
message(STATUS "ARANGODB JS VERSION: ${ARANGODB_JS_VERSION}")

################################################################################
# DEBIAN, RPM, MacOS version
################################################################################

if (DEFINED ARANGODB_VERSION_RELEASE_TYPE)

  # unstable version
  if (   ARANGODB_VERSION_RELEASE_TYPE STREQUAL "alpha"
      OR ARANGODB_VERSION_RELEASE_TYPE STREQUAL "beta"
      OR ARANGODB_VERSION_RELEASE_TYPE STREQUAL "milestone"
      OR ARANGODB_VERSION_RELEASE_TYPE STREQUAL "preview"
      OR ARANGODB_VERSION_RELEASE_TYPE STREQUAL "rc")
    if (NOT DEFINED ARANGODB_VERSION_RELEASE_NUMBER)
      message(FATAL_ERROR "ARANGODB_VERSION_RELEASE_NUMBER is missing")
    endif()

    if (ARANGODB_VERSION_RELEASE_TYPE STREQUAL "alpha")
      set(ARANGODB_RPM_REVISION_NUMBER 100)
    elseif (ARANGODB_VERSION_RELEASE_TYPE STREQUAL "beta")
      set(ARANGODB_RPM_REVISION_NUMBER 200)
    elseif (ARANGODB_VERSION_RELEASE_TYPE STREQUAL "milestone")
      set(ARANGODB_RPM_REVISION_NUMBER 300)
    elseif (ARANGODB_VERSION_RELEASE_TYPE STREQUAL "preview")
      set(ARANGODB_RPM_REVISION_NUMBER 400)
    elseif (ARANGODB_VERSION_RELEASE_TYPE STREQUAL "rc")
      set(ARANGODB_RPM_REVISION_NUMBER 500)
    endif()

    MATH(EXPR ARANGODB_RPM_REVISION_NUMBER "${ARANGODB_RPM_REVISION_NUMBER}+${ARANGODB_VERSION_RELEASE_NUMBER}")

    set(ARANGODB_DEBIAN_UPSTREAM "${ARANGODB_PLAIN_VERSION}~${ARANGODB_VERSION_RELEASE_TYPE}.${ARANGODB_VERSION_RELEASE_NUMBER}")
    set(ARANGODB_DEBIAN_REVISION "1")

    set(ARANGODB_RPM_UPSTREAM "${ARANGODB_PLAIN_VERSION}")
    set(ARANGODB_RPM_REVISION "0.${ARANGODB_RPM_REVISION_NUMBER}")

    set(ARANGODB_DARWIN_UPSTREAM "${ARANGODB_PLAIN_VERSION}")
    set(ARANGODB_DARWIN_REVISION "${ARANGODB_VERSION_RELEASE_TYPE}.${ARANGODB_VERSION_RELEASE_NUMBER}")

  # hot-fix
  else()
    if (DEFINED ARANGODB_VERSION_RELEASE_NUMBER)
      message(FATAL_ERROR "ARANGODB_VERSION_RELEASE_NUMBER must be empty for type ${ARANGODB_VERSION_RELEASE_TYPE}")
    endif()

    set(ARANGODB_DEBIAN_UPSTREAM "${ARANGODB_PLAIN_VERSION}.${ARANGODB_VERSION_RELEASE_TYPE}")
    set(ARANGODB_DEBIAN_REVISION "1")

    set(ARANGODB_RPM_UPSTREAM "${ARANGODB_PLAIN_VERSION}")
    set(ARANGODB_RPM_REVISION "1.${ARANGODB_VERSION_RELEASE_TYPE}")

    set(ARANGODB_DARWIN_UPSTREAM "${ARANGODB_PLAIN_VERSION}.${ARANGODB_VERSION_RELEASE_TYPE}")
    set(ARANGODB_DARWIN_REVISION "")
  endif()
else()

  # devel
  if (ARANGODB_VERSION_PATCH STREQUAL "devel")
    set(ARANGODB_DEBIAN_UPSTREAM "${ARANGODB_VERSION_MAJOR}.${ARANGODB_VERSION_MINOR}.0~~${ARANGODB_VERSION_PATCH}")
    set(ARANGODB_DEBIAN_REVISION "1")

    set(ARANGODB_RPM_UPSTREAM "${ARANGODB_VERSION_MAJOR}.${ARANGODB_VERSION_MINOR}.0")
    set(ARANGODB_RPM_REVISION "0.1")

    set(ARANGODB_DARWIN_UPSTREAM "${ARANGODB_PLAIN_VERSION}")
    set(ARANGODB_DARWIN_REVISION "")

  # nightly
  elseif (ARANGODB_VERSION_PATCH STREQUAL "nightly")
    set(ARANGODB_DEBIAN_UPSTREAM "${ARANGODB_PLAIN_VERSION}")
    set(ARANGODB_DEBIAN_REVISION "1")

    set(ARANGODB_RPM_UPSTREAM "${ARANGODB_VERSION_MAJOR}.${ARANGODB_VERSION_MINOR}.0")
    set(ARANGODB_RPM_REVISION "0.2")

    set(ARANGODB_DARWIN_UPSTREAM "${ARANGODB_PLAIN_VERSION}")
    set(ARANGODB_DARWIN_REVISION "")

  # stable version
  else()
    set(ARANGODB_DEBIAN_UPSTREAM "${ARANGODB_PLAIN_VERSION}")
    set(ARANGODB_DEBIAN_REVISION "1")

    set(ARANGODB_RPM_UPSTREAM "${ARANGODB_PLAIN_VERSION}")
    set(ARANGODB_RPM_REVISION "1.0")

    set(ARANGODB_DARWIN_UPSTREAM "${ARANGODB_PLAIN_VERSION}")
    set(ARANGODB_DARWIN_REVISION "")
  endif()
endif()

message(STATUS "DEBIAN VERSION: ${ARANGODB_DEBIAN_UPSTREAM} / ${ARANGODB_DEBIAN_REVISION}")
message(STATUS "RPM VERSION:    ${ARANGODB_RPM_UPSTREAM} / ${ARANGODB_RPM_REVISION}")
message(STATUS "DARWIN VERSION: ${ARANGODB_DARWIN_UPSTREAM} / ${ARANGODB_DARWIN_REVISION}")


################################################################################
# Windows version
################################################################################

# PATCH needs to be numeric for the windows rc file
set(ARANGODB_WINDOWS_UPSTREAM "${ARANGODB_VERSION}")

if (ARANGODB_VERSION_PATCH GREATER -1)
  set(ARANGODB_WINDOWS_PATCH "${ARANGODB_VERSION_PATCH}")
else()
  set(ARANGODB_WINDOWS_PATCH 1337)
endif()

set(ARANGODB_WINDOWS_REVISION "1")

message(STATUS "WINDOWS VERSION: ${ARANGODB_WINDOWS_PATCH} / ${ARANGODB_WINDOWS_REVISION}")

################################################################################
# SNAP version
################################################################################

set(ARANGODB_SNAP_REVISION "1")

message(STATUS "SNAP REVISION: ${ARANGODB_SNAP_REVISION}")

# ------------------------------------------------------------------------------
# 
# ------------------------------------------------------------------------------

if (WIN32)
  # path containing the OpenSSL find-module and libraries
  set(WIN_FIND_OPENSSL_PATH "C:/OpenSSL-ArangoDB")
  if (EXISTS "${WIN_FIND_OPENSSL_PATH}")
	list(APPEND CMAKE_MODULE_PATH ${WIN_FIND_OPENSSL_PATH})
  endif()
  project(arangodb3 LANGUAGES CXX C VERSION ${ARANGODB_VERSION_MAJOR}.${ARANGODB_VERSION_MINOR})
else ()
  project(arangodb3 LANGUAGES CXX C ASM VERSION ${ARANGODB_VERSION_MAJOR}.${ARANGODB_VERSION_MINOR})
endif ()

# Static executables:
option(STATIC_EXECUTABLES "produce static executables" OFF)
if (STATIC_EXECUTABLES)
  set(CMAKE_EXE_LINKER_FLAGS "${CMAKE_EXE_LINKER_FLAGS} -static")
endif()

# enable enterprise features
set(ENTERPRISE_INCLUDE_DIR "enterprise")
option(USE_ENTERPRISE "enable enterprise build" OFF)

if (USE_ENTERPRISE)
  add_definitions("-DUSE_ENTERPRISE=1")
  add_subdirectory(enterprise)
endif ()

option(DEBUG_SYNC_REPLICATION "Enable debug code to enable synchronous replication debugging" OFF)
if (DEBUG_SYNC_REPLICATION)
  add_definitions("-DDEBUG_SYNC_REPLICATION=1")
endif ()

# for the packages
set(ARANGODB_PACKAGE_VENDOR  "ArangoDB GmbH")
set(ARANGODB_PACKAGE_CONTACT "info@arangodb.com")
set(ARANGODB_DISPLAY_NAME    "ArangoDB")
set(ARANGODB_URL_INFO_ABOUT  "https://www.arangodb.com")
set(ARANGODB_HELP_LINK       "https://docs.arangodb.com/${ARANGODB_VERSION_MAJOR}.${ARANGODB_VERSION_MINOR}/")
set(ARANGODB_CONTACT         "hackers@arangodb.com")
set(ARANGODB_FRIENDLY_STRING "ArangoDB - the native multi-model NoSQL database")

# MSVC
set(ARANGO_BENCH_FRIENDLY_STRING   "arangobench - stress test program")
set(ARANGO_DUMP_FRIENDLY_STRING    "arangodump - export")
set(ARANGO_RESTORE_FRIENDLY_STRING "arangrestore - importer")
set(ARANGO_EXPORT_FRIENDLY_STRING  "arangoexport - datae xporter")
set(ARANGO_IMPORT_FRIENDLY_STRING  "arangoimport - TSV/CSV/JSON importer")
set(ARANGOSH_FRIENDLY_STRING       "arangosh - commandline client")
set(ARANGO_VPACK_FRIENDLY_STRING   "arangovpack - vpack printer")

# libraries
set(LIB_ARANGO        arango)
set(LIB_ARANGO_GEO    arango_geo)
set(LIB_ARANGO_V8     arango_v8)

# binaries
set(BIN_ARANGOBENCH   arangobench)
set(BIN_ARANGOD       arangod)
set(BIN_ARANGODUMP    arangodump)
set(BIN_ARANGOEXPORT  arangoexport)
set(BIN_ARANGOIMPORT  arangoimport)
set(BIN_ARANGORESTORE arangorestore)
set(BIN_ARANGOSH      arangosh)
set(BIN_ARANGOVPACK   arangovpack)

# test binaries
set(TEST_BASICS_SUITE basics_suite)
set(TEST_CACHE_SUITE  cache_suite)
set(TEST_GEO_SUITE    geo_suite)
set(CLEAN_AUTOGENERATED_FILES)
set(PACKAGES_LIST)
set(COPY_PACKAGES_LIST)
set(CLEAN_PACKAGES_LIST)
set(INSTALL_CONFIGFILES_LIST)

# ------------------------------------------------------------------------------
# update files containing VERSION information
# ------------------------------------------------------------------------------

if (${CMAKE_MAJOR_VERSION} EQUAL 2)
  set(ARANGODB_BUILD_DATE "YYYY-MM-DD HH:MM:SS")
else ()
  string(TIMESTAMP ARANGODB_BUILD_DATE "%Y-%m-%d %H:%M:%S")
endif ()

configure_file(
  "${CMAKE_CURRENT_SOURCE_DIR}/lib/Basics/build.h.in"
  "${CMAKE_CURRENT_BINARY_DIR}/lib/Basics/build.h"
  NEWLINE_STYLE UNIX
)

if (NOT DEFINED GENERATE_BUILD_DATE OR GENERATE_BUILD_DATE)
  set(GENERATE_BUILD_DATE ON CACHE INTERNAL "whether we should generate the build date")
  configure_file(
    "${CMAKE_CURRENT_SOURCE_DIR}/lib/Basics/build-date.h.in"
    "${CMAKE_CURRENT_BINARY_DIR}/lib/Basics/build-date.h"
    NEWLINE_STYLE UNIX
    )
else()
  set(GENERATE_BUILD_DATE OFF CACHE INTERNAL "whether we should generate the build date")
endif()

configure_file(
  "${CMAKE_CURRENT_SOURCE_DIR}/lib/Basics/VERSION.in"
  "${CMAKE_CURRENT_SOURCE_DIR}/VERSION"
  NEWLINE_STYLE UNIX
)

################################################################################
## Find the git revision
################################################################################

find_program (GIT_EXE git)
if (DEFINED GIT_EXE AND IS_DIRECTORY "${CMAKE_SOURCE_DIR}/.git")
  execute_process(
    WORKING_DIRECTORY ${CMAKE_SOURCE_DIR}

    COMMAND ${GIT_EXE} describe --all --tags --long --dirty=-dirty
    OUTPUT_VARIABLE GIT_OUTPUT)

  # this may fail on shallow clones that only knows about a limited number of commits.
  # if there is an older merged revision the head, it may not be available to git.
  if (NOT GIT_OUTPUT)
      set(ARANGODB_BUILD_REPOSITORY "GIT FAILED TO RETRIEVE THE VERSION - SHALLOW CLONE?")
      set(HAVE_ARANGODB_BUILD_REPOSITORY "1")
    else()
      string(STRIP ${GIT_OUTPUT} REPOSITORY_VERSION)
      set(ARANGODB_BUILD_REPOSITORY ${REPOSITORY_VERSION})
      set(HAVE_ARANGODB_BUILD_REPOSITORY "1")
    endif()
else ()
  set(ARANGODB_BUILD_REPOSITORY "")
  set(HAVE_ARANGODB_BUILD_REPOSITORY "0")
endif()

configure_file(
  "${CMAKE_CURRENT_SOURCE_DIR}/lib/Basics/build-repository.h.in"
  "${CMAKE_CURRENT_BINARY_DIR}/lib/Basics/build-repository.h"
  NEWLINE_STYLE UNIX
)

if (VERBOSE)
  message(STATUS "ARANGODB_BUILD_REPOSITORY=\"${ARANGODB_BUILD_REPOSITORY}\"")
endif ()

################################################################################
## OPERATION SYSTEM
################################################################################

option(HOMEBREW
  "whether to install for homebrew"
  Off
)

if (WIN32)
  set(WINDOWS TRUE)
  set(MSBUILD TRUE)
  add_definitions(-D_USE_MATH_DEFINES -DNOMINMAX)
elseif (UNIX AND NOT APPLE)
  if(CMAKE_SYSTEM_NAME MATCHES ".*Linux")
    set(LINUX TRUE)
  elseif (CMAKE_SYSTEM_NAME MATCHES "kFreeBSD.*")
    set(FREEBSD TRUE)
  elseif (CMAKE_SYSTEM_NAME MATCHES "kNetBSD.*|NetBSD.*")
    set(NETBSD TRUE)
  elseif (CMAKE_SYSTEM_NAME MATCHES "kOpenBSD.*|OpenBSD.*")
    set(OPENBSD TRUE)
  elseif (CMAKE_SYSTEM_NAME MATCHES ".*GNU.*")
    set(GNU TRUE)
  elseif (CMAKE_SYSTEM_NAME MATCHES ".*BSDI.*")
    set(BSDI TRUE)
  elseif (CMAKE_SYSTEM_NAME MATCHES "DragonFly.*|FreeBSD")
    set(FREEBSD TRUE)
  elseif (CMAKE_SYSTEM_NAME MATCHES "SYSV5.*")
    set(SYSV5 TRUE)
  elseif ((CMAKE_SYSTEM_NAME MATCHES "Solaris.*") OR (CMAKE_SYSTEM_NAME MATCHES "SunOS.*"))
    set(SOLARIS TRUE)
  elseif (CMAKE_SYSTEM_NAME MATCHES "HP-UX.*")
    set(HPUX TRUE)
  elseif (CMAKE_SYSTEM_NAME MATCHES "AIX.*")
    set(AIX TRUE)
  elseif (CMAKE_SYSTEM_NAME MATCHES "Minix.*")
    set(MINIX TRUE)
  endif ()
elseif (APPLE)
  if (CMAKE_SYSTEM_NAME MATCHES ".*Darwin.*")
    set(DARWIN TRUE)
  elseif (CMAKE_SYSTEM_NAME MATCHES ".*MacOS.*")
    set(DARWIN TRUE)
  endif ()
  find_program(BREW brew)
endif ()

# ------------------------------------------------------------------------------
# user options
# ------------------------------------------------------------------------------

if (WINDOWS)
  SET(USE_JEMALLOC OFF)
else ()
  option(
    USE_JEMALLOC
    "use jemalloc memory allocator"
    ON
  )
endif ()

if (CROSS_COMPILING)
# curently off, need additional params to configure like --hoast=triple <params>
  SET(USE_JEMALLOC OFF)
endif()

################################################################################
## EXTERNAL PROGRAMS
################################################################################

if (SOLARIS)
  set(MAKE gmake)
else ()
  set(MAKE make)
endif ()

find_package(PythonInterp 2 EXACT REQUIRED)
get_filename_component(PYTHON_EXECUTABLE "${PYTHON_EXECUTABLE}" REALPATH)

set($ENV{PYTHON_EXECUTABLE} ${PYTHON_EXECUTABLE})

# FIXME the build containers seem to have a
# /usr/bin/ch(mod|own) to prevent the search
# to find those files the NO_DEFAULT_PATH
# argument is passed
if (NOT WINDOWS)
  find_program(
    CHMOD_EXECUTABLE chmod
    PATHS "/bin/" "/usr/bin/"
    NO_DEFAULT_PATH
  )
  message(STATUS "chmod found in ${CHMOD_EXECUTABLE}")
  find_program(
    CHOWN_EXECUTABLE chown
    PATHS "/bin" "/usr/bin"
    NO_DEFAULT_PATH
  )
  message(STATUS "chown found in ${CHOWN_EXECUTABLE}")
endif()

################################################################################
## ARCHITECTURE
################################################################################

if (SOLARIS OR NOT CMAKE_SIZEOF_VOID_P)
  set(CMAKE_SIZEOF_VOID_P 8)
  set(CMAKE_CXX_SIZEOF_DATA_PTR 8)
endif ()

math(EXPR BITS "8*${CMAKE_SIZEOF_VOID_P}")
add_definitions("-DARANGODB_BITS=${BITS}")

################################################################################
## COMPILER FEATURES
################################################################################

if (CMAKE_CXX_COMPILER_ID MATCHES "Clang")
  set(CMAKE_COMPILER_IS_CLANG 1)
elseif (CMAKE_CXX_COMPILER_ID MATCHES "AppleClang")
  set(CMAKE_COMPILER_IS_CLANG 1)
endif ()

if (WINDOWS)
  set(BASE_FLAGS     "/D WIN32 /D _WINDOWS /W3 /MP"      CACHE STRING "base flags")
  set(BASE_C_FLAGS   ""                         	 CACHE STRING "base C flags")
  set(BASE_CXX_FLAGS "/GR /EHsc"                	 CACHE STRING "base C++flags")
else ()
  set(BASE_FLAGS     ""                                  CACHE STRING "base flags")
  set(BASE_C_FLAGS   "${CMAKE_C_FLAGS}   $ENV{CFLAGS}"   CACHE STRING "base C flags")
  set(BASE_CXX_FLAGS "${CMAKE_CXX_FLAGS} $ENV{CXXFLAGS}" CACHE STRING "base C++ flags")
  set(BASE_LD_FLAGS                     "$ENV{LDFLAGS}"  CACHE STRING "base linker flags")
  set(BASE_LIBS                         "$ENV{LIBS}"     CACHE STRING "base libraries")
endif ()

if (SOLARIS)
  set(CMAKE_EXE_LINKER_FLAGS "-static-libgcc -static-libstdc++")

  set(CMAKE_PLATFORM_IMPLICIT_LINK_DIRECTORIES
    /lib;/lib64;/lib64;/usr/lib;/usr/lib64;/usr/lib64
  )

  list(APPEND SYSTEM_LIBRARIES nsl socket)

  # force 64bit compile
  set(BASE_FLAGS "-I /opt/csw/include -D_REENTRANT -m64 ${BASE_FLAGS}")
endif ()

if (CMAKE_COMPILER_IS_GNUCC)
  if(CMAKE_CXX_COMPILER_VERSION VERSION_LESS "5.4")
    message(FATAL_ERROR "ArangoDB requires g++ 5.4 or newer.")
  elseif(CMAKE_CXX_COMPILER_VERSION VERSION_GREATER "8.9.9")
    message(FATAL_ERROR "ArangoDB doesn't support g++ 9.0 yet.")
  endif()
  set(BASE_C_FLAGS "${BASE_C_FLAGS}")
endif ()

if (CMAKE_COMPILER_IS_GNUCC OR APPLE)
  set(BASE_CXX_FLAGS "${BASE_CXX_FLAGS} -std=c++11")
endif ()

if (CMAKE_COMPILER_IS_CLANG)
  if (APPLE)
    set(BASE_CXX_FLAGS "${BASE_CXX_FLAGS} -stdlib=libc++")
    add_definitions("-Wno-deprecated-declarations")
  else ()
    if(CMAKE_CXX_COMPILER_VERSION VERSION_LESS "3.3")
      message(FATAL_ERROR "ArangoDB requires clang 3.3 or newer.")
    endif()
    list(APPEND BASE_LIBS atomic)
  endif ()
endif ()

# need c++11
# XXX this should really be set on a per target level using cmake compile_features capabilties
set(CMAKE_CXX_STANDARD 11)

# need threads
find_package(Threads REQUIRED)

if (MSVC)
  configure_file("Installation/Windows/vcproj.user/arangod.vcxproj.user" ${CMAKE_BINARY_DIR})
  add_definitions("-D_CRT_SECURE_NO_WARNINGS=1")
  add_definitions("-DFD_SETSIZE=8192")
  add_definitions("-DU_STATIC_IMPLEMENTATION=1")

  # https://blogs.msdn.microsoft.com/vcblog/2016/04/14/stl-fixes-in-vs-2015-update-2/
  # https://connect.microsoft.com/VisualStudio/feedback/details/1892487
  # http://lists.boost.org/boost-users/2016/04/85968.php
  add_definitions("-D_ENABLE_ATOMIC_ALIGNMENT_FIX")

  set(MSVC_LIBS Shlwapi.lib;crypt32.lib;WINMM.LIB;Ws2_32.lib)

  set(CMAKE_EXE_LINKER_FLAGS
    "${CMAKE_EXE_LINKER_FLAGS} /SUBSYSTEM:CONSOLE /SAFESEH:NO /MACHINE:x64 /ignore:4099 ${BASE_LD_FLAGS}"
  )
else ()
  set(CMAKE_EXE_LINKER_FLAGS
    "${CMAKE_EXE_LINKER_FLAGS} ${BASE_LD_FLAGS}"
  )
endif ()

# broken clock_gettime on MacOSX
SET(USE_LOCAL_CLOCK_GETTIME FALSE)

if (APPLE)
  TRY_RUN(RUN_CLOCK_GETTIME
          COMPILE_CLOCK_GETTIME
          ${PROJECT_BINARY_DIR}/test_clock_gettime
          ${CMAKE_SOURCE_DIR}/cmake/test_clock_gettime.c
          OUTPUT_VARIABLE OUTPUT_CLOCK_GETTIME)

  if (${COMPILE_CLOCK_GETTIME})
    if (${RUN_CLOCK_GETTIME} STREQUAL "FAILED_TO_RUN")
      set(USE_LOCAL_CLOCK_GETTIME TRUE)
    endif ()
  endif ()

  if (USE_LOCAL_CLOCK_GETTIME)
    message(STATUS "using a home-made clock_gettime")
  endif ()
endif ()

################################################################################
## INCLUDE DIRECTORIES
################################################################################

include_directories(${PROJECT_BINARY_DIR})
include_directories(${PROJECT_BINARY_DIR}/lib)

include_directories(${PROJECT_SOURCE_DIR})
include_directories(${PROJECT_SOURCE_DIR}/arangod)
include_directories(${PROJECT_SOURCE_DIR}/arangosh)
include_directories(${PROJECT_SOURCE_DIR}/lib)

if (CUSTOM_INCLUDES)
  include_directories(${CUSTOM_INCLUDES})
endif ()

################################################################################
## TARGET ARCHITECTURE
################################################################################

set(ARANGODB_SSE42_FLAGS "")
if (WINDOWS)
  add_definitions("-DNO_SSE42")
else ()
  include(TargetArch)

  target_architecture(CMAKE_TARGET_ARCHITECTURES)
  list(LENGTH CMAKE_TARGET_ARCHITECTURES cmake_target_arch_len)

  if (NOT "${cmake_target_arch_len}" EQUAL "1")
    set(CMAKE_TARGET_ARCHITECTURE_UNIVERSAL TRUE)
    set(CMAKE_TARGET_ARCHITECTURE_CODE "universal")
  else ()
    set(CMAKE_TARGET_ARCHITECTURE_UNIVERSAL FALSE)
    set(CMAKE_TARGET_ARCHITECTURE_CODE "${CMAKE_TARGET_ARCHITECTURES}")
  endif ()

  include(VcMacros)

  option(USE_OPTIMIZE_FOR_ARCHITECTURE "try to determine CPU architecture" ON)

  if (USE_OPTIMIZE_FOR_ARCHITECTURE)
    # mop: core2 (merom) is our absolute minimum!
    # SET(TARGET_ARCHITECTURE "merom")
    include(OptimizeForArchitecture)
    OptimizeForArchitecture()
  endif ()

  if (USE_SSE4_2)
    set(ARANGODB_SSE42_FLAGS "-msse4.2")
  endif ()

  set(BASE_FLAGS "${Vc_ARCHITECTURE_FLAGS} ${BASE_FLAGS}")
endif ()

set(ARCHITECTURE_OPTIMIZATIONS "\"${Vc_ARCHITECTURE_FLAGS}\"")

################################################################################
## BACKTRACE
################################################################################

option(USE_BACKTRACE
  "whether we should try to generate c-level stacktraces"
  OFF
)

# iresearch uses backtrace anyway, so we need to find and link libexecinfo
# for the case that we are on libmusl and not on glibc
if (NOT MSVC)
  find_package(Backtrace)
endif()

if (USE_BACKTRACE)
  if (MSVC)
    set(BT_LIBS "Dbghelp" CACHE path "Debug Helper libraries")
  else ()
    set(BT_LIBS ${Backtrace_LIBRARY} CACHE path "Debug Helper libraries")
  endif ()

  add_definitions("-DARANGODB_ENABLE_BACKTRACE=1")
else ()
  set(BT_LIBS ${Backtrace_LIBRARY} CACHE path "Debug Helper libraries")
endif ()

################################################################################
## ASSEMBLER OPTIMIZATIONS
################################################################################

# Allow to prohibit assembler optimization code explicitly
if (MSVC)
  SET(ASM_OPTIMIZATIONS_DEFAULT OFF)
else (MSVC)
  SET(ASM_OPTIMIZATIONS_DEFAULT ON)
endif (MSVC)

option(ASM_OPTIMIZATIONS "whether hand-optimized assembler code should be used"
  ${ASM_OPTIMIZATIONS_DEFAULT})

if (ASM_OPTIMIZATIONS)
  add_definitions("-DASM_OPTIMIZATIONS=1")
else (ASM_OPTIMIZATIONS)
  add_definitions("-DASM_OPTIMIZATIONS=0")
endif (ASM_OPTIMIZATIONS)

################################################################################
## MAINTAINER MODE
################################################################################

option(USE_MAINTAINER_MODE
  "whether we want to have assertions and other development features"
  OFF
)

if (USE_MAINTAINER_MODE)
  add_definitions("-DARANGODB_ENABLE_MAINTAINER_MODE=1")
  if (CMAKE_COMPILER_IS_GNUCC)
    add_definitions("-D_FORTIFY_SOURCE=2")
  endif()

  find_package(FLEX)
  find_package(BISON)
  # these are required for generateREADME.sh
  find_program(FGREP_EXECUTABLE fgrep)
  find_program(MARKDOWN_EXECUTABLE markdown)
  find_program(HTML2TEXT_EXECUTABLE html2text)
  find_program(SED_EXECUTABLE sed)
  find_program(AWK_EXECUTABLE awk)
endif ()

option(USE_CATCH_TESTS "Compile catch C++ tests" ON)
if (USE_CATCH_TESTS)
  add_definitions("-DTEST_VIRTUAL=virtual")
else()
  add_definitions("-DTEST_VIRTUAL=")
endif()

include(debugInformation)
find_program(READELF_EXECUTABLE readelf)
detect_binary_id_type(CMAKE_DEBUG_FILENAMES_SHA_SUM)

################################################################################
## FAILURE TESTS
################################################################################

option(USE_FAILURE_TESTS
  "whether we want to have failure tests compiled in"
  OFF
)

if (USE_FAILURE_TESTS)
  add_definitions("-DARANGODB_ENABLE_FAILURE_TESTS=1")
endif ()

################################################################################
## LIBRARY RESOLV
################################################################################

if (NOT WINDOWS)
  set(SYS_LIBS ${SYS_LIBS} resolv)

  if (NOT DARWIN)
    set(SYS_LIBS ${SYS_LIBS} rt)
  endif ()
endif ()

# ------------------------------------------------------------------------------
# IMPLICIT INCLUDES AND LIBIRARY DIRECTORIES
# ------------------------------------------------------------------------------

function(CREATE_FLAGS OUTPUT GLUE)
  set(_TMP_RESULT "")

  foreach(arg ${ARGN})
    set(_TMP_RESULT "${_TMP_RESULT} ${GLUE}${arg}")
  endforeach()

  set(${OUTPUT} "${_TMP_RESULT}" PARENT_SCOPE)
endfunction()

# CREATE_FLAGS(IMPLICIT_C_INCLUDES "${CMAKE_C_SYSROOT_FLAG} " ${CMAKE_OSX_SYSROOT})
# CREATE_FLAGS(IMPLICIT_CXX_INCLUDES "${CMAKE_CXX_SYSROOT_FLAG} " ${CMAKE_OSX_SYSROOT})

# ------------------------------------------------------------------------------
# JEMALLOC
# ------------------------------------------------------------------------------

if (USE_JEMALLOC)
  add_definitions("-DARANGODB_HAVE_JEMALLOC=1")
endif ()

# ------------------------------------------------------------------------------
# NDEBUG
# ------------------------------------------------------------------------------

add_definitions(-DNDEBUG)

################################################################################
## FLAGS
################################################################################

if (VERBOSE)
  message(STATUS)
endif ()


# compiler options
if (CMAKE_COMPILER_IS_GNUCC)
  if (VERBOSE)
    message(STATUS "Compiler type GNU: ${CMAKE_CXX_COMPILER}")
  endif ()

  set(BASE_FLAGS "-Wall -Wextra -Wno-unused-parameter ${BASE_FLAGS}")

  set(CMAKE_C_FLAGS                "-g"                             CACHE INTERNAL "default C compiler flags")
  set(CMAKE_C_FLAGS_DEBUG          "-O0 -g -D_DEBUG=1"              CACHE INTERNAL "C debug flags")
  set(CMAKE_C_FLAGS_MINSIZEREL     "-Os"                            CACHE INTERNAL "C minimal size flags")
  set(CMAKE_C_FLAGS_RELEASE        "-O3 -fomit-frame-pointer"       CACHE INTERNAL "C release flags")
  set(CMAKE_C_FLAGS_RELWITHDEBINFO "-O3 -g -fno-omit-frame-pointer" CACHE INTERNAL "C release with debug info flags")

  set(CMAKE_CXX_FLAGS                "-g -Wnon-virtual-dtor"          CACHE INTERNAL "default C++ compiler flags")
  set(CMAKE_CXX_FLAGS_DEBUG          "-O0 -g -D_DEBUG=1"              CACHE INTERNAL "C++ debug flags")
  set(CMAKE_CXX_FLAGS_MINSIZEREL     "-Os"                            CACHE INTERNAL "C++ minimal size flags")
  set(CMAKE_CXX_FLAGS_RELEASE        "-O3 -fomit-frame-pointer"       CACHE INTERNAL "C++ release flags")
  set(CMAKE_CXX_FLAGS_RELWITHDEBINFO "-O3 -g -fno-omit-frame-pointer" CACHE INTERNAL "C++ release with debug info flags")

elseif (CMAKE_COMPILER_IS_CLANG)
  if (VERBOSE)
    message(STATUS "Compiler type CLANG: ${CMAKE_CXX_COMPILER}")
  endif ()

  set(BASE_FLAGS "-Wall -Wextra -Wno-unused-parameter ${BASE_FLAGS}")

  set(CMAKE_C_FLAGS                "-g"                             CACHE INTERNAL "default C compiler flags")
  set(CMAKE_C_FLAGS_DEBUG          "-O0 -g -D_DEBUG=1"              CACHE INTERNAL "C debug flags")
  set(CMAKE_C_FLAGS_MINSIZEREL     "-Os"                            CACHE INTERNAL "C minimal size flags")
  set(CMAKE_C_FLAGS_RELEASE        "-O3 -fomit-frame-pointer"       CACHE INTERNAL "C release flags")
  set(CMAKE_C_FLAGS_RELWITHDEBINFO "-O3 -g -fno-omit-frame-pointer" CACHE INTERNAL "C release with debug info flags")

  set(CMAKE_CXX_FLAGS                "-g -Wnon-virtual-dtor"          CACHE INTERNAL "default C++ compiler flags")
  set(CMAKE_CXX_FLAGS_DEBUG          "-O0 -g -D_DEBUG=1"              CACHE INTERNAL "C++ debug flags")
  set(CMAKE_CXX_FLAGS_MINSIZEREL     "-Os"                            CACHE INTERNAL "C++ minimal size flags")
  set(CMAKE_CXX_FLAGS_RELEASE        "-O3 -fomit-frame-pointer"       CACHE INTERNAL "C++ release flags")
  set(CMAKE_CXX_FLAGS_RELWITHDEBINFO "-O3 -g -fno-omit-frame-pointer" CACHE INTERNAL "C++ release with debug info flags")

elseif (MSVC)
  if (VERBOSE)
    message(STATUS "Compiler type MSVC: ${CMAKE_CXX_COMPILER}")
  endif ()

  set(CMAKE_C_FLAGS                "/MTd"                              CACHE INTERNAL "default C++ compiler flags")
  set(CMAKE_C_FLAGS_DEBUG          "/D _DEBUG /MTd /Zi /Ob0 /Od /RTC1 /bigobj" CACHE INTERNAL "C++ debug flags")
  set(CMAKE_C_FLAGS_MINSIZEREL     "/MT /O1 /Ob1"                      CACHE INTERNAL "C++ minimal size flags")
  set(CMAKE_C_FLAGS_RELEASE        "/MT /O2 /Ob2"                      CACHE INTERNAL "C++ release flags")
  set(CMAKE_C_FLAGS_RELWITHDEBINFO "/MT /Zi /O2 /Ob1"                  CACHE INTERNAL "C++ release with debug info flags")

  set(CMAKE_CXX_FLAGS                "/MTd"                              CACHE INTERNAL "default C++ compiler flags")
  set(CMAKE_CXX_FLAGS_DEBUG          "/D _DEBUG /MTd /Zi /Ob0 /Od /RTC1 /bigobj" CACHE INTERNAL "C++ debug flags")
  set(CMAKE_CXX_FLAGS_MINSIZEREL     "/MT /O1 /Ob1"                      CACHE INTERNAL "C++ minimal size flags")
  set(CMAKE_CXX_FLAGS_RELEASE        "/MT /O2 /Ob2"                      CACHE INTERNAL "C++ release flags")
  set(CMAKE_CXX_FLAGS_RELWITHDEBINFO "/MT /Zi /O2 /Ob1"                  CACHE INTERNAL "C++ release with debug info flags")

else ()
  # unknown compiler
  message(STATUS "Compiler type UNKNOWN: ${CMAKE_CXX_COMPILER}")

  set(BASE_FLAGS "-Wall ${BASE_FLAGS}")

  set(CMAKE_C_FLAGS                "-g"                             CACHE INTERNAL "default C compiler flags")
  set(CMAKE_C_FLAGS_DEBUG          "-O0 -g"                         CACHE INTERNAL "C debug flags")
  set(CMAKE_C_FLAGS_MINSIZEREL     "-Os"                            CACHE INTERNAL "C minimal size flags")
  set(CMAKE_C_FLAGS_RELEASE        "-O3 -fomit-frame-pointer"       CACHE INTERNAL "C release flags")
  set(CMAKE_C_FLAGS_RELWITHDEBINFO "-O3 -g -fno-omit-frame-pointer" CACHE INTERNAL "C release with debug info flags")

  set(CMAKE_CXX_FLAGS                "-g"                             CACHE INTERNAL "default C++ compiler flags")
  set(CMAKE_CXX_FLAGS_DEBUG          "-O0 -g"                         CACHE INTERNAL "C++ debug flags")
  set(CMAKE_CXX_FLAGS_MINSIZEREL     "-Os"                            CACHE INTERNAL "C++ minimal size flags")
  set(CMAKE_CXX_FLAGS_RELEASE        "-O3 -fomit-frame-pointer"       CACHE INTERNAL "C++ release flags")
  set(CMAKE_CXX_FLAGS_RELWITHDEBINFO "-O3 -g -fno-omit-frame-pointer" CACHE INTERNAL "C++ release with debug info flags")
endif ()

set(CMAKE_C_FLAGS                "${CMAKE_C_FLAGS}                    ${BASE_FLAGS} ${BASE_C_FLAGS}")
set(CMAKE_C_FLAGS_DEBUG          "${CMAKE_C_FLAGS_DEBUG}              ${BASE_FLAGS} ${BASE_C_FLAGS}")
set(CMAKE_C_FLAGS_RELEASE        "${CMAKE_C_FLAGS_RELEASE}            ${BASE_FLAGS} ${BASE_C_FLAGS}")
set(CMAKE_C_FLAGS_RELWITHDEBINFO "${CMAKE_C_FLAGS_RELWITHDEBINFO}     ${BASE_FLAGS} ${BASE_C_FLAGS}")
set(CMAKE_C_FLAGS_MINSIZEREL     "${CMAKE_C_FLAGS_MINSIZEREL}         ${BASE_FLAGS} ${BASE_C_FLAGS}")

set(CMAKE_CXX_FLAGS                "${CMAKE_CXX_FLAGS}                ${BASE_FLAGS} ${BASE_CXX_FLAGS}")
set(CMAKE_CXX_FLAGS_DEBUG          "${CMAKE_CXX_FLAGS_DEBUG}          ${BASE_FLAGS} ${BASE_CXX_FLAGS}")
set(CMAKE_CXX_FLAGS_RELEASE        "${CMAKE_CXX_FLAGS_RELEASE}        ${BASE_FLAGS} ${BASE_CXX_FLAGS}")
set(CMAKE_CXX_FLAGS_RELWITHDEBINFO "${CMAKE_CXX_FLAGS_RELWITHDEBINFO} ${BASE_FLAGS} ${BASE_CXX_FLAGS}")
set(CMAKE_CXX_FLAGS_MINSIZEREL     "${CMAKE_CXX_FLAGS_MINSIZEREL}     ${BASE_FLAGS} ${BASE_CXX_FLAGS}")

if (VERBOSE)
  message(STATUS "Info BASE_FLAGS:     ${BASE_FLAGS}")
  message(STATUS "Info BASE_C_FLAGS:   ${BASE_C_FLAGS}")
  message(STATUS "Info BASE_CXX_FLAGS: ${BASE_CXX_FLAGS}")
  message(STATUS "Info BASE_LD_FLAGS:  ${BASE_LD_FLAGS}")
  message(STATUS "Info BASE_LIBS:      ${BASE_LIBS}")
  message(STATUS)

  if (CMAKE_BUILD_TYPE STREQUAL "None")
    message(STATUS "Info CMAKE_C_FLAGS:   ${CMAKE_C_FLAGS}")
    message(STATUS "Info CMAKE_CXX_FLAGS: ${CMAKE_CXX_FLAGS}")
  else ()
    message(STATUS "Info CMAKE_C_FLAGS_${CMAKE_BUILD_TYPE_UPPER}:   ${CMAKE_C_FLAGS_${CMAKE_BUILD_TYPE_UPPER}}")
    message(STATUS "Info CMAKE_CXX_FLAGS_${CMAKE_BUILD_TYPE_UPPER}: ${CMAKE_CXX_FLAGS_${CMAKE_BUILD_TYPE_UPPER}}")
  endif ()

  message(STATUS "Info CMAKE_EXE_LINKER_FLAGS: ${CMAKE_EXE_LINKER_FLAGS}")
  message(STATUS)
endif ()

if(ARANGODB_DEBUG_CMAKE)
  get_directory_property( DirDefs DIRECTORY ${CMAKE_CURRENT_SOURCE_DIR} COMPILE_DEFINITIONS )
  foreach( d ${DirDefs} )
    message( STATUS "Found Define: " ${d} )
  endforeach()
  message( STATUS "DirDefs: ${DirDefs}" )
endif()


################################################################################
## OPENSSL
################################################################################

# Some special stuff for Mac OSX and homebrew as a preparation for the 
# generic FindOpenSSL script:
if (APPLE AND BREW AND NOT OPENSSL_ROOT_DIR)
  message("searching openssl with brew (${BREW})")
  # if we have a brew openssl, prefer it over the elderly system one.
  execute_process(OUTPUT_VARIABLE BREW_ROOT
    OUTPUT_STRIP_TRAILING_WHITESPACE
    COMMAND ${BREW} --prefix)
  set(OPENSSL_ROOT_DIR "${BREW_ROOT}/opt/openssl")
  message("auto-set OPENSSL_ROOT_DIR to: ${OPENSSL_ROOT_DIR}")
endif ()

find_package(OpenSSL REQUIRED)

include_directories(${OPENSSL_INCLUDE_DIR})
add_definitions(-DARANGODB_OPENSSL_VERSION=\"${OPENSSL_VERSION}\")
add_definitions(-DOPENSSL_VERSION_MAJOR=${OPENSSL_VERSION_MAJOR})
add_definitions(-DOPENSSL_VERSION_MINOR=${OPENSSL_VERSION_MINOR})

if (OPENSSL_VERSION)
  string(REPLACE "." ";" OPENSSL_VERSION_LIST ${OPENSSL_VERSION})
  list(GET OPENSSL_VERSION_LIST 0 OPENSSL_VERSION_MAJOR)
  list(GET OPENSSL_VERSION_LIST 1 OPENSSL_VERSION_MINOR)

  if ("${OPENSSL_VERSION_MAJOR}" GREATER 0 AND "${OPENSSL_VERSION_MINOR}" GREATER 0)
    option(USE_OPENSSL_NO_SSL2
      "do not use OPENSSL_NO_SSL2"
      ON
    )
  else ()
    option(USE_OPENSSL_NO_SSL2
      "do not use OPENSSL_NO_SSL2"
      OFF
    )
  endif ()
endif ()

if (USE_OPENSSL_NO_SSL2)
  add_definitions(-DOPENSSL_NO_SSL2)
endif ()

################################################################################
## 3RD PARTY
################################################################################

# ------------------------------------------------------------------------------
# IResearch
# ------------------------------------------------------------------------------

option(USE_IRESEARCH "enable ArangoSearch views" ON)

if(USE_IRESEARCH)
  add_definitions("-DUSE_IRESEARCH=1")

  set(LIB_ARANGO_IRESEARCH arango_iresearch)
endif()

# 3rdParty exports:
#
# V8_VERSION
# V8_LIBS
# V8_INCLUDE_DIR
#
# ICU_VERSION
# ICU_LIBS
# ICU_INCLUDE_DIR
#
# ZLIB_VERSION
# ZLIB_LIBS
# ZLIB_INCLUDE_DIR

add_definitions(-DBOOST_ALL_NO_LIB=1) #disable boost autolink on windows
add_subdirectory(3rdParty)

add_definitions("-DARANGODB_BOOST_VERSION=\"${BOOST_VERSION}\"")


################################################################################
## 3rd Party INCLUDE DIRECTORIES
################################################################################

include_directories(SYSTEM ${PROJECT_SOURCE_DIR}/3rdParty/linenoise-ng/include)
include_directories(SYSTEM ${PROJECT_SOURCE_DIR}/3rdParty/linenoise-ng/src)
include_directories(SYSTEM ${PROJECT_SOURCE_DIR}/3rdParty/velocypack/include)
include_directories(SYSTEM ${PROJECT_SOURCE_DIR}/3rdParty/fuerte/include)
include_directories(SYSTEM ${PROJECT_SOURCE_DIR}/3rdParty/rocksdb/${ARANGO_ROCKSDB_VERSION}/include)
include_directories(SYSTEM ${PROJECT_SOURCE_DIR}/3rdParty/s2geometry/${ARANGO_S2GEOMETRY_VERSION}/src)
include_directories(SYSTEM ${PROJECT_SOURCE_DIR}/3rdParty/rocksdb/${ARANGO_ROCKSDB_VERSION})
include_directories(SYSTEM ${PROJECT_SOURCE_DIR}/3rdParty/date/include)

# ------------------------------------------------------------------------------
# RocksDB
# ------------------------------------------------------------------------------

add_definitions(-DARANGODB_ROCKSDB_VERSION=\"${ARANGO_ROCKSDB_VERSION}\")
include_directories(${ROCKSDB_INCLUDE_DIR})

set(ROCKSDB_LIBS rocksdb;snappystatic)

add_dependencies(rocksdb snappystatic)

if (USE_JEMALLOC)
  add_dependencies(rocksdb jemalloc)
endif ()

include_directories(SYSTEM ${ASIO_INCLUDES})

################################################################################
## VELOCYPACK
################################################################################

add_definitions("-DVELOCYPACK_XXHASH=1")

set(V8_LINK_DIRECTORIES "${LINK_DIRECTORIES}" CACHE INTERNAL "" FORCE)

################################################################################
## ICU
################################################################################

include_directories(SYSTEM ${ICU_INCLUDE_DIR})

################################################################################
## V8
################################################################################

include_directories(SYSTEM ${V8_INCLUDE_DIR})
add_definitions("-DARANGODB_V8_VERSION=\"${V8_VERSION}\"")

foreach (LINK_DIR ${V8_LINK_DIRECTORIES})
  link_directories("${LINK_DIR}")
endforeach()

################################################################################
## ZLIB
################################################################################

include_directories(SYSTEM ${ZLIB_INCLUDE_DIR})
add_definitions("-DARANGODB_ZLIB_VERSION=\"${ZLIB_VERSION}\"")
link_directories("${PROJECT_BINARY_DIR}/bin")

################################################################################
## cURL
################################################################################

add_definitions(-DCURL_STATICLIB=1)
include_directories(SYSTEM
  ${CURL_SRC_DIR}/include/
  ${CURL_BIN_DIR}/include/curl/
)

################################################################################
## PATHS, installation, packages, frontend
################################################################################

if (MSVC)
  # versioning
  set(CMAKE_MODULE_PATH ${CMAKE_MODULE_PATH} "${CMAKE_SOURCE_DIR}/Installation/Windows/version")
  include(generate_product_version)
endif()

include(ArangoDBInstall)
include(frontend/aardvark)
if (NOT(SKIP_PACKAGING))
  include(packages/packages)
endif()

################################################################################
## ERRORS FILE
################################################################################

if (USE_MAINTAINER_MODE)
  set(ERROR_FILES
    lib/Basics/voc-errors.h
    lib/Basics/voc-errors.cpp
    js/common/bootstrap/errors.js
  )

  set(ERROR_FILES_GEN)
  set(ERRORS_DAT lib/Basics/errors.dat)

  foreach (m IN LISTS ERROR_FILES)
    add_custom_command(
      OUTPUT ${CMAKE_SOURCE_DIR}/${m}
      COMMAND ${PYTHON_EXECUTABLE} ./utils/generateErrorfile.py ./${ERRORS_DAT} ./${m}.tmp
      COMMAND ${CMAKE_COMMAND} -E copy_if_different ./${m}.tmp ./${m}
      COMMAND ${CMAKE_COMMAND} -E remove ./${m}.tmp
      DEPENDS ${CMAKE_SOURCE_DIR}/${ERRORS_DAT}
      WORKING_DIRECTORY ${CMAKE_SOURCE_DIR}
      COMMENT  "Building errors files ${m}"
      VERBATIM
    )

    list(APPEND ERROR_FILES_GEN ${CMAKE_SOURCE_DIR}/${m})
  endforeach ()

  add_custom_target(errorfiles ALL DEPENDS ${ERROR_FILES_GEN})

  set(EXIT_CODE_FILES
    lib/Basics/exitcodes.h
    lib/Basics/exitcodes.cpp
    js/common/bootstrap/exitcodes.js
    Installation/Windows/Plugins/exitcodes.nsh
  )

  set(EXIT_CODE_FILES_GEN)
  set(EXIT_CODES_DAT lib/Basics/exitcodes.dat)

  foreach (m IN LISTS EXIT_CODE_FILES)
    add_custom_command(
      OUTPUT ${CMAKE_SOURCE_DIR}/${m}
      COMMAND ${PYTHON_EXECUTABLE} ./utils/generateExitCodesFiles.py ./${EXIT_CODES_DAT} ./${m}.tmp
      COMMAND ${CMAKE_COMMAND} -E copy_if_different ./${m}.tmp ./${m}
      COMMAND ${CMAKE_COMMAND} -E remove ./${m}.tmp
      DEPENDS ${CMAKE_SOURCE_DIR}/${EXIT_CODES_DAT}
      WORKING_DIRECTORY ${CMAKE_SOURCE_DIR}
      COMMENT  "Building exitcode files ${m}"
      VERBATIM
    )

    list(APPEND EXIT_CODE_FILES_GEN ${CMAKE_SOURCE_DIR}/${m})
  endforeach ()

  add_custom_target(exitcodefiles ALL DEPENDS ${EXIT_CODE_FILES_GEN})
endif ()

################################################################################
## MIMETYPES FILE
################################################################################

if (USE_MAINTAINER_MODE)
  set(MIMETYPES_FILES
    lib/Basics/voc-mimetypes.h
    lib/Basics/voc-mimetypes.cpp
  )

  set(MIMETYPES_FILES_GEN)
  set(MIMETYPES_DAT lib/Basics/mimetypes.dat)

  foreach (m IN LISTS MIMETYPES_FILES)
    add_custom_command(
      OUTPUT ${CMAKE_SOURCE_DIR}/${m}
      COMMAND ${PYTHON_EXECUTABLE} ./utils/generateMimetypes.py ./${MIMETYPES_DAT} ./${m}.tmp
      COMMAND ${CMAKE_COMMAND} -E copy_if_different ./${m}.tmp ./${m}
      COMMAND ${CMAKE_COMMAND} -E remove ./${m}.tmp
      DEPENDS ${CMAKE_SOURCE_DIR}/${MIMETYPES_DAT}
      WORKING_DIRECTORY ${CMAKE_SOURCE_DIR}
      COMMENT "Building mimetypes files ${m}"
      VERBATIM
    )

    list(APPEND MIMETYPES_FILES_GEN ${CMAKE_SOURCE_DIR}/${m})
  endforeach ()

  add_custom_target(mimetypes ALL DEPENDS ${MIMETYPES_FILES_GEN})
endif ()

################################################################################
## SUB-PROJECTS
################################################################################

list(INSERT SYSTEM_LIBRARIES 0
  ${BT_LIBS}
  ${ZLIB_LIBS}
  ${ICU_LIBS}
  ${OPENSSL_LIBRARIES}
  libcurl
  ${BASE_LIBS}
  ${SYS_LIBS}
  ${CMAKE_DL_LIBS}
  ${CMAKE_THREAD_LIBS_INIT}
)

add_subdirectory(lib)
add_subdirectory(arangosh)
add_subdirectory(arangod)

add_subdirectory(Documentation)

if (USE_CATCH_TESTS)
  add_subdirectory(tests)
endif()

add_dependencies(arangobench   zlibstatic)
add_dependencies(arangod       zlibstatic)
add_dependencies(arangodump    zlibstatic)
add_dependencies(arangoexport  zlibstatic)
add_dependencies(arangoimport  zlibstatic)
add_dependencies(arangorestore zlibstatic)
add_dependencies(arangosh      zlibstatic)

if (NOT USE_PRECOMPILED_V8)
  # all binaries depend on v8_build because it contains ICU as well
  add_dependencies(arangobench   v8_build)
  add_dependencies(arangod       v8_build)
  add_dependencies(arangodump    v8_build)
  add_dependencies(arangoexport  v8_build)
  add_dependencies(arangoimport  v8_build)
  add_dependencies(arangorestore v8_build)
  add_dependencies(arangosh      v8_build)
  if (USE_CATCH_TESTS)
    add_dependencies(arangodbtests v8_build)
  endif()
endif ()

# This copies the compile commands to the source dir.
# There they can be used to repeat parts of compile
# steps generating an AST. This AST can in turn be used
# for meaningful auto-completion in editors without
# heuristics, dice rolling and other guessing.

if( EXISTS "${CMAKE_CURRENT_BINARY_DIR}/compile_commands.json" )
  message(STATUS "copy compile_commands.json")

  execute_process(COMMAND ${CMAKE_COMMAND} -E copy_if_different
      ${CMAKE_CURRENT_BINARY_DIR}/compile_commands.json
      ${CMAKE_CURRENT_SOURCE_DIR}/compile_commands.json
  )
endif()

add_custom_target(packages
  DEPENDS ${PACKAGES_LIST}
)

add_custom_target(copy_packages
  DEPENDS ${COPY_PACKAGES_LIST}
)

add_custom_target(clean_packages
  DEPENDS ${CLEAN_PACKAGES_LIST}
  )

add_custom_target(clean_autogenerated_files
  DEPENDS ${CLEAN_AUTOGENERATED_FILES}
  )

message(STATUS "building for git revision: ${ARANGODB_BUILD_REPOSITORY}")

# if (VERBOSE)
#   get_cmake_property(_variableNames VARIABLES)
#
#   foreach (_variableName ${_variableNames})
#     message(STATUS "${_variableName}=${${_variableName}}")
#   endforeach ()
# endif ()<|MERGE_RESOLUTION|>--- conflicted
+++ resolved
@@ -89,13 +89,8 @@
 
 # when building the nightly ARANGODB_VERSION_PATCH will be set
 if (NOT DEFINED ARANGODB_VERSION_PATCH)
-<<<<<<< HEAD
-  set(ARANGODB_VERSION_PATCH   "0-preview")
-  set(ARANGODB_VERSION_RELEASE_TYPE   "rc")
-=======
   set(ARANGODB_VERSION_PATCH   "0")
   set(ARANGODB_VERSION_RELEASE_TYPE   "preview")
->>>>>>> 08cb05df
   set(ARANGODB_VERSION_RELEASE_NUMBER "1")
 else()
   unset(ARANGODB_VERSION_RELEASE_TYPE)
