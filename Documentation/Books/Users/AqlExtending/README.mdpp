!CHAPTER Extending AQL with User Functions

<<<<<<< HEAD
AQL comes with a built-in set of functions, but it is no
full-featured programming language.
=======
AQL comes with a built-in set of functions, but it is not a
fully-featured programming language.
>>>>>>> 5d6c8a89

To add missing functionality or to simplify queries, users
may add their own functions to AQL. These functions can be written
in Javascript, and must be registered via the API; 
see [Registering Functions](../AqlExtending/Functions.html).

In order to avoid conflicts with existing or future built-in 
function names, all user functions must be put into separate
namespaces. Invoking a user functions is then possible by referring
to the fully-qualified function name, which includes the namespace,
too; see [Conventions](../AqlExtending/Conventions.html). <|MERGE_RESOLUTION|>--- conflicted
+++ resolved
@@ -1,12 +1,7 @@
 !CHAPTER Extending AQL with User Functions
 
-<<<<<<< HEAD
-AQL comes with a built-in set of functions, but it is no
-full-featured programming language.
-=======
 AQL comes with a built-in set of functions, but it is not a
 fully-featured programming language.
->>>>>>> 5d6c8a89
 
 To add missing functionality or to simplify queries, users
 may add their own functions to AQL. These functions can be written
