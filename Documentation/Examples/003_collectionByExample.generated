arangosh&gt; db.users.save({ name: <span class="hljs-string">"Gerhard"</span> });
{ 
<<<<<<< HEAD
  <span class="hljs-string">"_id"</span> : <span class="hljs-string">"users/141"</span>, 
  <span class="hljs-string">"_key"</span> : <span class="hljs-string">"141"</span>, 
  <span class="hljs-string">"_rev"</span> : <span class="hljs-string">"141"</span> 
}
arangosh&gt; db.users.save({ name: <span class="hljs-string">"Helmut"</span> });
{ 
  <span class="hljs-string">"_id"</span> : <span class="hljs-string">"users/145"</span>, 
  <span class="hljs-string">"_key"</span> : <span class="hljs-string">"145"</span>, 
  <span class="hljs-string">"_rev"</span> : <span class="hljs-string">"145"</span> 
}
arangosh&gt; db.users.save({ name: <span class="hljs-string">"Angela"</span> });
{ 
  <span class="hljs-string">"_id"</span> : <span class="hljs-string">"users/148"</span>, 
  <span class="hljs-string">"_key"</span> : <span class="hljs-string">"148"</span>, 
  <span class="hljs-string">"_rev"</span> : <span class="hljs-string">"148"</span> 
=======
  <span class="hljs-string">"_id"</span> : <span class="hljs-string">"users/140"</span>, 
  <span class="hljs-string">"_key"</span> : <span class="hljs-string">"140"</span>, 
  <span class="hljs-string">"_rev"</span> : <span class="hljs-string">"140"</span> 
}
arangosh&gt; db.users.save({ name: <span class="hljs-string">"Helmut"</span> });
{ 
  <span class="hljs-string">"_id"</span> : <span class="hljs-string">"users/144"</span>, 
  <span class="hljs-string">"_key"</span> : <span class="hljs-string">"144"</span>, 
  <span class="hljs-string">"_rev"</span> : <span class="hljs-string">"144"</span> 
}
arangosh&gt; db.users.save({ name: <span class="hljs-string">"Angela"</span> });
{ 
  <span class="hljs-string">"_id"</span> : <span class="hljs-string">"users/147"</span>, 
  <span class="hljs-string">"_key"</span> : <span class="hljs-string">"147"</span>, 
  <span class="hljs-string">"_rev"</span> : <span class="hljs-string">"147"</span> 
>>>>>>> 54d39573
}
arangosh&gt; db.users.all().toArray();
[ 
  { 
<<<<<<< HEAD
    <span class="hljs-string">"_key"</span> : <span class="hljs-string">"141"</span>, 
    <span class="hljs-string">"_id"</span> : <span class="hljs-string">"users/141"</span>, 
    <span class="hljs-string">"_rev"</span> : <span class="hljs-string">"141"</span>, 
    <span class="hljs-string">"name"</span> : <span class="hljs-string">"Gerhard"</span> 
  }, 
  { 
    <span class="hljs-string">"_key"</span> : <span class="hljs-string">"145"</span>, 
    <span class="hljs-string">"_id"</span> : <span class="hljs-string">"users/145"</span>, 
    <span class="hljs-string">"_rev"</span> : <span class="hljs-string">"145"</span>, 
    <span class="hljs-string">"name"</span> : <span class="hljs-string">"Helmut"</span> 
  }, 
  { 
    <span class="hljs-string">"_key"</span> : <span class="hljs-string">"148"</span>, 
    <span class="hljs-string">"_id"</span> : <span class="hljs-string">"users/148"</span>, 
    <span class="hljs-string">"_rev"</span> : <span class="hljs-string">"148"</span>, 
    <span class="hljs-string">"name"</span> : <span class="hljs-string">"Angela"</span> 
=======
    <span class="hljs-string">"_key"</span> : <span class="hljs-string">"147"</span>, 
    <span class="hljs-string">"_id"</span> : <span class="hljs-string">"users/147"</span>, 
    <span class="hljs-string">"_rev"</span> : <span class="hljs-string">"147"</span>, 
    <span class="hljs-string">"name"</span> : <span class="hljs-string">"Angela"</span> 
  }, 
  { 
    <span class="hljs-string">"_key"</span> : <span class="hljs-string">"144"</span>, 
    <span class="hljs-string">"_id"</span> : <span class="hljs-string">"users/144"</span>, 
    <span class="hljs-string">"_rev"</span> : <span class="hljs-string">"144"</span>, 
    <span class="hljs-string">"name"</span> : <span class="hljs-string">"Helmut"</span> 
  }, 
  { 
    <span class="hljs-string">"_key"</span> : <span class="hljs-string">"140"</span>, 
    <span class="hljs-string">"_id"</span> : <span class="hljs-string">"users/140"</span>, 
    <span class="hljs-string">"_rev"</span> : <span class="hljs-string">"140"</span>, 
    <span class="hljs-string">"name"</span> : <span class="hljs-string">"Gerhard"</span> 
>>>>>>> 54d39573
  } 
]
arangosh&gt; db.users.byExample({ <span class="hljs-string">"_id"</span> : <span class="hljs-string">"users/20"</span> }).toArray();
[ ]
arangosh&gt; db.users.byExample({ <span class="hljs-string">"name"</span> : <span class="hljs-string">"Gerhard"</span> }).toArray();
[ 
  { 
<<<<<<< HEAD
    <span class="hljs-string">"_key"</span> : <span class="hljs-string">"141"</span>, 
    <span class="hljs-string">"_id"</span> : <span class="hljs-string">"users/141"</span>, 
    <span class="hljs-string">"_rev"</span> : <span class="hljs-string">"141"</span>, 
=======
    <span class="hljs-string">"_key"</span> : <span class="hljs-string">"140"</span>, 
    <span class="hljs-string">"_id"</span> : <span class="hljs-string">"users/140"</span>, 
    <span class="hljs-string">"_rev"</span> : <span class="hljs-string">"140"</span>, 
>>>>>>> 54d39573
    <span class="hljs-string">"name"</span> : <span class="hljs-string">"Gerhard"</span> 
  } 
]
arangosh&gt; db.users.byExample({ <span class="hljs-string">"name"</span> : <span class="hljs-string">"Helmut"</span>, <span class="hljs-string">"_id"</span> : <span class="hljs-string">"users/15"</span> }).toArray();
[ ]<|MERGE_RESOLUTION|>--- conflicted
+++ resolved
@@ -1,22 +1,5 @@
 arangosh&gt; db.users.save({ name: <span class="hljs-string">"Gerhard"</span> });
 { 
-<<<<<<< HEAD
-  <span class="hljs-string">"_id"</span> : <span class="hljs-string">"users/141"</span>, 
-  <span class="hljs-string">"_key"</span> : <span class="hljs-string">"141"</span>, 
-  <span class="hljs-string">"_rev"</span> : <span class="hljs-string">"141"</span> 
-}
-arangosh&gt; db.users.save({ name: <span class="hljs-string">"Helmut"</span> });
-{ 
-  <span class="hljs-string">"_id"</span> : <span class="hljs-string">"users/145"</span>, 
-  <span class="hljs-string">"_key"</span> : <span class="hljs-string">"145"</span>, 
-  <span class="hljs-string">"_rev"</span> : <span class="hljs-string">"145"</span> 
-}
-arangosh&gt; db.users.save({ name: <span class="hljs-string">"Angela"</span> });
-{ 
-  <span class="hljs-string">"_id"</span> : <span class="hljs-string">"users/148"</span>, 
-  <span class="hljs-string">"_key"</span> : <span class="hljs-string">"148"</span>, 
-  <span class="hljs-string">"_rev"</span> : <span class="hljs-string">"148"</span> 
-=======
   <span class="hljs-string">"_id"</span> : <span class="hljs-string">"users/140"</span>, 
   <span class="hljs-string">"_key"</span> : <span class="hljs-string">"140"</span>, 
   <span class="hljs-string">"_rev"</span> : <span class="hljs-string">"140"</span> 
@@ -32,29 +15,10 @@
   <span class="hljs-string">"_id"</span> : <span class="hljs-string">"users/147"</span>, 
   <span class="hljs-string">"_key"</span> : <span class="hljs-string">"147"</span>, 
   <span class="hljs-string">"_rev"</span> : <span class="hljs-string">"147"</span> 
->>>>>>> 54d39573
 }
 arangosh&gt; db.users.all().toArray();
 [ 
   { 
-<<<<<<< HEAD
-    <span class="hljs-string">"_key"</span> : <span class="hljs-string">"141"</span>, 
-    <span class="hljs-string">"_id"</span> : <span class="hljs-string">"users/141"</span>, 
-    <span class="hljs-string">"_rev"</span> : <span class="hljs-string">"141"</span>, 
-    <span class="hljs-string">"name"</span> : <span class="hljs-string">"Gerhard"</span> 
-  }, 
-  { 
-    <span class="hljs-string">"_key"</span> : <span class="hljs-string">"145"</span>, 
-    <span class="hljs-string">"_id"</span> : <span class="hljs-string">"users/145"</span>, 
-    <span class="hljs-string">"_rev"</span> : <span class="hljs-string">"145"</span>, 
-    <span class="hljs-string">"name"</span> : <span class="hljs-string">"Helmut"</span> 
-  }, 
-  { 
-    <span class="hljs-string">"_key"</span> : <span class="hljs-string">"148"</span>, 
-    <span class="hljs-string">"_id"</span> : <span class="hljs-string">"users/148"</span>, 
-    <span class="hljs-string">"_rev"</span> : <span class="hljs-string">"148"</span>, 
-    <span class="hljs-string">"name"</span> : <span class="hljs-string">"Angela"</span> 
-=======
     <span class="hljs-string">"_key"</span> : <span class="hljs-string">"147"</span>, 
     <span class="hljs-string">"_id"</span> : <span class="hljs-string">"users/147"</span>, 
     <span class="hljs-string">"_rev"</span> : <span class="hljs-string">"147"</span>, 
@@ -71,7 +35,6 @@
     <span class="hljs-string">"_id"</span> : <span class="hljs-string">"users/140"</span>, 
     <span class="hljs-string">"_rev"</span> : <span class="hljs-string">"140"</span>, 
     <span class="hljs-string">"name"</span> : <span class="hljs-string">"Gerhard"</span> 
->>>>>>> 54d39573
   } 
 ]
 arangosh&gt; db.users.byExample({ <span class="hljs-string">"_id"</span> : <span class="hljs-string">"users/20"</span> }).toArray();
@@ -79,15 +42,9 @@
 arangosh&gt; db.users.byExample({ <span class="hljs-string">"name"</span> : <span class="hljs-string">"Gerhard"</span> }).toArray();
 [ 
   { 
-<<<<<<< HEAD
-    <span class="hljs-string">"_key"</span> : <span class="hljs-string">"141"</span>, 
-    <span class="hljs-string">"_id"</span> : <span class="hljs-string">"users/141"</span>, 
-    <span class="hljs-string">"_rev"</span> : <span class="hljs-string">"141"</span>, 
-=======
     <span class="hljs-string">"_key"</span> : <span class="hljs-string">"140"</span>, 
     <span class="hljs-string">"_id"</span> : <span class="hljs-string">"users/140"</span>, 
     <span class="hljs-string">"_rev"</span> : <span class="hljs-string">"140"</span>, 
->>>>>>> 54d39573
     <span class="hljs-string">"name"</span> : <span class="hljs-string">"Gerhard"</span> 
   } 
 ]
