--- conflicted
+++ resolved
@@ -12,18 +12,6 @@
 { 
   <span class="hljs-string">"result"</span> : [ 
     { 
-<<<<<<< HEAD
-      <span class="hljs-string">"hello1"</span> : <span class="hljs-string">"world1"</span>, 
-      <span class="hljs-string">"_id"</span> : <span class="hljs-string">"products/644474105"</span>, 
-      <span class="hljs-string">"_rev"</span> : <span class="hljs-string">"644474105"</span>, 
-      <span class="hljs-string">"_key"</span> : <span class="hljs-string">"644474105"</span> 
-    }, 
-    { 
-      <span class="hljs-string">"hello2"</span> : <span class="hljs-string">"world1"</span>, 
-      <span class="hljs-string">"_id"</span> : <span class="hljs-string">"products/644801785"</span>, 
-      <span class="hljs-string">"_rev"</span> : <span class="hljs-string">"644801785"</span>, 
-      <span class="hljs-string">"_key"</span> : <span class="hljs-string">"644801785"</span> 
-=======
       <span class="hljs-string">"hello2"</span> : <span class="hljs-string">"world1"</span>, 
       <span class="hljs-string">"_id"</span> : <span class="hljs-string">"products/644784684"</span>, 
       <span class="hljs-string">"_rev"</span> : <span class="hljs-string">"644784684"</span>, 
@@ -34,7 +22,6 @@
       <span class="hljs-string">"_id"</span> : <span class="hljs-string">"products/644457004"</span>, 
       <span class="hljs-string">"_rev"</span> : <span class="hljs-string">"644457004"</span>, 
       <span class="hljs-string">"_key"</span> : <span class="hljs-string">"644457004"</span> 
->>>>>>> 1b8e6ddf
     } 
   ], 
   <span class="hljs-string">"hasMore"</span> : <span class="hljs-literal">false</span>, 
