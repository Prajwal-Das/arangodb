<span class="hljs-meta">shell&gt;</span><span class="bash"> curl -X POST --header <span class="hljs-string">'accept: application/json'</span> --data-binary @- --dump - http://localhost:8529/_api/traversal</span> &lt;&lt;EOF
{ 
  <span class="hljs-string">"startVertex"</span> : <span class="hljs-string">"persons/alice"</span>, 
  <span class="hljs-string">"graphName"</span> : <span class="hljs-string">"knows_graph"</span>, 
  <span class="hljs-string">"expander"</span> : <span class="hljs-string">"var connections = [ ];if (vertex.name === \"Alice\") {config.datasource.getInEdges(vertex).forEach(function (e) {connections.push({ vertex: require(\"internal\").db._document(e._from), edge: e});});}if (vertex.name === \"Eve\") {config.datasource.getOutEdges(vertex).forEach(function (e) {connections.push({vertex: require(\"internal\").db._document(e._to), edge: e});});}return connections;"</span> 
}
EOF

HTTP/<span class="hljs-number">1.1</span> <span class="hljs-literal">undefined</span>
content-type: application/json; charset=utf<span class="hljs-number">-8</span>
x-content-type-options: nosniff

{ 
  <span class="hljs-string">"result"</span> : { 
    <span class="hljs-string">"visited"</span> : { 
      <span class="hljs-string">"vertices"</span> : [ 
        { 
          <span class="hljs-string">"_key"</span> : <span class="hljs-string">"alice"</span>, 
          <span class="hljs-string">"_id"</span> : <span class="hljs-string">"persons/alice"</span>, 
<<<<<<< HEAD
          <span class="hljs-string">"_rev"</span> : <span class="hljs-string">"_WQyaIqy--_"</span>, 
=======
          <span class="hljs-string">"_rev"</span> : <span class="hljs-string">"_XUJzGOi--_"</span>, 
>>>>>>> 948820e4
          <span class="hljs-string">"name"</span> : <span class="hljs-string">"Alice"</span> 
        }, 
        { 
          <span class="hljs-string">"_key"</span> : <span class="hljs-string">"eve"</span>, 
          <span class="hljs-string">"_id"</span> : <span class="hljs-string">"persons/eve"</span>, 
<<<<<<< HEAD
          <span class="hljs-string">"_rev"</span> : <span class="hljs-string">"_WQyaIqy--H"</span>, 
=======
          <span class="hljs-string">"_rev"</span> : <span class="hljs-string">"_XUJzGOm--F"</span>, 
>>>>>>> 948820e4
          <span class="hljs-string">"name"</span> : <span class="hljs-string">"Eve"</span> 
        }, 
        { 
          <span class="hljs-string">"_key"</span> : <span class="hljs-string">"bob"</span>, 
          <span class="hljs-string">"_id"</span> : <span class="hljs-string">"persons/bob"</span>, 
<<<<<<< HEAD
          <span class="hljs-string">"_rev"</span> : <span class="hljs-string">"_WQyaIqy--B"</span>, 
=======
          <span class="hljs-string">"_rev"</span> : <span class="hljs-string">"_XUJzGOm--_"</span>, 
>>>>>>> 948820e4
          <span class="hljs-string">"name"</span> : <span class="hljs-string">"Bob"</span> 
        } 
      ], 
      <span class="hljs-string">"paths"</span> : [ 
        { 
          <span class="hljs-string">"edges"</span> : [ ], 
          <span class="hljs-string">"vertices"</span> : [ 
            { 
              <span class="hljs-string">"_key"</span> : <span class="hljs-string">"alice"</span>, 
              <span class="hljs-string">"_id"</span> : <span class="hljs-string">"persons/alice"</span>, 
<<<<<<< HEAD
              <span class="hljs-string">"_rev"</span> : <span class="hljs-string">"_WQyaIqy--_"</span>, 
=======
              <span class="hljs-string">"_rev"</span> : <span class="hljs-string">"_XUJzGOi--_"</span>, 
>>>>>>> 948820e4
              <span class="hljs-string">"name"</span> : <span class="hljs-string">"Alice"</span> 
            } 
          ] 
        }, 
        { 
          <span class="hljs-string">"edges"</span> : [ 
            { 
<<<<<<< HEAD
              <span class="hljs-string">"_key"</span> : <span class="hljs-string">"14343"</span>, 
              <span class="hljs-string">"_id"</span> : <span class="hljs-string">"knows/14343"</span>, 
              <span class="hljs-string">"_from"</span> : <span class="hljs-string">"persons/eve"</span>, 
              <span class="hljs-string">"_to"</span> : <span class="hljs-string">"persons/alice"</span>, 
              <span class="hljs-string">"_rev"</span> : <span class="hljs-string">"_WQyaIq2--D"</span>, 
=======
              <span class="hljs-string">"_key"</span> : <span class="hljs-string">"106517"</span>, 
              <span class="hljs-string">"_id"</span> : <span class="hljs-string">"knows/106517"</span>, 
              <span class="hljs-string">"_from"</span> : <span class="hljs-string">"persons/eve"</span>, 
              <span class="hljs-string">"_to"</span> : <span class="hljs-string">"persons/alice"</span>, 
              <span class="hljs-string">"_rev"</span> : <span class="hljs-string">"_XUJzGOq--F"</span>, 
>>>>>>> 948820e4
              <span class="hljs-string">"vertex"</span> : <span class="hljs-string">"eve"</span> 
            } 
          ], 
          <span class="hljs-string">"vertices"</span> : [ 
            { 
              <span class="hljs-string">"_key"</span> : <span class="hljs-string">"alice"</span>, 
              <span class="hljs-string">"_id"</span> : <span class="hljs-string">"persons/alice"</span>, 
<<<<<<< HEAD
              <span class="hljs-string">"_rev"</span> : <span class="hljs-string">"_WQyaIqy--_"</span>, 
=======
              <span class="hljs-string">"_rev"</span> : <span class="hljs-string">"_XUJzGOi--_"</span>, 
>>>>>>> 948820e4
              <span class="hljs-string">"name"</span> : <span class="hljs-string">"Alice"</span> 
            }, 
            { 
              <span class="hljs-string">"_key"</span> : <span class="hljs-string">"eve"</span>, 
              <span class="hljs-string">"_id"</span> : <span class="hljs-string">"persons/eve"</span>, 
<<<<<<< HEAD
              <span class="hljs-string">"_rev"</span> : <span class="hljs-string">"_WQyaIqy--H"</span>, 
=======
              <span class="hljs-string">"_rev"</span> : <span class="hljs-string">"_XUJzGOm--F"</span>, 
>>>>>>> 948820e4
              <span class="hljs-string">"name"</span> : <span class="hljs-string">"Eve"</span> 
            } 
          ] 
        }, 
        { 
          <span class="hljs-string">"edges"</span> : [ 
            { 
<<<<<<< HEAD
              <span class="hljs-string">"_key"</span> : <span class="hljs-string">"14343"</span>, 
              <span class="hljs-string">"_id"</span> : <span class="hljs-string">"knows/14343"</span>, 
              <span class="hljs-string">"_from"</span> : <span class="hljs-string">"persons/eve"</span>, 
              <span class="hljs-string">"_to"</span> : <span class="hljs-string">"persons/alice"</span>, 
              <span class="hljs-string">"_rev"</span> : <span class="hljs-string">"_WQyaIq2--D"</span>, 
              <span class="hljs-string">"vertex"</span> : <span class="hljs-string">"eve"</span> 
            }, 
            { 
              <span class="hljs-string">"_key"</span> : <span class="hljs-string">"14346"</span>, 
              <span class="hljs-string">"_id"</span> : <span class="hljs-string">"knows/14346"</span>, 
              <span class="hljs-string">"_from"</span> : <span class="hljs-string">"persons/eve"</span>, 
              <span class="hljs-string">"_to"</span> : <span class="hljs-string">"persons/bob"</span>, 
              <span class="hljs-string">"_rev"</span> : <span class="hljs-string">"_WQyaIq2--F"</span>, 
=======
              <span class="hljs-string">"_key"</span> : <span class="hljs-string">"106517"</span>, 
              <span class="hljs-string">"_id"</span> : <span class="hljs-string">"knows/106517"</span>, 
              <span class="hljs-string">"_from"</span> : <span class="hljs-string">"persons/eve"</span>, 
              <span class="hljs-string">"_to"</span> : <span class="hljs-string">"persons/alice"</span>, 
              <span class="hljs-string">"_rev"</span> : <span class="hljs-string">"_XUJzGOq--F"</span>, 
              <span class="hljs-string">"vertex"</span> : <span class="hljs-string">"eve"</span> 
            }, 
            { 
              <span class="hljs-string">"_key"</span> : <span class="hljs-string">"106520"</span>, 
              <span class="hljs-string">"_id"</span> : <span class="hljs-string">"knows/106520"</span>, 
              <span class="hljs-string">"_from"</span> : <span class="hljs-string">"persons/eve"</span>, 
              <span class="hljs-string">"_to"</span> : <span class="hljs-string">"persons/bob"</span>, 
              <span class="hljs-string">"_rev"</span> : <span class="hljs-string">"_XUJzGOu--_"</span>, 
>>>>>>> 948820e4
              <span class="hljs-string">"vertex"</span> : <span class="hljs-string">"eve"</span> 
            } 
          ], 
          <span class="hljs-string">"vertices"</span> : [ 
            { 
              <span class="hljs-string">"_key"</span> : <span class="hljs-string">"alice"</span>, 
              <span class="hljs-string">"_id"</span> : <span class="hljs-string">"persons/alice"</span>, 
<<<<<<< HEAD
              <span class="hljs-string">"_rev"</span> : <span class="hljs-string">"_WQyaIqy--_"</span>, 
=======
              <span class="hljs-string">"_rev"</span> : <span class="hljs-string">"_XUJzGOi--_"</span>, 
>>>>>>> 948820e4
              <span class="hljs-string">"name"</span> : <span class="hljs-string">"Alice"</span> 
            }, 
            { 
              <span class="hljs-string">"_key"</span> : <span class="hljs-string">"eve"</span>, 
              <span class="hljs-string">"_id"</span> : <span class="hljs-string">"persons/eve"</span>, 
<<<<<<< HEAD
              <span class="hljs-string">"_rev"</span> : <span class="hljs-string">"_WQyaIqy--H"</span>, 
=======
              <span class="hljs-string">"_rev"</span> : <span class="hljs-string">"_XUJzGOm--F"</span>, 
>>>>>>> 948820e4
              <span class="hljs-string">"name"</span> : <span class="hljs-string">"Eve"</span> 
            }, 
            { 
              <span class="hljs-string">"_key"</span> : <span class="hljs-string">"bob"</span>, 
              <span class="hljs-string">"_id"</span> : <span class="hljs-string">"persons/bob"</span>, 
<<<<<<< HEAD
              <span class="hljs-string">"_rev"</span> : <span class="hljs-string">"_WQyaIqy--B"</span>, 
=======
              <span class="hljs-string">"_rev"</span> : <span class="hljs-string">"_XUJzGOm--_"</span>, 
>>>>>>> 948820e4
              <span class="hljs-string">"name"</span> : <span class="hljs-string">"Bob"</span> 
            } 
          ] 
        } 
      ] 
    } 
  }, 
  <span class="hljs-string">"error"</span> : <span class="hljs-literal">false</span>, 
  <span class="hljs-string">"code"</span> : <span class="hljs-number">200</span> 
}<|MERGE_RESOLUTION|>--- conflicted
+++ resolved
@@ -17,31 +17,19 @@
         { 
           <span class="hljs-string">"_key"</span> : <span class="hljs-string">"alice"</span>, 
           <span class="hljs-string">"_id"</span> : <span class="hljs-string">"persons/alice"</span>, 
-<<<<<<< HEAD
-          <span class="hljs-string">"_rev"</span> : <span class="hljs-string">"_WQyaIqy--_"</span>, 
-=======
           <span class="hljs-string">"_rev"</span> : <span class="hljs-string">"_XUJzGOi--_"</span>, 
->>>>>>> 948820e4
           <span class="hljs-string">"name"</span> : <span class="hljs-string">"Alice"</span> 
         }, 
         { 
           <span class="hljs-string">"_key"</span> : <span class="hljs-string">"eve"</span>, 
           <span class="hljs-string">"_id"</span> : <span class="hljs-string">"persons/eve"</span>, 
-<<<<<<< HEAD
-          <span class="hljs-string">"_rev"</span> : <span class="hljs-string">"_WQyaIqy--H"</span>, 
-=======
           <span class="hljs-string">"_rev"</span> : <span class="hljs-string">"_XUJzGOm--F"</span>, 
->>>>>>> 948820e4
           <span class="hljs-string">"name"</span> : <span class="hljs-string">"Eve"</span> 
         }, 
         { 
           <span class="hljs-string">"_key"</span> : <span class="hljs-string">"bob"</span>, 
           <span class="hljs-string">"_id"</span> : <span class="hljs-string">"persons/bob"</span>, 
-<<<<<<< HEAD
-          <span class="hljs-string">"_rev"</span> : <span class="hljs-string">"_WQyaIqy--B"</span>, 
-=======
           <span class="hljs-string">"_rev"</span> : <span class="hljs-string">"_XUJzGOm--_"</span>, 
->>>>>>> 948820e4
           <span class="hljs-string">"name"</span> : <span class="hljs-string">"Bob"</span> 
         } 
       ], 
@@ -52,11 +40,7 @@
             { 
               <span class="hljs-string">"_key"</span> : <span class="hljs-string">"alice"</span>, 
               <span class="hljs-string">"_id"</span> : <span class="hljs-string">"persons/alice"</span>, 
-<<<<<<< HEAD
-              <span class="hljs-string">"_rev"</span> : <span class="hljs-string">"_WQyaIqy--_"</span>, 
-=======
               <span class="hljs-string">"_rev"</span> : <span class="hljs-string">"_XUJzGOi--_"</span>, 
->>>>>>> 948820e4
               <span class="hljs-string">"name"</span> : <span class="hljs-string">"Alice"</span> 
             } 
           ] 
@@ -64,19 +48,11 @@
         { 
           <span class="hljs-string">"edges"</span> : [ 
             { 
-<<<<<<< HEAD
-              <span class="hljs-string">"_key"</span> : <span class="hljs-string">"14343"</span>, 
-              <span class="hljs-string">"_id"</span> : <span class="hljs-string">"knows/14343"</span>, 
-              <span class="hljs-string">"_from"</span> : <span class="hljs-string">"persons/eve"</span>, 
-              <span class="hljs-string">"_to"</span> : <span class="hljs-string">"persons/alice"</span>, 
-              <span class="hljs-string">"_rev"</span> : <span class="hljs-string">"_WQyaIq2--D"</span>, 
-=======
               <span class="hljs-string">"_key"</span> : <span class="hljs-string">"106517"</span>, 
               <span class="hljs-string">"_id"</span> : <span class="hljs-string">"knows/106517"</span>, 
               <span class="hljs-string">"_from"</span> : <span class="hljs-string">"persons/eve"</span>, 
               <span class="hljs-string">"_to"</span> : <span class="hljs-string">"persons/alice"</span>, 
               <span class="hljs-string">"_rev"</span> : <span class="hljs-string">"_XUJzGOq--F"</span>, 
->>>>>>> 948820e4
               <span class="hljs-string">"vertex"</span> : <span class="hljs-string">"eve"</span> 
             } 
           ], 
@@ -84,21 +60,13 @@
             { 
               <span class="hljs-string">"_key"</span> : <span class="hljs-string">"alice"</span>, 
               <span class="hljs-string">"_id"</span> : <span class="hljs-string">"persons/alice"</span>, 
-<<<<<<< HEAD
-              <span class="hljs-string">"_rev"</span> : <span class="hljs-string">"_WQyaIqy--_"</span>, 
-=======
               <span class="hljs-string">"_rev"</span> : <span class="hljs-string">"_XUJzGOi--_"</span>, 
->>>>>>> 948820e4
               <span class="hljs-string">"name"</span> : <span class="hljs-string">"Alice"</span> 
             }, 
             { 
               <span class="hljs-string">"_key"</span> : <span class="hljs-string">"eve"</span>, 
               <span class="hljs-string">"_id"</span> : <span class="hljs-string">"persons/eve"</span>, 
-<<<<<<< HEAD
-              <span class="hljs-string">"_rev"</span> : <span class="hljs-string">"_WQyaIqy--H"</span>, 
-=======
               <span class="hljs-string">"_rev"</span> : <span class="hljs-string">"_XUJzGOm--F"</span>, 
->>>>>>> 948820e4
               <span class="hljs-string">"name"</span> : <span class="hljs-string">"Eve"</span> 
             } 
           ] 
@@ -106,21 +74,6 @@
         { 
           <span class="hljs-string">"edges"</span> : [ 
             { 
-<<<<<<< HEAD
-              <span class="hljs-string">"_key"</span> : <span class="hljs-string">"14343"</span>, 
-              <span class="hljs-string">"_id"</span> : <span class="hljs-string">"knows/14343"</span>, 
-              <span class="hljs-string">"_from"</span> : <span class="hljs-string">"persons/eve"</span>, 
-              <span class="hljs-string">"_to"</span> : <span class="hljs-string">"persons/alice"</span>, 
-              <span class="hljs-string">"_rev"</span> : <span class="hljs-string">"_WQyaIq2--D"</span>, 
-              <span class="hljs-string">"vertex"</span> : <span class="hljs-string">"eve"</span> 
-            }, 
-            { 
-              <span class="hljs-string">"_key"</span> : <span class="hljs-string">"14346"</span>, 
-              <span class="hljs-string">"_id"</span> : <span class="hljs-string">"knows/14346"</span>, 
-              <span class="hljs-string">"_from"</span> : <span class="hljs-string">"persons/eve"</span>, 
-              <span class="hljs-string">"_to"</span> : <span class="hljs-string">"persons/bob"</span>, 
-              <span class="hljs-string">"_rev"</span> : <span class="hljs-string">"_WQyaIq2--F"</span>, 
-=======
               <span class="hljs-string">"_key"</span> : <span class="hljs-string">"106517"</span>, 
               <span class="hljs-string">"_id"</span> : <span class="hljs-string">"knows/106517"</span>, 
               <span class="hljs-string">"_from"</span> : <span class="hljs-string">"persons/eve"</span>, 
@@ -134,7 +87,6 @@
               <span class="hljs-string">"_from"</span> : <span class="hljs-string">"persons/eve"</span>, 
               <span class="hljs-string">"_to"</span> : <span class="hljs-string">"persons/bob"</span>, 
               <span class="hljs-string">"_rev"</span> : <span class="hljs-string">"_XUJzGOu--_"</span>, 
->>>>>>> 948820e4
               <span class="hljs-string">"vertex"</span> : <span class="hljs-string">"eve"</span> 
             } 
           ], 
@@ -142,31 +94,19 @@
             { 
               <span class="hljs-string">"_key"</span> : <span class="hljs-string">"alice"</span>, 
               <span class="hljs-string">"_id"</span> : <span class="hljs-string">"persons/alice"</span>, 
-<<<<<<< HEAD
-              <span class="hljs-string">"_rev"</span> : <span class="hljs-string">"_WQyaIqy--_"</span>, 
-=======
               <span class="hljs-string">"_rev"</span> : <span class="hljs-string">"_XUJzGOi--_"</span>, 
->>>>>>> 948820e4
               <span class="hljs-string">"name"</span> : <span class="hljs-string">"Alice"</span> 
             }, 
             { 
               <span class="hljs-string">"_key"</span> : <span class="hljs-string">"eve"</span>, 
               <span class="hljs-string">"_id"</span> : <span class="hljs-string">"persons/eve"</span>, 
-<<<<<<< HEAD
-              <span class="hljs-string">"_rev"</span> : <span class="hljs-string">"_WQyaIqy--H"</span>, 
-=======
               <span class="hljs-string">"_rev"</span> : <span class="hljs-string">"_XUJzGOm--F"</span>, 
->>>>>>> 948820e4
               <span class="hljs-string">"name"</span> : <span class="hljs-string">"Eve"</span> 
             }, 
             { 
               <span class="hljs-string">"_key"</span> : <span class="hljs-string">"bob"</span>, 
               <span class="hljs-string">"_id"</span> : <span class="hljs-string">"persons/bob"</span>, 
-<<<<<<< HEAD
-              <span class="hljs-string">"_rev"</span> : <span class="hljs-string">"_WQyaIqy--B"</span>, 
-=======
               <span class="hljs-string">"_rev"</span> : <span class="hljs-string">"_XUJzGOm--_"</span>, 
->>>>>>> 948820e4
               <span class="hljs-string">"name"</span> : <span class="hljs-string">"Bob"</span> 
             } 
           ] 
