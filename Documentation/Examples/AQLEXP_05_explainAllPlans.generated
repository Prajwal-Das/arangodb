arangosh&gt; stmt.explain({ allPlans: <span class="hljs-literal">true</span> });
{ 
  <span class="hljs-string">"plans"</span> : [ 
    { 
      <span class="hljs-string">"nodes"</span> : [ 
        { 
          <span class="hljs-string">"type"</span> : <span class="hljs-string">"SingletonNode"</span>, 
          <span class="hljs-string">"dependencies"</span> : [ ], 
          <span class="hljs-string">"id"</span> : <span class="hljs-number">1</span>, 
          <span class="hljs-string">"estimatedCost"</span> : <span class="hljs-number">1</span>, 
          <span class="hljs-string">"estimatedNrItems"</span> : <span class="hljs-number">1</span> 
        }, 
        { 
          <span class="hljs-string">"type"</span> : <span class="hljs-string">"IndexRangeNode"</span>, 
          <span class="hljs-string">"dependencies"</span> : [ 
            <span class="hljs-number">1</span> 
          ], 
          <span class="hljs-string">"id"</span> : <span class="hljs-number">9</span>, 
          <span class="hljs-string">"estimatedCost"</span> : <span class="hljs-number">48</span>, 
          <span class="hljs-string">"estimatedNrItems"</span> : <span class="hljs-number">47</span>, 
          <span class="hljs-string">"database"</span> : <span class="hljs-string">"_system"</span>, 
          <span class="hljs-string">"collection"</span> : <span class="hljs-string">"test"</span>, 
          <span class="hljs-string">"outVariable"</span> : { 
            <span class="hljs-string">"id"</span> : <span class="hljs-number">0</span>, 
            <span class="hljs-string">"name"</span> : <span class="hljs-string">"i"</span> 
          }, 
          <span class="hljs-string">"ranges"</span> : [ 
            [ 
              { 
                <span class="hljs-string">"variable"</span> : <span class="hljs-string">"i"</span>, 
                <span class="hljs-string">"attr"</span> : <span class="hljs-string">"value"</span>, 
                <span class="hljs-string">"lowConst"</span> : { 
                  <span class="hljs-string">"bound"</span> : <span class="hljs-number">97</span>, 
                  <span class="hljs-string">"include"</span> : <span class="hljs-literal">false</span>, 
                  <span class="hljs-string">"isConstant"</span> : <span class="hljs-literal">true</span> 
                }, 
                <span class="hljs-string">"highConst"</span> : { 
                  <span class="hljs-string">"include"</span> : <span class="hljs-literal">false</span>, 
                  <span class="hljs-string">"isConstant"</span> : <span class="hljs-literal">true</span> 
                }, 
                <span class="hljs-string">"lows"</span> : [ ], 
                <span class="hljs-string">"highs"</span> : [ ], 
                <span class="hljs-string">"valid"</span> : <span class="hljs-literal">true</span>, 
                <span class="hljs-string">"equality"</span> : <span class="hljs-literal">false</span> 
              } 
            ] 
          ], 
          <span class="hljs-string">"index"</span> : { 
            <span class="hljs-string">"type"</span> : <span class="hljs-string">"skiplist"</span>, 
<<<<<<< HEAD
            <span class="hljs-string">"id"</span> : <span class="hljs-string">"501933305"</span>, 
=======
            <span class="hljs-string">"id"</span> : <span class="hljs-string">"498901548"</span>, 
>>>>>>> 1b8e6ddf
            <span class="hljs-string">"unique"</span> : <span class="hljs-literal">false</span>, 
            <span class="hljs-string">"sparse"</span> : <span class="hljs-literal">false</span>, 
            <span class="hljs-string">"fields"</span> : [ 
              <span class="hljs-string">"value"</span> 
            ] 
          }, 
          <span class="hljs-string">"reverse"</span> : <span class="hljs-literal">false</span> 
        }, 
        { 
          <span class="hljs-string">"type"</span> : <span class="hljs-string">"CalculationNode"</span>, 
          <span class="hljs-string">"dependencies"</span> : [ 
            <span class="hljs-number">9</span> 
          ], 
          <span class="hljs-string">"id"</span> : <span class="hljs-number">5</span>, 
          <span class="hljs-string">"estimatedCost"</span> : <span class="hljs-number">95</span>, 
          <span class="hljs-string">"estimatedNrItems"</span> : <span class="hljs-number">47</span>, 
          <span class="hljs-string">"expression"</span> : { 
            <span class="hljs-string">"type"</span> : <span class="hljs-string">"attribute access"</span>, 
            <span class="hljs-string">"name"</span> : <span class="hljs-string">"value"</span>, 
            <span class="hljs-string">"subNodes"</span> : [ 
              { 
                <span class="hljs-string">"type"</span> : <span class="hljs-string">"reference"</span>, 
                <span class="hljs-string">"name"</span> : <span class="hljs-string">"i"</span>, 
                <span class="hljs-string">"id"</span> : <span class="hljs-number">0</span> 
              } 
            ] 
          }, 
          <span class="hljs-string">"outVariable"</span> : { 
            <span class="hljs-string">"id"</span> : <span class="hljs-number">4</span>, 
            <span class="hljs-string">"name"</span> : <span class="hljs-string">"3"</span> 
          }, 
          <span class="hljs-string">"canThrow"</span> : <span class="hljs-literal">false</span>, 
          <span class="hljs-string">"expressionType"</span> : <span class="hljs-string">"attribute"</span> 
        }, 
        { 
          <span class="hljs-string">"type"</span> : <span class="hljs-string">"ReturnNode"</span>, 
          <span class="hljs-string">"dependencies"</span> : [ 
            <span class="hljs-number">5</span> 
          ], 
          <span class="hljs-string">"id"</span> : <span class="hljs-number">8</span>, 
          <span class="hljs-string">"estimatedCost"</span> : <span class="hljs-number">142</span>, 
          <span class="hljs-string">"estimatedNrItems"</span> : <span class="hljs-number">47</span>, 
          <span class="hljs-string">"inVariable"</span> : { 
            <span class="hljs-string">"id"</span> : <span class="hljs-number">4</span>, 
            <span class="hljs-string">"name"</span> : <span class="hljs-string">"3"</span> 
          } 
        } 
      ], 
      <span class="hljs-string">"rules"</span> : [ 
        <span class="hljs-string">"move-calculations-up"</span>, 
        <span class="hljs-string">"move-filters-up"</span>, 
        <span class="hljs-string">"remove-redundant-calculations"</span>, 
        <span class="hljs-string">"remove-unnecessary-calculations"</span>, 
        <span class="hljs-string">"move-calculations-up-2"</span>, 
        <span class="hljs-string">"move-filters-up-2"</span>, 
        <span class="hljs-string">"use-index-range"</span>, 
        <span class="hljs-string">"remove-filter-covered-by-index"</span>, 
        <span class="hljs-string">"use-index-for-sort"</span> 
      ], 
      <span class="hljs-string">"collections"</span> : [ 
        { 
          <span class="hljs-string">"name"</span> : <span class="hljs-string">"test"</span>, 
          <span class="hljs-string">"type"</span> : <span class="hljs-string">"read"</span> 
        } 
      ], 
      <span class="hljs-string">"variables"</span> : [ 
        { 
          <span class="hljs-string">"id"</span> : <span class="hljs-number">6</span>, 
          <span class="hljs-string">"name"</span> : <span class="hljs-string">"5"</span> 
        }, 
        { 
          <span class="hljs-string">"id"</span> : <span class="hljs-number">4</span>, 
          <span class="hljs-string">"name"</span> : <span class="hljs-string">"3"</span> 
        }, 
        { 
          <span class="hljs-string">"id"</span> : <span class="hljs-number">2</span>, 
          <span class="hljs-string">"name"</span> : <span class="hljs-string">"1"</span> 
        }, 
        { 
          <span class="hljs-string">"id"</span> : <span class="hljs-number">0</span>, 
          <span class="hljs-string">"name"</span> : <span class="hljs-string">"i"</span> 
        } 
      ], 
      <span class="hljs-string">"estimatedCost"</span> : <span class="hljs-number">142</span>, 
      <span class="hljs-string">"estimatedNrItems"</span> : <span class="hljs-number">47</span> 
    } 
  ], 
  <span class="hljs-string">"warnings"</span> : [ ], 
  <span class="hljs-string">"stats"</span> : { 
    <span class="hljs-string">"rulesExecuted"</span> : <span class="hljs-number">35</span>, 
    <span class="hljs-string">"rulesSkipped"</span> : <span class="hljs-number">0</span>, 
    <span class="hljs-string">"plansCreated"</span> : <span class="hljs-number">1</span> 
  } 
}<|MERGE_RESOLUTION|>--- conflicted
+++ resolved
@@ -47,11 +47,7 @@
           ], 
           <span class="hljs-string">"index"</span> : { 
             <span class="hljs-string">"type"</span> : <span class="hljs-string">"skiplist"</span>, 
-<<<<<<< HEAD
-            <span class="hljs-string">"id"</span> : <span class="hljs-string">"501933305"</span>, 
-=======
             <span class="hljs-string">"id"</span> : <span class="hljs-string">"498901548"</span>, 
->>>>>>> 1b8e6ddf
             <span class="hljs-string">"unique"</span> : <span class="hljs-literal">false</span>, 
             <span class="hljs-string">"sparse"</span> : <span class="hljs-literal">false</span>, 
             <span class="hljs-string">"fields"</span> : [ 
