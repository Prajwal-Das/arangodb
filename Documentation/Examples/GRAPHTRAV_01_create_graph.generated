arangosh&gt; <span class="hljs-keyword">var</span> examples = <span class="hljs-built_in">require</span>(<span class="hljs-string">"@arangodb/graph-examples/example-graph.js"</span>);
arangosh&gt; <span class="hljs-keyword">var</span> graph = examples.loadGraph(<span class="hljs-string">"traversalGraph"</span>);
arangosh&gt; db.circles.toArray();
[ 
  { 
<<<<<<< HEAD
    <span class="hljs-string">"_key"</span> : <span class="hljs-string">"G"</span>, 
    <span class="hljs-string">"_id"</span> : <span class="hljs-string">"circles/G"</span>, 
    <span class="hljs-string">"_rev"</span> : <span class="hljs-string">"_T9XbO2G---"</span>, 
    <span class="hljs-string">"label"</span> : <span class="hljs-string">"7"</span> 
  }, 
  { 
    <span class="hljs-string">"_key"</span> : <span class="hljs-string">"I"</span>, 
    <span class="hljs-string">"_id"</span> : <span class="hljs-string">"circles/I"</span>, 
    <span class="hljs-string">"_rev"</span> : <span class="hljs-string">"_T9XbO2G--A"</span>, 
    <span class="hljs-string">"label"</span> : <span class="hljs-string">"9"</span> 
  }, 
  { 
    <span class="hljs-string">"_key"</span> : <span class="hljs-string">"A"</span>, 
    <span class="hljs-string">"_id"</span> : <span class="hljs-string">"circles/A"</span>, 
    <span class="hljs-string">"_rev"</span> : <span class="hljs-string">"_T9XbO2----"</span>, 
    <span class="hljs-string">"label"</span> : <span class="hljs-string">"1"</span> 
=======
    <span class="hljs-string">"_key"</span> : <span class="hljs-string">"I"</span>, 
    <span class="hljs-string">"_id"</span> : <span class="hljs-string">"circles/I"</span>, 
    <span class="hljs-string">"_rev"</span> : <span class="hljs-string">"_U-_pRr6--B"</span>, 
    <span class="hljs-string">"label"</span> : <span class="hljs-string">"9"</span> 
  }, 
  { 
    <span class="hljs-string">"_key"</span> : <span class="hljs-string">"G"</span>, 
    <span class="hljs-string">"_id"</span> : <span class="hljs-string">"circles/G"</span>, 
    <span class="hljs-string">"_rev"</span> : <span class="hljs-string">"_U-_pRr6--_"</span>, 
    <span class="hljs-string">"label"</span> : <span class="hljs-string">"7"</span> 
>>>>>>> 014de716
  }, 
  { 
    <span class="hljs-string">"_key"</span> : <span class="hljs-string">"F"</span>, 
    <span class="hljs-string">"_id"</span> : <span class="hljs-string">"circles/F"</span>, 
<<<<<<< HEAD
    <span class="hljs-string">"_rev"</span> : <span class="hljs-string">"_T9XbO2C--C"</span>, 
    <span class="hljs-string">"label"</span> : <span class="hljs-string">"6"</span> 
  }, 
  { 
    <span class="hljs-string">"_key"</span> : <span class="hljs-string">"C"</span>, 
    <span class="hljs-string">"_id"</span> : <span class="hljs-string">"circles/C"</span>, 
    <span class="hljs-string">"_rev"</span> : <span class="hljs-string">"_T9XbO2C--_"</span>, 
    <span class="hljs-string">"label"</span> : <span class="hljs-string">"3"</span> 
=======
    <span class="hljs-string">"_rev"</span> : <span class="hljs-string">"_U-_pRr6---"</span>, 
    <span class="hljs-string">"label"</span> : <span class="hljs-string">"6"</span> 
  }, 
  { 
    <span class="hljs-string">"_key"</span> : <span class="hljs-string">"A"</span>, 
    <span class="hljs-string">"_id"</span> : <span class="hljs-string">"circles/A"</span>, 
    <span class="hljs-string">"_rev"</span> : <span class="hljs-string">"_U-_pRry---"</span>, 
    <span class="hljs-string">"label"</span> : <span class="hljs-string">"1"</span> 
>>>>>>> 014de716
  }, 
  { 
    <span class="hljs-string">"_key"</span> : <span class="hljs-string">"E"</span>, 
    <span class="hljs-string">"_id"</span> : <span class="hljs-string">"circles/E"</span>, 
<<<<<<< HEAD
    <span class="hljs-string">"_rev"</span> : <span class="hljs-string">"_T9XbO2C--B"</span>, 
=======
    <span class="hljs-string">"_rev"</span> : <span class="hljs-string">"_U-_pRr2--B"</span>, 
>>>>>>> 014de716
    <span class="hljs-string">"label"</span> : <span class="hljs-string">"5"</span> 
  }, 
  { 
    <span class="hljs-string">"_key"</span> : <span class="hljs-string">"C"</span>, 
    <span class="hljs-string">"_id"</span> : <span class="hljs-string">"circles/C"</span>, 
    <span class="hljs-string">"_rev"</span> : <span class="hljs-string">"_U-_pRr2--_"</span>, 
    <span class="hljs-string">"label"</span> : <span class="hljs-string">"3"</span> 
  }, 
  { 
    <span class="hljs-string">"_key"</span> : <span class="hljs-string">"D"</span>, 
    <span class="hljs-string">"_id"</span> : <span class="hljs-string">"circles/D"</span>, 
<<<<<<< HEAD
    <span class="hljs-string">"_rev"</span> : <span class="hljs-string">"_T9XbO2C--A"</span>, 
=======
    <span class="hljs-string">"_rev"</span> : <span class="hljs-string">"_U-_pRr2--A"</span>, 
>>>>>>> 014de716
    <span class="hljs-string">"label"</span> : <span class="hljs-string">"4"</span> 
  }, 
  { 
    <span class="hljs-string">"_key"</span> : <span class="hljs-string">"J"</span>, 
    <span class="hljs-string">"_id"</span> : <span class="hljs-string">"circles/J"</span>, 
<<<<<<< HEAD
    <span class="hljs-string">"_rev"</span> : <span class="hljs-string">"_T9XbO2G--B"</span>, 
    <span class="hljs-string">"label"</span> : <span class="hljs-string">"10"</span> 
  }, 
  { 
    <span class="hljs-string">"_key"</span> : <span class="hljs-string">"K"</span>, 
    <span class="hljs-string">"_id"</span> : <span class="hljs-string">"circles/K"</span>, 
    <span class="hljs-string">"_rev"</span> : <span class="hljs-string">"_T9XbO2G--C"</span>, 
    <span class="hljs-string">"label"</span> : <span class="hljs-string">"11"</span> 
  }, 
  { 
    <span class="hljs-string">"_key"</span> : <span class="hljs-string">"B"</span>, 
    <span class="hljs-string">"_id"</span> : <span class="hljs-string">"circles/B"</span>, 
    <span class="hljs-string">"_rev"</span> : <span class="hljs-string">"_T9XbO2C---"</span>, 
=======
    <span class="hljs-string">"_rev"</span> : <span class="hljs-string">"_U-_pRr6--C"</span>, 
    <span class="hljs-string">"label"</span> : <span class="hljs-string">"10"</span> 
  }, 
  { 
    <span class="hljs-string">"_key"</span> : <span class="hljs-string">"B"</span>, 
    <span class="hljs-string">"_id"</span> : <span class="hljs-string">"circles/B"</span>, 
    <span class="hljs-string">"_rev"</span> : <span class="hljs-string">"_U-_pRr2---"</span>, 
>>>>>>> 014de716
    <span class="hljs-string">"label"</span> : <span class="hljs-string">"2"</span> 
  }, 
  { 
    <span class="hljs-string">"_key"</span> : <span class="hljs-string">"H"</span>, 
    <span class="hljs-string">"_id"</span> : <span class="hljs-string">"circles/H"</span>, 
<<<<<<< HEAD
    <span class="hljs-string">"_rev"</span> : <span class="hljs-string">"_T9XbO2G--_"</span>, 
=======
    <span class="hljs-string">"_rev"</span> : <span class="hljs-string">"_U-_pRr6--A"</span>, 
>>>>>>> 014de716
    <span class="hljs-string">"label"</span> : <span class="hljs-string">"8"</span> 
  }, 
  { 
    <span class="hljs-string">"_key"</span> : <span class="hljs-string">"K"</span>, 
    <span class="hljs-string">"_id"</span> : <span class="hljs-string">"circles/K"</span>, 
    <span class="hljs-string">"_rev"</span> : <span class="hljs-string">"_U-_pRs----"</span>, 
    <span class="hljs-string">"label"</span> : <span class="hljs-string">"11"</span> 
  } 
]
arangosh&gt; db.edges.toArray();
[ 
  { 
    <span class="hljs-string">"_key"</span> : <span class="hljs-string">"7562"</span>, 
    <span class="hljs-string">"_id"</span> : <span class="hljs-string">"edges/7562"</span>, 
    <span class="hljs-string">"_from"</span> : <span class="hljs-string">"circles/A"</span>, 
    <span class="hljs-string">"_to"</span> : <span class="hljs-string">"circles/G"</span>, 
<<<<<<< HEAD
    <span class="hljs-string">"_rev"</span> : <span class="hljs-string">"_T9XbO2O--A"</span>, 
=======
    <span class="hljs-string">"_rev"</span> : <span class="hljs-string">"_U-_pRsC--A"</span>, 
>>>>>>> 014de716
    <span class="hljs-string">"label"</span> : <span class="hljs-string">"right_foo"</span>, 
    <span class="hljs-string">"theFalse"</span> : <span class="hljs-literal">false</span>, 
    <span class="hljs-string">"theTruth"</span> : <span class="hljs-literal">true</span> 
  }, 
  { 
    <span class="hljs-string">"_key"</span> : <span class="hljs-string">"7568"</span>, 
    <span class="hljs-string">"_id"</span> : <span class="hljs-string">"edges/7568"</span>, 
    <span class="hljs-string">"_from"</span> : <span class="hljs-string">"circles/H"</span>, 
    <span class="hljs-string">"_to"</span> : <span class="hljs-string">"circles/I"</span>, 
<<<<<<< HEAD
    <span class="hljs-string">"_rev"</span> : <span class="hljs-string">"_T9XbO2S---"</span>, 
=======
    <span class="hljs-string">"_rev"</span> : <span class="hljs-string">"_U-_pRsG---"</span>, 
>>>>>>> 014de716
    <span class="hljs-string">"label"</span> : <span class="hljs-string">"right_blub"</span>, 
    <span class="hljs-string">"theFalse"</span> : <span class="hljs-literal">false</span>, 
    <span class="hljs-string">"theTruth"</span> : <span class="hljs-literal">true</span> 
  }, 
  { 
    <span class="hljs-string">"_key"</span> : <span class="hljs-string">"7546"</span>, 
    <span class="hljs-string">"_id"</span> : <span class="hljs-string">"edges/7546"</span>, 
    <span class="hljs-string">"_from"</span> : <span class="hljs-string">"circles/A"</span>, 
    <span class="hljs-string">"_to"</span> : <span class="hljs-string">"circles/B"</span>, 
<<<<<<< HEAD
    <span class="hljs-string">"_rev"</span> : <span class="hljs-string">"_T9XbO2K---"</span>, 
=======
    <span class="hljs-string">"_rev"</span> : <span class="hljs-string">"_U-_pRs---_"</span>, 
>>>>>>> 014de716
    <span class="hljs-string">"label"</span> : <span class="hljs-string">"left_bar"</span>, 
    <span class="hljs-string">"theFalse"</span> : <span class="hljs-literal">false</span>, 
    <span class="hljs-string">"theTruth"</span> : <span class="hljs-literal">true</span> 
  }, 
  { 
    <span class="hljs-string">"_key"</span> : <span class="hljs-string">"7556"</span>, 
    <span class="hljs-string">"_id"</span> : <span class="hljs-string">"edges/7556"</span>, 
    <span class="hljs-string">"_from"</span> : <span class="hljs-string">"circles/B"</span>, 
    <span class="hljs-string">"_to"</span> : <span class="hljs-string">"circles/E"</span>, 
<<<<<<< HEAD
    <span class="hljs-string">"_rev"</span> : <span class="hljs-string">"_T9XbO2O---"</span>, 
=======
    <span class="hljs-string">"_rev"</span> : <span class="hljs-string">"_U-_pRsC---"</span>, 
>>>>>>> 014de716
    <span class="hljs-string">"label"</span> : <span class="hljs-string">"left_blub"</span>, 
    <span class="hljs-string">"theFalse"</span> : <span class="hljs-literal">false</span>, 
    <span class="hljs-string">"theTruth"</span> : <span class="hljs-literal">true</span> 
  }, 
  { 
    <span class="hljs-string">"_key"</span> : <span class="hljs-string">"7553"</span>, 
    <span class="hljs-string">"_id"</span> : <span class="hljs-string">"edges/7553"</span>, 
    <span class="hljs-string">"_from"</span> : <span class="hljs-string">"circles/C"</span>, 
    <span class="hljs-string">"_to"</span> : <span class="hljs-string">"circles/D"</span>, 
<<<<<<< HEAD
    <span class="hljs-string">"_rev"</span> : <span class="hljs-string">"_T9XbO2K--A"</span>, 
=======
    <span class="hljs-string">"_rev"</span> : <span class="hljs-string">"_U-_pRs---B"</span>, 
>>>>>>> 014de716
    <span class="hljs-string">"label"</span> : <span class="hljs-string">"left_blorg"</span>, 
    <span class="hljs-string">"theFalse"</span> : <span class="hljs-literal">false</span>, 
    <span class="hljs-string">"theTruth"</span> : <span class="hljs-literal">true</span> 
  }, 
  { 
    <span class="hljs-string">"_key"</span> : <span class="hljs-string">"7550"</span>, 
    <span class="hljs-string">"_id"</span> : <span class="hljs-string">"edges/7550"</span>, 
    <span class="hljs-string">"_from"</span> : <span class="hljs-string">"circles/B"</span>, 
    <span class="hljs-string">"_to"</span> : <span class="hljs-string">"circles/C"</span>, 
<<<<<<< HEAD
    <span class="hljs-string">"_rev"</span> : <span class="hljs-string">"_T9XbO2K--_"</span>, 
=======
    <span class="hljs-string">"_rev"</span> : <span class="hljs-string">"_U-_pRs---A"</span>, 
>>>>>>> 014de716
    <span class="hljs-string">"label"</span> : <span class="hljs-string">"left_blarg"</span>, 
    <span class="hljs-string">"theFalse"</span> : <span class="hljs-literal">false</span>, 
    <span class="hljs-string">"theTruth"</span> : <span class="hljs-literal">true</span> 
  }, 
  { 
<<<<<<< HEAD
    <span class="hljs-string">"_key"</span> : <span class="hljs-string">"7565"</span>, 
    <span class="hljs-string">"_id"</span> : <span class="hljs-string">"edges/7565"</span>, 
    <span class="hljs-string">"_from"</span> : <span class="hljs-string">"circles/G"</span>, 
    <span class="hljs-string">"_to"</span> : <span class="hljs-string">"circles/H"</span>, 
    <span class="hljs-string">"_rev"</span> : <span class="hljs-string">"_T9XbO2O--B"</span>, 
    <span class="hljs-string">"label"</span> : <span class="hljs-string">"right_blob"</span>, 
=======
    <span class="hljs-string">"_key"</span> : <span class="hljs-string">"7559"</span>, 
    <span class="hljs-string">"_id"</span> : <span class="hljs-string">"edges/7559"</span>, 
    <span class="hljs-string">"_from"</span> : <span class="hljs-string">"circles/E"</span>, 
    <span class="hljs-string">"_to"</span> : <span class="hljs-string">"circles/F"</span>, 
    <span class="hljs-string">"_rev"</span> : <span class="hljs-string">"_U-_pRsC--_"</span>, 
    <span class="hljs-string">"label"</span> : <span class="hljs-string">"left_schubi"</span>, 
>>>>>>> 014de716
    <span class="hljs-string">"theFalse"</span> : <span class="hljs-literal">false</span>, 
    <span class="hljs-string">"theTruth"</span> : <span class="hljs-literal">true</span> 
  }, 
  { 
<<<<<<< HEAD
    <span class="hljs-string">"_key"</span> : <span class="hljs-string">"7559"</span>, 
    <span class="hljs-string">"_id"</span> : <span class="hljs-string">"edges/7559"</span>, 
    <span class="hljs-string">"_from"</span> : <span class="hljs-string">"circles/E"</span>, 
    <span class="hljs-string">"_to"</span> : <span class="hljs-string">"circles/F"</span>, 
    <span class="hljs-string">"_rev"</span> : <span class="hljs-string">"_T9XbO2O--_"</span>, 
    <span class="hljs-string">"label"</span> : <span class="hljs-string">"left_schubi"</span>, 
=======
    <span class="hljs-string">"_key"</span> : <span class="hljs-string">"7565"</span>, 
    <span class="hljs-string">"_id"</span> : <span class="hljs-string">"edges/7565"</span>, 
    <span class="hljs-string">"_from"</span> : <span class="hljs-string">"circles/G"</span>, 
    <span class="hljs-string">"_to"</span> : <span class="hljs-string">"circles/H"</span>, 
    <span class="hljs-string">"_rev"</span> : <span class="hljs-string">"_U-_pRsC--B"</span>, 
    <span class="hljs-string">"label"</span> : <span class="hljs-string">"right_blob"</span>, 
>>>>>>> 014de716
    <span class="hljs-string">"theFalse"</span> : <span class="hljs-literal">false</span>, 
    <span class="hljs-string">"theTruth"</span> : <span class="hljs-literal">true</span> 
  }, 
  { 
    <span class="hljs-string">"_key"</span> : <span class="hljs-string">"7571"</span>, 
    <span class="hljs-string">"_id"</span> : <span class="hljs-string">"edges/7571"</span>, 
    <span class="hljs-string">"_from"</span> : <span class="hljs-string">"circles/G"</span>, 
    <span class="hljs-string">"_to"</span> : <span class="hljs-string">"circles/J"</span>, 
<<<<<<< HEAD
    <span class="hljs-string">"_rev"</span> : <span class="hljs-string">"_T9XbO2S--_"</span>, 
=======
    <span class="hljs-string">"_rev"</span> : <span class="hljs-string">"_U-_pRsG--_"</span>, 
>>>>>>> 014de716
    <span class="hljs-string">"label"</span> : <span class="hljs-string">"right_zip"</span>, 
    <span class="hljs-string">"theFalse"</span> : <span class="hljs-literal">false</span>, 
    <span class="hljs-string">"theTruth"</span> : <span class="hljs-literal">true</span> 
  }, 
  { 
    <span class="hljs-string">"_key"</span> : <span class="hljs-string">"7574"</span>, 
    <span class="hljs-string">"_id"</span> : <span class="hljs-string">"edges/7574"</span>, 
    <span class="hljs-string">"_from"</span> : <span class="hljs-string">"circles/J"</span>, 
    <span class="hljs-string">"_to"</span> : <span class="hljs-string">"circles/K"</span>, 
<<<<<<< HEAD
    <span class="hljs-string">"_rev"</span> : <span class="hljs-string">"_T9XbO2S--A"</span>, 
=======
    <span class="hljs-string">"_rev"</span> : <span class="hljs-string">"_U-_pRsG--A"</span>, 
>>>>>>> 014de716
    <span class="hljs-string">"label"</span> : <span class="hljs-string">"right_zup"</span>, 
    <span class="hljs-string">"theFalse"</span> : <span class="hljs-literal">false</span>, 
    <span class="hljs-string">"theTruth"</span> : <span class="hljs-literal">true</span> 
  } 
]<|MERGE_RESOLUTION|>--- conflicted
+++ resolved
@@ -3,24 +3,6 @@
 arangosh&gt; db.circles.toArray();
 [ 
   { 
-<<<<<<< HEAD
-    <span class="hljs-string">"_key"</span> : <span class="hljs-string">"G"</span>, 
-    <span class="hljs-string">"_id"</span> : <span class="hljs-string">"circles/G"</span>, 
-    <span class="hljs-string">"_rev"</span> : <span class="hljs-string">"_T9XbO2G---"</span>, 
-    <span class="hljs-string">"label"</span> : <span class="hljs-string">"7"</span> 
-  }, 
-  { 
-    <span class="hljs-string">"_key"</span> : <span class="hljs-string">"I"</span>, 
-    <span class="hljs-string">"_id"</span> : <span class="hljs-string">"circles/I"</span>, 
-    <span class="hljs-string">"_rev"</span> : <span class="hljs-string">"_T9XbO2G--A"</span>, 
-    <span class="hljs-string">"label"</span> : <span class="hljs-string">"9"</span> 
-  }, 
-  { 
-    <span class="hljs-string">"_key"</span> : <span class="hljs-string">"A"</span>, 
-    <span class="hljs-string">"_id"</span> : <span class="hljs-string">"circles/A"</span>, 
-    <span class="hljs-string">"_rev"</span> : <span class="hljs-string">"_T9XbO2----"</span>, 
-    <span class="hljs-string">"label"</span> : <span class="hljs-string">"1"</span> 
-=======
     <span class="hljs-string">"_key"</span> : <span class="hljs-string">"I"</span>, 
     <span class="hljs-string">"_id"</span> : <span class="hljs-string">"circles/I"</span>, 
     <span class="hljs-string">"_rev"</span> : <span class="hljs-string">"_U-_pRr6--B"</span>, 
@@ -31,21 +13,10 @@
     <span class="hljs-string">"_id"</span> : <span class="hljs-string">"circles/G"</span>, 
     <span class="hljs-string">"_rev"</span> : <span class="hljs-string">"_U-_pRr6--_"</span>, 
     <span class="hljs-string">"label"</span> : <span class="hljs-string">"7"</span> 
->>>>>>> 014de716
   }, 
   { 
     <span class="hljs-string">"_key"</span> : <span class="hljs-string">"F"</span>, 
     <span class="hljs-string">"_id"</span> : <span class="hljs-string">"circles/F"</span>, 
-<<<<<<< HEAD
-    <span class="hljs-string">"_rev"</span> : <span class="hljs-string">"_T9XbO2C--C"</span>, 
-    <span class="hljs-string">"label"</span> : <span class="hljs-string">"6"</span> 
-  }, 
-  { 
-    <span class="hljs-string">"_key"</span> : <span class="hljs-string">"C"</span>, 
-    <span class="hljs-string">"_id"</span> : <span class="hljs-string">"circles/C"</span>, 
-    <span class="hljs-string">"_rev"</span> : <span class="hljs-string">"_T9XbO2C--_"</span>, 
-    <span class="hljs-string">"label"</span> : <span class="hljs-string">"3"</span> 
-=======
     <span class="hljs-string">"_rev"</span> : <span class="hljs-string">"_U-_pRr6---"</span>, 
     <span class="hljs-string">"label"</span> : <span class="hljs-string">"6"</span> 
   }, 
@@ -54,16 +25,11 @@
     <span class="hljs-string">"_id"</span> : <span class="hljs-string">"circles/A"</span>, 
     <span class="hljs-string">"_rev"</span> : <span class="hljs-string">"_U-_pRry---"</span>, 
     <span class="hljs-string">"label"</span> : <span class="hljs-string">"1"</span> 
->>>>>>> 014de716
   }, 
   { 
     <span class="hljs-string">"_key"</span> : <span class="hljs-string">"E"</span>, 
     <span class="hljs-string">"_id"</span> : <span class="hljs-string">"circles/E"</span>, 
-<<<<<<< HEAD
-    <span class="hljs-string">"_rev"</span> : <span class="hljs-string">"_T9XbO2C--B"</span>, 
-=======
     <span class="hljs-string">"_rev"</span> : <span class="hljs-string">"_U-_pRr2--B"</span>, 
->>>>>>> 014de716
     <span class="hljs-string">"label"</span> : <span class="hljs-string">"5"</span> 
   }, 
   { 
@@ -75,31 +41,12 @@
   { 
     <span class="hljs-string">"_key"</span> : <span class="hljs-string">"D"</span>, 
     <span class="hljs-string">"_id"</span> : <span class="hljs-string">"circles/D"</span>, 
-<<<<<<< HEAD
-    <span class="hljs-string">"_rev"</span> : <span class="hljs-string">"_T9XbO2C--A"</span>, 
-=======
     <span class="hljs-string">"_rev"</span> : <span class="hljs-string">"_U-_pRr2--A"</span>, 
->>>>>>> 014de716
     <span class="hljs-string">"label"</span> : <span class="hljs-string">"4"</span> 
   }, 
   { 
     <span class="hljs-string">"_key"</span> : <span class="hljs-string">"J"</span>, 
     <span class="hljs-string">"_id"</span> : <span class="hljs-string">"circles/J"</span>, 
-<<<<<<< HEAD
-    <span class="hljs-string">"_rev"</span> : <span class="hljs-string">"_T9XbO2G--B"</span>, 
-    <span class="hljs-string">"label"</span> : <span class="hljs-string">"10"</span> 
-  }, 
-  { 
-    <span class="hljs-string">"_key"</span> : <span class="hljs-string">"K"</span>, 
-    <span class="hljs-string">"_id"</span> : <span class="hljs-string">"circles/K"</span>, 
-    <span class="hljs-string">"_rev"</span> : <span class="hljs-string">"_T9XbO2G--C"</span>, 
-    <span class="hljs-string">"label"</span> : <span class="hljs-string">"11"</span> 
-  }, 
-  { 
-    <span class="hljs-string">"_key"</span> : <span class="hljs-string">"B"</span>, 
-    <span class="hljs-string">"_id"</span> : <span class="hljs-string">"circles/B"</span>, 
-    <span class="hljs-string">"_rev"</span> : <span class="hljs-string">"_T9XbO2C---"</span>, 
-=======
     <span class="hljs-string">"_rev"</span> : <span class="hljs-string">"_U-_pRr6--C"</span>, 
     <span class="hljs-string">"label"</span> : <span class="hljs-string">"10"</span> 
   }, 
@@ -107,17 +54,12 @@
     <span class="hljs-string">"_key"</span> : <span class="hljs-string">"B"</span>, 
     <span class="hljs-string">"_id"</span> : <span class="hljs-string">"circles/B"</span>, 
     <span class="hljs-string">"_rev"</span> : <span class="hljs-string">"_U-_pRr2---"</span>, 
->>>>>>> 014de716
     <span class="hljs-string">"label"</span> : <span class="hljs-string">"2"</span> 
   }, 
   { 
     <span class="hljs-string">"_key"</span> : <span class="hljs-string">"H"</span>, 
     <span class="hljs-string">"_id"</span> : <span class="hljs-string">"circles/H"</span>, 
-<<<<<<< HEAD
-    <span class="hljs-string">"_rev"</span> : <span class="hljs-string">"_T9XbO2G--_"</span>, 
-=======
     <span class="hljs-string">"_rev"</span> : <span class="hljs-string">"_U-_pRr6--A"</span>, 
->>>>>>> 014de716
     <span class="hljs-string">"label"</span> : <span class="hljs-string">"8"</span> 
   }, 
   { 
@@ -134,11 +76,7 @@
     <span class="hljs-string">"_id"</span> : <span class="hljs-string">"edges/7562"</span>, 
     <span class="hljs-string">"_from"</span> : <span class="hljs-string">"circles/A"</span>, 
     <span class="hljs-string">"_to"</span> : <span class="hljs-string">"circles/G"</span>, 
-<<<<<<< HEAD
-    <span class="hljs-string">"_rev"</span> : <span class="hljs-string">"_T9XbO2O--A"</span>, 
-=======
     <span class="hljs-string">"_rev"</span> : <span class="hljs-string">"_U-_pRsC--A"</span>, 
->>>>>>> 014de716
     <span class="hljs-string">"label"</span> : <span class="hljs-string">"right_foo"</span>, 
     <span class="hljs-string">"theFalse"</span> : <span class="hljs-literal">false</span>, 
     <span class="hljs-string">"theTruth"</span> : <span class="hljs-literal">true</span> 
@@ -148,11 +86,7 @@
     <span class="hljs-string">"_id"</span> : <span class="hljs-string">"edges/7568"</span>, 
     <span class="hljs-string">"_from"</span> : <span class="hljs-string">"circles/H"</span>, 
     <span class="hljs-string">"_to"</span> : <span class="hljs-string">"circles/I"</span>, 
-<<<<<<< HEAD
-    <span class="hljs-string">"_rev"</span> : <span class="hljs-string">"_T9XbO2S---"</span>, 
-=======
     <span class="hljs-string">"_rev"</span> : <span class="hljs-string">"_U-_pRsG---"</span>, 
->>>>>>> 014de716
     <span class="hljs-string">"label"</span> : <span class="hljs-string">"right_blub"</span>, 
     <span class="hljs-string">"theFalse"</span> : <span class="hljs-literal">false</span>, 
     <span class="hljs-string">"theTruth"</span> : <span class="hljs-literal">true</span> 
@@ -162,11 +96,7 @@
     <span class="hljs-string">"_id"</span> : <span class="hljs-string">"edges/7546"</span>, 
     <span class="hljs-string">"_from"</span> : <span class="hljs-string">"circles/A"</span>, 
     <span class="hljs-string">"_to"</span> : <span class="hljs-string">"circles/B"</span>, 
-<<<<<<< HEAD
-    <span class="hljs-string">"_rev"</span> : <span class="hljs-string">"_T9XbO2K---"</span>, 
-=======
     <span class="hljs-string">"_rev"</span> : <span class="hljs-string">"_U-_pRs---_"</span>, 
->>>>>>> 014de716
     <span class="hljs-string">"label"</span> : <span class="hljs-string">"left_bar"</span>, 
     <span class="hljs-string">"theFalse"</span> : <span class="hljs-literal">false</span>, 
     <span class="hljs-string">"theTruth"</span> : <span class="hljs-literal">true</span> 
@@ -176,11 +106,7 @@
     <span class="hljs-string">"_id"</span> : <span class="hljs-string">"edges/7556"</span>, 
     <span class="hljs-string">"_from"</span> : <span class="hljs-string">"circles/B"</span>, 
     <span class="hljs-string">"_to"</span> : <span class="hljs-string">"circles/E"</span>, 
-<<<<<<< HEAD
-    <span class="hljs-string">"_rev"</span> : <span class="hljs-string">"_T9XbO2O---"</span>, 
-=======
     <span class="hljs-string">"_rev"</span> : <span class="hljs-string">"_U-_pRsC---"</span>, 
->>>>>>> 014de716
     <span class="hljs-string">"label"</span> : <span class="hljs-string">"left_blub"</span>, 
     <span class="hljs-string">"theFalse"</span> : <span class="hljs-literal">false</span>, 
     <span class="hljs-string">"theTruth"</span> : <span class="hljs-literal">true</span> 
@@ -190,11 +116,7 @@
     <span class="hljs-string">"_id"</span> : <span class="hljs-string">"edges/7553"</span>, 
     <span class="hljs-string">"_from"</span> : <span class="hljs-string">"circles/C"</span>, 
     <span class="hljs-string">"_to"</span> : <span class="hljs-string">"circles/D"</span>, 
-<<<<<<< HEAD
-    <span class="hljs-string">"_rev"</span> : <span class="hljs-string">"_T9XbO2K--A"</span>, 
-=======
     <span class="hljs-string">"_rev"</span> : <span class="hljs-string">"_U-_pRs---B"</span>, 
->>>>>>> 014de716
     <span class="hljs-string">"label"</span> : <span class="hljs-string">"left_blorg"</span>, 
     <span class="hljs-string">"theFalse"</span> : <span class="hljs-literal">false</span>, 
     <span class="hljs-string">"theTruth"</span> : <span class="hljs-literal">true</span> 
@@ -204,50 +126,28 @@
     <span class="hljs-string">"_id"</span> : <span class="hljs-string">"edges/7550"</span>, 
     <span class="hljs-string">"_from"</span> : <span class="hljs-string">"circles/B"</span>, 
     <span class="hljs-string">"_to"</span> : <span class="hljs-string">"circles/C"</span>, 
-<<<<<<< HEAD
-    <span class="hljs-string">"_rev"</span> : <span class="hljs-string">"_T9XbO2K--_"</span>, 
-=======
     <span class="hljs-string">"_rev"</span> : <span class="hljs-string">"_U-_pRs---A"</span>, 
->>>>>>> 014de716
     <span class="hljs-string">"label"</span> : <span class="hljs-string">"left_blarg"</span>, 
     <span class="hljs-string">"theFalse"</span> : <span class="hljs-literal">false</span>, 
     <span class="hljs-string">"theTruth"</span> : <span class="hljs-literal">true</span> 
   }, 
   { 
-<<<<<<< HEAD
-    <span class="hljs-string">"_key"</span> : <span class="hljs-string">"7565"</span>, 
-    <span class="hljs-string">"_id"</span> : <span class="hljs-string">"edges/7565"</span>, 
-    <span class="hljs-string">"_from"</span> : <span class="hljs-string">"circles/G"</span>, 
-    <span class="hljs-string">"_to"</span> : <span class="hljs-string">"circles/H"</span>, 
-    <span class="hljs-string">"_rev"</span> : <span class="hljs-string">"_T9XbO2O--B"</span>, 
-    <span class="hljs-string">"label"</span> : <span class="hljs-string">"right_blob"</span>, 
-=======
     <span class="hljs-string">"_key"</span> : <span class="hljs-string">"7559"</span>, 
     <span class="hljs-string">"_id"</span> : <span class="hljs-string">"edges/7559"</span>, 
     <span class="hljs-string">"_from"</span> : <span class="hljs-string">"circles/E"</span>, 
     <span class="hljs-string">"_to"</span> : <span class="hljs-string">"circles/F"</span>, 
     <span class="hljs-string">"_rev"</span> : <span class="hljs-string">"_U-_pRsC--_"</span>, 
     <span class="hljs-string">"label"</span> : <span class="hljs-string">"left_schubi"</span>, 
->>>>>>> 014de716
     <span class="hljs-string">"theFalse"</span> : <span class="hljs-literal">false</span>, 
     <span class="hljs-string">"theTruth"</span> : <span class="hljs-literal">true</span> 
   }, 
   { 
-<<<<<<< HEAD
-    <span class="hljs-string">"_key"</span> : <span class="hljs-string">"7559"</span>, 
-    <span class="hljs-string">"_id"</span> : <span class="hljs-string">"edges/7559"</span>, 
-    <span class="hljs-string">"_from"</span> : <span class="hljs-string">"circles/E"</span>, 
-    <span class="hljs-string">"_to"</span> : <span class="hljs-string">"circles/F"</span>, 
-    <span class="hljs-string">"_rev"</span> : <span class="hljs-string">"_T9XbO2O--_"</span>, 
-    <span class="hljs-string">"label"</span> : <span class="hljs-string">"left_schubi"</span>, 
-=======
     <span class="hljs-string">"_key"</span> : <span class="hljs-string">"7565"</span>, 
     <span class="hljs-string">"_id"</span> : <span class="hljs-string">"edges/7565"</span>, 
     <span class="hljs-string">"_from"</span> : <span class="hljs-string">"circles/G"</span>, 
     <span class="hljs-string">"_to"</span> : <span class="hljs-string">"circles/H"</span>, 
     <span class="hljs-string">"_rev"</span> : <span class="hljs-string">"_U-_pRsC--B"</span>, 
     <span class="hljs-string">"label"</span> : <span class="hljs-string">"right_blob"</span>, 
->>>>>>> 014de716
     <span class="hljs-string">"theFalse"</span> : <span class="hljs-literal">false</span>, 
     <span class="hljs-string">"theTruth"</span> : <span class="hljs-literal">true</span> 
   }, 
@@ -256,11 +156,7 @@
     <span class="hljs-string">"_id"</span> : <span class="hljs-string">"edges/7571"</span>, 
     <span class="hljs-string">"_from"</span> : <span class="hljs-string">"circles/G"</span>, 
     <span class="hljs-string">"_to"</span> : <span class="hljs-string">"circles/J"</span>, 
-<<<<<<< HEAD
-    <span class="hljs-string">"_rev"</span> : <span class="hljs-string">"_T9XbO2S--_"</span>, 
-=======
     <span class="hljs-string">"_rev"</span> : <span class="hljs-string">"_U-_pRsG--_"</span>, 
->>>>>>> 014de716
     <span class="hljs-string">"label"</span> : <span class="hljs-string">"right_zip"</span>, 
     <span class="hljs-string">"theFalse"</span> : <span class="hljs-literal">false</span>, 
     <span class="hljs-string">"theTruth"</span> : <span class="hljs-literal">true</span> 
@@ -270,11 +166,7 @@
     <span class="hljs-string">"_id"</span> : <span class="hljs-string">"edges/7574"</span>, 
     <span class="hljs-string">"_from"</span> : <span class="hljs-string">"circles/J"</span>, 
     <span class="hljs-string">"_to"</span> : <span class="hljs-string">"circles/K"</span>, 
-<<<<<<< HEAD
-    <span class="hljs-string">"_rev"</span> : <span class="hljs-string">"_T9XbO2S--A"</span>, 
-=======
     <span class="hljs-string">"_rev"</span> : <span class="hljs-string">"_U-_pRsG--A"</span>, 
->>>>>>> 014de716
     <span class="hljs-string">"label"</span> : <span class="hljs-string">"right_zup"</span>, 
     <span class="hljs-string">"theFalse"</span> : <span class="hljs-literal">false</span>, 
     <span class="hljs-string">"theTruth"</span> : <span class="hljs-literal">true</span> 
