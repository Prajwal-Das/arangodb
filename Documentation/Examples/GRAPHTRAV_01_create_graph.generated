arangosh&gt; var examples = require("@arangodb/graph-examples/example-graph.js");
arangosh&gt; var graph = examples.loadGraph("traversalGraph");
arangosh&gt; db.circles.toArray();
[ 
  { 
<<<<<<< HEAD
    <span class="hljs-string">"_key"</span> : <span class="hljs-string">"I"</span>, 
    <span class="hljs-string">"_id"</span> : <span class="hljs-string">"circles/I"</span>, 
    <span class="hljs-string">"_rev"</span> : <span class="hljs-string">"_WQyZ9Uu--B"</span>, 
    <span class="hljs-string">"label"</span> : <span class="hljs-string">"9"</span> 
  }, 
  { 
    <span class="hljs-string">"_key"</span> : <span class="hljs-string">"G"</span>, 
    <span class="hljs-string">"_id"</span> : <span class="hljs-string">"circles/G"</span>, 
    <span class="hljs-string">"_rev"</span> : <span class="hljs-string">"_WQyZ9Uq--L"</span>, 
    <span class="hljs-string">"label"</span> : <span class="hljs-string">"7"</span> 
  }, 
  { 
    <span class="hljs-string">"_key"</span> : <span class="hljs-string">"F"</span>, 
    <span class="hljs-string">"_id"</span> : <span class="hljs-string">"circles/F"</span>, 
    <span class="hljs-string">"_rev"</span> : <span class="hljs-string">"_WQyZ9Uq--J"</span>, 
    <span class="hljs-string">"label"</span> : <span class="hljs-string">"6"</span> 
  }, 
  { 
    <span class="hljs-string">"_key"</span> : <span class="hljs-string">"A"</span>, 
    <span class="hljs-string">"_id"</span> : <span class="hljs-string">"circles/A"</span>, 
    <span class="hljs-string">"_rev"</span> : <span class="hljs-string">"_WQyZ9Uq--_"</span>, 
    <span class="hljs-string">"label"</span> : <span class="hljs-string">"1"</span> 
  }, 
  { 
    <span class="hljs-string">"_key"</span> : <span class="hljs-string">"E"</span>, 
    <span class="hljs-string">"_id"</span> : <span class="hljs-string">"circles/E"</span>, 
    <span class="hljs-string">"_rev"</span> : <span class="hljs-string">"_WQyZ9Uq--H"</span>, 
    <span class="hljs-string">"label"</span> : <span class="hljs-string">"5"</span> 
  }, 
  { 
    <span class="hljs-string">"_key"</span> : <span class="hljs-string">"C"</span>, 
    <span class="hljs-string">"_id"</span> : <span class="hljs-string">"circles/C"</span>, 
    <span class="hljs-string">"_rev"</span> : <span class="hljs-string">"_WQyZ9Uq--D"</span>, 
    <span class="hljs-string">"label"</span> : <span class="hljs-string">"3"</span> 
  }, 
  { 
    <span class="hljs-string">"_key"</span> : <span class="hljs-string">"D"</span>, 
    <span class="hljs-string">"_id"</span> : <span class="hljs-string">"circles/D"</span>, 
    <span class="hljs-string">"_rev"</span> : <span class="hljs-string">"_WQyZ9Uq--F"</span>, 
    <span class="hljs-string">"label"</span> : <span class="hljs-string">"4"</span> 
  }, 
  { 
    <span class="hljs-string">"_key"</span> : <span class="hljs-string">"J"</span>, 
    <span class="hljs-string">"_id"</span> : <span class="hljs-string">"circles/J"</span>, 
    <span class="hljs-string">"_rev"</span> : <span class="hljs-string">"_WQyZ9Uu--D"</span>, 
    <span class="hljs-string">"label"</span> : <span class="hljs-string">"10"</span> 
  }, 
  { 
    <span class="hljs-string">"_key"</span> : <span class="hljs-string">"B"</span>, 
    <span class="hljs-string">"_id"</span> : <span class="hljs-string">"circles/B"</span>, 
    <span class="hljs-string">"_rev"</span> : <span class="hljs-string">"_WQyZ9Uq--B"</span>, 
    <span class="hljs-string">"label"</span> : <span class="hljs-string">"2"</span> 
  }, 
  { 
    <span class="hljs-string">"_key"</span> : <span class="hljs-string">"H"</span>, 
    <span class="hljs-string">"_id"</span> : <span class="hljs-string">"circles/H"</span>, 
    <span class="hljs-string">"_rev"</span> : <span class="hljs-string">"_WQyZ9Uu--_"</span>, 
    <span class="hljs-string">"label"</span> : <span class="hljs-string">"8"</span> 
  }, 
  { 
    <span class="hljs-string">"_key"</span> : <span class="hljs-string">"K"</span>, 
    <span class="hljs-string">"_id"</span> : <span class="hljs-string">"circles/K"</span>, 
    <span class="hljs-string">"_rev"</span> : <span class="hljs-string">"_WQyZ9Uu--F"</span>, 
    <span class="hljs-string">"label"</span> : <span class="hljs-string">"11"</span> 
=======
    "_key" : "I", 
    "_id" : "circles/I", 
    "_rev" : "_XUJy0ve--D", 
    "label" : "9" 
  }, 
  { 
    "_key" : "G", 
    "_id" : "circles/G", 
    "_rev" : "_XUJy0ve--_", 
    "label" : "7" 
  }, 
  { 
    "_key" : "F", 
    "_id" : "circles/F", 
    "_rev" : "_XUJy0va--F", 
    "label" : "6" 
  }, 
  { 
    "_key" : "A", 
    "_id" : "circles/A", 
    "_rev" : "_XUJy0vW--_", 
    "label" : "1" 
  }, 
  { 
    "_key" : "E", 
    "_id" : "circles/E", 
    "_rev" : "_XUJy0va--D", 
    "label" : "5" 
  }, 
  { 
    "_key" : "C", 
    "_id" : "circles/C", 
    "_rev" : "_XUJy0va--_", 
    "label" : "3" 
  }, 
  { 
    "_key" : "D", 
    "_id" : "circles/D", 
    "_rev" : "_XUJy0va--B", 
    "label" : "4" 
  }, 
  { 
    "_key" : "J", 
    "_id" : "circles/J", 
    "_rev" : "_XUJy0vi--_", 
    "label" : "10" 
  }, 
  { 
    "_key" : "B", 
    "_id" : "circles/B", 
    "_rev" : "_XUJy0vW--B", 
    "label" : "2" 
  }, 
  { 
    "_key" : "H", 
    "_id" : "circles/H", 
    "_rev" : "_XUJy0ve--B", 
    "label" : "8" 
  }, 
  { 
    "_key" : "K", 
    "_id" : "circles/K", 
    "_rev" : "_XUJy0vi--B", 
    "label" : "11" 
>>>>>>> 948820e4
  } 
]
arangosh&gt; db.edges.toArray();
[ 
  { 
<<<<<<< HEAD
    <span class="hljs-string">"_key"</span> : <span class="hljs-string">"7739"</span>, 
    <span class="hljs-string">"_id"</span> : <span class="hljs-string">"edges/7739"</span>, 
    <span class="hljs-string">"_from"</span> : <span class="hljs-string">"circles/B"</span>, 
    <span class="hljs-string">"_to"</span> : <span class="hljs-string">"circles/E"</span>, 
    <span class="hljs-string">"_rev"</span> : <span class="hljs-string">"_WQyZ9Uu--N"</span>, 
    <span class="hljs-string">"theFalse"</span> : <span class="hljs-literal">false</span>, 
    <span class="hljs-string">"theTruth"</span> : <span class="hljs-literal">true</span>, 
    <span class="hljs-string">"label"</span> : <span class="hljs-string">"left_blub"</span> 
  }, 
  { 
    <span class="hljs-string">"_key"</span> : <span class="hljs-string">"7742"</span>, 
    <span class="hljs-string">"_id"</span> : <span class="hljs-string">"edges/7742"</span>, 
    <span class="hljs-string">"_from"</span> : <span class="hljs-string">"circles/E"</span>, 
    <span class="hljs-string">"_to"</span> : <span class="hljs-string">"circles/F"</span>, 
    <span class="hljs-string">"_rev"</span> : <span class="hljs-string">"_WQyZ9Uu--P"</span>, 
    <span class="hljs-string">"theFalse"</span> : <span class="hljs-literal">false</span>, 
    <span class="hljs-string">"theTruth"</span> : <span class="hljs-literal">true</span>, 
    <span class="hljs-string">"label"</span> : <span class="hljs-string">"left_schubi"</span> 
  }, 
  { 
    <span class="hljs-string">"_key"</span> : <span class="hljs-string">"7733"</span>, 
    <span class="hljs-string">"_id"</span> : <span class="hljs-string">"edges/7733"</span>, 
    <span class="hljs-string">"_from"</span> : <span class="hljs-string">"circles/B"</span>, 
    <span class="hljs-string">"_to"</span> : <span class="hljs-string">"circles/C"</span>, 
    <span class="hljs-string">"_rev"</span> : <span class="hljs-string">"_WQyZ9Uu--J"</span>, 
    <span class="hljs-string">"theFalse"</span> : <span class="hljs-literal">false</span>, 
    <span class="hljs-string">"theTruth"</span> : <span class="hljs-literal">true</span>, 
    <span class="hljs-string">"label"</span> : <span class="hljs-string">"left_blarg"</span> 
  }, 
  { 
    <span class="hljs-string">"_key"</span> : <span class="hljs-string">"7754"</span>, 
    <span class="hljs-string">"_id"</span> : <span class="hljs-string">"edges/7754"</span>, 
    <span class="hljs-string">"_from"</span> : <span class="hljs-string">"circles/G"</span>, 
    <span class="hljs-string">"_to"</span> : <span class="hljs-string">"circles/J"</span>, 
    <span class="hljs-string">"_rev"</span> : <span class="hljs-string">"_WQyZ9Uy--D"</span>, 
    <span class="hljs-string">"theFalse"</span> : <span class="hljs-literal">false</span>, 
    <span class="hljs-string">"theTruth"</span> : <span class="hljs-literal">true</span>, 
    <span class="hljs-string">"label"</span> : <span class="hljs-string">"right_zip"</span> 
  }, 
  { 
    <span class="hljs-string">"_key"</span> : <span class="hljs-string">"7736"</span>, 
    <span class="hljs-string">"_id"</span> : <span class="hljs-string">"edges/7736"</span>, 
    <span class="hljs-string">"_from"</span> : <span class="hljs-string">"circles/C"</span>, 
    <span class="hljs-string">"_to"</span> : <span class="hljs-string">"circles/D"</span>, 
    <span class="hljs-string">"_rev"</span> : <span class="hljs-string">"_WQyZ9Uu--L"</span>, 
    <span class="hljs-string">"theFalse"</span> : <span class="hljs-literal">false</span>, 
    <span class="hljs-string">"theTruth"</span> : <span class="hljs-literal">true</span>, 
    <span class="hljs-string">"label"</span> : <span class="hljs-string">"left_blorg"</span> 
  }, 
  { 
    <span class="hljs-string">"_key"</span> : <span class="hljs-string">"7751"</span>, 
    <span class="hljs-string">"_id"</span> : <span class="hljs-string">"edges/7751"</span>, 
    <span class="hljs-string">"_from"</span> : <span class="hljs-string">"circles/H"</span>, 
    <span class="hljs-string">"_to"</span> : <span class="hljs-string">"circles/I"</span>, 
    <span class="hljs-string">"_rev"</span> : <span class="hljs-string">"_WQyZ9Uy--B"</span>, 
    <span class="hljs-string">"theFalse"</span> : <span class="hljs-literal">false</span>, 
    <span class="hljs-string">"theTruth"</span> : <span class="hljs-literal">true</span>, 
    <span class="hljs-string">"label"</span> : <span class="hljs-string">"right_blub"</span> 
  }, 
  { 
    <span class="hljs-string">"_key"</span> : <span class="hljs-string">"7745"</span>, 
    <span class="hljs-string">"_id"</span> : <span class="hljs-string">"edges/7745"</span>, 
    <span class="hljs-string">"_from"</span> : <span class="hljs-string">"circles/A"</span>, 
    <span class="hljs-string">"_to"</span> : <span class="hljs-string">"circles/G"</span>, 
    <span class="hljs-string">"_rev"</span> : <span class="hljs-string">"_WQyZ9Uu--R"</span>, 
    <span class="hljs-string">"theFalse"</span> : <span class="hljs-literal">false</span>, 
    <span class="hljs-string">"theTruth"</span> : <span class="hljs-literal">true</span>, 
    <span class="hljs-string">"label"</span> : <span class="hljs-string">"right_foo"</span> 
  }, 
  { 
    <span class="hljs-string">"_key"</span> : <span class="hljs-string">"7729"</span>, 
    <span class="hljs-string">"_id"</span> : <span class="hljs-string">"edges/7729"</span>, 
    <span class="hljs-string">"_from"</span> : <span class="hljs-string">"circles/A"</span>, 
    <span class="hljs-string">"_to"</span> : <span class="hljs-string">"circles/B"</span>, 
    <span class="hljs-string">"_rev"</span> : <span class="hljs-string">"_WQyZ9Uu--H"</span>, 
    <span class="hljs-string">"theFalse"</span> : <span class="hljs-literal">false</span>, 
    <span class="hljs-string">"theTruth"</span> : <span class="hljs-literal">true</span>, 
    <span class="hljs-string">"label"</span> : <span class="hljs-string">"left_bar"</span> 
  }, 
  { 
    <span class="hljs-string">"_key"</span> : <span class="hljs-string">"7757"</span>, 
    <span class="hljs-string">"_id"</span> : <span class="hljs-string">"edges/7757"</span>, 
    <span class="hljs-string">"_from"</span> : <span class="hljs-string">"circles/J"</span>, 
    <span class="hljs-string">"_to"</span> : <span class="hljs-string">"circles/K"</span>, 
    <span class="hljs-string">"_rev"</span> : <span class="hljs-string">"_WQyZ9Uy--F"</span>, 
    <span class="hljs-string">"theFalse"</span> : <span class="hljs-literal">false</span>, 
    <span class="hljs-string">"theTruth"</span> : <span class="hljs-literal">true</span>, 
    <span class="hljs-string">"label"</span> : <span class="hljs-string">"right_zup"</span> 
  }, 
  { 
    <span class="hljs-string">"_key"</span> : <span class="hljs-string">"7748"</span>, 
    <span class="hljs-string">"_id"</span> : <span class="hljs-string">"edges/7748"</span>, 
    <span class="hljs-string">"_from"</span> : <span class="hljs-string">"circles/G"</span>, 
    <span class="hljs-string">"_to"</span> : <span class="hljs-string">"circles/H"</span>, 
    <span class="hljs-string">"_rev"</span> : <span class="hljs-string">"_WQyZ9Uy--_"</span>, 
    <span class="hljs-string">"theFalse"</span> : <span class="hljs-literal">false</span>, 
    <span class="hljs-string">"theTruth"</span> : <span class="hljs-literal">true</span>, 
    <span class="hljs-string">"label"</span> : <span class="hljs-string">"right_blob"</span> 
=======
    "_key" : "97941", 
    "_id" : "edges/97941", 
    "_from" : "circles/A", 
    "_to" : "circles/G", 
    "_rev" : "_XUJy0vm--F", 
    "theFalse" : false, 
    "theTruth" : true, 
    "label" : "right_foo" 
  }, 
  { 
    "_key" : "97932", 
    "_id" : "edges/97932", 
    "_from" : "circles/C", 
    "_to" : "circles/D", 
    "_rev" : "_XUJy0vm--_", 
    "theFalse" : false, 
    "theTruth" : true, 
    "label" : "left_blorg" 
  }, 
  { 
    "_key" : "97935", 
    "_id" : "edges/97935", 
    "_from" : "circles/B", 
    "_to" : "circles/E", 
    "_rev" : "_XUJy0vm--B", 
    "theFalse" : false, 
    "theTruth" : true, 
    "label" : "left_blub" 
  }, 
  { 
    "_key" : "97925", 
    "_id" : "edges/97925", 
    "_from" : "circles/A", 
    "_to" : "circles/B", 
    "_rev" : "_XUJy0vi--D", 
    "theFalse" : false, 
    "theTruth" : true, 
    "label" : "left_bar" 
  }, 
  { 
    "_key" : "97947", 
    "_id" : "edges/97947", 
    "_from" : "circles/H", 
    "_to" : "circles/I", 
    "_rev" : "_XUJy0vq--B", 
    "theFalse" : false, 
    "theTruth" : true, 
    "label" : "right_blub" 
  }, 
  { 
    "_key" : "97944", 
    "_id" : "edges/97944", 
    "_from" : "circles/G", 
    "_to" : "circles/H", 
    "_rev" : "_XUJy0vq--_", 
    "theFalse" : false, 
    "theTruth" : true, 
    "label" : "right_blob" 
  }, 
  { 
    "_key" : "97953", 
    "_id" : "edges/97953", 
    "_from" : "circles/J", 
    "_to" : "circles/K", 
    "_rev" : "_XUJy0vu--_", 
    "theFalse" : false, 
    "theTruth" : true, 
    "label" : "right_zup" 
  }, 
  { 
    "_key" : "97938", 
    "_id" : "edges/97938", 
    "_from" : "circles/E", 
    "_to" : "circles/F", 
    "_rev" : "_XUJy0vm--D", 
    "theFalse" : false, 
    "theTruth" : true, 
    "label" : "left_schubi" 
  }, 
  { 
    "_key" : "97950", 
    "_id" : "edges/97950", 
    "_from" : "circles/G", 
    "_to" : "circles/J", 
    "_rev" : "_XUJy0vq--D", 
    "theFalse" : false, 
    "theTruth" : true, 
    "label" : "right_zip" 
  }, 
  { 
    "_key" : "97929", 
    "_id" : "edges/97929", 
    "_from" : "circles/B", 
    "_to" : "circles/C", 
    "_rev" : "_XUJy0vi--F", 
    "theFalse" : false, 
    "theTruth" : true, 
    "label" : "left_blarg" 
>>>>>>> 948820e4
  } 
]
arangosh&gt; print("once you don't need them anymore, clean them up:");
once you don't need them anymore, clean them up:
arangosh&gt; examples.dropGraph("traversalGraph");<|MERGE_RESOLUTION|>--- conflicted
+++ resolved
@@ -3,72 +3,6 @@
 arangosh&gt; db.circles.toArray();
 [ 
   { 
-<<<<<<< HEAD
-    <span class="hljs-string">"_key"</span> : <span class="hljs-string">"I"</span>, 
-    <span class="hljs-string">"_id"</span> : <span class="hljs-string">"circles/I"</span>, 
-    <span class="hljs-string">"_rev"</span> : <span class="hljs-string">"_WQyZ9Uu--B"</span>, 
-    <span class="hljs-string">"label"</span> : <span class="hljs-string">"9"</span> 
-  }, 
-  { 
-    <span class="hljs-string">"_key"</span> : <span class="hljs-string">"G"</span>, 
-    <span class="hljs-string">"_id"</span> : <span class="hljs-string">"circles/G"</span>, 
-    <span class="hljs-string">"_rev"</span> : <span class="hljs-string">"_WQyZ9Uq--L"</span>, 
-    <span class="hljs-string">"label"</span> : <span class="hljs-string">"7"</span> 
-  }, 
-  { 
-    <span class="hljs-string">"_key"</span> : <span class="hljs-string">"F"</span>, 
-    <span class="hljs-string">"_id"</span> : <span class="hljs-string">"circles/F"</span>, 
-    <span class="hljs-string">"_rev"</span> : <span class="hljs-string">"_WQyZ9Uq--J"</span>, 
-    <span class="hljs-string">"label"</span> : <span class="hljs-string">"6"</span> 
-  }, 
-  { 
-    <span class="hljs-string">"_key"</span> : <span class="hljs-string">"A"</span>, 
-    <span class="hljs-string">"_id"</span> : <span class="hljs-string">"circles/A"</span>, 
-    <span class="hljs-string">"_rev"</span> : <span class="hljs-string">"_WQyZ9Uq--_"</span>, 
-    <span class="hljs-string">"label"</span> : <span class="hljs-string">"1"</span> 
-  }, 
-  { 
-    <span class="hljs-string">"_key"</span> : <span class="hljs-string">"E"</span>, 
-    <span class="hljs-string">"_id"</span> : <span class="hljs-string">"circles/E"</span>, 
-    <span class="hljs-string">"_rev"</span> : <span class="hljs-string">"_WQyZ9Uq--H"</span>, 
-    <span class="hljs-string">"label"</span> : <span class="hljs-string">"5"</span> 
-  }, 
-  { 
-    <span class="hljs-string">"_key"</span> : <span class="hljs-string">"C"</span>, 
-    <span class="hljs-string">"_id"</span> : <span class="hljs-string">"circles/C"</span>, 
-    <span class="hljs-string">"_rev"</span> : <span class="hljs-string">"_WQyZ9Uq--D"</span>, 
-    <span class="hljs-string">"label"</span> : <span class="hljs-string">"3"</span> 
-  }, 
-  { 
-    <span class="hljs-string">"_key"</span> : <span class="hljs-string">"D"</span>, 
-    <span class="hljs-string">"_id"</span> : <span class="hljs-string">"circles/D"</span>, 
-    <span class="hljs-string">"_rev"</span> : <span class="hljs-string">"_WQyZ9Uq--F"</span>, 
-    <span class="hljs-string">"label"</span> : <span class="hljs-string">"4"</span> 
-  }, 
-  { 
-    <span class="hljs-string">"_key"</span> : <span class="hljs-string">"J"</span>, 
-    <span class="hljs-string">"_id"</span> : <span class="hljs-string">"circles/J"</span>, 
-    <span class="hljs-string">"_rev"</span> : <span class="hljs-string">"_WQyZ9Uu--D"</span>, 
-    <span class="hljs-string">"label"</span> : <span class="hljs-string">"10"</span> 
-  }, 
-  { 
-    <span class="hljs-string">"_key"</span> : <span class="hljs-string">"B"</span>, 
-    <span class="hljs-string">"_id"</span> : <span class="hljs-string">"circles/B"</span>, 
-    <span class="hljs-string">"_rev"</span> : <span class="hljs-string">"_WQyZ9Uq--B"</span>, 
-    <span class="hljs-string">"label"</span> : <span class="hljs-string">"2"</span> 
-  }, 
-  { 
-    <span class="hljs-string">"_key"</span> : <span class="hljs-string">"H"</span>, 
-    <span class="hljs-string">"_id"</span> : <span class="hljs-string">"circles/H"</span>, 
-    <span class="hljs-string">"_rev"</span> : <span class="hljs-string">"_WQyZ9Uu--_"</span>, 
-    <span class="hljs-string">"label"</span> : <span class="hljs-string">"8"</span> 
-  }, 
-  { 
-    <span class="hljs-string">"_key"</span> : <span class="hljs-string">"K"</span>, 
-    <span class="hljs-string">"_id"</span> : <span class="hljs-string">"circles/K"</span>, 
-    <span class="hljs-string">"_rev"</span> : <span class="hljs-string">"_WQyZ9Uu--F"</span>, 
-    <span class="hljs-string">"label"</span> : <span class="hljs-string">"11"</span> 
-=======
     "_key" : "I", 
     "_id" : "circles/I", 
     "_rev" : "_XUJy0ve--D", 
@@ -133,112 +67,11 @@
     "_id" : "circles/K", 
     "_rev" : "_XUJy0vi--B", 
     "label" : "11" 
->>>>>>> 948820e4
   } 
 ]
 arangosh&gt; db.edges.toArray();
 [ 
   { 
-<<<<<<< HEAD
-    <span class="hljs-string">"_key"</span> : <span class="hljs-string">"7739"</span>, 
-    <span class="hljs-string">"_id"</span> : <span class="hljs-string">"edges/7739"</span>, 
-    <span class="hljs-string">"_from"</span> : <span class="hljs-string">"circles/B"</span>, 
-    <span class="hljs-string">"_to"</span> : <span class="hljs-string">"circles/E"</span>, 
-    <span class="hljs-string">"_rev"</span> : <span class="hljs-string">"_WQyZ9Uu--N"</span>, 
-    <span class="hljs-string">"theFalse"</span> : <span class="hljs-literal">false</span>, 
-    <span class="hljs-string">"theTruth"</span> : <span class="hljs-literal">true</span>, 
-    <span class="hljs-string">"label"</span> : <span class="hljs-string">"left_blub"</span> 
-  }, 
-  { 
-    <span class="hljs-string">"_key"</span> : <span class="hljs-string">"7742"</span>, 
-    <span class="hljs-string">"_id"</span> : <span class="hljs-string">"edges/7742"</span>, 
-    <span class="hljs-string">"_from"</span> : <span class="hljs-string">"circles/E"</span>, 
-    <span class="hljs-string">"_to"</span> : <span class="hljs-string">"circles/F"</span>, 
-    <span class="hljs-string">"_rev"</span> : <span class="hljs-string">"_WQyZ9Uu--P"</span>, 
-    <span class="hljs-string">"theFalse"</span> : <span class="hljs-literal">false</span>, 
-    <span class="hljs-string">"theTruth"</span> : <span class="hljs-literal">true</span>, 
-    <span class="hljs-string">"label"</span> : <span class="hljs-string">"left_schubi"</span> 
-  }, 
-  { 
-    <span class="hljs-string">"_key"</span> : <span class="hljs-string">"7733"</span>, 
-    <span class="hljs-string">"_id"</span> : <span class="hljs-string">"edges/7733"</span>, 
-    <span class="hljs-string">"_from"</span> : <span class="hljs-string">"circles/B"</span>, 
-    <span class="hljs-string">"_to"</span> : <span class="hljs-string">"circles/C"</span>, 
-    <span class="hljs-string">"_rev"</span> : <span class="hljs-string">"_WQyZ9Uu--J"</span>, 
-    <span class="hljs-string">"theFalse"</span> : <span class="hljs-literal">false</span>, 
-    <span class="hljs-string">"theTruth"</span> : <span class="hljs-literal">true</span>, 
-    <span class="hljs-string">"label"</span> : <span class="hljs-string">"left_blarg"</span> 
-  }, 
-  { 
-    <span class="hljs-string">"_key"</span> : <span class="hljs-string">"7754"</span>, 
-    <span class="hljs-string">"_id"</span> : <span class="hljs-string">"edges/7754"</span>, 
-    <span class="hljs-string">"_from"</span> : <span class="hljs-string">"circles/G"</span>, 
-    <span class="hljs-string">"_to"</span> : <span class="hljs-string">"circles/J"</span>, 
-    <span class="hljs-string">"_rev"</span> : <span class="hljs-string">"_WQyZ9Uy--D"</span>, 
-    <span class="hljs-string">"theFalse"</span> : <span class="hljs-literal">false</span>, 
-    <span class="hljs-string">"theTruth"</span> : <span class="hljs-literal">true</span>, 
-    <span class="hljs-string">"label"</span> : <span class="hljs-string">"right_zip"</span> 
-  }, 
-  { 
-    <span class="hljs-string">"_key"</span> : <span class="hljs-string">"7736"</span>, 
-    <span class="hljs-string">"_id"</span> : <span class="hljs-string">"edges/7736"</span>, 
-    <span class="hljs-string">"_from"</span> : <span class="hljs-string">"circles/C"</span>, 
-    <span class="hljs-string">"_to"</span> : <span class="hljs-string">"circles/D"</span>, 
-    <span class="hljs-string">"_rev"</span> : <span class="hljs-string">"_WQyZ9Uu--L"</span>, 
-    <span class="hljs-string">"theFalse"</span> : <span class="hljs-literal">false</span>, 
-    <span class="hljs-string">"theTruth"</span> : <span class="hljs-literal">true</span>, 
-    <span class="hljs-string">"label"</span> : <span class="hljs-string">"left_blorg"</span> 
-  }, 
-  { 
-    <span class="hljs-string">"_key"</span> : <span class="hljs-string">"7751"</span>, 
-    <span class="hljs-string">"_id"</span> : <span class="hljs-string">"edges/7751"</span>, 
-    <span class="hljs-string">"_from"</span> : <span class="hljs-string">"circles/H"</span>, 
-    <span class="hljs-string">"_to"</span> : <span class="hljs-string">"circles/I"</span>, 
-    <span class="hljs-string">"_rev"</span> : <span class="hljs-string">"_WQyZ9Uy--B"</span>, 
-    <span class="hljs-string">"theFalse"</span> : <span class="hljs-literal">false</span>, 
-    <span class="hljs-string">"theTruth"</span> : <span class="hljs-literal">true</span>, 
-    <span class="hljs-string">"label"</span> : <span class="hljs-string">"right_blub"</span> 
-  }, 
-  { 
-    <span class="hljs-string">"_key"</span> : <span class="hljs-string">"7745"</span>, 
-    <span class="hljs-string">"_id"</span> : <span class="hljs-string">"edges/7745"</span>, 
-    <span class="hljs-string">"_from"</span> : <span class="hljs-string">"circles/A"</span>, 
-    <span class="hljs-string">"_to"</span> : <span class="hljs-string">"circles/G"</span>, 
-    <span class="hljs-string">"_rev"</span> : <span class="hljs-string">"_WQyZ9Uu--R"</span>, 
-    <span class="hljs-string">"theFalse"</span> : <span class="hljs-literal">false</span>, 
-    <span class="hljs-string">"theTruth"</span> : <span class="hljs-literal">true</span>, 
-    <span class="hljs-string">"label"</span> : <span class="hljs-string">"right_foo"</span> 
-  }, 
-  { 
-    <span class="hljs-string">"_key"</span> : <span class="hljs-string">"7729"</span>, 
-    <span class="hljs-string">"_id"</span> : <span class="hljs-string">"edges/7729"</span>, 
-    <span class="hljs-string">"_from"</span> : <span class="hljs-string">"circles/A"</span>, 
-    <span class="hljs-string">"_to"</span> : <span class="hljs-string">"circles/B"</span>, 
-    <span class="hljs-string">"_rev"</span> : <span class="hljs-string">"_WQyZ9Uu--H"</span>, 
-    <span class="hljs-string">"theFalse"</span> : <span class="hljs-literal">false</span>, 
-    <span class="hljs-string">"theTruth"</span> : <span class="hljs-literal">true</span>, 
-    <span class="hljs-string">"label"</span> : <span class="hljs-string">"left_bar"</span> 
-  }, 
-  { 
-    <span class="hljs-string">"_key"</span> : <span class="hljs-string">"7757"</span>, 
-    <span class="hljs-string">"_id"</span> : <span class="hljs-string">"edges/7757"</span>, 
-    <span class="hljs-string">"_from"</span> : <span class="hljs-string">"circles/J"</span>, 
-    <span class="hljs-string">"_to"</span> : <span class="hljs-string">"circles/K"</span>, 
-    <span class="hljs-string">"_rev"</span> : <span class="hljs-string">"_WQyZ9Uy--F"</span>, 
-    <span class="hljs-string">"theFalse"</span> : <span class="hljs-literal">false</span>, 
-    <span class="hljs-string">"theTruth"</span> : <span class="hljs-literal">true</span>, 
-    <span class="hljs-string">"label"</span> : <span class="hljs-string">"right_zup"</span> 
-  }, 
-  { 
-    <span class="hljs-string">"_key"</span> : <span class="hljs-string">"7748"</span>, 
-    <span class="hljs-string">"_id"</span> : <span class="hljs-string">"edges/7748"</span>, 
-    <span class="hljs-string">"_from"</span> : <span class="hljs-string">"circles/G"</span>, 
-    <span class="hljs-string">"_to"</span> : <span class="hljs-string">"circles/H"</span>, 
-    <span class="hljs-string">"_rev"</span> : <span class="hljs-string">"_WQyZ9Uy--_"</span>, 
-    <span class="hljs-string">"theFalse"</span> : <span class="hljs-literal">false</span>, 
-    <span class="hljs-string">"theTruth"</span> : <span class="hljs-literal">true</span>, 
-    <span class="hljs-string">"label"</span> : <span class="hljs-string">"right_blob"</span> 
-=======
     "_key" : "97941", 
     "_id" : "edges/97941", 
     "_from" : "circles/A", 
@@ -337,7 +170,6 @@
     "theFalse" : false, 
     "theTruth" : true, 
     "label" : "left_blarg" 
->>>>>>> 948820e4
   } 
 ]
 arangosh&gt; print("once you don't need them anymore, clean them up:");
