--- conflicted
+++ resolved
@@ -8,17 +8,10 @@
   <span class="hljs-string">"code"</span> : <span class="hljs-number">202</span>, 
   <span class="hljs-string">"graphs"</span> : [ 
     { 
-<<<<<<< HEAD
-      "_id" : "_graphs/social", 
-      "_key" : "social", 
-      "_rev" : "544744385", 
-      "edgeDefinitions" : [ 
-=======
       <span class="hljs-string">"_id"</span> : <span class="hljs-string">"_graphs/social"</span>, 
       <span class="hljs-string">"_key"</span> : <span class="hljs-string">"social"</span>, 
       <span class="hljs-string">"_rev"</span> : <span class="hljs-string">"560401954"</span>, 
       <span class="hljs-string">"edgeDefinitions"</span> : [ 
->>>>>>> 1a748b46
         { 
           <span class="hljs-string">"collection"</span> : <span class="hljs-string">"relation"</span>, 
           <span class="hljs-string">"from"</span> : [ 
@@ -34,19 +27,11 @@
       <span class="hljs-string">"orphanCollections"</span> : [ ] 
     }, 
     { 
-<<<<<<< HEAD
-      "_id" : "_graphs/routeplanner", 
-      "_key" : "routeplanner", 
-      "_rev" : "548086721", 
-      "orphanCollections" : [ ], 
-      "edgeDefinitions" : [ 
-=======
       <span class="hljs-string">"_id"</span> : <span class="hljs-string">"_graphs/routeplanner"</span>, 
       <span class="hljs-string">"_key"</span> : <span class="hljs-string">"routeplanner"</span>, 
       <span class="hljs-string">"_rev"</span> : <span class="hljs-string">"563744290"</span>, 
       <span class="hljs-string">"orphanCollections"</span> : [ ], 
       <span class="hljs-string">"edgeDefinitions"</span> : [ 
->>>>>>> 1a748b46
         { 
           <span class="hljs-string">"collection"</span> : <span class="hljs-string">"germanHighway"</span>, 
           <span class="hljs-string">"from"</span> : [ 
