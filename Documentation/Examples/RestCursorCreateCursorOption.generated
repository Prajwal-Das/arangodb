shell&gt; curl -X POST --data-binary @- --dump - http:<span class="hljs-comment">//localhost:8529/_api/cursor &lt;&lt;EOF</span>
{ 
  <span class="hljs-string">"query"</span> : <span class="hljs-string">"FOR i IN 1..1000 FILTER i &gt; 500 LIMIT 10 RETURN i"</span>, 
  <span class="hljs-string">"count"</span> : <span class="hljs-literal">true</span>, 
  <span class="hljs-string">"options"</span> : { 
    <span class="hljs-string">"fullCount"</span> : <span class="hljs-literal">true</span> 
  } 
}
EOF

HTTP/<span class="hljs-number">1.1</span> <span class="hljs-number">201</span> Created
content-type: application/json; charset=utf-<span class="hljs-number">8</span>

{ 
  <span class="hljs-string">"result"</span> : [ 
    <span class="hljs-number">501</span>, 
    <span class="hljs-number">502</span>, 
    <span class="hljs-number">503</span>, 
    <span class="hljs-number">504</span>, 
    <span class="hljs-number">505</span>, 
    <span class="hljs-number">506</span>, 
    <span class="hljs-number">507</span>, 
    <span class="hljs-number">508</span>, 
    <span class="hljs-number">509</span>, 
    <span class="hljs-number">510</span> 
  ], 
<<<<<<< HEAD
  "hasMore" : false, 
  "count" : 10, 
  "cached" : false, 
  "extra" : { 
    "stats" : { 
      "writesExecuted" : 0, 
      "writesIgnored" : 0, 
      "scannedFull" : 0, 
      "scannedIndex" : 0, 
      "filtered" : 500, 
      "fullCount" : 500 
=======
  <span class="hljs-string">"hasMore"</span> : <span class="hljs-literal">false</span>, 
  <span class="hljs-string">"count"</span> : <span class="hljs-number">10</span>, 
  <span class="hljs-string">"cached"</span> : <span class="hljs-literal">false</span>, 
  <span class="hljs-string">"extra"</span> : { 
    <span class="hljs-string">"stats"</span> : { 
      <span class="hljs-string">"writesExecuted"</span> : <span class="hljs-number">0</span>, 
      <span class="hljs-string">"writesIgnored"</span> : <span class="hljs-number">0</span>, 
      <span class="hljs-string">"scannedFull"</span> : <span class="hljs-number">0</span>, 
      <span class="hljs-string">"scannedIndex"</span> : <span class="hljs-number">0</span>, 
      <span class="hljs-string">"filtered"</span> : <span class="hljs-number">500</span>, 
      <span class="hljs-string">"fullCount"</span> : <span class="hljs-number">500</span> 
>>>>>>> 1a748b46
    }, 
    <span class="hljs-string">"warnings"</span> : [ ] 
  }, 
  <span class="hljs-string">"error"</span> : <span class="hljs-literal">false</span>, 
  <span class="hljs-string">"code"</span> : <span class="hljs-number">201</span> 
}<|MERGE_RESOLUTION|>--- conflicted
+++ resolved
@@ -24,19 +24,6 @@
     <span class="hljs-number">509</span>, 
     <span class="hljs-number">510</span> 
   ], 
-<<<<<<< HEAD
-  "hasMore" : false, 
-  "count" : 10, 
-  "cached" : false, 
-  "extra" : { 
-    "stats" : { 
-      "writesExecuted" : 0, 
-      "writesIgnored" : 0, 
-      "scannedFull" : 0, 
-      "scannedIndex" : 0, 
-      "filtered" : 500, 
-      "fullCount" : 500 
-=======
   <span class="hljs-string">"hasMore"</span> : <span class="hljs-literal">false</span>, 
   <span class="hljs-string">"count"</span> : <span class="hljs-number">10</span>, 
   <span class="hljs-string">"cached"</span> : <span class="hljs-literal">false</span>, 
@@ -48,7 +35,6 @@
       <span class="hljs-string">"scannedIndex"</span> : <span class="hljs-number">0</span>, 
       <span class="hljs-string">"filtered"</span> : <span class="hljs-number">500</span>, 
       <span class="hljs-string">"fullCount"</span> : <span class="hljs-number">500</span> 
->>>>>>> 1a748b46
     }, 
     <span class="hljs-string">"warnings"</span> : [ ] 
   }, 
