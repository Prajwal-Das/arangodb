arangosh&gt; <span class="hljs-keyword">var</span> examples = <span class="hljs-built_in">require</span>(<span class="hljs-string">"@arangodb/graph-examples/example-graph.js"</span>);
arangosh&gt; <span class="hljs-keyword">var</span> g = examples.loadGraph(<span class="hljs-string">"knows_graph"</span>);
arangosh&gt; db.persons.toArray()
[ 
  { 
    <span class="hljs-string">"_key"</span> : <span class="hljs-string">"bob"</span>, 
    <span class="hljs-string">"_id"</span> : <span class="hljs-string">"persons/bob"</span>, 
<<<<<<< HEAD
    <span class="hljs-string">"_rev"</span> : <span class="hljs-string">"_T9XeDhK--_"</span>, 
=======
    <span class="hljs-string">"_rev"</span> : <span class="hljs-string">"_U-_q7SS---"</span>, 
>>>>>>> 014de716
    <span class="hljs-string">"name"</span> : <span class="hljs-string">"Bob"</span> 
  }, 
  { 
    <span class="hljs-string">"_key"</span> : <span class="hljs-string">"charlie"</span>, 
    <span class="hljs-string">"_id"</span> : <span class="hljs-string">"persons/charlie"</span>, 
<<<<<<< HEAD
    <span class="hljs-string">"_rev"</span> : <span class="hljs-string">"_T9XeDhK--A"</span>, 
=======
    <span class="hljs-string">"_rev"</span> : <span class="hljs-string">"_U-_q7SS--_"</span>, 
>>>>>>> 014de716
    <span class="hljs-string">"name"</span> : <span class="hljs-string">"Charlie"</span> 
  }, 
  { 
    <span class="hljs-string">"_key"</span> : <span class="hljs-string">"dave"</span>, 
    <span class="hljs-string">"_id"</span> : <span class="hljs-string">"persons/dave"</span>, 
<<<<<<< HEAD
    <span class="hljs-string">"_rev"</span> : <span class="hljs-string">"_T9XeDhO---"</span>, 
=======
    <span class="hljs-string">"_rev"</span> : <span class="hljs-string">"_U-_q7SS--A"</span>, 
>>>>>>> 014de716
    <span class="hljs-string">"name"</span> : <span class="hljs-string">"Dave"</span> 
  }, 
  { 
    <span class="hljs-string">"_key"</span> : <span class="hljs-string">"eve"</span>, 
    <span class="hljs-string">"_id"</span> : <span class="hljs-string">"persons/eve"</span>, 
<<<<<<< HEAD
    <span class="hljs-string">"_rev"</span> : <span class="hljs-string">"_T9XeDhO--_"</span>, 
=======
    <span class="hljs-string">"_rev"</span> : <span class="hljs-string">"_U-_q7SS--B"</span>, 
>>>>>>> 014de716
    <span class="hljs-string">"name"</span> : <span class="hljs-string">"Eve"</span> 
  }, 
  { 
    <span class="hljs-string">"_key"</span> : <span class="hljs-string">"alice"</span>, 
    <span class="hljs-string">"_id"</span> : <span class="hljs-string">"persons/alice"</span>, 
<<<<<<< HEAD
    <span class="hljs-string">"_rev"</span> : <span class="hljs-string">"_T9XeDhK---"</span>, 
=======
    <span class="hljs-string">"_rev"</span> : <span class="hljs-string">"_U-_q7SO---"</span>, 
>>>>>>> 014de716
    <span class="hljs-string">"name"</span> : <span class="hljs-string">"Alice"</span> 
  } 
]
arangosh&gt; db.knows.toArray();
[ 
  { 
<<<<<<< HEAD
    <span class="hljs-string">"_key"</span> : <span class="hljs-string">"28207"</span>, 
    <span class="hljs-string">"_id"</span> : <span class="hljs-string">"knows/28207"</span>, 
    <span class="hljs-string">"_from"</span> : <span class="hljs-string">"persons/bob"</span>, 
    <span class="hljs-string">"_to"</span> : <span class="hljs-string">"persons/charlie"</span>, 
    <span class="hljs-string">"_rev"</span> : <span class="hljs-string">"_T9XeDhS---"</span> 
  }, 
  { 
    <span class="hljs-string">"_key"</span> : <span class="hljs-string">"28216"</span>, 
    <span class="hljs-string">"_id"</span> : <span class="hljs-string">"knows/28216"</span>, 
    <span class="hljs-string">"_from"</span> : <span class="hljs-string">"persons/eve"</span>, 
    <span class="hljs-string">"_to"</span> : <span class="hljs-string">"persons/bob"</span>, 
    <span class="hljs-string">"_rev"</span> : <span class="hljs-string">"_T9XeDhW--_"</span> 
  }, 
  { 
    <span class="hljs-string">"_key"</span> : <span class="hljs-string">"28210"</span>, 
    <span class="hljs-string">"_id"</span> : <span class="hljs-string">"knows/28210"</span>, 
    <span class="hljs-string">"_from"</span> : <span class="hljs-string">"persons/bob"</span>, 
    <span class="hljs-string">"_to"</span> : <span class="hljs-string">"persons/dave"</span>, 
    <span class="hljs-string">"_rev"</span> : <span class="hljs-string">"_T9XeDhS--_"</span> 
  }, 
  { 
    <span class="hljs-string">"_key"</span> : <span class="hljs-string">"28213"</span>, 
    <span class="hljs-string">"_id"</span> : <span class="hljs-string">"knows/28213"</span>, 
    <span class="hljs-string">"_from"</span> : <span class="hljs-string">"persons/eve"</span>, 
    <span class="hljs-string">"_to"</span> : <span class="hljs-string">"persons/alice"</span>, 
    <span class="hljs-string">"_rev"</span> : <span class="hljs-string">"_T9XeDhW---"</span> 
  }, 
  { 
    <span class="hljs-string">"_key"</span> : <span class="hljs-string">"28203"</span>, 
    <span class="hljs-string">"_id"</span> : <span class="hljs-string">"knows/28203"</span>, 
    <span class="hljs-string">"_from"</span> : <span class="hljs-string">"persons/alice"</span>, 
    <span class="hljs-string">"_to"</span> : <span class="hljs-string">"persons/bob"</span>, 
    <span class="hljs-string">"_rev"</span> : <span class="hljs-string">"_T9XeDhO--A"</span> 
=======
    <span class="hljs-string">"_key"</span> : <span class="hljs-string">"28133"</span>, 
    <span class="hljs-string">"_id"</span> : <span class="hljs-string">"knows/28133"</span>, 
    <span class="hljs-string">"_from"</span> : <span class="hljs-string">"persons/bob"</span>, 
    <span class="hljs-string">"_to"</span> : <span class="hljs-string">"persons/charlie"</span>, 
    <span class="hljs-string">"_rev"</span> : <span class="hljs-string">"_U-_q7SW---"</span> 
  }, 
  { 
    <span class="hljs-string">"_key"</span> : <span class="hljs-string">"28136"</span>, 
    <span class="hljs-string">"_id"</span> : <span class="hljs-string">"knows/28136"</span>, 
    <span class="hljs-string">"_from"</span> : <span class="hljs-string">"persons/bob"</span>, 
    <span class="hljs-string">"_to"</span> : <span class="hljs-string">"persons/dave"</span>, 
    <span class="hljs-string">"_rev"</span> : <span class="hljs-string">"_U-_q7SW--_"</span> 
  }, 
  { 
    <span class="hljs-string">"_key"</span> : <span class="hljs-string">"28139"</span>, 
    <span class="hljs-string">"_id"</span> : <span class="hljs-string">"knows/28139"</span>, 
    <span class="hljs-string">"_from"</span> : <span class="hljs-string">"persons/eve"</span>, 
    <span class="hljs-string">"_to"</span> : <span class="hljs-string">"persons/alice"</span>, 
    <span class="hljs-string">"_rev"</span> : <span class="hljs-string">"_U-_q7SW--A"</span> 
  }, 
  { 
    <span class="hljs-string">"_key"</span> : <span class="hljs-string">"28129"</span>, 
    <span class="hljs-string">"_id"</span> : <span class="hljs-string">"knows/28129"</span>, 
    <span class="hljs-string">"_from"</span> : <span class="hljs-string">"persons/alice"</span>, 
    <span class="hljs-string">"_to"</span> : <span class="hljs-string">"persons/bob"</span>, 
    <span class="hljs-string">"_rev"</span> : <span class="hljs-string">"_U-_q7SS--C"</span> 
  }, 
  { 
    <span class="hljs-string">"_key"</span> : <span class="hljs-string">"28142"</span>, 
    <span class="hljs-string">"_id"</span> : <span class="hljs-string">"knows/28142"</span>, 
    <span class="hljs-string">"_from"</span> : <span class="hljs-string">"persons/eve"</span>, 
    <span class="hljs-string">"_to"</span> : <span class="hljs-string">"persons/bob"</span>, 
    <span class="hljs-string">"_rev"</span> : <span class="hljs-string">"_U-_q7SW--B"</span> 
>>>>>>> 014de716
  } 
]
arangosh&gt; examples.dropGraph(<span class="hljs-string">"knows_graph"</span>);
<span class="hljs-literal">true</span><|MERGE_RESOLUTION|>--- conflicted
+++ resolved
@@ -5,92 +5,37 @@
   { 
     <span class="hljs-string">"_key"</span> : <span class="hljs-string">"bob"</span>, 
     <span class="hljs-string">"_id"</span> : <span class="hljs-string">"persons/bob"</span>, 
-<<<<<<< HEAD
-    <span class="hljs-string">"_rev"</span> : <span class="hljs-string">"_T9XeDhK--_"</span>, 
-=======
     <span class="hljs-string">"_rev"</span> : <span class="hljs-string">"_U-_q7SS---"</span>, 
->>>>>>> 014de716
     <span class="hljs-string">"name"</span> : <span class="hljs-string">"Bob"</span> 
   }, 
   { 
     <span class="hljs-string">"_key"</span> : <span class="hljs-string">"charlie"</span>, 
     <span class="hljs-string">"_id"</span> : <span class="hljs-string">"persons/charlie"</span>, 
-<<<<<<< HEAD
-    <span class="hljs-string">"_rev"</span> : <span class="hljs-string">"_T9XeDhK--A"</span>, 
-=======
     <span class="hljs-string">"_rev"</span> : <span class="hljs-string">"_U-_q7SS--_"</span>, 
->>>>>>> 014de716
     <span class="hljs-string">"name"</span> : <span class="hljs-string">"Charlie"</span> 
   }, 
   { 
     <span class="hljs-string">"_key"</span> : <span class="hljs-string">"dave"</span>, 
     <span class="hljs-string">"_id"</span> : <span class="hljs-string">"persons/dave"</span>, 
-<<<<<<< HEAD
-    <span class="hljs-string">"_rev"</span> : <span class="hljs-string">"_T9XeDhO---"</span>, 
-=======
     <span class="hljs-string">"_rev"</span> : <span class="hljs-string">"_U-_q7SS--A"</span>, 
->>>>>>> 014de716
     <span class="hljs-string">"name"</span> : <span class="hljs-string">"Dave"</span> 
   }, 
   { 
     <span class="hljs-string">"_key"</span> : <span class="hljs-string">"eve"</span>, 
     <span class="hljs-string">"_id"</span> : <span class="hljs-string">"persons/eve"</span>, 
-<<<<<<< HEAD
-    <span class="hljs-string">"_rev"</span> : <span class="hljs-string">"_T9XeDhO--_"</span>, 
-=======
     <span class="hljs-string">"_rev"</span> : <span class="hljs-string">"_U-_q7SS--B"</span>, 
->>>>>>> 014de716
     <span class="hljs-string">"name"</span> : <span class="hljs-string">"Eve"</span> 
   }, 
   { 
     <span class="hljs-string">"_key"</span> : <span class="hljs-string">"alice"</span>, 
     <span class="hljs-string">"_id"</span> : <span class="hljs-string">"persons/alice"</span>, 
-<<<<<<< HEAD
-    <span class="hljs-string">"_rev"</span> : <span class="hljs-string">"_T9XeDhK---"</span>, 
-=======
     <span class="hljs-string">"_rev"</span> : <span class="hljs-string">"_U-_q7SO---"</span>, 
->>>>>>> 014de716
     <span class="hljs-string">"name"</span> : <span class="hljs-string">"Alice"</span> 
   } 
 ]
 arangosh&gt; db.knows.toArray();
 [ 
   { 
-<<<<<<< HEAD
-    <span class="hljs-string">"_key"</span> : <span class="hljs-string">"28207"</span>, 
-    <span class="hljs-string">"_id"</span> : <span class="hljs-string">"knows/28207"</span>, 
-    <span class="hljs-string">"_from"</span> : <span class="hljs-string">"persons/bob"</span>, 
-    <span class="hljs-string">"_to"</span> : <span class="hljs-string">"persons/charlie"</span>, 
-    <span class="hljs-string">"_rev"</span> : <span class="hljs-string">"_T9XeDhS---"</span> 
-  }, 
-  { 
-    <span class="hljs-string">"_key"</span> : <span class="hljs-string">"28216"</span>, 
-    <span class="hljs-string">"_id"</span> : <span class="hljs-string">"knows/28216"</span>, 
-    <span class="hljs-string">"_from"</span> : <span class="hljs-string">"persons/eve"</span>, 
-    <span class="hljs-string">"_to"</span> : <span class="hljs-string">"persons/bob"</span>, 
-    <span class="hljs-string">"_rev"</span> : <span class="hljs-string">"_T9XeDhW--_"</span> 
-  }, 
-  { 
-    <span class="hljs-string">"_key"</span> : <span class="hljs-string">"28210"</span>, 
-    <span class="hljs-string">"_id"</span> : <span class="hljs-string">"knows/28210"</span>, 
-    <span class="hljs-string">"_from"</span> : <span class="hljs-string">"persons/bob"</span>, 
-    <span class="hljs-string">"_to"</span> : <span class="hljs-string">"persons/dave"</span>, 
-    <span class="hljs-string">"_rev"</span> : <span class="hljs-string">"_T9XeDhS--_"</span> 
-  }, 
-  { 
-    <span class="hljs-string">"_key"</span> : <span class="hljs-string">"28213"</span>, 
-    <span class="hljs-string">"_id"</span> : <span class="hljs-string">"knows/28213"</span>, 
-    <span class="hljs-string">"_from"</span> : <span class="hljs-string">"persons/eve"</span>, 
-    <span class="hljs-string">"_to"</span> : <span class="hljs-string">"persons/alice"</span>, 
-    <span class="hljs-string">"_rev"</span> : <span class="hljs-string">"_T9XeDhW---"</span> 
-  }, 
-  { 
-    <span class="hljs-string">"_key"</span> : <span class="hljs-string">"28203"</span>, 
-    <span class="hljs-string">"_id"</span> : <span class="hljs-string">"knows/28203"</span>, 
-    <span class="hljs-string">"_from"</span> : <span class="hljs-string">"persons/alice"</span>, 
-    <span class="hljs-string">"_to"</span> : <span class="hljs-string">"persons/bob"</span>, 
-    <span class="hljs-string">"_rev"</span> : <span class="hljs-string">"_T9XeDhO--A"</span> 
-=======
     <span class="hljs-string">"_key"</span> : <span class="hljs-string">"28133"</span>, 
     <span class="hljs-string">"_id"</span> : <span class="hljs-string">"knows/28133"</span>, 
     <span class="hljs-string">"_from"</span> : <span class="hljs-string">"persons/bob"</span>, 
@@ -124,7 +69,6 @@
     <span class="hljs-string">"_from"</span> : <span class="hljs-string">"persons/eve"</span>, 
     <span class="hljs-string">"_to"</span> : <span class="hljs-string">"persons/bob"</span>, 
     <span class="hljs-string">"_rev"</span> : <span class="hljs-string">"_U-_q7SW--B"</span> 
->>>>>>> 014de716
   } 
 ]
 arangosh&gt; examples.dropGraph(<span class="hljs-string">"knows_graph"</span>);
