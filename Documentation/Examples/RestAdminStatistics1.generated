<span class="hljs-meta">shell&gt;</span><span class="bash"> curl --header <span class="hljs-string">'accept: application/json'</span> --dump - http://localhost:8529/_admin/statistics</span>

HTTP/<span class="hljs-number">1.1</span> <span class="hljs-literal">undefined</span>
content-type: application/json; charset=utf<span class="hljs-number">-8</span>
x-content-type-options: nosniff

{ 
<<<<<<< HEAD
  <span class="hljs-string">"time"</span> : <span class="hljs-number">1516880267.0620794</span>, 
  <span class="hljs-string">"enabled"</span> : <span class="hljs-literal">true</span>, 
  <span class="hljs-string">"system"</span> : { 
    <span class="hljs-string">"minorPageFaults"</span> : <span class="hljs-number">73825</span>, 
    <span class="hljs-string">"majorPageFaults"</span> : <span class="hljs-number">327</span>, 
    <span class="hljs-string">"userTime"</span> : <span class="hljs-number">2.11</span>, 
    <span class="hljs-string">"systemTime"</span> : <span class="hljs-number">0.38</span>, 
    <span class="hljs-string">"numberOfThreads"</span> : <span class="hljs-number">47</span>, 
    <span class="hljs-string">"residentSize"</span> : <span class="hljs-number">423088128</span>, 
    <span class="hljs-string">"residentSizePercent"</span> : <span class="hljs-number">0.025338654566087224</span>, 
    <span class="hljs-string">"virtualSize"</span> : <span class="hljs-number">3194593280</span> 
=======
  <span class="hljs-string">"time"</span> : <span class="hljs-number">1534963543.1379015</span>, 
  <span class="hljs-string">"enabled"</span> : <span class="hljs-literal">true</span>, 
  <span class="hljs-string">"system"</span> : { 
    <span class="hljs-string">"minorPageFaults"</span> : <span class="hljs-number">85640</span>, 
    <span class="hljs-string">"majorPageFaults"</span> : <span class="hljs-number">3</span>, 
    <span class="hljs-string">"userTime"</span> : <span class="hljs-number">5.31</span>, 
    <span class="hljs-string">"systemTime"</span> : <span class="hljs-number">2.16</span>, 
    <span class="hljs-string">"numberOfThreads"</span> : <span class="hljs-number">45</span>, 
    <span class="hljs-string">"residentSize"</span> : <span class="hljs-number">392957952</span>, 
    <span class="hljs-string">"residentSizePercent"</span> : <span class="hljs-number">0.02353458065114376</span>, 
    <span class="hljs-string">"virtualSize"</span> : <span class="hljs-number">2114240512</span> 
>>>>>>> 948820e4
  }, 
  <span class="hljs-string">"client"</span> : { 
    <span class="hljs-string">"httpConnections"</span> : <span class="hljs-number">1</span>, 
    <span class="hljs-string">"connectionTime"</span> : { 
      <span class="hljs-string">"sum"</span> : <span class="hljs-number">0</span>, 
      <span class="hljs-string">"count"</span> : <span class="hljs-number">0</span>, 
      <span class="hljs-string">"counts"</span> : [ 
        <span class="hljs-number">0</span>, 
        <span class="hljs-number">0</span>, 
        <span class="hljs-number">0</span>, 
        <span class="hljs-number">0</span> 
      ] 
    }, 
    <span class="hljs-string">"totalTime"</span> : { 
<<<<<<< HEAD
      <span class="hljs-string">"sum"</span> : <span class="hljs-number">1.5901718139648438</span>, 
      <span class="hljs-string">"count"</span> : <span class="hljs-number">4032</span>, 
      <span class="hljs-string">"counts"</span> : [ 
        <span class="hljs-number">4013</span>, 
        <span class="hljs-number">17</span>, 
        <span class="hljs-number">1</span>, 
        <span class="hljs-number">0</span>, 
        <span class="hljs-number">1</span>, 
=======
      <span class="hljs-string">"sum"</span> : <span class="hljs-number">8.235091209411621</span>, 
      <span class="hljs-string">"count"</span> : <span class="hljs-number">34127</span>, 
      <span class="hljs-string">"counts"</span> : [ 
        <span class="hljs-number">33980</span>, 
        <span class="hljs-number">146</span>, 
>>>>>>> 948820e4
        <span class="hljs-number">0</span>, 
        <span class="hljs-number">0</span>, 
        <span class="hljs-number">0</span>, 
        <span class="hljs-number">1</span>, 
        <span class="hljs-number">0</span> 
      ] 
    }, 
    <span class="hljs-string">"requestTime"</span> : { 
<<<<<<< HEAD
      <span class="hljs-string">"sum"</span> : <span class="hljs-number">0.030625581741333008</span>, 
      <span class="hljs-string">"count"</span> : <span class="hljs-number">4032</span>, 
      <span class="hljs-string">"counts"</span> : [ 
        <span class="hljs-number">4031</span>, 
        <span class="hljs-number">1</span>, 
        <span class="hljs-number">0</span>, 
        <span class="hljs-number">0</span>, 
        <span class="hljs-number">0</span>, 
=======
      <span class="hljs-string">"sum"</span> : <span class="hljs-number">5.5452752113342285</span>, 
      <span class="hljs-string">"count"</span> : <span class="hljs-number">34127</span>, 
      <span class="hljs-string">"counts"</span> : [ 
        <span class="hljs-number">33986</span>, 
        <span class="hljs-number">140</span>, 
        <span class="hljs-number">0</span>, 
        <span class="hljs-number">0</span>, 
>>>>>>> 948820e4
        <span class="hljs-number">0</span>, 
        <span class="hljs-number">1</span>, 
        <span class="hljs-number">0</span> 
      ] 
    }, 
    <span class="hljs-string">"queueTime"</span> : { 
<<<<<<< HEAD
      <span class="hljs-string">"sum"</span> : <span class="hljs-number">0.00021409988403320312</span>, 
      <span class="hljs-string">"count"</span> : <span class="hljs-number">9</span>, 
=======
      <span class="hljs-string">"sum"</span> : <span class="hljs-number">0</span>, 
      <span class="hljs-string">"count"</span> : <span class="hljs-number">0</span>, 
>>>>>>> 948820e4
      <span class="hljs-string">"counts"</span> : [ 
        <span class="hljs-number">0</span>, 
        <span class="hljs-number">0</span>, 
        <span class="hljs-number">0</span>, 
        <span class="hljs-number">0</span>, 
        <span class="hljs-number">0</span>, 
        <span class="hljs-number">0</span>, 
        <span class="hljs-number">0</span> 
      ] 
    }, 
    <span class="hljs-string">"ioTime"</span> : { 
<<<<<<< HEAD
      <span class="hljs-string">"sum"</span> : <span class="hljs-number">1.5593321323394775</span>, 
      <span class="hljs-string">"count"</span> : <span class="hljs-number">4032</span>, 
      <span class="hljs-string">"counts"</span> : [ 
        <span class="hljs-number">4014</span>, 
        <span class="hljs-number">16</span>, 
        <span class="hljs-number">1</span>, 
        <span class="hljs-number">0</span>, 
        <span class="hljs-number">1</span>, 
=======
      <span class="hljs-string">"sum"</span> : <span class="hljs-number">2.6898159980773926</span>, 
      <span class="hljs-string">"count"</span> : <span class="hljs-number">34127</span>, 
      <span class="hljs-string">"counts"</span> : [ 
        <span class="hljs-number">34121</span>, 
        <span class="hljs-number">6</span>, 
        <span class="hljs-number">0</span>, 
        <span class="hljs-number">0</span>, 
        <span class="hljs-number">0</span>, 
>>>>>>> 948820e4
        <span class="hljs-number">0</span>, 
        <span class="hljs-number">0</span> 
      ] 
    }, 
    <span class="hljs-string">"bytesSent"</span> : { 
<<<<<<< HEAD
      <span class="hljs-string">"sum"</span> : <span class="hljs-number">1832417</span>, 
      <span class="hljs-string">"count"</span> : <span class="hljs-number">4032</span>, 
=======
      <span class="hljs-string">"sum"</span> : <span class="hljs-number">10180490</span>, 
      <span class="hljs-string">"count"</span> : <span class="hljs-number">34127</span>, 
>>>>>>> 948820e4
      <span class="hljs-string">"counts"</span> : [ 
        <span class="hljs-number">264</span>, 
        <span class="hljs-number">33461</span>, 
        <span class="hljs-number">367</span>, 
        <span class="hljs-number">33</span>, 
        <span class="hljs-number">2</span>, 
        <span class="hljs-number">0</span> 
      ] 
    }, 
    <span class="hljs-string">"bytesReceived"</span> : { 
<<<<<<< HEAD
      <span class="hljs-string">"sum"</span> : <span class="hljs-number">870868</span>, 
      <span class="hljs-string">"count"</span> : <span class="hljs-number">4032</span>, 
=======
      <span class="hljs-string">"sum"</span> : <span class="hljs-number">8015415</span>, 
      <span class="hljs-string">"count"</span> : <span class="hljs-number">34127</span>, 
>>>>>>> 948820e4
      <span class="hljs-string">"counts"</span> : [ 
        <span class="hljs-number">33492</span>, 
        <span class="hljs-number">635</span>, 
        <span class="hljs-number">0</span>, 
        <span class="hljs-number">0</span>, 
        <span class="hljs-number">0</span>, 
        <span class="hljs-number">0</span> 
      ] 
    } 
  }, 
  <span class="hljs-string">"http"</span> : { 
    <span class="hljs-string">"requestsTotal"</span> : <span class="hljs-number">34127</span>, 
    <span class="hljs-string">"requestsAsync"</span> : <span class="hljs-number">0</span>, 
    <span class="hljs-string">"requestsGet"</span> : <span class="hljs-number">695</span>, 
    <span class="hljs-string">"requestsHead"</span> : <span class="hljs-number">0</span>, 
    <span class="hljs-string">"requestsPost"</span> : <span class="hljs-number">33307</span>, 
    <span class="hljs-string">"requestsPut"</span> : <span class="hljs-number">31</span>, 
    <span class="hljs-string">"requestsPatch"</span> : <span class="hljs-number">2</span>, 
    <span class="hljs-string">"requestsDelete"</span> : <span class="hljs-number">92</span>, 
    <span class="hljs-string">"requestsOptions"</span> : <span class="hljs-number">0</span>, 
    <span class="hljs-string">"requestsOther"</span> : <span class="hljs-number">0</span> 
  }, 
  <span class="hljs-string">"server"</span> : { 
<<<<<<< HEAD
    <span class="hljs-string">"uptime"</span> : <span class="hljs-number">4.399945020675659</span>, 
    <span class="hljs-string">"physicalMemory"</span> : <span class="hljs-number">16697339904</span>, 
=======
    <span class="hljs-string">"uptime"</span> : <span class="hljs-number">17.53913903236389</span>, 
    <span class="hljs-string">"physicalMemory"</span> : <span class="hljs-number">16697044992</span>, 
>>>>>>> 948820e4
    <span class="hljs-string">"v8Context"</span> : { 
      <span class="hljs-string">"available"</span> : <span class="hljs-number">2</span>, 
      <span class="hljs-string">"busy"</span> : <span class="hljs-number">1</span>, 
      <span class="hljs-string">"dirty"</span> : <span class="hljs-number">0</span>, 
      <span class="hljs-string">"free"</span> : <span class="hljs-number">1</span>, 
      <span class="hljs-string">"max"</span> : <span class="hljs-number">64</span> 
    }, 
    <span class="hljs-string">"threads"</span> : { 
      <span class="hljs-string">"scheduler-threads"</span> : <span class="hljs-number">3</span>, 
      <span class="hljs-string">"in-progress"</span> : <span class="hljs-number">2</span>, 
      <span class="hljs-string">"queued"</span> : <span class="hljs-number">0</span>, 
      <span class="hljs-string">"queue-size"</span> : <span class="hljs-number">128</span>, 
      <span class="hljs-string">"current-fifo1"</span> : <span class="hljs-number">0</span>, 
      <span class="hljs-string">"fifo1-size"</span> : <span class="hljs-number">1048576</span>, 
      <span class="hljs-string">"current-fifo2"</span> : <span class="hljs-number">0</span>, 
      <span class="hljs-string">"fifo2-size"</span> : <span class="hljs-number">4096</span>, 
      <span class="hljs-string">"current-fifo8"</span> : <span class="hljs-number">0</span>, 
      <span class="hljs-string">"fifo8-size"</span> : <span class="hljs-number">4096</span> 
    } 
  }, 
  <span class="hljs-string">"error"</span> : <span class="hljs-literal">false</span>, 
  <span class="hljs-string">"code"</span> : <span class="hljs-number">200</span> 
}<|MERGE_RESOLUTION|>--- conflicted
+++ resolved
@@ -5,19 +5,6 @@
 x-content-type-options: nosniff
 
 { 
-<<<<<<< HEAD
-  <span class="hljs-string">"time"</span> : <span class="hljs-number">1516880267.0620794</span>, 
-  <span class="hljs-string">"enabled"</span> : <span class="hljs-literal">true</span>, 
-  <span class="hljs-string">"system"</span> : { 
-    <span class="hljs-string">"minorPageFaults"</span> : <span class="hljs-number">73825</span>, 
-    <span class="hljs-string">"majorPageFaults"</span> : <span class="hljs-number">327</span>, 
-    <span class="hljs-string">"userTime"</span> : <span class="hljs-number">2.11</span>, 
-    <span class="hljs-string">"systemTime"</span> : <span class="hljs-number">0.38</span>, 
-    <span class="hljs-string">"numberOfThreads"</span> : <span class="hljs-number">47</span>, 
-    <span class="hljs-string">"residentSize"</span> : <span class="hljs-number">423088128</span>, 
-    <span class="hljs-string">"residentSizePercent"</span> : <span class="hljs-number">0.025338654566087224</span>, 
-    <span class="hljs-string">"virtualSize"</span> : <span class="hljs-number">3194593280</span> 
-=======
   <span class="hljs-string">"time"</span> : <span class="hljs-number">1534963543.1379015</span>, 
   <span class="hljs-string">"enabled"</span> : <span class="hljs-literal">true</span>, 
   <span class="hljs-string">"system"</span> : { 
@@ -29,7 +16,6 @@
     <span class="hljs-string">"residentSize"</span> : <span class="hljs-number">392957952</span>, 
     <span class="hljs-string">"residentSizePercent"</span> : <span class="hljs-number">0.02353458065114376</span>, 
     <span class="hljs-string">"virtualSize"</span> : <span class="hljs-number">2114240512</span> 
->>>>>>> 948820e4
   }, 
   <span class="hljs-string">"client"</span> : { 
     <span class="hljs-string">"httpConnections"</span> : <span class="hljs-number">1</span>, 
@@ -44,22 +30,11 @@
       ] 
     }, 
     <span class="hljs-string">"totalTime"</span> : { 
-<<<<<<< HEAD
-      <span class="hljs-string">"sum"</span> : <span class="hljs-number">1.5901718139648438</span>, 
-      <span class="hljs-string">"count"</span> : <span class="hljs-number">4032</span>, 
-      <span class="hljs-string">"counts"</span> : [ 
-        <span class="hljs-number">4013</span>, 
-        <span class="hljs-number">17</span>, 
-        <span class="hljs-number">1</span>, 
-        <span class="hljs-number">0</span>, 
-        <span class="hljs-number">1</span>, 
-=======
       <span class="hljs-string">"sum"</span> : <span class="hljs-number">8.235091209411621</span>, 
       <span class="hljs-string">"count"</span> : <span class="hljs-number">34127</span>, 
       <span class="hljs-string">"counts"</span> : [ 
         <span class="hljs-number">33980</span>, 
         <span class="hljs-number">146</span>, 
->>>>>>> 948820e4
         <span class="hljs-number">0</span>, 
         <span class="hljs-number">0</span>, 
         <span class="hljs-number">0</span>, 
@@ -68,16 +43,6 @@
       ] 
     }, 
     <span class="hljs-string">"requestTime"</span> : { 
-<<<<<<< HEAD
-      <span class="hljs-string">"sum"</span> : <span class="hljs-number">0.030625581741333008</span>, 
-      <span class="hljs-string">"count"</span> : <span class="hljs-number">4032</span>, 
-      <span class="hljs-string">"counts"</span> : [ 
-        <span class="hljs-number">4031</span>, 
-        <span class="hljs-number">1</span>, 
-        <span class="hljs-number">0</span>, 
-        <span class="hljs-number">0</span>, 
-        <span class="hljs-number">0</span>, 
-=======
       <span class="hljs-string">"sum"</span> : <span class="hljs-number">5.5452752113342285</span>, 
       <span class="hljs-string">"count"</span> : <span class="hljs-number">34127</span>, 
       <span class="hljs-string">"counts"</span> : [ 
@@ -85,20 +50,14 @@
         <span class="hljs-number">140</span>, 
         <span class="hljs-number">0</span>, 
         <span class="hljs-number">0</span>, 
->>>>>>> 948820e4
         <span class="hljs-number">0</span>, 
         <span class="hljs-number">1</span>, 
         <span class="hljs-number">0</span> 
       ] 
     }, 
     <span class="hljs-string">"queueTime"</span> : { 
-<<<<<<< HEAD
-      <span class="hljs-string">"sum"</span> : <span class="hljs-number">0.00021409988403320312</span>, 
-      <span class="hljs-string">"count"</span> : <span class="hljs-number">9</span>, 
-=======
       <span class="hljs-string">"sum"</span> : <span class="hljs-number">0</span>, 
       <span class="hljs-string">"count"</span> : <span class="hljs-number">0</span>, 
->>>>>>> 948820e4
       <span class="hljs-string">"counts"</span> : [ 
         <span class="hljs-number">0</span>, 
         <span class="hljs-number">0</span>, 
@@ -110,16 +69,6 @@
       ] 
     }, 
     <span class="hljs-string">"ioTime"</span> : { 
-<<<<<<< HEAD
-      <span class="hljs-string">"sum"</span> : <span class="hljs-number">1.5593321323394775</span>, 
-      <span class="hljs-string">"count"</span> : <span class="hljs-number">4032</span>, 
-      <span class="hljs-string">"counts"</span> : [ 
-        <span class="hljs-number">4014</span>, 
-        <span class="hljs-number">16</span>, 
-        <span class="hljs-number">1</span>, 
-        <span class="hljs-number">0</span>, 
-        <span class="hljs-number">1</span>, 
-=======
       <span class="hljs-string">"sum"</span> : <span class="hljs-number">2.6898159980773926</span>, 
       <span class="hljs-string">"count"</span> : <span class="hljs-number">34127</span>, 
       <span class="hljs-string">"counts"</span> : [ 
@@ -128,19 +77,13 @@
         <span class="hljs-number">0</span>, 
         <span class="hljs-number">0</span>, 
         <span class="hljs-number">0</span>, 
->>>>>>> 948820e4
         <span class="hljs-number">0</span>, 
         <span class="hljs-number">0</span> 
       ] 
     }, 
     <span class="hljs-string">"bytesSent"</span> : { 
-<<<<<<< HEAD
-      <span class="hljs-string">"sum"</span> : <span class="hljs-number">1832417</span>, 
-      <span class="hljs-string">"count"</span> : <span class="hljs-number">4032</span>, 
-=======
       <span class="hljs-string">"sum"</span> : <span class="hljs-number">10180490</span>, 
       <span class="hljs-string">"count"</span> : <span class="hljs-number">34127</span>, 
->>>>>>> 948820e4
       <span class="hljs-string">"counts"</span> : [ 
         <span class="hljs-number">264</span>, 
         <span class="hljs-number">33461</span>, 
@@ -151,13 +94,8 @@
       ] 
     }, 
     <span class="hljs-string">"bytesReceived"</span> : { 
-<<<<<<< HEAD
-      <span class="hljs-string">"sum"</span> : <span class="hljs-number">870868</span>, 
-      <span class="hljs-string">"count"</span> : <span class="hljs-number">4032</span>, 
-=======
       <span class="hljs-string">"sum"</span> : <span class="hljs-number">8015415</span>, 
       <span class="hljs-string">"count"</span> : <span class="hljs-number">34127</span>, 
->>>>>>> 948820e4
       <span class="hljs-string">"counts"</span> : [ 
         <span class="hljs-number">33492</span>, 
         <span class="hljs-number">635</span>, 
@@ -181,13 +119,8 @@
     <span class="hljs-string">"requestsOther"</span> : <span class="hljs-number">0</span> 
   }, 
   <span class="hljs-string">"server"</span> : { 
-<<<<<<< HEAD
-    <span class="hljs-string">"uptime"</span> : <span class="hljs-number">4.399945020675659</span>, 
-    <span class="hljs-string">"physicalMemory"</span> : <span class="hljs-number">16697339904</span>, 
-=======
     <span class="hljs-string">"uptime"</span> : <span class="hljs-number">17.53913903236389</span>, 
     <span class="hljs-string">"physicalMemory"</span> : <span class="hljs-number">16697044992</span>, 
->>>>>>> 948820e4
     <span class="hljs-string">"v8Context"</span> : { 
       <span class="hljs-string">"available"</span> : <span class="hljs-number">2</span>, 
       <span class="hljs-string">"busy"</span> : <span class="hljs-number">1</span>, 
