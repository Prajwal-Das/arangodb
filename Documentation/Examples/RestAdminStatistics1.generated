shell> curl --dump - http://localhost:8529/_admin/statistics

HTTP/<span class="hljs-number">1.1</span> <span class="hljs-number">200</span> OK
content-type: application/json; charset=utf<span class="hljs-number">-8</span>

{ 
<<<<<<< HEAD
  <span class="hljs-string">"time"</span> : <span class="hljs-number">1477307139.502425</span>, 
  <span class="hljs-string">"enabled"</span> : <span class="hljs-literal">true</span>, 
  <span class="hljs-string">"system"</span> : { 
    <span class="hljs-string">"minorPageFaults"</span> : <span class="hljs-number">110352</span>, 
    <span class="hljs-string">"majorPageFaults"</span> : <span class="hljs-number">6</span>, 
    <span class="hljs-string">"userTime"</span> : <span class="hljs-number">3.74</span>, 
    <span class="hljs-string">"systemTime"</span> : <span class="hljs-number">1.11</span>, 
    <span class="hljs-string">"numberOfThreads"</span> : <span class="hljs-number">24</span>, 
    <span class="hljs-string">"residentSize"</span> : <span class="hljs-number">229675008</span>, 
    <span class="hljs-string">"residentSizePercent"</span> : <span class="hljs-number">0.006809300956457051</span>, 
    <span class="hljs-string">"virtualSize"</span> : <span class="hljs-number">2337902592</span> 
=======
  <span class="hljs-string">"time"</span> : <span class="hljs-number">1477475813.414153</span>, 
  <span class="hljs-string">"enabled"</span> : <span class="hljs-literal">true</span>, 
  <span class="hljs-string">"system"</span> : { 
    <span class="hljs-string">"minorPageFaults"</span> : <span class="hljs-number">36378</span>, 
    <span class="hljs-string">"majorPageFaults"</span> : <span class="hljs-number">0</span>, 
    <span class="hljs-string">"userTime"</span> : <span class="hljs-number">2.5</span>, 
    <span class="hljs-string">"systemTime"</span> : <span class="hljs-number">0.76</span>, 
    <span class="hljs-string">"numberOfThreads"</span> : <span class="hljs-number">32</span>, 
    <span class="hljs-string">"residentSize"</span> : <span class="hljs-number">270192640</span>, 
    <span class="hljs-string">"residentSizePercent"</span> : <span class="hljs-number">0.008548574734293088</span>, 
    <span class="hljs-string">"virtualSize"</span> : <span class="hljs-number">4839223296</span> 
>>>>>>> 014de716
  }, 
  <span class="hljs-string">"client"</span> : { 
    <span class="hljs-string">"httpConnections"</span> : <span class="hljs-number">1</span>, 
    <span class="hljs-string">"connectionTime"</span> : { 
<<<<<<< HEAD
      <span class="hljs-string">"sum"</span> : <span class="hljs-number">0.038767099380493164</span>, 
      <span class="hljs-string">"count"</span> : <span class="hljs-number">2</span>, 
=======
      <span class="hljs-string">"sum"</span> : <span class="hljs-number">0.0970909595489502</span>, 
      <span class="hljs-string">"count"</span> : <span class="hljs-number">1</span>, 
>>>>>>> 014de716
      <span class="hljs-string">"counts"</span> : [ 
        <span class="hljs-number">2</span>, 
        <span class="hljs-number">0</span>, 
        <span class="hljs-number">0</span>, 
        <span class="hljs-number">0</span> 
      ] 
    }, 
    <span class="hljs-string">"totalTime"</span> : { 
<<<<<<< HEAD
      <span class="hljs-string">"sum"</span> : <span class="hljs-number">-13295763960.41615</span>, 
      <span class="hljs-string">"count"</span> : <span class="hljs-number">3798</span>, 
      <span class="hljs-string">"counts"</span> : [ 
        <span class="hljs-number">3553</span>, 
        <span class="hljs-number">86</span>, 
        <span class="hljs-number">99</span>, 
        <span class="hljs-number">30</span>, 
        <span class="hljs-number">29</span>, 
        <span class="hljs-number">1</span>, 
=======
      <span class="hljs-string">"sum"</span> : <span class="hljs-number">-13297282048.704777</span>, 
      <span class="hljs-string">"count"</span> : <span class="hljs-number">3795</span>, 
      <span class="hljs-string">"counts"</span> : [ 
        <span class="hljs-number">3770</span>, 
        <span class="hljs-number">25</span>, 
        <span class="hljs-number">0</span>, 
        <span class="hljs-number">0</span>, 
        <span class="hljs-number">0</span>, 
        <span class="hljs-number">0</span>, 
>>>>>>> 014de716
        <span class="hljs-number">0</span> 
      ] 
    }, 
    <span class="hljs-string">"requestTime"</span> : { 
<<<<<<< HEAD
      <span class="hljs-string">"sum"</span> : <span class="hljs-number">-5610812328954.745</span>, 
      <span class="hljs-string">"count"</span> : <span class="hljs-number">3798</span>, 
      <span class="hljs-string">"counts"</span> : [ 
        <span class="hljs-number">3798</span>, 
=======
      <span class="hljs-string">"sum"</span> : <span class="hljs-number">-5607020593180.067</span>, 
      <span class="hljs-string">"count"</span> : <span class="hljs-number">3795</span>, 
      <span class="hljs-string">"counts"</span> : [ 
        <span class="hljs-number">3795</span>, 
>>>>>>> 014de716
        <span class="hljs-number">0</span>, 
        <span class="hljs-number">0</span>, 
        <span class="hljs-number">0</span>, 
        <span class="hljs-number">0</span>, 
        <span class="hljs-number">0</span>, 
        <span class="hljs-number">0</span> 
      ] 
    }, 
    <span class="hljs-string">"queueTime"</span> : { 
      <span class="hljs-string">"sum"</span> : <span class="hljs-number">0</span>, 
      <span class="hljs-string">"count"</span> : <span class="hljs-number">0</span>, 
      <span class="hljs-string">"counts"</span> : [ 
        <span class="hljs-number">0</span>, 
        <span class="hljs-number">0</span>, 
        <span class="hljs-number">0</span>, 
        <span class="hljs-number">0</span>, 
        <span class="hljs-number">0</span>, 
        <span class="hljs-number">0</span>, 
        <span class="hljs-number">0</span> 
      ] 
    }, 
    <span class="hljs-string">"ioTime"</span> : { 
<<<<<<< HEAD
      <span class="hljs-string">"sum"</span> : <span class="hljs-number">5597516564994.335</span>, 
      <span class="hljs-string">"count"</span> : <span class="hljs-number">3798</span>, 
      <span class="hljs-string">"counts"</span> : [ 
        <span class="hljs-number">9</span>, 
        <span class="hljs-number">0</span>, 
=======
      <span class="hljs-string">"sum"</span> : <span class="hljs-number">5593723311131.363</span>, 
      <span class="hljs-string">"count"</span> : <span class="hljs-number">3795</span>, 
      <span class="hljs-string">"counts"</span> : [ 
        <span class="hljs-number">8</span>, 
        <span class="hljs-number">1</span>, 
>>>>>>> 014de716
        <span class="hljs-number">0</span>, 
        <span class="hljs-number">0</span>, 
        <span class="hljs-number">0</span>, 
        <span class="hljs-number">0</span>, 
<<<<<<< HEAD
        <span class="hljs-number">3789</span> 
=======
        <span class="hljs-number">3786</span> 
>>>>>>> 014de716
      ] 
    }, 
    <span class="hljs-string">"bytesSent"</span> : { 
      <span class="hljs-string">"sum"</span> : <span class="hljs-number">0</span>, 
<<<<<<< HEAD
      <span class="hljs-string">"count"</span> : <span class="hljs-number">3798</span>, 
      <span class="hljs-string">"counts"</span> : [ 
        <span class="hljs-number">3798</span>, 
=======
      <span class="hljs-string">"count"</span> : <span class="hljs-number">3795</span>, 
      <span class="hljs-string">"counts"</span> : [ 
        <span class="hljs-number">3795</span>, 
>>>>>>> 014de716
        <span class="hljs-number">0</span>, 
        <span class="hljs-number">0</span>, 
        <span class="hljs-number">0</span>, 
        <span class="hljs-number">0</span>, 
        <span class="hljs-number">0</span> 
      ] 
    }, 
    <span class="hljs-string">"bytesReceived"</span> : { 
<<<<<<< HEAD
      <span class="hljs-string">"sum"</span> : <span class="hljs-number">824974</span>, 
      <span class="hljs-string">"count"</span> : <span class="hljs-number">3798</span>, 
      <span class="hljs-string">"counts"</span> : [ 
        <span class="hljs-number">3505</span>, 
        <span class="hljs-number">293</span>, 
=======
      <span class="hljs-string">"sum"</span> : <span class="hljs-number">824881</span>, 
      <span class="hljs-string">"count"</span> : <span class="hljs-number">3795</span>, 
      <span class="hljs-string">"counts"</span> : [ 
        <span class="hljs-number">3501</span>, 
        <span class="hljs-number">294</span>, 
>>>>>>> 014de716
        <span class="hljs-number">0</span>, 
        <span class="hljs-number">0</span>, 
        <span class="hljs-number">0</span>, 
        <span class="hljs-number">0</span> 
      ] 
    } 
  }, 
  <span class="hljs-string">"http"</span> : { 
<<<<<<< HEAD
    <span class="hljs-string">"requestsTotal"</span> : <span class="hljs-number">3798</span>, 
=======
    <span class="hljs-string">"requestsTotal"</span> : <span class="hljs-number">3796</span>, 
>>>>>>> 014de716
    <span class="hljs-string">"requestsAsync"</span> : <span class="hljs-number">9</span>, 
    <span class="hljs-string">"requestsGet"</span> : <span class="hljs-number">795</span>, 
    <span class="hljs-string">"requestsHead"</span> : <span class="hljs-number">0</span>, 
<<<<<<< HEAD
    <span class="hljs-string">"requestsPost"</span> : <span class="hljs-number">2793</span>, 
    <span class="hljs-string">"requestsPut"</span> : <span class="hljs-number">59</span>, 
=======
    <span class="hljs-string">"requestsPost"</span> : <span class="hljs-number">2792</span>, 
    <span class="hljs-string">"requestsPut"</span> : <span class="hljs-number">58</span>, 
>>>>>>> 014de716
    <span class="hljs-string">"requestsPatch"</span> : <span class="hljs-number">3</span>, 
    <span class="hljs-string">"requestsDelete"</span> : <span class="hljs-number">148</span>, 
    <span class="hljs-string">"requestsOptions"</span> : <span class="hljs-number">0</span>, 
    <span class="hljs-string">"requestsOther"</span> : <span class="hljs-number">1</span> 
  }, 
  <span class="hljs-string">"server"</span> : { 
<<<<<<< HEAD
    <span class="hljs-string">"uptime"</span> : <span class="hljs-number">64.23408699035645</span>, 
    <span class="hljs-string">"physicalMemory"</span> : <span class="hljs-number">33729601536</span> 
=======
    <span class="hljs-string">"uptime"</span> : <span class="hljs-number">33.39689803123474</span>, 
    <span class="hljs-string">"physicalMemory"</span> : <span class="hljs-number">31606747136</span> 
>>>>>>> 014de716
  }, 
  <span class="hljs-string">"error"</span> : <span class="hljs-literal">false</span>, 
  <span class="hljs-string">"code"</span> : <span class="hljs-number">200</span> 
}<|MERGE_RESOLUTION|>--- conflicted
+++ resolved
@@ -4,19 +4,6 @@
 content-type: application/json; charset=utf<span class="hljs-number">-8</span>
 
 { 
-<<<<<<< HEAD
-  <span class="hljs-string">"time"</span> : <span class="hljs-number">1477307139.502425</span>, 
-  <span class="hljs-string">"enabled"</span> : <span class="hljs-literal">true</span>, 
-  <span class="hljs-string">"system"</span> : { 
-    <span class="hljs-string">"minorPageFaults"</span> : <span class="hljs-number">110352</span>, 
-    <span class="hljs-string">"majorPageFaults"</span> : <span class="hljs-number">6</span>, 
-    <span class="hljs-string">"userTime"</span> : <span class="hljs-number">3.74</span>, 
-    <span class="hljs-string">"systemTime"</span> : <span class="hljs-number">1.11</span>, 
-    <span class="hljs-string">"numberOfThreads"</span> : <span class="hljs-number">24</span>, 
-    <span class="hljs-string">"residentSize"</span> : <span class="hljs-number">229675008</span>, 
-    <span class="hljs-string">"residentSizePercent"</span> : <span class="hljs-number">0.006809300956457051</span>, 
-    <span class="hljs-string">"virtualSize"</span> : <span class="hljs-number">2337902592</span> 
-=======
   <span class="hljs-string">"time"</span> : <span class="hljs-number">1477475813.414153</span>, 
   <span class="hljs-string">"enabled"</span> : <span class="hljs-literal">true</span>, 
   <span class="hljs-string">"system"</span> : { 
@@ -28,37 +15,20 @@
     <span class="hljs-string">"residentSize"</span> : <span class="hljs-number">270192640</span>, 
     <span class="hljs-string">"residentSizePercent"</span> : <span class="hljs-number">0.008548574734293088</span>, 
     <span class="hljs-string">"virtualSize"</span> : <span class="hljs-number">4839223296</span> 
->>>>>>> 014de716
   }, 
   <span class="hljs-string">"client"</span> : { 
     <span class="hljs-string">"httpConnections"</span> : <span class="hljs-number">1</span>, 
     <span class="hljs-string">"connectionTime"</span> : { 
-<<<<<<< HEAD
-      <span class="hljs-string">"sum"</span> : <span class="hljs-number">0.038767099380493164</span>, 
-      <span class="hljs-string">"count"</span> : <span class="hljs-number">2</span>, 
-=======
       <span class="hljs-string">"sum"</span> : <span class="hljs-number">0.0970909595489502</span>, 
       <span class="hljs-string">"count"</span> : <span class="hljs-number">1</span>, 
->>>>>>> 014de716
       <span class="hljs-string">"counts"</span> : [ 
-        <span class="hljs-number">2</span>, 
+        <span class="hljs-number">1</span>, 
         <span class="hljs-number">0</span>, 
         <span class="hljs-number">0</span>, 
         <span class="hljs-number">0</span> 
       ] 
     }, 
     <span class="hljs-string">"totalTime"</span> : { 
-<<<<<<< HEAD
-      <span class="hljs-string">"sum"</span> : <span class="hljs-number">-13295763960.41615</span>, 
-      <span class="hljs-string">"count"</span> : <span class="hljs-number">3798</span>, 
-      <span class="hljs-string">"counts"</span> : [ 
-        <span class="hljs-number">3553</span>, 
-        <span class="hljs-number">86</span>, 
-        <span class="hljs-number">99</span>, 
-        <span class="hljs-number">30</span>, 
-        <span class="hljs-number">29</span>, 
-        <span class="hljs-number">1</span>, 
-=======
       <span class="hljs-string">"sum"</span> : <span class="hljs-number">-13297282048.704777</span>, 
       <span class="hljs-string">"count"</span> : <span class="hljs-number">3795</span>, 
       <span class="hljs-string">"counts"</span> : [ 
@@ -68,22 +38,14 @@
         <span class="hljs-number">0</span>, 
         <span class="hljs-number">0</span>, 
         <span class="hljs-number">0</span>, 
->>>>>>> 014de716
         <span class="hljs-number">0</span> 
       ] 
     }, 
     <span class="hljs-string">"requestTime"</span> : { 
-<<<<<<< HEAD
-      <span class="hljs-string">"sum"</span> : <span class="hljs-number">-5610812328954.745</span>, 
-      <span class="hljs-string">"count"</span> : <span class="hljs-number">3798</span>, 
-      <span class="hljs-string">"counts"</span> : [ 
-        <span class="hljs-number">3798</span>, 
-=======
       <span class="hljs-string">"sum"</span> : <span class="hljs-number">-5607020593180.067</span>, 
       <span class="hljs-string">"count"</span> : <span class="hljs-number">3795</span>, 
       <span class="hljs-string">"counts"</span> : [ 
         <span class="hljs-number">3795</span>, 
->>>>>>> 014de716
         <span class="hljs-number">0</span>, 
         <span class="hljs-number">0</span>, 
         <span class="hljs-number">0</span>, 
@@ -106,41 +68,23 @@
       ] 
     }, 
     <span class="hljs-string">"ioTime"</span> : { 
-<<<<<<< HEAD
-      <span class="hljs-string">"sum"</span> : <span class="hljs-number">5597516564994.335</span>, 
-      <span class="hljs-string">"count"</span> : <span class="hljs-number">3798</span>, 
-      <span class="hljs-string">"counts"</span> : [ 
-        <span class="hljs-number">9</span>, 
-        <span class="hljs-number">0</span>, 
-=======
       <span class="hljs-string">"sum"</span> : <span class="hljs-number">5593723311131.363</span>, 
       <span class="hljs-string">"count"</span> : <span class="hljs-number">3795</span>, 
       <span class="hljs-string">"counts"</span> : [ 
         <span class="hljs-number">8</span>, 
         <span class="hljs-number">1</span>, 
->>>>>>> 014de716
         <span class="hljs-number">0</span>, 
         <span class="hljs-number">0</span>, 
         <span class="hljs-number">0</span>, 
         <span class="hljs-number">0</span>, 
-<<<<<<< HEAD
-        <span class="hljs-number">3789</span> 
-=======
         <span class="hljs-number">3786</span> 
->>>>>>> 014de716
       ] 
     }, 
     <span class="hljs-string">"bytesSent"</span> : { 
       <span class="hljs-string">"sum"</span> : <span class="hljs-number">0</span>, 
-<<<<<<< HEAD
-      <span class="hljs-string">"count"</span> : <span class="hljs-number">3798</span>, 
-      <span class="hljs-string">"counts"</span> : [ 
-        <span class="hljs-number">3798</span>, 
-=======
       <span class="hljs-string">"count"</span> : <span class="hljs-number">3795</span>, 
       <span class="hljs-string">"counts"</span> : [ 
         <span class="hljs-number">3795</span>, 
->>>>>>> 014de716
         <span class="hljs-number">0</span>, 
         <span class="hljs-number">0</span>, 
         <span class="hljs-number">0</span>, 
@@ -149,19 +93,11 @@
       ] 
     }, 
     <span class="hljs-string">"bytesReceived"</span> : { 
-<<<<<<< HEAD
-      <span class="hljs-string">"sum"</span> : <span class="hljs-number">824974</span>, 
-      <span class="hljs-string">"count"</span> : <span class="hljs-number">3798</span>, 
-      <span class="hljs-string">"counts"</span> : [ 
-        <span class="hljs-number">3505</span>, 
-        <span class="hljs-number">293</span>, 
-=======
       <span class="hljs-string">"sum"</span> : <span class="hljs-number">824881</span>, 
       <span class="hljs-string">"count"</span> : <span class="hljs-number">3795</span>, 
       <span class="hljs-string">"counts"</span> : [ 
         <span class="hljs-number">3501</span>, 
         <span class="hljs-number">294</span>, 
->>>>>>> 014de716
         <span class="hljs-number">0</span>, 
         <span class="hljs-number">0</span>, 
         <span class="hljs-number">0</span>, 
@@ -170,34 +106,20 @@
     } 
   }, 
   <span class="hljs-string">"http"</span> : { 
-<<<<<<< HEAD
-    <span class="hljs-string">"requestsTotal"</span> : <span class="hljs-number">3798</span>, 
-=======
     <span class="hljs-string">"requestsTotal"</span> : <span class="hljs-number">3796</span>, 
->>>>>>> 014de716
     <span class="hljs-string">"requestsAsync"</span> : <span class="hljs-number">9</span>, 
-    <span class="hljs-string">"requestsGet"</span> : <span class="hljs-number">795</span>, 
+    <span class="hljs-string">"requestsGet"</span> : <span class="hljs-number">794</span>, 
     <span class="hljs-string">"requestsHead"</span> : <span class="hljs-number">0</span>, 
-<<<<<<< HEAD
-    <span class="hljs-string">"requestsPost"</span> : <span class="hljs-number">2793</span>, 
-    <span class="hljs-string">"requestsPut"</span> : <span class="hljs-number">59</span>, 
-=======
     <span class="hljs-string">"requestsPost"</span> : <span class="hljs-number">2792</span>, 
     <span class="hljs-string">"requestsPut"</span> : <span class="hljs-number">58</span>, 
->>>>>>> 014de716
     <span class="hljs-string">"requestsPatch"</span> : <span class="hljs-number">3</span>, 
     <span class="hljs-string">"requestsDelete"</span> : <span class="hljs-number">148</span>, 
     <span class="hljs-string">"requestsOptions"</span> : <span class="hljs-number">0</span>, 
     <span class="hljs-string">"requestsOther"</span> : <span class="hljs-number">1</span> 
   }, 
   <span class="hljs-string">"server"</span> : { 
-<<<<<<< HEAD
-    <span class="hljs-string">"uptime"</span> : <span class="hljs-number">64.23408699035645</span>, 
-    <span class="hljs-string">"physicalMemory"</span> : <span class="hljs-number">33729601536</span> 
-=======
     <span class="hljs-string">"uptime"</span> : <span class="hljs-number">33.39689803123474</span>, 
     <span class="hljs-string">"physicalMemory"</span> : <span class="hljs-number">31606747136</span> 
->>>>>>> 014de716
   }, 
   <span class="hljs-string">"error"</span> : <span class="hljs-literal">false</span>, 
   <span class="hljs-string">"code"</span> : <span class="hljs-number">200</span> 
