arangosh&gt; <span class="hljs-keyword">for</span> (i = <span class="hljs-number">-90</span>;  i &lt;= <span class="hljs-number">90</span>;  i += <span class="hljs-number">10</span>) {
........&gt;  <span class="hljs-keyword">for</span> (j = <span class="hljs-number">-180</span>;  j &lt;= <span class="hljs-number">180</span>;  j += <span class="hljs-number">10</span>) {
........&gt;    db.complex.save({ name : <span class="hljs-string">"Name/"</span> + i + <span class="hljs-string">"/"</span> + j,
........&gt;                      home : [ i, j ],
........&gt;                      work : [ -i, -j ] });
........&gt;  }
........&gt; }
........&gt; 
arangosh&gt; db.complex.near(<span class="hljs-number">0</span>, <span class="hljs-number">170</span>).limit(<span class="hljs-number">5</span>);
[ArangoError <span class="hljs-number">1570</span>: no suitable geo index found <span class="hljs-keyword">for</span> geo restriction on <span class="hljs-string">'complex'</span>]
arangosh&gt; db.complex.ensureIndex({ type: <span class="hljs-string">"geo"</span>, fields: [ <span class="hljs-string">"home"</span> ] });
{ 
<<<<<<< HEAD
  <span class="hljs-string">"id"</span> : <span class="hljs-string">"complex/35723"</span>, 
=======
  <span class="hljs-string">"id"</span> : <span class="hljs-string">"complex/35816"</span>, 
>>>>>>> c1e90bb4
  <span class="hljs-string">"type"</span> : <span class="hljs-string">"geo1"</span>, 
  <span class="hljs-string">"fields"</span> : [ 
    <span class="hljs-string">"home"</span> 
  ], 
  <span class="hljs-string">"geoJson"</span> : <span class="hljs-literal">false</span>, 
  <span class="hljs-string">"constraint"</span> : <span class="hljs-literal">false</span>, 
  <span class="hljs-string">"unique"</span> : <span class="hljs-literal">false</span>, 
  <span class="hljs-string">"ignoreNull"</span> : <span class="hljs-literal">true</span>, 
  <span class="hljs-string">"sparse"</span> : <span class="hljs-literal">true</span>, 
  <span class="hljs-string">"isNewlyCreated"</span> : <span class="hljs-literal">true</span>, 
  <span class="hljs-string">"code"</span> : <span class="hljs-number">201</span> 
}
arangosh&gt; db.complex.near(<span class="hljs-number">0</span>, <span class="hljs-number">170</span>).limit(<span class="hljs-number">5</span>).toArray();
[ 
  { 
<<<<<<< HEAD
    <span class="hljs-string">"_key"</span> : <span class="hljs-string">"34717"</span>, 
    <span class="hljs-string">"_id"</span> : <span class="hljs-string">"complex/34717"</span>, 
    <span class="hljs-string">"_rev"</span> : <span class="hljs-string">"34717"</span>, 
=======
    <span class="hljs-string">"_key"</span> : <span class="hljs-string">"34810"</span>, 
    <span class="hljs-string">"_id"</span> : <span class="hljs-string">"complex/34810"</span>, 
    <span class="hljs-string">"_rev"</span> : <span class="hljs-string">"34810"</span>, 
>>>>>>> c1e90bb4
    <span class="hljs-string">"home"</span> : [ 
      <span class="hljs-number">0</span>, 
      <span class="hljs-number">170</span> 
    ], 
    <span class="hljs-string">"name"</span> : <span class="hljs-string">"Name/0/170"</span>, 
    <span class="hljs-string">"work"</span> : [ 
      <span class="hljs-number">0</span>, 
      <span class="hljs-number">-170</span> 
    ] 
  }, 
  { 
<<<<<<< HEAD
    <span class="hljs-string">"_key"</span> : <span class="hljs-string">"34720"</span>, 
    <span class="hljs-string">"_id"</span> : <span class="hljs-string">"complex/34720"</span>, 
    <span class="hljs-string">"_rev"</span> : <span class="hljs-string">"34720"</span>, 
=======
    <span class="hljs-string">"_key"</span> : <span class="hljs-string">"34813"</span>, 
    <span class="hljs-string">"_id"</span> : <span class="hljs-string">"complex/34813"</span>, 
    <span class="hljs-string">"_rev"</span> : <span class="hljs-string">"34813"</span>, 
>>>>>>> c1e90bb4
    <span class="hljs-string">"home"</span> : [ 
      <span class="hljs-number">0</span>, 
      <span class="hljs-number">180</span> 
    ], 
    <span class="hljs-string">"name"</span> : <span class="hljs-string">"Name/0/180"</span>, 
    <span class="hljs-string">"work"</span> : [ 
      <span class="hljs-number">0</span>, 
      <span class="hljs-number">-180</span> 
    ] 
  }, 
  { 
<<<<<<< HEAD
    <span class="hljs-string">"_key"</span> : <span class="hljs-string">"34612"</span>, 
    <span class="hljs-string">"_id"</span> : <span class="hljs-string">"complex/34612"</span>, 
    <span class="hljs-string">"_rev"</span> : <span class="hljs-string">"34612"</span>, 
=======
    <span class="hljs-string">"_key"</span> : <span class="hljs-string">"34699"</span>, 
    <span class="hljs-string">"_id"</span> : <span class="hljs-string">"complex/34699"</span>, 
    <span class="hljs-string">"_rev"</span> : <span class="hljs-string">"34699"</span>, 
>>>>>>> c1e90bb4
    <span class="hljs-string">"home"</span> : [ 
      <span class="hljs-number">0</span>, 
      <span class="hljs-number">-180</span> 
    ], 
    <span class="hljs-string">"name"</span> : <span class="hljs-string">"Name/0/-180"</span>, 
    <span class="hljs-string">"work"</span> : [ 
      <span class="hljs-number">0</span>, 
      <span class="hljs-number">180</span> 
    ] 
  }, 
  { 
<<<<<<< HEAD
    <span class="hljs-string">"_key"</span> : <span class="hljs-string">"34828"</span>, 
    <span class="hljs-string">"_id"</span> : <span class="hljs-string">"complex/34828"</span>, 
    <span class="hljs-string">"_rev"</span> : <span class="hljs-string">"34828"</span>, 
=======
    <span class="hljs-string">"_key"</span> : <span class="hljs-string">"34921"</span>, 
    <span class="hljs-string">"_id"</span> : <span class="hljs-string">"complex/34921"</span>, 
    <span class="hljs-string">"_rev"</span> : <span class="hljs-string">"34921"</span>, 
>>>>>>> c1e90bb4
    <span class="hljs-string">"home"</span> : [ 
      <span class="hljs-number">10</span>, 
      <span class="hljs-number">170</span> 
    ], 
    <span class="hljs-string">"name"</span> : <span class="hljs-string">"Name/10/170"</span>, 
    <span class="hljs-string">"work"</span> : [ 
      <span class="hljs-number">-10</span>, 
      <span class="hljs-number">-170</span> 
    ] 
  }, 
  { 
<<<<<<< HEAD
    <span class="hljs-string">"_key"</span> : <span class="hljs-string">"34606"</span>, 
    <span class="hljs-string">"_id"</span> : <span class="hljs-string">"complex/34606"</span>, 
    <span class="hljs-string">"_rev"</span> : <span class="hljs-string">"34606"</span>, 
=======
    <span class="hljs-string">"_key"</span> : <span class="hljs-string">"34705"</span>, 
    <span class="hljs-string">"_id"</span> : <span class="hljs-string">"complex/34705"</span>, 
    <span class="hljs-string">"_rev"</span> : <span class="hljs-string">"34705"</span>, 
>>>>>>> c1e90bb4
    <span class="hljs-string">"home"</span> : [ 
      <span class="hljs-number">-10</span>, 
      <span class="hljs-number">170</span> 
    ], 
    <span class="hljs-string">"name"</span> : <span class="hljs-string">"Name/-10/170"</span>, 
    <span class="hljs-string">"work"</span> : [ 
      <span class="hljs-number">10</span>, 
      <span class="hljs-number">-170</span> 
    ] 
  } 
]
arangosh&gt; db.complex.geo(<span class="hljs-string">"work"</span>).near(<span class="hljs-number">0</span>, <span class="hljs-number">170</span>).limit(<span class="hljs-number">5</span>);
[ArangoError <span class="hljs-number">1570</span>: no suitable geo index found <span class="hljs-keyword">for</span> geo restriction on <span class="hljs-string">'complex'</span>]
arangosh&gt; db.complex.ensureIndex({ type: <span class="hljs-string">"geo"</span>, fields: [ <span class="hljs-string">"work"</span> ] });
{ 
<<<<<<< HEAD
  <span class="hljs-string">"id"</span> : <span class="hljs-string">"complex/35731"</span>, 
=======
  <span class="hljs-string">"id"</span> : <span class="hljs-string">"complex/35824"</span>, 
>>>>>>> c1e90bb4
  <span class="hljs-string">"type"</span> : <span class="hljs-string">"geo1"</span>, 
  <span class="hljs-string">"fields"</span> : [ 
    <span class="hljs-string">"work"</span> 
  ], 
  <span class="hljs-string">"geoJson"</span> : <span class="hljs-literal">false</span>, 
  <span class="hljs-string">"constraint"</span> : <span class="hljs-literal">false</span>, 
  <span class="hljs-string">"unique"</span> : <span class="hljs-literal">false</span>, 
  <span class="hljs-string">"ignoreNull"</span> : <span class="hljs-literal">true</span>, 
  <span class="hljs-string">"sparse"</span> : <span class="hljs-literal">true</span>, 
  <span class="hljs-string">"isNewlyCreated"</span> : <span class="hljs-literal">true</span>, 
  <span class="hljs-string">"code"</span> : <span class="hljs-number">201</span> 
}
arangosh&gt; db.complex.geo(<span class="hljs-string">"work"</span>).near(<span class="hljs-number">0</span>, <span class="hljs-number">170</span>).limit(<span class="hljs-number">5</span>).toArray();
[ 
  { 
<<<<<<< HEAD
    <span class="hljs-string">"_key"</span> : <span class="hljs-string">"34717"</span>, 
    <span class="hljs-string">"_id"</span> : <span class="hljs-string">"complex/34717"</span>, 
    <span class="hljs-string">"_rev"</span> : <span class="hljs-string">"34717"</span>, 
=======
    <span class="hljs-string">"_key"</span> : <span class="hljs-string">"34810"</span>, 
    <span class="hljs-string">"_id"</span> : <span class="hljs-string">"complex/34810"</span>, 
    <span class="hljs-string">"_rev"</span> : <span class="hljs-string">"34810"</span>, 
>>>>>>> c1e90bb4
    <span class="hljs-string">"home"</span> : [ 
      <span class="hljs-number">0</span>, 
      <span class="hljs-number">170</span> 
    ], 
    <span class="hljs-string">"name"</span> : <span class="hljs-string">"Name/0/170"</span>, 
    <span class="hljs-string">"work"</span> : [ 
      <span class="hljs-number">0</span>, 
      <span class="hljs-number">-170</span> 
    ] 
  }, 
  { 
<<<<<<< HEAD
    <span class="hljs-string">"_key"</span> : <span class="hljs-string">"34720"</span>, 
    <span class="hljs-string">"_id"</span> : <span class="hljs-string">"complex/34720"</span>, 
    <span class="hljs-string">"_rev"</span> : <span class="hljs-string">"34720"</span>, 
=======
    <span class="hljs-string">"_key"</span> : <span class="hljs-string">"34813"</span>, 
    <span class="hljs-string">"_id"</span> : <span class="hljs-string">"complex/34813"</span>, 
    <span class="hljs-string">"_rev"</span> : <span class="hljs-string">"34813"</span>, 
>>>>>>> c1e90bb4
    <span class="hljs-string">"home"</span> : [ 
      <span class="hljs-number">0</span>, 
      <span class="hljs-number">180</span> 
    ], 
    <span class="hljs-string">"name"</span> : <span class="hljs-string">"Name/0/180"</span>, 
    <span class="hljs-string">"work"</span> : [ 
      <span class="hljs-number">0</span>, 
      <span class="hljs-number">-180</span> 
    ] 
  }, 
  { 
<<<<<<< HEAD
    <span class="hljs-string">"_key"</span> : <span class="hljs-string">"34612"</span>, 
    <span class="hljs-string">"_id"</span> : <span class="hljs-string">"complex/34612"</span>, 
    <span class="hljs-string">"_rev"</span> : <span class="hljs-string">"34612"</span>, 
=======
    <span class="hljs-string">"_key"</span> : <span class="hljs-string">"34699"</span>, 
    <span class="hljs-string">"_id"</span> : <span class="hljs-string">"complex/34699"</span>, 
    <span class="hljs-string">"_rev"</span> : <span class="hljs-string">"34699"</span>, 
>>>>>>> c1e90bb4
    <span class="hljs-string">"home"</span> : [ 
      <span class="hljs-number">0</span>, 
      <span class="hljs-number">-180</span> 
    ], 
    <span class="hljs-string">"name"</span> : <span class="hljs-string">"Name/0/-180"</span>, 
    <span class="hljs-string">"work"</span> : [ 
      <span class="hljs-number">0</span>, 
      <span class="hljs-number">180</span> 
    ] 
  }, 
  { 
<<<<<<< HEAD
    <span class="hljs-string">"_key"</span> : <span class="hljs-string">"34828"</span>, 
    <span class="hljs-string">"_id"</span> : <span class="hljs-string">"complex/34828"</span>, 
    <span class="hljs-string">"_rev"</span> : <span class="hljs-string">"34828"</span>, 
=======
    <span class="hljs-string">"_key"</span> : <span class="hljs-string">"34921"</span>, 
    <span class="hljs-string">"_id"</span> : <span class="hljs-string">"complex/34921"</span>, 
    <span class="hljs-string">"_rev"</span> : <span class="hljs-string">"34921"</span>, 
>>>>>>> c1e90bb4
    <span class="hljs-string">"home"</span> : [ 
      <span class="hljs-number">10</span>, 
      <span class="hljs-number">170</span> 
    ], 
    <span class="hljs-string">"name"</span> : <span class="hljs-string">"Name/10/170"</span>, 
    <span class="hljs-string">"work"</span> : [ 
      <span class="hljs-number">-10</span>, 
      <span class="hljs-number">-170</span> 
    ] 
  }, 
  { 
<<<<<<< HEAD
    <span class="hljs-string">"_key"</span> : <span class="hljs-string">"34606"</span>, 
    <span class="hljs-string">"_id"</span> : <span class="hljs-string">"complex/34606"</span>, 
    <span class="hljs-string">"_rev"</span> : <span class="hljs-string">"34606"</span>, 
=======
    <span class="hljs-string">"_key"</span> : <span class="hljs-string">"34705"</span>, 
    <span class="hljs-string">"_id"</span> : <span class="hljs-string">"complex/34705"</span>, 
    <span class="hljs-string">"_rev"</span> : <span class="hljs-string">"34705"</span>, 
>>>>>>> c1e90bb4
    <span class="hljs-string">"home"</span> : [ 
      <span class="hljs-number">-10</span>, 
      <span class="hljs-number">170</span> 
    ], 
    <span class="hljs-string">"name"</span> : <span class="hljs-string">"Name/-10/170"</span>, 
    <span class="hljs-string">"work"</span> : [ 
      <span class="hljs-number">10</span>, 
      <span class="hljs-number">-170</span> 
    ] 
  } 
]<|MERGE_RESOLUTION|>--- conflicted
+++ resolved
@@ -10,11 +10,7 @@
 [ArangoError <span class="hljs-number">1570</span>: no suitable geo index found <span class="hljs-keyword">for</span> geo restriction on <span class="hljs-string">'complex'</span>]
 arangosh&gt; db.complex.ensureIndex({ type: <span class="hljs-string">"geo"</span>, fields: [ <span class="hljs-string">"home"</span> ] });
 { 
-<<<<<<< HEAD
-  <span class="hljs-string">"id"</span> : <span class="hljs-string">"complex/35723"</span>, 
-=======
   <span class="hljs-string">"id"</span> : <span class="hljs-string">"complex/35816"</span>, 
->>>>>>> c1e90bb4
   <span class="hljs-string">"type"</span> : <span class="hljs-string">"geo1"</span>, 
   <span class="hljs-string">"fields"</span> : [ 
     <span class="hljs-string">"home"</span> 
@@ -30,15 +26,9 @@
 arangosh&gt; db.complex.near(<span class="hljs-number">0</span>, <span class="hljs-number">170</span>).limit(<span class="hljs-number">5</span>).toArray();
 [ 
   { 
-<<<<<<< HEAD
-    <span class="hljs-string">"_key"</span> : <span class="hljs-string">"34717"</span>, 
-    <span class="hljs-string">"_id"</span> : <span class="hljs-string">"complex/34717"</span>, 
-    <span class="hljs-string">"_rev"</span> : <span class="hljs-string">"34717"</span>, 
-=======
     <span class="hljs-string">"_key"</span> : <span class="hljs-string">"34810"</span>, 
     <span class="hljs-string">"_id"</span> : <span class="hljs-string">"complex/34810"</span>, 
     <span class="hljs-string">"_rev"</span> : <span class="hljs-string">"34810"</span>, 
->>>>>>> c1e90bb4
     <span class="hljs-string">"home"</span> : [ 
       <span class="hljs-number">0</span>, 
       <span class="hljs-number">170</span> 
@@ -50,15 +40,9 @@
     ] 
   }, 
   { 
-<<<<<<< HEAD
-    <span class="hljs-string">"_key"</span> : <span class="hljs-string">"34720"</span>, 
-    <span class="hljs-string">"_id"</span> : <span class="hljs-string">"complex/34720"</span>, 
-    <span class="hljs-string">"_rev"</span> : <span class="hljs-string">"34720"</span>, 
-=======
     <span class="hljs-string">"_key"</span> : <span class="hljs-string">"34813"</span>, 
     <span class="hljs-string">"_id"</span> : <span class="hljs-string">"complex/34813"</span>, 
     <span class="hljs-string">"_rev"</span> : <span class="hljs-string">"34813"</span>, 
->>>>>>> c1e90bb4
     <span class="hljs-string">"home"</span> : [ 
       <span class="hljs-number">0</span>, 
       <span class="hljs-number">180</span> 
@@ -70,35 +54,23 @@
     ] 
   }, 
   { 
-<<<<<<< HEAD
-    <span class="hljs-string">"_key"</span> : <span class="hljs-string">"34612"</span>, 
-    <span class="hljs-string">"_id"</span> : <span class="hljs-string">"complex/34612"</span>, 
-    <span class="hljs-string">"_rev"</span> : <span class="hljs-string">"34612"</span>, 
-=======
     <span class="hljs-string">"_key"</span> : <span class="hljs-string">"34699"</span>, 
     <span class="hljs-string">"_id"</span> : <span class="hljs-string">"complex/34699"</span>, 
     <span class="hljs-string">"_rev"</span> : <span class="hljs-string">"34699"</span>, 
->>>>>>> c1e90bb4
     <span class="hljs-string">"home"</span> : [ 
-      <span class="hljs-number">0</span>, 
-      <span class="hljs-number">-180</span> 
+      <span class="hljs-number">-10</span>, 
+      <span class="hljs-number">170</span> 
     ], 
-    <span class="hljs-string">"name"</span> : <span class="hljs-string">"Name/0/-180"</span>, 
+    <span class="hljs-string">"name"</span> : <span class="hljs-string">"Name/-10/170"</span>, 
     <span class="hljs-string">"work"</span> : [ 
-      <span class="hljs-number">0</span>, 
-      <span class="hljs-number">180</span> 
+      <span class="hljs-number">10</span>, 
+      <span class="hljs-number">-170</span> 
     ] 
   }, 
   { 
-<<<<<<< HEAD
-    <span class="hljs-string">"_key"</span> : <span class="hljs-string">"34828"</span>, 
-    <span class="hljs-string">"_id"</span> : <span class="hljs-string">"complex/34828"</span>, 
-    <span class="hljs-string">"_rev"</span> : <span class="hljs-string">"34828"</span>, 
-=======
     <span class="hljs-string">"_key"</span> : <span class="hljs-string">"34921"</span>, 
     <span class="hljs-string">"_id"</span> : <span class="hljs-string">"complex/34921"</span>, 
     <span class="hljs-string">"_rev"</span> : <span class="hljs-string">"34921"</span>, 
->>>>>>> c1e90bb4
     <span class="hljs-string">"home"</span> : [ 
       <span class="hljs-number">10</span>, 
       <span class="hljs-number">170</span> 
@@ -110,23 +82,17 @@
     ] 
   }, 
   { 
-<<<<<<< HEAD
-    <span class="hljs-string">"_key"</span> : <span class="hljs-string">"34606"</span>, 
-    <span class="hljs-string">"_id"</span> : <span class="hljs-string">"complex/34606"</span>, 
-    <span class="hljs-string">"_rev"</span> : <span class="hljs-string">"34606"</span>, 
-=======
     <span class="hljs-string">"_key"</span> : <span class="hljs-string">"34705"</span>, 
     <span class="hljs-string">"_id"</span> : <span class="hljs-string">"complex/34705"</span>, 
     <span class="hljs-string">"_rev"</span> : <span class="hljs-string">"34705"</span>, 
->>>>>>> c1e90bb4
     <span class="hljs-string">"home"</span> : [ 
-      <span class="hljs-number">-10</span>, 
-      <span class="hljs-number">170</span> 
+      <span class="hljs-number">0</span>, 
+      <span class="hljs-number">-180</span> 
     ], 
-    <span class="hljs-string">"name"</span> : <span class="hljs-string">"Name/-10/170"</span>, 
+    <span class="hljs-string">"name"</span> : <span class="hljs-string">"Name/0/-180"</span>, 
     <span class="hljs-string">"work"</span> : [ 
-      <span class="hljs-number">10</span>, 
-      <span class="hljs-number">-170</span> 
+      <span class="hljs-number">0</span>, 
+      <span class="hljs-number">180</span> 
     ] 
   } 
 ]
@@ -134,11 +100,7 @@
 [ArangoError <span class="hljs-number">1570</span>: no suitable geo index found <span class="hljs-keyword">for</span> geo restriction on <span class="hljs-string">'complex'</span>]
 arangosh&gt; db.complex.ensureIndex({ type: <span class="hljs-string">"geo"</span>, fields: [ <span class="hljs-string">"work"</span> ] });
 { 
-<<<<<<< HEAD
-  <span class="hljs-string">"id"</span> : <span class="hljs-string">"complex/35731"</span>, 
-=======
   <span class="hljs-string">"id"</span> : <span class="hljs-string">"complex/35824"</span>, 
->>>>>>> c1e90bb4
   <span class="hljs-string">"type"</span> : <span class="hljs-string">"geo1"</span>, 
   <span class="hljs-string">"fields"</span> : [ 
     <span class="hljs-string">"work"</span> 
@@ -154,15 +116,9 @@
 arangosh&gt; db.complex.geo(<span class="hljs-string">"work"</span>).near(<span class="hljs-number">0</span>, <span class="hljs-number">170</span>).limit(<span class="hljs-number">5</span>).toArray();
 [ 
   { 
-<<<<<<< HEAD
-    <span class="hljs-string">"_key"</span> : <span class="hljs-string">"34717"</span>, 
-    <span class="hljs-string">"_id"</span> : <span class="hljs-string">"complex/34717"</span>, 
-    <span class="hljs-string">"_rev"</span> : <span class="hljs-string">"34717"</span>, 
-=======
     <span class="hljs-string">"_key"</span> : <span class="hljs-string">"34810"</span>, 
     <span class="hljs-string">"_id"</span> : <span class="hljs-string">"complex/34810"</span>, 
     <span class="hljs-string">"_rev"</span> : <span class="hljs-string">"34810"</span>, 
->>>>>>> c1e90bb4
     <span class="hljs-string">"home"</span> : [ 
       <span class="hljs-number">0</span>, 
       <span class="hljs-number">170</span> 
@@ -174,15 +130,9 @@
     ] 
   }, 
   { 
-<<<<<<< HEAD
-    <span class="hljs-string">"_key"</span> : <span class="hljs-string">"34720"</span>, 
-    <span class="hljs-string">"_id"</span> : <span class="hljs-string">"complex/34720"</span>, 
-    <span class="hljs-string">"_rev"</span> : <span class="hljs-string">"34720"</span>, 
-=======
     <span class="hljs-string">"_key"</span> : <span class="hljs-string">"34813"</span>, 
     <span class="hljs-string">"_id"</span> : <span class="hljs-string">"complex/34813"</span>, 
     <span class="hljs-string">"_rev"</span> : <span class="hljs-string">"34813"</span>, 
->>>>>>> c1e90bb4
     <span class="hljs-string">"home"</span> : [ 
       <span class="hljs-number">0</span>, 
       <span class="hljs-number">180</span> 
@@ -194,35 +144,23 @@
     ] 
   }, 
   { 
-<<<<<<< HEAD
-    <span class="hljs-string">"_key"</span> : <span class="hljs-string">"34612"</span>, 
-    <span class="hljs-string">"_id"</span> : <span class="hljs-string">"complex/34612"</span>, 
-    <span class="hljs-string">"_rev"</span> : <span class="hljs-string">"34612"</span>, 
-=======
     <span class="hljs-string">"_key"</span> : <span class="hljs-string">"34699"</span>, 
     <span class="hljs-string">"_id"</span> : <span class="hljs-string">"complex/34699"</span>, 
     <span class="hljs-string">"_rev"</span> : <span class="hljs-string">"34699"</span>, 
->>>>>>> c1e90bb4
     <span class="hljs-string">"home"</span> : [ 
-      <span class="hljs-number">0</span>, 
-      <span class="hljs-number">-180</span> 
+      <span class="hljs-number">-10</span>, 
+      <span class="hljs-number">170</span> 
     ], 
-    <span class="hljs-string">"name"</span> : <span class="hljs-string">"Name/0/-180"</span>, 
+    <span class="hljs-string">"name"</span> : <span class="hljs-string">"Name/-10/170"</span>, 
     <span class="hljs-string">"work"</span> : [ 
-      <span class="hljs-number">0</span>, 
-      <span class="hljs-number">180</span> 
+      <span class="hljs-number">10</span>, 
+      <span class="hljs-number">-170</span> 
     ] 
   }, 
   { 
-<<<<<<< HEAD
-    <span class="hljs-string">"_key"</span> : <span class="hljs-string">"34828"</span>, 
-    <span class="hljs-string">"_id"</span> : <span class="hljs-string">"complex/34828"</span>, 
-    <span class="hljs-string">"_rev"</span> : <span class="hljs-string">"34828"</span>, 
-=======
     <span class="hljs-string">"_key"</span> : <span class="hljs-string">"34921"</span>, 
     <span class="hljs-string">"_id"</span> : <span class="hljs-string">"complex/34921"</span>, 
     <span class="hljs-string">"_rev"</span> : <span class="hljs-string">"34921"</span>, 
->>>>>>> c1e90bb4
     <span class="hljs-string">"home"</span> : [ 
       <span class="hljs-number">10</span>, 
       <span class="hljs-number">170</span> 
@@ -234,23 +172,17 @@
     ] 
   }, 
   { 
-<<<<<<< HEAD
-    <span class="hljs-string">"_key"</span> : <span class="hljs-string">"34606"</span>, 
-    <span class="hljs-string">"_id"</span> : <span class="hljs-string">"complex/34606"</span>, 
-    <span class="hljs-string">"_rev"</span> : <span class="hljs-string">"34606"</span>, 
-=======
     <span class="hljs-string">"_key"</span> : <span class="hljs-string">"34705"</span>, 
     <span class="hljs-string">"_id"</span> : <span class="hljs-string">"complex/34705"</span>, 
     <span class="hljs-string">"_rev"</span> : <span class="hljs-string">"34705"</span>, 
->>>>>>> c1e90bb4
     <span class="hljs-string">"home"</span> : [ 
-      <span class="hljs-number">-10</span>, 
-      <span class="hljs-number">170</span> 
+      <span class="hljs-number">0</span>, 
+      <span class="hljs-number">-180</span> 
     ], 
-    <span class="hljs-string">"name"</span> : <span class="hljs-string">"Name/-10/170"</span>, 
+    <span class="hljs-string">"name"</span> : <span class="hljs-string">"Name/0/-180"</span>, 
     <span class="hljs-string">"work"</span> : [ 
-      <span class="hljs-number">10</span>, 
-      <span class="hljs-number">-170</span> 
+      <span class="hljs-number">0</span>, 
+      <span class="hljs-number">180</span> 
     ] 
   } 
 ]