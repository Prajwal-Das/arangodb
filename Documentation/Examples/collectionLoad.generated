arangosh> col = db.example;
<<<<<<< HEAD
[ArangoCollection 462568610, "example" (type document, status loaded)]
arangosh> col.load();
arangosh> col;
[ArangoCollection 462568610, "example" (type document, status loaded)]
=======
[ArangoCollection 466210035, "example" (type document, status loaded)]
arangosh> col.load();
arangosh> col;
[ArangoCollection 466210035, "example" (type document, status loaded)]
>>>>>>> 25aa2a58
<|MERGE_RESOLUTION|>--- conflicted
+++ resolved
@@ -1,12 +1,5 @@
 arangosh> col = db.example;
-<<<<<<< HEAD
-[ArangoCollection 462568610, "example" (type document, status loaded)]
-arangosh> col.load();
-arangosh> col;
-[ArangoCollection 462568610, "example" (type document, status loaded)]
-=======
 [ArangoCollection 466210035, "example" (type document, status loaded)]
 arangosh> col.load();
 arangosh> col;
-[ArangoCollection 466210035, "example" (type document, status loaded)]
->>>>>>> 25aa2a58
+[ArangoCollection 466210035, "example" (type document, status loaded)]