arangosh&gt; db.geo.ensureIndex({ <span class="hljs-attr">type</span>: <span class="hljs-string">"geo"</span>, <span class="hljs-attr">fields</span>: [ <span class="hljs-string">"loc"</span> ] });
{ 
  <span class="hljs-string">"bestIndexedLevel"</span> : <span class="hljs-number">17</span>, 
  <span class="hljs-string">"fields"</span> : [ 
    <span class="hljs-string">"loc"</span> 
  ], 
  <span class="hljs-string">"geoJson"</span> : <span class="hljs-literal">false</span>, 
<<<<<<< HEAD
  <span class="hljs-string">"id"</span> : <span class="hljs-string">"geo/26648"</span>, 
  <span class="hljs-string">"ignoreNull"</span> : <span class="hljs-literal">true</span>, 
=======
  <span class="hljs-string">"id"</span> : <span class="hljs-string">"geo/116977"</span>, 
>>>>>>> 948820e4
  <span class="hljs-string">"isNewlyCreated"</span> : <span class="hljs-literal">true</span>, 
  <span class="hljs-string">"maxNumCoverCells"</span> : <span class="hljs-number">8</span>, 
  <span class="hljs-string">"sparse"</span> : <span class="hljs-literal">true</span>, 
  <span class="hljs-string">"type"</span> : <span class="hljs-string">"geo"</span>, 
  <span class="hljs-string">"unique"</span> : <span class="hljs-literal">false</span>, 
  <span class="hljs-string">"worstIndexedLevel"</span> : <span class="hljs-number">4</span>, 
  <span class="hljs-string">"code"</span> : <span class="hljs-number">201</span> 
}
arangosh&gt; <span class="hljs-keyword">for</span> (i = <span class="hljs-number">-90</span>;  i &lt;= <span class="hljs-number">90</span>;  i += <span class="hljs-number">10</span>) {
........&gt;     <span class="hljs-keyword">for</span> (j = <span class="hljs-number">-180</span>; j &lt;= <span class="hljs-number">180</span>; j += <span class="hljs-number">10</span>) {
........&gt;         db.geo.save({ <span class="hljs-attr">name</span> : <span class="hljs-string">"Name/"</span> + i + <span class="hljs-string">"/"</span> + j, <span class="hljs-attr">loc</span>: [ i, j ] });
........&gt;     }
........&gt; }
arangosh&gt; db.geo.count();
<span class="hljs-number">703</span>
arangosh&gt; db.geo.near(<span class="hljs-number">0</span>, <span class="hljs-number">0</span>).limit(<span class="hljs-number">3</span>).toArray();
[ 
  { 
<<<<<<< HEAD
    <span class="hljs-string">"_key"</span> : <span class="hljs-string">"27705"</span>, 
    <span class="hljs-string">"_id"</span> : <span class="hljs-string">"geo/27705"</span>, 
    <span class="hljs-string">"_rev"</span> : <span class="hljs-string">"_WQyaNu6--H"</span>, 
=======
    <span class="hljs-string">"_key"</span> : <span class="hljs-string">"118034"</span>, 
    <span class="hljs-string">"_id"</span> : <span class="hljs-string">"geo/118034"</span>, 
    <span class="hljs-string">"_rev"</span> : <span class="hljs-string">"_XUJzVXu--B"</span>, 
>>>>>>> 948820e4
    <span class="hljs-string">"name"</span> : <span class="hljs-string">"Name/0/0"</span>, 
    <span class="hljs-string">"loc"</span> : [ 
      <span class="hljs-number">0</span>, 
      <span class="hljs-number">0</span> 
    ] 
  }, 
  { 
<<<<<<< HEAD
    <span class="hljs-string">"_key"</span> : <span class="hljs-string">"27708"</span>, 
    <span class="hljs-string">"_id"</span> : <span class="hljs-string">"geo/27708"</span>, 
    <span class="hljs-string">"_rev"</span> : <span class="hljs-string">"_WQyaNu6--J"</span>, 
    <span class="hljs-string">"name"</span> : <span class="hljs-string">"Name/0/10"</span>, 
=======
    <span class="hljs-string">"_key"</span> : <span class="hljs-string">"117923"</span>, 
    <span class="hljs-string">"_id"</span> : <span class="hljs-string">"geo/117923"</span>, 
    <span class="hljs-string">"_rev"</span> : <span class="hljs-string">"_XUJzVXK--D"</span>, 
    <span class="hljs-string">"name"</span> : <span class="hljs-string">"Name/-10/0"</span>, 
>>>>>>> 948820e4
    <span class="hljs-string">"loc"</span> : [ 
      <span class="hljs-number">-10</span>, 
      <span class="hljs-number">0</span> 
    ] 
  }, 
  { 
<<<<<<< HEAD
    <span class="hljs-string">"_key"</span> : <span class="hljs-string">"27594"</span>, 
    <span class="hljs-string">"_id"</span> : <span class="hljs-string">"geo/27594"</span>, 
    <span class="hljs-string">"_rev"</span> : <span class="hljs-string">"_WQyaNui--B"</span>, 
    <span class="hljs-string">"name"</span> : <span class="hljs-string">"Name/-10/0"</span>, 
=======
    <span class="hljs-string">"_key"</span> : <span class="hljs-string">"118031"</span>, 
    <span class="hljs-string">"_id"</span> : <span class="hljs-string">"geo/118031"</span>, 
    <span class="hljs-string">"_rev"</span> : <span class="hljs-string">"_XUJzVXu--_"</span>, 
    <span class="hljs-string">"name"</span> : <span class="hljs-string">"Name/0/-10"</span>, 
>>>>>>> 948820e4
    <span class="hljs-string">"loc"</span> : [ 
      <span class="hljs-number">0</span>, 
      <span class="hljs-number">-10</span> 
    ] 
  } 
]
arangosh&gt; db.geo.near(<span class="hljs-number">0</span>, <span class="hljs-number">0</span>).count();
<span class="hljs-literal">null</span><|MERGE_RESOLUTION|>--- conflicted
+++ resolved
@@ -5,12 +5,7 @@
     <span class="hljs-string">"loc"</span> 
   ], 
   <span class="hljs-string">"geoJson"</span> : <span class="hljs-literal">false</span>, 
-<<<<<<< HEAD
-  <span class="hljs-string">"id"</span> : <span class="hljs-string">"geo/26648"</span>, 
-  <span class="hljs-string">"ignoreNull"</span> : <span class="hljs-literal">true</span>, 
-=======
   <span class="hljs-string">"id"</span> : <span class="hljs-string">"geo/116977"</span>, 
->>>>>>> 948820e4
   <span class="hljs-string">"isNewlyCreated"</span> : <span class="hljs-literal">true</span>, 
   <span class="hljs-string">"maxNumCoverCells"</span> : <span class="hljs-number">8</span>, 
   <span class="hljs-string">"sparse"</span> : <span class="hljs-literal">true</span>, 
@@ -29,15 +24,9 @@
 arangosh&gt; db.geo.near(<span class="hljs-number">0</span>, <span class="hljs-number">0</span>).limit(<span class="hljs-number">3</span>).toArray();
 [ 
   { 
-<<<<<<< HEAD
-    <span class="hljs-string">"_key"</span> : <span class="hljs-string">"27705"</span>, 
-    <span class="hljs-string">"_id"</span> : <span class="hljs-string">"geo/27705"</span>, 
-    <span class="hljs-string">"_rev"</span> : <span class="hljs-string">"_WQyaNu6--H"</span>, 
-=======
     <span class="hljs-string">"_key"</span> : <span class="hljs-string">"118034"</span>, 
     <span class="hljs-string">"_id"</span> : <span class="hljs-string">"geo/118034"</span>, 
     <span class="hljs-string">"_rev"</span> : <span class="hljs-string">"_XUJzVXu--B"</span>, 
->>>>>>> 948820e4
     <span class="hljs-string">"name"</span> : <span class="hljs-string">"Name/0/0"</span>, 
     <span class="hljs-string">"loc"</span> : [ 
       <span class="hljs-number">0</span>, 
@@ -45,34 +34,20 @@
     ] 
   }, 
   { 
-<<<<<<< HEAD
-    <span class="hljs-string">"_key"</span> : <span class="hljs-string">"27708"</span>, 
-    <span class="hljs-string">"_id"</span> : <span class="hljs-string">"geo/27708"</span>, 
-    <span class="hljs-string">"_rev"</span> : <span class="hljs-string">"_WQyaNu6--J"</span>, 
-    <span class="hljs-string">"name"</span> : <span class="hljs-string">"Name/0/10"</span>, 
-=======
     <span class="hljs-string">"_key"</span> : <span class="hljs-string">"117923"</span>, 
     <span class="hljs-string">"_id"</span> : <span class="hljs-string">"geo/117923"</span>, 
     <span class="hljs-string">"_rev"</span> : <span class="hljs-string">"_XUJzVXK--D"</span>, 
     <span class="hljs-string">"name"</span> : <span class="hljs-string">"Name/-10/0"</span>, 
->>>>>>> 948820e4
     <span class="hljs-string">"loc"</span> : [ 
       <span class="hljs-number">-10</span>, 
       <span class="hljs-number">0</span> 
     ] 
   }, 
   { 
-<<<<<<< HEAD
-    <span class="hljs-string">"_key"</span> : <span class="hljs-string">"27594"</span>, 
-    <span class="hljs-string">"_id"</span> : <span class="hljs-string">"geo/27594"</span>, 
-    <span class="hljs-string">"_rev"</span> : <span class="hljs-string">"_WQyaNui--B"</span>, 
-    <span class="hljs-string">"name"</span> : <span class="hljs-string">"Name/-10/0"</span>, 
-=======
     <span class="hljs-string">"_key"</span> : <span class="hljs-string">"118031"</span>, 
     <span class="hljs-string">"_id"</span> : <span class="hljs-string">"geo/118031"</span>, 
     <span class="hljs-string">"_rev"</span> : <span class="hljs-string">"_XUJzVXu--_"</span>, 
     <span class="hljs-string">"name"</span> : <span class="hljs-string">"Name/0/-10"</span>, 
->>>>>>> 948820e4
     <span class="hljs-string">"loc"</span> : [ 
       <span class="hljs-number">0</span>, 
       <span class="hljs-number">-10</span> 
