--- conflicted
+++ resolved
@@ -15,15 +15,9 @@
 { 
   <span class="hljs-string">"result"</span> : [ 
     { 
-<<<<<<< HEAD
-      <span class="hljs-string">"_key"</span> : <span class="hljs-string">"10973"</span>, 
-      <span class="hljs-string">"_id"</span> : <span class="hljs-string">"products/10973"</span>, 
-      <span class="hljs-string">"_rev"</span> : <span class="hljs-string">"_VO3vQpy--_"</span>, 
-=======
       <span class="hljs-string">"_key"</span> : <span class="hljs-string">"10857"</span>, 
       <span class="hljs-string">"_id"</span> : <span class="hljs-string">"products/10857"</span>, 
       <span class="hljs-string">"_rev"</span> : <span class="hljs-string">"_VReqxei---"</span>, 
->>>>>>> a692577f
       <span class="hljs-string">"name"</span> : <span class="hljs-string">"Name/0.002/"</span>, 
       <span class="hljs-string">"loc"</span> : [ 
         <span class="hljs-number">0.002</span>, 
@@ -31,15 +25,9 @@
       ] 
     }, 
     { 
-<<<<<<< HEAD
-      <span class="hljs-string">"_key"</span> : <span class="hljs-string">"10967"</span>, 
-      <span class="hljs-string">"_id"</span> : <span class="hljs-string">"products/10967"</span>, 
-      <span class="hljs-string">"_rev"</span> : <span class="hljs-string">"_VO3vQpu--_"</span>, 
-=======
       <span class="hljs-string">"_key"</span> : <span class="hljs-string">"10851"</span>, 
       <span class="hljs-string">"_id"</span> : <span class="hljs-string">"products/10851"</span>, 
       <span class="hljs-string">"_rev"</span> : <span class="hljs-string">"_VReqxee--A"</span>, 
->>>>>>> a692577f
       <span class="hljs-string">"name"</span> : <span class="hljs-string">"Name/-0.002/"</span>, 
       <span class="hljs-string">"loc"</span> : [ 
         <span class="hljs-number">-0.002</span>, 
