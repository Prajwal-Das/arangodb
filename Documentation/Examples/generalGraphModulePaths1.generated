--- conflicted
+++ resolved
@@ -6,21 +6,13 @@
     <span class="hljs-string">"source"</span> : { 
       <span class="hljs-string">"_key"</span> : <span class="hljs-string">"diana"</span>, 
       <span class="hljs-string">"_id"</span> : <span class="hljs-string">"female/diana"</span>, 
-<<<<<<< HEAD
-      <span class="hljs-string">"_rev"</span> : <span class="hljs-string">"_WQyaMoe--H"</span>, 
-=======
-      <span class="hljs-string">"_rev"</span> : <span class="hljs-string">"_XUJzRsS--F"</span>, 
->>>>>>> 948820e4
-      <span class="hljs-string">"name"</span> : <span class="hljs-string">"Diana"</span> 
-    }, 
-    <span class="hljs-string">"destination"</span> : { 
-      <span class="hljs-string">"_key"</span> : <span class="hljs-string">"diana"</span>, 
-      <span class="hljs-string">"_id"</span> : <span class="hljs-string">"female/diana"</span>, 
-<<<<<<< HEAD
-      <span class="hljs-string">"_rev"</span> : <span class="hljs-string">"_WQyaMoe--H"</span>, 
-=======
-      <span class="hljs-string">"_rev"</span> : <span class="hljs-string">"_XUJzRsS--F"</span>, 
->>>>>>> 948820e4
+      <span class="hljs-string">"_rev"</span> : <span class="hljs-string">"_XUJzRsS--F"</span>, 
+      <span class="hljs-string">"name"</span> : <span class="hljs-string">"Diana"</span> 
+    }, 
+    <span class="hljs-string">"destination"</span> : { 
+      <span class="hljs-string">"_key"</span> : <span class="hljs-string">"diana"</span>, 
+      <span class="hljs-string">"_id"</span> : <span class="hljs-string">"female/diana"</span>, 
+      <span class="hljs-string">"_rev"</span> : <span class="hljs-string">"_XUJzRsS--F"</span>, 
       <span class="hljs-string">"name"</span> : <span class="hljs-string">"Diana"</span> 
     }, 
     <span class="hljs-string">"edges"</span> : [ ], 
@@ -28,34 +20,22 @@
       { 
         <span class="hljs-string">"_key"</span> : <span class="hljs-string">"diana"</span>, 
         <span class="hljs-string">"_id"</span> : <span class="hljs-string">"female/diana"</span>, 
-<<<<<<< HEAD
-        <span class="hljs-string">"_rev"</span> : <span class="hljs-string">"_WQyaMoe--H"</span>, 
-=======
-        <span class="hljs-string">"_rev"</span> : <span class="hljs-string">"_XUJzRsS--F"</span>, 
->>>>>>> 948820e4
-        <span class="hljs-string">"name"</span> : <span class="hljs-string">"Diana"</span> 
-      } 
-    ] 
-  }, 
-  { 
-    <span class="hljs-string">"source"</span> : { 
-      <span class="hljs-string">"_key"</span> : <span class="hljs-string">"alice"</span>, 
-      <span class="hljs-string">"_id"</span> : <span class="hljs-string">"female/alice"</span>, 
-<<<<<<< HEAD
-      <span class="hljs-string">"_rev"</span> : <span class="hljs-string">"_WQyaMoe--B"</span>, 
-=======
-      <span class="hljs-string">"_rev"</span> : <span class="hljs-string">"_XUJzRsS--_"</span>, 
->>>>>>> 948820e4
-      <span class="hljs-string">"name"</span> : <span class="hljs-string">"Alice"</span> 
-    }, 
-    <span class="hljs-string">"destination"</span> : { 
-      <span class="hljs-string">"_key"</span> : <span class="hljs-string">"alice"</span>, 
-      <span class="hljs-string">"_id"</span> : <span class="hljs-string">"female/alice"</span>, 
-<<<<<<< HEAD
-      <span class="hljs-string">"_rev"</span> : <span class="hljs-string">"_WQyaMoe--B"</span>, 
-=======
-      <span class="hljs-string">"_rev"</span> : <span class="hljs-string">"_XUJzRsS--_"</span>, 
->>>>>>> 948820e4
+        <span class="hljs-string">"_rev"</span> : <span class="hljs-string">"_XUJzRsS--F"</span>, 
+        <span class="hljs-string">"name"</span> : <span class="hljs-string">"Diana"</span> 
+      } 
+    ] 
+  }, 
+  { 
+    <span class="hljs-string">"source"</span> : { 
+      <span class="hljs-string">"_key"</span> : <span class="hljs-string">"alice"</span>, 
+      <span class="hljs-string">"_id"</span> : <span class="hljs-string">"female/alice"</span>, 
+      <span class="hljs-string">"_rev"</span> : <span class="hljs-string">"_XUJzRsS--_"</span>, 
+      <span class="hljs-string">"name"</span> : <span class="hljs-string">"Alice"</span> 
+    }, 
+    <span class="hljs-string">"destination"</span> : { 
+      <span class="hljs-string">"_key"</span> : <span class="hljs-string">"alice"</span>, 
+      <span class="hljs-string">"_id"</span> : <span class="hljs-string">"female/alice"</span>, 
+      <span class="hljs-string">"_rev"</span> : <span class="hljs-string">"_XUJzRsS--_"</span>, 
       <span class="hljs-string">"name"</span> : <span class="hljs-string">"Alice"</span> 
     }, 
     <span class="hljs-string">"edges"</span> : [ ], 
@@ -63,51 +43,31 @@
       { 
         <span class="hljs-string">"_key"</span> : <span class="hljs-string">"alice"</span>, 
         <span class="hljs-string">"_id"</span> : <span class="hljs-string">"female/alice"</span>, 
-<<<<<<< HEAD
-        <span class="hljs-string">"_rev"</span> : <span class="hljs-string">"_WQyaMoe--B"</span>, 
-=======
-        <span class="hljs-string">"_rev"</span> : <span class="hljs-string">"_XUJzRsS--_"</span>, 
->>>>>>> 948820e4
-        <span class="hljs-string">"name"</span> : <span class="hljs-string">"Alice"</span> 
-      } 
-    ] 
-  }, 
-  { 
-    <span class="hljs-string">"source"</span> : { 
-      <span class="hljs-string">"_key"</span> : <span class="hljs-string">"alice"</span>, 
-      <span class="hljs-string">"_id"</span> : <span class="hljs-string">"female/alice"</span>, 
-<<<<<<< HEAD
-      <span class="hljs-string">"_rev"</span> : <span class="hljs-string">"_WQyaMoe--B"</span>, 
-=======
-      <span class="hljs-string">"_rev"</span> : <span class="hljs-string">"_XUJzRsS--_"</span>, 
->>>>>>> 948820e4
+        <span class="hljs-string">"_rev"</span> : <span class="hljs-string">"_XUJzRsS--_"</span>, 
+        <span class="hljs-string">"name"</span> : <span class="hljs-string">"Alice"</span> 
+      } 
+    ] 
+  }, 
+  { 
+    <span class="hljs-string">"source"</span> : { 
+      <span class="hljs-string">"_key"</span> : <span class="hljs-string">"alice"</span>, 
+      <span class="hljs-string">"_id"</span> : <span class="hljs-string">"female/alice"</span>, 
+      <span class="hljs-string">"_rev"</span> : <span class="hljs-string">"_XUJzRsS--_"</span>, 
       <span class="hljs-string">"name"</span> : <span class="hljs-string">"Alice"</span> 
     }, 
     <span class="hljs-string">"destination"</span> : { 
       <span class="hljs-string">"_key"</span> : <span class="hljs-string">"bob"</span>, 
       <span class="hljs-string">"_id"</span> : <span class="hljs-string">"male/bob"</span>, 
-<<<<<<< HEAD
-      <span class="hljs-string">"_rev"</span> : <span class="hljs-string">"_WQyaMoe--D"</span>, 
-=======
       <span class="hljs-string">"_rev"</span> : <span class="hljs-string">"_XUJzRsS--B"</span>, 
->>>>>>> 948820e4
       <span class="hljs-string">"name"</span> : <span class="hljs-string">"Bob"</span> 
     }, 
     <span class="hljs-string">"edges"</span> : [ 
       { 
-<<<<<<< HEAD
-        <span class="hljs-string">"_key"</span> : <span class="hljs-string">"24310"</span>, 
-        <span class="hljs-string">"_id"</span> : <span class="hljs-string">"relation/24310"</span>, 
-        <span class="hljs-string">"_from"</span> : <span class="hljs-string">"female/alice"</span>, 
-        <span class="hljs-string">"_to"</span> : <span class="hljs-string">"male/bob"</span>, 
-        <span class="hljs-string">"_rev"</span> : <span class="hljs-string">"_WQyaMoe--J"</span>, 
-=======
         <span class="hljs-string">"_key"</span> : <span class="hljs-string">"115135"</span>, 
         <span class="hljs-string">"_id"</span> : <span class="hljs-string">"relation/115135"</span>, 
         <span class="hljs-string">"_from"</span> : <span class="hljs-string">"female/alice"</span>, 
         <span class="hljs-string">"_to"</span> : <span class="hljs-string">"male/bob"</span>, 
         <span class="hljs-string">"_rev"</span> : <span class="hljs-string">"_XUJzRsW--_"</span>, 
->>>>>>> 948820e4
         <span class="hljs-string">"type"</span> : <span class="hljs-string">"married"</span>, 
         <span class="hljs-string">"vertex"</span> : <span class="hljs-string">"alice"</span> 
       } 
@@ -116,21 +76,13 @@
       { 
         <span class="hljs-string">"_key"</span> : <span class="hljs-string">"alice"</span>, 
         <span class="hljs-string">"_id"</span> : <span class="hljs-string">"female/alice"</span>, 
-<<<<<<< HEAD
-        <span class="hljs-string">"_rev"</span> : <span class="hljs-string">"_WQyaMoe--B"</span>, 
-=======
-        <span class="hljs-string">"_rev"</span> : <span class="hljs-string">"_XUJzRsS--_"</span>, 
->>>>>>> 948820e4
+        <span class="hljs-string">"_rev"</span> : <span class="hljs-string">"_XUJzRsS--_"</span>, 
         <span class="hljs-string">"name"</span> : <span class="hljs-string">"Alice"</span> 
       }, 
       { 
         <span class="hljs-string">"_key"</span> : <span class="hljs-string">"bob"</span>, 
         <span class="hljs-string">"_id"</span> : <span class="hljs-string">"male/bob"</span>, 
-<<<<<<< HEAD
-        <span class="hljs-string">"_rev"</span> : <span class="hljs-string">"_WQyaMoe--D"</span>, 
-=======
         <span class="hljs-string">"_rev"</span> : <span class="hljs-string">"_XUJzRsS--B"</span>, 
->>>>>>> 948820e4
         <span class="hljs-string">"name"</span> : <span class="hljs-string">"Bob"</span> 
       } 
     ] 
@@ -139,55 +91,31 @@
     <span class="hljs-string">"source"</span> : { 
       <span class="hljs-string">"_key"</span> : <span class="hljs-string">"alice"</span>, 
       <span class="hljs-string">"_id"</span> : <span class="hljs-string">"female/alice"</span>, 
-<<<<<<< HEAD
-      <span class="hljs-string">"_rev"</span> : <span class="hljs-string">"_WQyaMoe--B"</span>, 
-=======
-      <span class="hljs-string">"_rev"</span> : <span class="hljs-string">"_XUJzRsS--_"</span>, 
->>>>>>> 948820e4
-      <span class="hljs-string">"name"</span> : <span class="hljs-string">"Alice"</span> 
-    }, 
-    <span class="hljs-string">"destination"</span> : { 
-      <span class="hljs-string">"_key"</span> : <span class="hljs-string">"diana"</span>, 
-      <span class="hljs-string">"_id"</span> : <span class="hljs-string">"female/diana"</span>, 
-<<<<<<< HEAD
-      <span class="hljs-string">"_rev"</span> : <span class="hljs-string">"_WQyaMoe--H"</span>, 
-=======
-      <span class="hljs-string">"_rev"</span> : <span class="hljs-string">"_XUJzRsS--F"</span>, 
->>>>>>> 948820e4
-      <span class="hljs-string">"name"</span> : <span class="hljs-string">"Diana"</span> 
-    }, 
-    <span class="hljs-string">"edges"</span> : [ 
-      { 
-<<<<<<< HEAD
-        <span class="hljs-string">"_key"</span> : <span class="hljs-string">"24310"</span>, 
-        <span class="hljs-string">"_id"</span> : <span class="hljs-string">"relation/24310"</span>, 
-        <span class="hljs-string">"_from"</span> : <span class="hljs-string">"female/alice"</span>, 
-        <span class="hljs-string">"_to"</span> : <span class="hljs-string">"male/bob"</span>, 
-        <span class="hljs-string">"_rev"</span> : <span class="hljs-string">"_WQyaMoe--J"</span>, 
-=======
+      <span class="hljs-string">"_rev"</span> : <span class="hljs-string">"_XUJzRsS--_"</span>, 
+      <span class="hljs-string">"name"</span> : <span class="hljs-string">"Alice"</span> 
+    }, 
+    <span class="hljs-string">"destination"</span> : { 
+      <span class="hljs-string">"_key"</span> : <span class="hljs-string">"diana"</span>, 
+      <span class="hljs-string">"_id"</span> : <span class="hljs-string">"female/diana"</span>, 
+      <span class="hljs-string">"_rev"</span> : <span class="hljs-string">"_XUJzRsS--F"</span>, 
+      <span class="hljs-string">"name"</span> : <span class="hljs-string">"Diana"</span> 
+    }, 
+    <span class="hljs-string">"edges"</span> : [ 
+      { 
         <span class="hljs-string">"_key"</span> : <span class="hljs-string">"115135"</span>, 
         <span class="hljs-string">"_id"</span> : <span class="hljs-string">"relation/115135"</span>, 
         <span class="hljs-string">"_from"</span> : <span class="hljs-string">"female/alice"</span>, 
         <span class="hljs-string">"_to"</span> : <span class="hljs-string">"male/bob"</span>, 
         <span class="hljs-string">"_rev"</span> : <span class="hljs-string">"_XUJzRsW--_"</span>, 
->>>>>>> 948820e4
         <span class="hljs-string">"type"</span> : <span class="hljs-string">"married"</span>, 
         <span class="hljs-string">"vertex"</span> : <span class="hljs-string">"alice"</span> 
       }, 
       { 
-<<<<<<< HEAD
-        <span class="hljs-string">"_key"</span> : <span class="hljs-string">"24320"</span>, 
-        <span class="hljs-string">"_id"</span> : <span class="hljs-string">"relation/24320"</span>, 
-        <span class="hljs-string">"_from"</span> : <span class="hljs-string">"male/bob"</span>, 
-        <span class="hljs-string">"_to"</span> : <span class="hljs-string">"female/diana"</span>, 
-        <span class="hljs-string">"_rev"</span> : <span class="hljs-string">"_WQyaMoi--D"</span>, 
-=======
         <span class="hljs-string">"_key"</span> : <span class="hljs-string">"115145"</span>, 
         <span class="hljs-string">"_id"</span> : <span class="hljs-string">"relation/115145"</span>, 
         <span class="hljs-string">"_from"</span> : <span class="hljs-string">"male/bob"</span>, 
         <span class="hljs-string">"_to"</span> : <span class="hljs-string">"female/diana"</span>, 
         <span class="hljs-string">"_rev"</span> : <span class="hljs-string">"_XUJzRsW--F"</span>, 
->>>>>>> 948820e4
         <span class="hljs-string">"type"</span> : <span class="hljs-string">"friend"</span>, 
         <span class="hljs-string">"vertex"</span> : <span class="hljs-string">"bob"</span> 
       } 
@@ -196,71 +124,43 @@
       { 
         <span class="hljs-string">"_key"</span> : <span class="hljs-string">"alice"</span>, 
         <span class="hljs-string">"_id"</span> : <span class="hljs-string">"female/alice"</span>, 
-<<<<<<< HEAD
-        <span class="hljs-string">"_rev"</span> : <span class="hljs-string">"_WQyaMoe--B"</span>, 
-=======
-        <span class="hljs-string">"_rev"</span> : <span class="hljs-string">"_XUJzRsS--_"</span>, 
->>>>>>> 948820e4
+        <span class="hljs-string">"_rev"</span> : <span class="hljs-string">"_XUJzRsS--_"</span>, 
         <span class="hljs-string">"name"</span> : <span class="hljs-string">"Alice"</span> 
       }, 
       { 
         <span class="hljs-string">"_key"</span> : <span class="hljs-string">"bob"</span>, 
         <span class="hljs-string">"_id"</span> : <span class="hljs-string">"male/bob"</span>, 
-<<<<<<< HEAD
-        <span class="hljs-string">"_rev"</span> : <span class="hljs-string">"_WQyaMoe--D"</span>, 
-=======
         <span class="hljs-string">"_rev"</span> : <span class="hljs-string">"_XUJzRsS--B"</span>, 
->>>>>>> 948820e4
         <span class="hljs-string">"name"</span> : <span class="hljs-string">"Bob"</span> 
       }, 
       { 
         <span class="hljs-string">"_key"</span> : <span class="hljs-string">"diana"</span>, 
         <span class="hljs-string">"_id"</span> : <span class="hljs-string">"female/diana"</span>, 
-<<<<<<< HEAD
-        <span class="hljs-string">"_rev"</span> : <span class="hljs-string">"_WQyaMoe--H"</span>, 
-=======
-        <span class="hljs-string">"_rev"</span> : <span class="hljs-string">"_XUJzRsS--F"</span>, 
->>>>>>> 948820e4
-        <span class="hljs-string">"name"</span> : <span class="hljs-string">"Diana"</span> 
-      } 
-    ] 
-  }, 
-  { 
-    <span class="hljs-string">"source"</span> : { 
-      <span class="hljs-string">"_key"</span> : <span class="hljs-string">"alice"</span>, 
-      <span class="hljs-string">"_id"</span> : <span class="hljs-string">"female/alice"</span>, 
-<<<<<<< HEAD
-      <span class="hljs-string">"_rev"</span> : <span class="hljs-string">"_WQyaMoe--B"</span>, 
-=======
-      <span class="hljs-string">"_rev"</span> : <span class="hljs-string">"_XUJzRsS--_"</span>, 
->>>>>>> 948820e4
+        <span class="hljs-string">"_rev"</span> : <span class="hljs-string">"_XUJzRsS--F"</span>, 
+        <span class="hljs-string">"name"</span> : <span class="hljs-string">"Diana"</span> 
+      } 
+    ] 
+  }, 
+  { 
+    <span class="hljs-string">"source"</span> : { 
+      <span class="hljs-string">"_key"</span> : <span class="hljs-string">"alice"</span>, 
+      <span class="hljs-string">"_id"</span> : <span class="hljs-string">"female/alice"</span>, 
+      <span class="hljs-string">"_rev"</span> : <span class="hljs-string">"_XUJzRsS--_"</span>, 
       <span class="hljs-string">"name"</span> : <span class="hljs-string">"Alice"</span> 
     }, 
     <span class="hljs-string">"destination"</span> : { 
       <span class="hljs-string">"_key"</span> : <span class="hljs-string">"charly"</span>, 
       <span class="hljs-string">"_id"</span> : <span class="hljs-string">"male/charly"</span>, 
-<<<<<<< HEAD
-      <span class="hljs-string">"_rev"</span> : <span class="hljs-string">"_WQyaMoe--F"</span>, 
-=======
       <span class="hljs-string">"_rev"</span> : <span class="hljs-string">"_XUJzRsS--D"</span>, 
->>>>>>> 948820e4
       <span class="hljs-string">"name"</span> : <span class="hljs-string">"Charly"</span> 
     }, 
     <span class="hljs-string">"edges"</span> : [ 
       { 
-<<<<<<< HEAD
-        <span class="hljs-string">"_key"</span> : <span class="hljs-string">"24314"</span>, 
-        <span class="hljs-string">"_id"</span> : <span class="hljs-string">"relation/24314"</span>, 
-        <span class="hljs-string">"_from"</span> : <span class="hljs-string">"female/alice"</span>, 
-        <span class="hljs-string">"_to"</span> : <span class="hljs-string">"male/charly"</span>, 
-        <span class="hljs-string">"_rev"</span> : <span class="hljs-string">"_WQyaMoi--_"</span>, 
-=======
         <span class="hljs-string">"_key"</span> : <span class="hljs-string">"115139"</span>, 
         <span class="hljs-string">"_id"</span> : <span class="hljs-string">"relation/115139"</span>, 
         <span class="hljs-string">"_from"</span> : <span class="hljs-string">"female/alice"</span>, 
         <span class="hljs-string">"_to"</span> : <span class="hljs-string">"male/charly"</span>, 
         <span class="hljs-string">"_rev"</span> : <span class="hljs-string">"_XUJzRsW--B"</span>, 
->>>>>>> 948820e4
         <span class="hljs-string">"type"</span> : <span class="hljs-string">"friend"</span>, 
         <span class="hljs-string">"vertex"</span> : <span class="hljs-string">"alice"</span> 
       } 
@@ -269,21 +169,13 @@
       { 
         <span class="hljs-string">"_key"</span> : <span class="hljs-string">"alice"</span>, 
         <span class="hljs-string">"_id"</span> : <span class="hljs-string">"female/alice"</span>, 
-<<<<<<< HEAD
-        <span class="hljs-string">"_rev"</span> : <span class="hljs-string">"_WQyaMoe--B"</span>, 
-=======
-        <span class="hljs-string">"_rev"</span> : <span class="hljs-string">"_XUJzRsS--_"</span>, 
->>>>>>> 948820e4
+        <span class="hljs-string">"_rev"</span> : <span class="hljs-string">"_XUJzRsS--_"</span>, 
         <span class="hljs-string">"name"</span> : <span class="hljs-string">"Alice"</span> 
       }, 
       { 
         <span class="hljs-string">"_key"</span> : <span class="hljs-string">"charly"</span>, 
         <span class="hljs-string">"_id"</span> : <span class="hljs-string">"male/charly"</span>, 
-<<<<<<< HEAD
-        <span class="hljs-string">"_rev"</span> : <span class="hljs-string">"_WQyaMoe--F"</span>, 
-=======
         <span class="hljs-string">"_rev"</span> : <span class="hljs-string">"_XUJzRsS--D"</span>, 
->>>>>>> 948820e4
         <span class="hljs-string">"name"</span> : <span class="hljs-string">"Charly"</span> 
       } 
     ] 
@@ -292,55 +184,31 @@
     <span class="hljs-string">"source"</span> : { 
       <span class="hljs-string">"_key"</span> : <span class="hljs-string">"alice"</span>, 
       <span class="hljs-string">"_id"</span> : <span class="hljs-string">"female/alice"</span>, 
-<<<<<<< HEAD
-      <span class="hljs-string">"_rev"</span> : <span class="hljs-string">"_WQyaMoe--B"</span>, 
-=======
-      <span class="hljs-string">"_rev"</span> : <span class="hljs-string">"_XUJzRsS--_"</span>, 
->>>>>>> 948820e4
-      <span class="hljs-string">"name"</span> : <span class="hljs-string">"Alice"</span> 
-    }, 
-    <span class="hljs-string">"destination"</span> : { 
-      <span class="hljs-string">"_key"</span> : <span class="hljs-string">"diana"</span>, 
-      <span class="hljs-string">"_id"</span> : <span class="hljs-string">"female/diana"</span>, 
-<<<<<<< HEAD
-      <span class="hljs-string">"_rev"</span> : <span class="hljs-string">"_WQyaMoe--H"</span>, 
-=======
-      <span class="hljs-string">"_rev"</span> : <span class="hljs-string">"_XUJzRsS--F"</span>, 
->>>>>>> 948820e4
-      <span class="hljs-string">"name"</span> : <span class="hljs-string">"Diana"</span> 
-    }, 
-    <span class="hljs-string">"edges"</span> : [ 
-      { 
-<<<<<<< HEAD
-        <span class="hljs-string">"_key"</span> : <span class="hljs-string">"24314"</span>, 
-        <span class="hljs-string">"_id"</span> : <span class="hljs-string">"relation/24314"</span>, 
-        <span class="hljs-string">"_from"</span> : <span class="hljs-string">"female/alice"</span>, 
-        <span class="hljs-string">"_to"</span> : <span class="hljs-string">"male/charly"</span>, 
-        <span class="hljs-string">"_rev"</span> : <span class="hljs-string">"_WQyaMoi--_"</span>, 
-=======
+      <span class="hljs-string">"_rev"</span> : <span class="hljs-string">"_XUJzRsS--_"</span>, 
+      <span class="hljs-string">"name"</span> : <span class="hljs-string">"Alice"</span> 
+    }, 
+    <span class="hljs-string">"destination"</span> : { 
+      <span class="hljs-string">"_key"</span> : <span class="hljs-string">"diana"</span>, 
+      <span class="hljs-string">"_id"</span> : <span class="hljs-string">"female/diana"</span>, 
+      <span class="hljs-string">"_rev"</span> : <span class="hljs-string">"_XUJzRsS--F"</span>, 
+      <span class="hljs-string">"name"</span> : <span class="hljs-string">"Diana"</span> 
+    }, 
+    <span class="hljs-string">"edges"</span> : [ 
+      { 
         <span class="hljs-string">"_key"</span> : <span class="hljs-string">"115139"</span>, 
         <span class="hljs-string">"_id"</span> : <span class="hljs-string">"relation/115139"</span>, 
         <span class="hljs-string">"_from"</span> : <span class="hljs-string">"female/alice"</span>, 
         <span class="hljs-string">"_to"</span> : <span class="hljs-string">"male/charly"</span>, 
         <span class="hljs-string">"_rev"</span> : <span class="hljs-string">"_XUJzRsW--B"</span>, 
->>>>>>> 948820e4
         <span class="hljs-string">"type"</span> : <span class="hljs-string">"friend"</span>, 
         <span class="hljs-string">"vertex"</span> : <span class="hljs-string">"alice"</span> 
       }, 
       { 
-<<<<<<< HEAD
-        <span class="hljs-string">"_key"</span> : <span class="hljs-string">"24317"</span>, 
-        <span class="hljs-string">"_id"</span> : <span class="hljs-string">"relation/24317"</span>, 
-        <span class="hljs-string">"_from"</span> : <span class="hljs-string">"male/charly"</span>, 
-        <span class="hljs-string">"_to"</span> : <span class="hljs-string">"female/diana"</span>, 
-        <span class="hljs-string">"_rev"</span> : <span class="hljs-string">"_WQyaMoi--B"</span>, 
-=======
         <span class="hljs-string">"_key"</span> : <span class="hljs-string">"115142"</span>, 
         <span class="hljs-string">"_id"</span> : <span class="hljs-string">"relation/115142"</span>, 
         <span class="hljs-string">"_from"</span> : <span class="hljs-string">"male/charly"</span>, 
         <span class="hljs-string">"_to"</span> : <span class="hljs-string">"female/diana"</span>, 
         <span class="hljs-string">"_rev"</span> : <span class="hljs-string">"_XUJzRsW--D"</span>, 
->>>>>>> 948820e4
         <span class="hljs-string">"type"</span> : <span class="hljs-string">"married"</span>, 
         <span class="hljs-string">"vertex"</span> : <span class="hljs-string">"charly"</span> 
       } 
@@ -349,31 +217,19 @@
       { 
         <span class="hljs-string">"_key"</span> : <span class="hljs-string">"alice"</span>, 
         <span class="hljs-string">"_id"</span> : <span class="hljs-string">"female/alice"</span>, 
-<<<<<<< HEAD
-        <span class="hljs-string">"_rev"</span> : <span class="hljs-string">"_WQyaMoe--B"</span>, 
-=======
-        <span class="hljs-string">"_rev"</span> : <span class="hljs-string">"_XUJzRsS--_"</span>, 
->>>>>>> 948820e4
+        <span class="hljs-string">"_rev"</span> : <span class="hljs-string">"_XUJzRsS--_"</span>, 
         <span class="hljs-string">"name"</span> : <span class="hljs-string">"Alice"</span> 
       }, 
       { 
         <span class="hljs-string">"_key"</span> : <span class="hljs-string">"charly"</span>, 
         <span class="hljs-string">"_id"</span> : <span class="hljs-string">"male/charly"</span>, 
-<<<<<<< HEAD
-        <span class="hljs-string">"_rev"</span> : <span class="hljs-string">"_WQyaMoe--F"</span>, 
-=======
         <span class="hljs-string">"_rev"</span> : <span class="hljs-string">"_XUJzRsS--D"</span>, 
->>>>>>> 948820e4
         <span class="hljs-string">"name"</span> : <span class="hljs-string">"Charly"</span> 
       }, 
       { 
         <span class="hljs-string">"_key"</span> : <span class="hljs-string">"diana"</span>, 
         <span class="hljs-string">"_id"</span> : <span class="hljs-string">"female/diana"</span>, 
-<<<<<<< HEAD
-        <span class="hljs-string">"_rev"</span> : <span class="hljs-string">"_WQyaMoe--H"</span>, 
-=======
-        <span class="hljs-string">"_rev"</span> : <span class="hljs-string">"_XUJzRsS--F"</span>, 
->>>>>>> 948820e4
+        <span class="hljs-string">"_rev"</span> : <span class="hljs-string">"_XUJzRsS--F"</span>, 
         <span class="hljs-string">"name"</span> : <span class="hljs-string">"Diana"</span> 
       } 
     ] 
@@ -382,21 +238,13 @@
     <span class="hljs-string">"source"</span> : { 
       <span class="hljs-string">"_key"</span> : <span class="hljs-string">"bob"</span>, 
       <span class="hljs-string">"_id"</span> : <span class="hljs-string">"male/bob"</span>, 
-<<<<<<< HEAD
-      <span class="hljs-string">"_rev"</span> : <span class="hljs-string">"_WQyaMoe--D"</span>, 
-=======
       <span class="hljs-string">"_rev"</span> : <span class="hljs-string">"_XUJzRsS--B"</span>, 
->>>>>>> 948820e4
       <span class="hljs-string">"name"</span> : <span class="hljs-string">"Bob"</span> 
     }, 
     <span class="hljs-string">"destination"</span> : { 
       <span class="hljs-string">"_key"</span> : <span class="hljs-string">"bob"</span>, 
       <span class="hljs-string">"_id"</span> : <span class="hljs-string">"male/bob"</span>, 
-<<<<<<< HEAD
-      <span class="hljs-string">"_rev"</span> : <span class="hljs-string">"_WQyaMoe--D"</span>, 
-=======
       <span class="hljs-string">"_rev"</span> : <span class="hljs-string">"_XUJzRsS--B"</span>, 
->>>>>>> 948820e4
       <span class="hljs-string">"name"</span> : <span class="hljs-string">"Bob"</span> 
     }, 
     <span class="hljs-string">"edges"</span> : [ ], 
@@ -404,11 +252,7 @@
       { 
         <span class="hljs-string">"_key"</span> : <span class="hljs-string">"bob"</span>, 
         <span class="hljs-string">"_id"</span> : <span class="hljs-string">"male/bob"</span>, 
-<<<<<<< HEAD
-        <span class="hljs-string">"_rev"</span> : <span class="hljs-string">"_WQyaMoe--D"</span>, 
-=======
         <span class="hljs-string">"_rev"</span> : <span class="hljs-string">"_XUJzRsS--B"</span>, 
->>>>>>> 948820e4
         <span class="hljs-string">"name"</span> : <span class="hljs-string">"Bob"</span> 
       } 
     ] 
@@ -417,38 +261,22 @@
     <span class="hljs-string">"source"</span> : { 
       <span class="hljs-string">"_key"</span> : <span class="hljs-string">"bob"</span>, 
       <span class="hljs-string">"_id"</span> : <span class="hljs-string">"male/bob"</span>, 
-<<<<<<< HEAD
-      <span class="hljs-string">"_rev"</span> : <span class="hljs-string">"_WQyaMoe--D"</span>, 
-=======
       <span class="hljs-string">"_rev"</span> : <span class="hljs-string">"_XUJzRsS--B"</span>, 
->>>>>>> 948820e4
       <span class="hljs-string">"name"</span> : <span class="hljs-string">"Bob"</span> 
     }, 
     <span class="hljs-string">"destination"</span> : { 
       <span class="hljs-string">"_key"</span> : <span class="hljs-string">"diana"</span>, 
       <span class="hljs-string">"_id"</span> : <span class="hljs-string">"female/diana"</span>, 
-<<<<<<< HEAD
-      <span class="hljs-string">"_rev"</span> : <span class="hljs-string">"_WQyaMoe--H"</span>, 
-=======
-      <span class="hljs-string">"_rev"</span> : <span class="hljs-string">"_XUJzRsS--F"</span>, 
->>>>>>> 948820e4
-      <span class="hljs-string">"name"</span> : <span class="hljs-string">"Diana"</span> 
-    }, 
-    <span class="hljs-string">"edges"</span> : [ 
-      { 
-<<<<<<< HEAD
-        <span class="hljs-string">"_key"</span> : <span class="hljs-string">"24320"</span>, 
-        <span class="hljs-string">"_id"</span> : <span class="hljs-string">"relation/24320"</span>, 
-        <span class="hljs-string">"_from"</span> : <span class="hljs-string">"male/bob"</span>, 
-        <span class="hljs-string">"_to"</span> : <span class="hljs-string">"female/diana"</span>, 
-        <span class="hljs-string">"_rev"</span> : <span class="hljs-string">"_WQyaMoi--D"</span>, 
-=======
+      <span class="hljs-string">"_rev"</span> : <span class="hljs-string">"_XUJzRsS--F"</span>, 
+      <span class="hljs-string">"name"</span> : <span class="hljs-string">"Diana"</span> 
+    }, 
+    <span class="hljs-string">"edges"</span> : [ 
+      { 
         <span class="hljs-string">"_key"</span> : <span class="hljs-string">"115145"</span>, 
         <span class="hljs-string">"_id"</span> : <span class="hljs-string">"relation/115145"</span>, 
         <span class="hljs-string">"_from"</span> : <span class="hljs-string">"male/bob"</span>, 
         <span class="hljs-string">"_to"</span> : <span class="hljs-string">"female/diana"</span>, 
         <span class="hljs-string">"_rev"</span> : <span class="hljs-string">"_XUJzRsW--F"</span>, 
->>>>>>> 948820e4
         <span class="hljs-string">"type"</span> : <span class="hljs-string">"friend"</span>, 
         <span class="hljs-string">"vertex"</span> : <span class="hljs-string">"bob"</span> 
       } 
@@ -457,21 +285,13 @@
       { 
         <span class="hljs-string">"_key"</span> : <span class="hljs-string">"bob"</span>, 
         <span class="hljs-string">"_id"</span> : <span class="hljs-string">"male/bob"</span>, 
-<<<<<<< HEAD
-        <span class="hljs-string">"_rev"</span> : <span class="hljs-string">"_WQyaMoe--D"</span>, 
-=======
         <span class="hljs-string">"_rev"</span> : <span class="hljs-string">"_XUJzRsS--B"</span>, 
->>>>>>> 948820e4
         <span class="hljs-string">"name"</span> : <span class="hljs-string">"Bob"</span> 
       }, 
       { 
         <span class="hljs-string">"_key"</span> : <span class="hljs-string">"diana"</span>, 
         <span class="hljs-string">"_id"</span> : <span class="hljs-string">"female/diana"</span>, 
-<<<<<<< HEAD
-        <span class="hljs-string">"_rev"</span> : <span class="hljs-string">"_WQyaMoe--H"</span>, 
-=======
-        <span class="hljs-string">"_rev"</span> : <span class="hljs-string">"_XUJzRsS--F"</span>, 
->>>>>>> 948820e4
+        <span class="hljs-string">"_rev"</span> : <span class="hljs-string">"_XUJzRsS--F"</span>, 
         <span class="hljs-string">"name"</span> : <span class="hljs-string">"Diana"</span> 
       } 
     ] 
@@ -480,21 +300,13 @@
     <span class="hljs-string">"source"</span> : { 
       <span class="hljs-string">"_key"</span> : <span class="hljs-string">"charly"</span>, 
       <span class="hljs-string">"_id"</span> : <span class="hljs-string">"male/charly"</span>, 
-<<<<<<< HEAD
-      <span class="hljs-string">"_rev"</span> : <span class="hljs-string">"_WQyaMoe--F"</span>, 
-=======
       <span class="hljs-string">"_rev"</span> : <span class="hljs-string">"_XUJzRsS--D"</span>, 
->>>>>>> 948820e4
       <span class="hljs-string">"name"</span> : <span class="hljs-string">"Charly"</span> 
     }, 
     <span class="hljs-string">"destination"</span> : { 
       <span class="hljs-string">"_key"</span> : <span class="hljs-string">"charly"</span>, 
       <span class="hljs-string">"_id"</span> : <span class="hljs-string">"male/charly"</span>, 
-<<<<<<< HEAD
-      <span class="hljs-string">"_rev"</span> : <span class="hljs-string">"_WQyaMoe--F"</span>, 
-=======
       <span class="hljs-string">"_rev"</span> : <span class="hljs-string">"_XUJzRsS--D"</span>, 
->>>>>>> 948820e4
       <span class="hljs-string">"name"</span> : <span class="hljs-string">"Charly"</span> 
     }, 
     <span class="hljs-string">"edges"</span> : [ ], 
@@ -502,11 +314,7 @@
       { 
         <span class="hljs-string">"_key"</span> : <span class="hljs-string">"charly"</span>, 
         <span class="hljs-string">"_id"</span> : <span class="hljs-string">"male/charly"</span>, 
-<<<<<<< HEAD
-        <span class="hljs-string">"_rev"</span> : <span class="hljs-string">"_WQyaMoe--F"</span>, 
-=======
         <span class="hljs-string">"_rev"</span> : <span class="hljs-string">"_XUJzRsS--D"</span>, 
->>>>>>> 948820e4
         <span class="hljs-string">"name"</span> : <span class="hljs-string">"Charly"</span> 
       } 
     ] 
@@ -515,38 +323,22 @@
     <span class="hljs-string">"source"</span> : { 
       <span class="hljs-string">"_key"</span> : <span class="hljs-string">"charly"</span>, 
       <span class="hljs-string">"_id"</span> : <span class="hljs-string">"male/charly"</span>, 
-<<<<<<< HEAD
-      <span class="hljs-string">"_rev"</span> : <span class="hljs-string">"_WQyaMoe--F"</span>, 
-=======
       <span class="hljs-string">"_rev"</span> : <span class="hljs-string">"_XUJzRsS--D"</span>, 
->>>>>>> 948820e4
       <span class="hljs-string">"name"</span> : <span class="hljs-string">"Charly"</span> 
     }, 
     <span class="hljs-string">"destination"</span> : { 
       <span class="hljs-string">"_key"</span> : <span class="hljs-string">"diana"</span>, 
       <span class="hljs-string">"_id"</span> : <span class="hljs-string">"female/diana"</span>, 
-<<<<<<< HEAD
-      <span class="hljs-string">"_rev"</span> : <span class="hljs-string">"_WQyaMoe--H"</span>, 
-=======
-      <span class="hljs-string">"_rev"</span> : <span class="hljs-string">"_XUJzRsS--F"</span>, 
->>>>>>> 948820e4
-      <span class="hljs-string">"name"</span> : <span class="hljs-string">"Diana"</span> 
-    }, 
-    <span class="hljs-string">"edges"</span> : [ 
-      { 
-<<<<<<< HEAD
-        <span class="hljs-string">"_key"</span> : <span class="hljs-string">"24317"</span>, 
-        <span class="hljs-string">"_id"</span> : <span class="hljs-string">"relation/24317"</span>, 
-        <span class="hljs-string">"_from"</span> : <span class="hljs-string">"male/charly"</span>, 
-        <span class="hljs-string">"_to"</span> : <span class="hljs-string">"female/diana"</span>, 
-        <span class="hljs-string">"_rev"</span> : <span class="hljs-string">"_WQyaMoi--B"</span>, 
-=======
+      <span class="hljs-string">"_rev"</span> : <span class="hljs-string">"_XUJzRsS--F"</span>, 
+      <span class="hljs-string">"name"</span> : <span class="hljs-string">"Diana"</span> 
+    }, 
+    <span class="hljs-string">"edges"</span> : [ 
+      { 
         <span class="hljs-string">"_key"</span> : <span class="hljs-string">"115142"</span>, 
         <span class="hljs-string">"_id"</span> : <span class="hljs-string">"relation/115142"</span>, 
         <span class="hljs-string">"_from"</span> : <span class="hljs-string">"male/charly"</span>, 
         <span class="hljs-string">"_to"</span> : <span class="hljs-string">"female/diana"</span>, 
         <span class="hljs-string">"_rev"</span> : <span class="hljs-string">"_XUJzRsW--D"</span>, 
->>>>>>> 948820e4
         <span class="hljs-string">"type"</span> : <span class="hljs-string">"married"</span>, 
         <span class="hljs-string">"vertex"</span> : <span class="hljs-string">"charly"</span> 
       } 
@@ -555,21 +347,13 @@
       { 
         <span class="hljs-string">"_key"</span> : <span class="hljs-string">"charly"</span>, 
         <span class="hljs-string">"_id"</span> : <span class="hljs-string">"male/charly"</span>, 
-<<<<<<< HEAD
-        <span class="hljs-string">"_rev"</span> : <span class="hljs-string">"_WQyaMoe--F"</span>, 
-=======
         <span class="hljs-string">"_rev"</span> : <span class="hljs-string">"_XUJzRsS--D"</span>, 
->>>>>>> 948820e4
         <span class="hljs-string">"name"</span> : <span class="hljs-string">"Charly"</span> 
       }, 
       { 
         <span class="hljs-string">"_key"</span> : <span class="hljs-string">"diana"</span>, 
         <span class="hljs-string">"_id"</span> : <span class="hljs-string">"female/diana"</span>, 
-<<<<<<< HEAD
-        <span class="hljs-string">"_rev"</span> : <span class="hljs-string">"_WQyaMoe--H"</span>, 
-=======
-        <span class="hljs-string">"_rev"</span> : <span class="hljs-string">"_XUJzRsS--F"</span>, 
->>>>>>> 948820e4
+        <span class="hljs-string">"_rev"</span> : <span class="hljs-string">"_XUJzRsS--F"</span>, 
         <span class="hljs-string">"name"</span> : <span class="hljs-string">"Diana"</span> 
       } 
     ] 
