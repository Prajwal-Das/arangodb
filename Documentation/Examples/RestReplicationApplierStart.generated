--- conflicted
+++ resolved
@@ -11,11 +11,7 @@
     <span class="hljs-string">"lastAvailableContinuousTick"</span> : <span class="hljs-literal">null</span>, 
     <span class="hljs-string">"safeResumeTick"</span> : <span class="hljs-literal">null</span>, 
     <span class="hljs-string">"progress"</span> : { 
-<<<<<<< HEAD
-      <span class="hljs-string">"time"</span> : <span class="hljs-string">"2016-05-24T09:22:51Z"</span>, 
-=======
       <span class="hljs-string">"time"</span> : <span class="hljs-string">"2016-05-30T09:28:10Z"</span>, 
->>>>>>> c1e90bb4
       <span class="hljs-string">"message"</span> : <span class="hljs-string">"applier initially created"</span>, 
       <span class="hljs-string">"failedConnects"</span> : <span class="hljs-number">0</span> 
     }, 
@@ -26,19 +22,11 @@
     <span class="hljs-string">"lastError"</span> : { 
       <span class="hljs-string">"errorNum"</span> : <span class="hljs-number">0</span> 
     }, 
-<<<<<<< HEAD
-    <span class="hljs-string">"time"</span> : <span class="hljs-string">"2016-05-24T09:23:36Z"</span> 
-  }, 
-  <span class="hljs-string">"server"</span> : { 
-    <span class="hljs-string">"version"</span> : <span class="hljs-string">"3.0.0-beta1"</span>, 
-    <span class="hljs-string">"serverId"</span> : <span class="hljs-string">"82590812163018"</span> 
-=======
     <span class="hljs-string">"time"</span> : <span class="hljs-string">"2016-05-30T09:29:21Z"</span> 
   }, 
   <span class="hljs-string">"server"</span> : { 
     <span class="hljs-string">"version"</span> : <span class="hljs-string">"3.0.x-devel"</span>, 
     <span class="hljs-string">"serverId"</span> : <span class="hljs-string">"52155502359397"</span> 
->>>>>>> c1e90bb4
   }, 
   <span class="hljs-string">"endpoint"</span> : <span class="hljs-string">"tcp://127.0.0.1:8529"</span>, 
   <span class="hljs-string">"database"</span> : <span class="hljs-string">"_system"</span> 
