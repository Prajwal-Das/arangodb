--- conflicted
+++ resolved
@@ -16,15 +16,9 @@
 { 
   <span class="hljs-string">"result"</span> : [ 
     { 
-<<<<<<< HEAD
-      <span class="hljs-string">"_key"</span> : <span class="hljs-string">"10834"</span>, 
-      <span class="hljs-string">"_id"</span> : <span class="hljs-string">"products/10834"</span>, 
-      <span class="hljs-string">"_rev"</span> : <span class="hljs-string">"_VO3vPv2---"</span>, 
-=======
       <span class="hljs-string">"_key"</span> : <span class="hljs-string">"10718"</span>, 
       <span class="hljs-string">"_id"</span> : <span class="hljs-string">"products/10718"</span>, 
       <span class="hljs-string">"_rev"</span> : <span class="hljs-string">"_VReqwp---_"</span>, 
->>>>>>> a692577f
       <span class="hljs-string">"a"</span> : { 
         <span class="hljs-string">"j"</span> : <span class="hljs-number">1</span> 
       }, 
