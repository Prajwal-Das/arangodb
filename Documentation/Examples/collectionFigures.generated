--- conflicted
+++ resolved
@@ -31,10 +31,6 @@
   <span class="hljs-string">"waitingFor"</span> : <span class="hljs-string">"-"</span>, 
   <span class="hljs-string">"compactionStatus"</span> : { 
     <span class="hljs-string">"message"</span> : <span class="hljs-string">"skipped compaction because collection has no datafiles"</span>, 
-<<<<<<< HEAD
-    <span class="hljs-string">"time"</span> : <span class="hljs-string">"2016-05-09T17:42:29Z"</span> 
-=======
     <span class="hljs-string">"time"</span> : <span class="hljs-string">"2016-05-11T13:35:21Z"</span> 
->>>>>>> 7e16f1ff
   } 
 }