--- conflicted
+++ resolved
@@ -14,62 +14,38 @@
 { 
   <span class="hljs-string">"_id"</span> : <span class="hljs-string">"old/199"</span>, 
   <span class="hljs-string">"_key"</span> : <span class="hljs-string">"199"</span>, 
-<<<<<<< HEAD
-  <span class="hljs-string">"_rev"</span> : <span class="hljs-string">"_T9XbKKS---"</span> 
-=======
   <span class="hljs-string">"_rev"</span> : <span class="hljs-string">"_U-_pQuS---"</span> 
->>>>>>> 014de716
 }
 arangosh&gt; db.old.save({ age: <span class="hljs-number">25</span> });
 { 
   <span class="hljs-string">"_id"</span> : <span class="hljs-string">"old/203"</span>, 
   <span class="hljs-string">"_key"</span> : <span class="hljs-string">"203"</span>, 
-<<<<<<< HEAD
-  <span class="hljs-string">"_rev"</span> : <span class="hljs-string">"_T9XbKKW---"</span> 
-=======
   <span class="hljs-string">"_rev"</span> : <span class="hljs-string">"_U-_pQuS--_"</span> 
->>>>>>> 014de716
 }
 arangosh&gt; db.old.save({ age: <span class="hljs-number">30</span> });
 { 
   <span class="hljs-string">"_id"</span> : <span class="hljs-string">"old/206"</span>, 
   <span class="hljs-string">"_key"</span> : <span class="hljs-string">"206"</span>, 
-<<<<<<< HEAD
-  <span class="hljs-string">"_rev"</span> : <span class="hljs-string">"_T9XbKKW--_"</span> 
-=======
   <span class="hljs-string">"_rev"</span> : <span class="hljs-string">"_U-_pQuS--A"</span> 
->>>>>>> 014de716
 }
 arangosh&gt; db.old.closedRange(<span class="hljs-string">"age"</span>, <span class="hljs-number">10</span>, <span class="hljs-number">30</span>).toArray();
 [ 
   { 
     <span class="hljs-string">"_key"</span> : <span class="hljs-string">"199"</span>, 
     <span class="hljs-string">"_id"</span> : <span class="hljs-string">"old/199"</span>, 
-<<<<<<< HEAD
-    <span class="hljs-string">"_rev"</span> : <span class="hljs-string">"_T9XbKKS---"</span>, 
-=======
     <span class="hljs-string">"_rev"</span> : <span class="hljs-string">"_U-_pQuS---"</span>, 
->>>>>>> 014de716
     <span class="hljs-string">"age"</span> : <span class="hljs-number">15</span> 
   }, 
   { 
     <span class="hljs-string">"_key"</span> : <span class="hljs-string">"203"</span>, 
     <span class="hljs-string">"_id"</span> : <span class="hljs-string">"old/203"</span>, 
-<<<<<<< HEAD
-    <span class="hljs-string">"_rev"</span> : <span class="hljs-string">"_T9XbKKW---"</span>, 
-=======
     <span class="hljs-string">"_rev"</span> : <span class="hljs-string">"_U-_pQuS--_"</span>, 
->>>>>>> 014de716
     <span class="hljs-string">"age"</span> : <span class="hljs-number">25</span> 
   }, 
   { 
     <span class="hljs-string">"_key"</span> : <span class="hljs-string">"206"</span>, 
     <span class="hljs-string">"_id"</span> : <span class="hljs-string">"old/206"</span>, 
-<<<<<<< HEAD
-    <span class="hljs-string">"_rev"</span> : <span class="hljs-string">"_T9XbKKW--_"</span>, 
-=======
     <span class="hljs-string">"_rev"</span> : <span class="hljs-string">"_U-_pQuS--A"</span>, 
->>>>>>> 014de716
     <span class="hljs-string">"age"</span> : <span class="hljs-number">30</span> 
   } 
 ]