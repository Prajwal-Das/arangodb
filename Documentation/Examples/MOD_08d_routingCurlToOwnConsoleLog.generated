--- conflicted
+++ resolved
@@ -13,36 +13,20 @@
     <span class="hljs-string">"protocol"</span> : <span class="hljs-string">"http"</span>, 
     <span class="hljs-string">"server"</span> : { 
       <span class="hljs-string">"address"</span> : <span class="hljs-string">"127.0.0.1"</span>, 
-<<<<<<< HEAD
-      <span class="hljs-string">"port"</span> : <span class="hljs-number">40680</span> 
-    }, 
-    <span class="hljs-string">"client"</span> : { 
-      <span class="hljs-string">"address"</span> : <span class="hljs-string">"127.0.0.1"</span>, 
-      <span class="hljs-string">"port"</span> : <span class="hljs-number">41194</span>, 
-      <span class="hljs-string">"id"</span> : <span class="hljs-string">"151688026257318"</span> 
-=======
       <span class="hljs-string">"port"</span> : <span class="hljs-number">47292</span> 
     }, 
     <span class="hljs-string">"client"</span> : { 
       <span class="hljs-string">"address"</span> : <span class="hljs-string">"127.0.0.1"</span>, 
       <span class="hljs-string">"port"</span> : <span class="hljs-number">40932</span>, 
       <span class="hljs-string">"id"</span> : <span class="hljs-string">"153496352550230"</span> 
->>>>>>> 948820e4
     }, 
     <span class="hljs-string">"internals"</span> : { 
     }, 
     <span class="hljs-string">"headers"</span> : { 
-<<<<<<< HEAD
-      <span class="hljs-string">"accept-encoding"</span> : <span class="hljs-string">"deflate"</span>, 
-      <span class="hljs-string">"user-agent"</span> : <span class="hljs-string">"ArangoDB"</span>, 
-      <span class="hljs-string">"host"</span> : <span class="hljs-string">"127.0.0.1"</span>, 
-      <span class="hljs-string">"authorization"</span> : <span class="hljs-string">"Basic cm9vdDo="</span>, 
-=======
       <span class="hljs-string">"accept"</span> : <span class="hljs-string">"application/json"</span>, 
       <span class="hljs-string">"host"</span> : <span class="hljs-string">"127.0.0.1"</span>, 
       <span class="hljs-string">"authorization"</span> : <span class="hljs-string">"Basic cm9vdDo="</span>, 
       <span class="hljs-string">"content-type"</span> : <span class="hljs-string">"application/json"</span>, 
->>>>>>> 948820e4
       <span class="hljs-string">"connection"</span> : <span class="hljs-string">"Keep-Alive"</span> 
     }, 
     <span class="hljs-string">"requestType"</span> : <span class="hljs-string">"GET"</span>, 
@@ -71,36 +55,20 @@
     <span class="hljs-string">"protocol"</span> : <span class="hljs-string">"http"</span>, 
     <span class="hljs-string">"server"</span> : { 
       <span class="hljs-string">"address"</span> : <span class="hljs-string">"127.0.0.1"</span>, 
-<<<<<<< HEAD
-      <span class="hljs-string">"port"</span> : <span class="hljs-number">40680</span> 
-    }, 
-    <span class="hljs-string">"client"</span> : { 
-      <span class="hljs-string">"address"</span> : <span class="hljs-string">"127.0.0.1"</span>, 
-      <span class="hljs-string">"port"</span> : <span class="hljs-number">41194</span>, 
-      <span class="hljs-string">"id"</span> : <span class="hljs-string">"151688026257318"</span> 
-=======
       <span class="hljs-string">"port"</span> : <span class="hljs-number">47292</span> 
     }, 
     <span class="hljs-string">"client"</span> : { 
       <span class="hljs-string">"address"</span> : <span class="hljs-string">"127.0.0.1"</span>, 
       <span class="hljs-string">"port"</span> : <span class="hljs-number">40932</span>, 
       <span class="hljs-string">"id"</span> : <span class="hljs-string">"153496352550230"</span> 
->>>>>>> 948820e4
     }, 
     <span class="hljs-string">"internals"</span> : { 
     }, 
     <span class="hljs-string">"headers"</span> : { 
-<<<<<<< HEAD
-      <span class="hljs-string">"accept-encoding"</span> : <span class="hljs-string">"deflate"</span>, 
-      <span class="hljs-string">"user-agent"</span> : <span class="hljs-string">"ArangoDB"</span>, 
-      <span class="hljs-string">"host"</span> : <span class="hljs-string">"127.0.0.1"</span>, 
-      <span class="hljs-string">"authorization"</span> : <span class="hljs-string">"Basic cm9vdDo="</span>, 
-=======
       <span class="hljs-string">"accept"</span> : <span class="hljs-string">"application/json"</span>, 
       <span class="hljs-string">"host"</span> : <span class="hljs-string">"127.0.0.1"</span>, 
       <span class="hljs-string">"authorization"</span> : <span class="hljs-string">"Basic cm9vdDo="</span>, 
       <span class="hljs-string">"content-type"</span> : <span class="hljs-string">"application/json"</span>, 
->>>>>>> 948820e4
       <span class="hljs-string">"connection"</span> : <span class="hljs-string">"Keep-Alive"</span> 
     }, 
     <span class="hljs-string">"requestType"</span> : <span class="hljs-string">"GET"</span>, 
@@ -129,36 +97,20 @@
     <span class="hljs-string">"protocol"</span> : <span class="hljs-string">"http"</span>, 
     <span class="hljs-string">"server"</span> : { 
       <span class="hljs-string">"address"</span> : <span class="hljs-string">"127.0.0.1"</span>, 
-<<<<<<< HEAD
-      <span class="hljs-string">"port"</span> : <span class="hljs-number">40680</span> 
-    }, 
-    <span class="hljs-string">"client"</span> : { 
-      <span class="hljs-string">"address"</span> : <span class="hljs-string">"127.0.0.1"</span>, 
-      <span class="hljs-string">"port"</span> : <span class="hljs-number">41194</span>, 
-      <span class="hljs-string">"id"</span> : <span class="hljs-string">"151688026257318"</span> 
-=======
       <span class="hljs-string">"port"</span> : <span class="hljs-number">47292</span> 
     }, 
     <span class="hljs-string">"client"</span> : { 
       <span class="hljs-string">"address"</span> : <span class="hljs-string">"127.0.0.1"</span>, 
       <span class="hljs-string">"port"</span> : <span class="hljs-number">40932</span>, 
       <span class="hljs-string">"id"</span> : <span class="hljs-string">"153496352550230"</span> 
->>>>>>> 948820e4
     }, 
     <span class="hljs-string">"internals"</span> : { 
     }, 
     <span class="hljs-string">"headers"</span> : { 
-<<<<<<< HEAD
-      <span class="hljs-string">"accept-encoding"</span> : <span class="hljs-string">"deflate"</span>, 
-      <span class="hljs-string">"user-agent"</span> : <span class="hljs-string">"ArangoDB"</span>, 
-      <span class="hljs-string">"host"</span> : <span class="hljs-string">"127.0.0.1"</span>, 
-      <span class="hljs-string">"authorization"</span> : <span class="hljs-string">"Basic cm9vdDo="</span>, 
-=======
       <span class="hljs-string">"accept"</span> : <span class="hljs-string">"application/json"</span>, 
       <span class="hljs-string">"host"</span> : <span class="hljs-string">"127.0.0.1"</span>, 
       <span class="hljs-string">"authorization"</span> : <span class="hljs-string">"Basic cm9vdDo="</span>, 
       <span class="hljs-string">"content-type"</span> : <span class="hljs-string">"application/json"</span>, 
->>>>>>> 948820e4
       <span class="hljs-string">"connection"</span> : <span class="hljs-string">"Keep-Alive"</span> 
     }, 
     <span class="hljs-string">"requestType"</span> : <span class="hljs-string">"GET"</span>, 
