arangosh&gt; <span class="hljs-keyword">var</span> c = stmt.execute();
arangosh&gt; c.getExtra();
{ 
  <span class="hljs-string">"stats"</span> : { 
    <span class="hljs-string">"writesExecuted"</span> : <span class="hljs-number">0</span>, 
    <span class="hljs-string">"writesIgnored"</span> : <span class="hljs-number">0</span>, 
    <span class="hljs-string">"scannedFull"</span> : <span class="hljs-number">0</span>, 
    <span class="hljs-string">"scannedIndex"</span> : <span class="hljs-number">0</span>, 
    <span class="hljs-string">"filtered"</span> : <span class="hljs-number">0</span>, 
<<<<<<< HEAD
    <span class="hljs-string">"executionTime"</span> : <span class="hljs-number">0.00013303756713867188</span> 
  }, 
  <span class="hljs-string">"profile"</span> : { 
    <span class="hljs-string">"initializing"</span> : <span class="hljs-number">0.0000030994415283203125</span>, 
    <span class="hljs-string">"parsing"</span> : <span class="hljs-number">0.0000438690185546875</span>, 
    <span class="hljs-string">"optimizing ast"</span> : <span class="hljs-number">0.0000030994415283203125</span>, 
    <span class="hljs-string">"instantiating plan"</span> : <span class="hljs-number">0.0000209808349609375</span>, 
    <span class="hljs-string">"optimizing plan"</span> : <span class="hljs-number">0.000031948089599609375</span>, 
    <span class="hljs-string">"executing"</span> : <span class="hljs-number">0.000051975250244140625</span> 
=======
    <span class="hljs-string">"executionTime"</span> : <span class="hljs-number">0.00018596649169921875</span> 
  }, 
  <span class="hljs-string">"profile"</span> : { 
    <span class="hljs-string">"initializing"</span> : <span class="hljs-number">0.0000059604644775390625</span>, 
    <span class="hljs-string">"parsing"</span> : <span class="hljs-number">0.00003910064697265625</span>, 
    <span class="hljs-string">"optimizing ast"</span> : <span class="hljs-number">0.0000059604644775390625</span>, 
    <span class="hljs-string">"instantiating plan"</span> : <span class="hljs-number">0.000025987625122070312</span>, 
    <span class="hljs-string">"optimizing plan"</span> : <span class="hljs-number">0.000053882598876953125</span>, 
    <span class="hljs-string">"executing"</span> : <span class="hljs-number">0.00006914138793945312</span> 
>>>>>>> ca897dce
  }, 
  <span class="hljs-string">"warnings"</span> : [ ] 
}<|MERGE_RESOLUTION|>--- conflicted
+++ resolved
@@ -7,17 +7,6 @@
     <span class="hljs-string">"scannedFull"</span> : <span class="hljs-number">0</span>, 
     <span class="hljs-string">"scannedIndex"</span> : <span class="hljs-number">0</span>, 
     <span class="hljs-string">"filtered"</span> : <span class="hljs-number">0</span>, 
-<<<<<<< HEAD
-    <span class="hljs-string">"executionTime"</span> : <span class="hljs-number">0.00013303756713867188</span> 
-  }, 
-  <span class="hljs-string">"profile"</span> : { 
-    <span class="hljs-string">"initializing"</span> : <span class="hljs-number">0.0000030994415283203125</span>, 
-    <span class="hljs-string">"parsing"</span> : <span class="hljs-number">0.0000438690185546875</span>, 
-    <span class="hljs-string">"optimizing ast"</span> : <span class="hljs-number">0.0000030994415283203125</span>, 
-    <span class="hljs-string">"instantiating plan"</span> : <span class="hljs-number">0.0000209808349609375</span>, 
-    <span class="hljs-string">"optimizing plan"</span> : <span class="hljs-number">0.000031948089599609375</span>, 
-    <span class="hljs-string">"executing"</span> : <span class="hljs-number">0.000051975250244140625</span> 
-=======
     <span class="hljs-string">"executionTime"</span> : <span class="hljs-number">0.00018596649169921875</span> 
   }, 
   <span class="hljs-string">"profile"</span> : { 
@@ -27,7 +16,6 @@
     <span class="hljs-string">"instantiating plan"</span> : <span class="hljs-number">0.000025987625122070312</span>, 
     <span class="hljs-string">"optimizing plan"</span> : <span class="hljs-number">0.000053882598876953125</span>, 
     <span class="hljs-string">"executing"</span> : <span class="hljs-number">0.00006914138793945312</span> 
->>>>>>> ca897dce
   }, 
   <span class="hljs-string">"warnings"</span> : [ ] 
 }