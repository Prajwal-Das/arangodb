shell> curl --dump - http://localhost:8529/_api/collection

HTTP/<span class="hljs-number">1.1</span> <span class="hljs-number">200</span> OK
content-type: application/json; charset=utf<span class="hljs-number">-8</span>
x-content-type-options: nosniff

{ 
  <span class="hljs-string">"result"</span> : [ 
    { 
<<<<<<< HEAD
      <span class="hljs-string">"id"</span> : <span class="hljs-string">"74"</span>, 
=======
      <span class="hljs-string">"id"</span> : <span class="hljs-string">"75"</span>, 
>>>>>>> 358153b7
      <span class="hljs-string">"name"</span> : <span class="hljs-string">"_appbundles"</span>, 
      <span class="hljs-string">"isSystem"</span> : <span class="hljs-literal">true</span>, 
      <span class="hljs-string">"status"</span> : <span class="hljs-number">3</span>, 
      <span class="hljs-string">"type"</span> : <span class="hljs-number">2</span> 
    }, 
    { 
      <span class="hljs-string">"id"</span> : <span class="hljs-string">"56"</span>, 
      <span class="hljs-string">"name"</span> : <span class="hljs-string">"_apps"</span>, 
      <span class="hljs-string">"isSystem"</span> : <span class="hljs-literal">true</span>, 
      <span class="hljs-string">"status"</span> : <span class="hljs-number">3</span>, 
      <span class="hljs-string">"type"</span> : <span class="hljs-number">2</span> 
    }, 
    { 
      <span class="hljs-string">"id"</span> : <span class="hljs-string">"26"</span>, 
      <span class="hljs-string">"name"</span> : <span class="hljs-string">"_aqlfunctions"</span>, 
      <span class="hljs-string">"isSystem"</span> : <span class="hljs-literal">true</span>, 
      <span class="hljs-string">"status"</span> : <span class="hljs-number">3</span>, 
      <span class="hljs-string">"type"</span> : <span class="hljs-number">2</span> 
    }, 
    { 
      <span class="hljs-string">"id"</span> : <span class="hljs-string">"43"</span>, 
      <span class="hljs-string">"name"</span> : <span class="hljs-string">"_frontend"</span>, 
      <span class="hljs-string">"isSystem"</span> : <span class="hljs-literal">true</span>, 
      <span class="hljs-string">"status"</span> : <span class="hljs-number">3</span>, 
      <span class="hljs-string">"type"</span> : <span class="hljs-number">2</span> 
    }, 
    { 
      <span class="hljs-string">"id"</span> : <span class="hljs-string">"3"</span>, 
      <span class="hljs-string">"name"</span> : <span class="hljs-string">"_graphs"</span>, 
      <span class="hljs-string">"isSystem"</span> : <span class="hljs-literal">true</span>, 
      <span class="hljs-string">"status"</span> : <span class="hljs-number">3</span>, 
      <span class="hljs-string">"type"</span> : <span class="hljs-number">2</span> 
    }, 
    { 
      <span class="hljs-string">"id"</span> : <span class="hljs-string">"47"</span>, 
      <span class="hljs-string">"name"</span> : <span class="hljs-string">"_jobs"</span>, 
      <span class="hljs-string">"isSystem"</span> : <span class="hljs-literal">true</span>, 
      <span class="hljs-string">"status"</span> : <span class="hljs-number">3</span>, 
      <span class="hljs-string">"type"</span> : <span class="hljs-number">2</span> 
    }, 
    { 
      <span class="hljs-string">"id"</span> : <span class="hljs-string">"11"</span>, 
      <span class="hljs-string">"name"</span> : <span class="hljs-string">"_modules"</span>, 
      <span class="hljs-string">"isSystem"</span> : <span class="hljs-literal">true</span>, 
      <span class="hljs-string">"status"</span> : <span class="hljs-number">3</span>, 
      <span class="hljs-string">"type"</span> : <span class="hljs-number">2</span> 
    }, 
    { 
      <span class="hljs-string">"id"</span> : <span class="hljs-string">"45"</span>, 
      <span class="hljs-string">"name"</span> : <span class="hljs-string">"_queues"</span>, 
      <span class="hljs-string">"isSystem"</span> : <span class="hljs-literal">true</span>, 
      <span class="hljs-string">"status"</span> : <span class="hljs-number">3</span>, 
      <span class="hljs-string">"type"</span> : <span class="hljs-number">2</span> 
    }, 
    { 
      <span class="hljs-string">"id"</span> : <span class="hljs-string">"13"</span>, 
      <span class="hljs-string">"name"</span> : <span class="hljs-string">"_routing"</span>, 
      <span class="hljs-string">"isSystem"</span> : <span class="hljs-literal">true</span>, 
      <span class="hljs-string">"status"</span> : <span class="hljs-number">3</span>, 
      <span class="hljs-string">"type"</span> : <span class="hljs-number">2</span> 
    }, 
    { 
      <span class="hljs-string">"id"</span> : <span class="hljs-string">"33"</span>, 
      <span class="hljs-string">"name"</span> : <span class="hljs-string">"_statistics"</span>, 
      <span class="hljs-string">"isSystem"</span> : <span class="hljs-literal">true</span>, 
      <span class="hljs-string">"status"</span> : <span class="hljs-number">3</span>, 
      <span class="hljs-string">"type"</span> : <span class="hljs-number">2</span> 
    }, 
    { 
      <span class="hljs-string">"id"</span> : <span class="hljs-string">"38"</span>, 
      <span class="hljs-string">"name"</span> : <span class="hljs-string">"_statistics15"</span>, 
      <span class="hljs-string">"isSystem"</span> : <span class="hljs-literal">true</span>, 
      <span class="hljs-string">"status"</span> : <span class="hljs-number">3</span>, 
      <span class="hljs-string">"type"</span> : <span class="hljs-number">2</span> 
    }, 
    { 
      <span class="hljs-string">"id"</span> : <span class="hljs-string">"28"</span>, 
      <span class="hljs-string">"name"</span> : <span class="hljs-string">"_statisticsRaw"</span>, 
      <span class="hljs-string">"isSystem"</span> : <span class="hljs-literal">true</span>, 
      <span class="hljs-string">"status"</span> : <span class="hljs-number">3</span>, 
      <span class="hljs-string">"type"</span> : <span class="hljs-number">2</span> 
    }, 
    { 
      <span class="hljs-string">"id"</span> : <span class="hljs-string">"6"</span>, 
      <span class="hljs-string">"name"</span> : <span class="hljs-string">"_users"</span>, 
      <span class="hljs-string">"isSystem"</span> : <span class="hljs-literal">true</span>, 
      <span class="hljs-string">"status"</span> : <span class="hljs-number">3</span>, 
      <span class="hljs-string">"type"</span> : <span class="hljs-number">2</span> 
    }, 
    { 
      <span class="hljs-string">"id"</span> : <span class="hljs-string">"98"</span>, 
      <span class="hljs-string">"name"</span> : <span class="hljs-string">"animals"</span>, 
      <span class="hljs-string">"isSystem"</span> : <span class="hljs-literal">false</span>, 
      <span class="hljs-string">"status"</span> : <span class="hljs-number">3</span>, 
      <span class="hljs-string">"type"</span> : <span class="hljs-number">2</span> 
    }, 
    { 
      <span class="hljs-string">"id"</span> : <span class="hljs-string">"93"</span>, 
      <span class="hljs-string">"name"</span> : <span class="hljs-string">"demo"</span>, 
      <span class="hljs-string">"isSystem"</span> : <span class="hljs-literal">false</span>, 
      <span class="hljs-string">"status"</span> : <span class="hljs-number">3</span>, 
      <span class="hljs-string">"type"</span> : <span class="hljs-number">2</span> 
    } 
  ], 
  <span class="hljs-string">"error"</span> : <span class="hljs-literal">false</span>, 
  <span class="hljs-string">"code"</span> : <span class="hljs-number">200</span> 
}<|MERGE_RESOLUTION|>--- conflicted
+++ resolved
@@ -7,11 +7,7 @@
 { 
   <span class="hljs-string">"result"</span> : [ 
     { 
-<<<<<<< HEAD
       <span class="hljs-string">"id"</span> : <span class="hljs-string">"74"</span>, 
-=======
-      <span class="hljs-string">"id"</span> : <span class="hljs-string">"75"</span>, 
->>>>>>> 358153b7
       <span class="hljs-string">"name"</span> : <span class="hljs-string">"_appbundles"</span>, 
       <span class="hljs-string">"isSystem"</span> : <span class="hljs-literal">true</span>, 
       <span class="hljs-string">"status"</span> : <span class="hljs-number">3</span>, 
