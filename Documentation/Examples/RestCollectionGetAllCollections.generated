shell> curl --dump - http://localhost:8529/_api/collection

HTTP/<span class="hljs-number">1.1</span> <span class="hljs-number">200</span> OK
content-type: application/json; charset=utf<span class="hljs-number">-8</span>

{ 
  <span class="hljs-string">"collections"</span> : [ 
    { 
      <span class="hljs-string">"id"</span> : <span class="hljs-string">"98"</span>, 
      <span class="hljs-string">"name"</span> : <span class="hljs-string">"demo"</span>, 
      <span class="hljs-string">"isSystem"</span> : <span class="hljs-literal">false</span>, 
      <span class="hljs-string">"status"</span> : <span class="hljs-number">3</span>, 
      <span class="hljs-string">"type"</span> : <span class="hljs-number">2</span> 
    }, 
    { 
<<<<<<< HEAD
      <span class="hljs-string">"id"</span> : <span class="hljs-string">"67"</span>, 
      <span class="hljs-string">"name"</span> : <span class="hljs-string">"_jobs"</span>, 
      <span class="hljs-string">"isSystem"</span> : <span class="hljs-literal">true</span>, 
      <span class="hljs-string">"status"</span> : <span class="hljs-number">3</span>, 
      <span class="hljs-string">"type"</span> : <span class="hljs-number">2</span> 
    }, 
    { 
      <span class="hljs-string">"id"</span> : <span class="hljs-string">"65"</span>, 
      <span class="hljs-string">"name"</span> : <span class="hljs-string">"_queues"</span>, 
=======
      <span class="hljs-string">"id"</span> : <span class="hljs-string">"69"</span>, 
      <span class="hljs-string">"name"</span> : <span class="hljs-string">"_apps"</span>, 
>>>>>>> 7e16f1ff
      <span class="hljs-string">"isSystem"</span> : <span class="hljs-literal">true</span>, 
      <span class="hljs-string">"status"</span> : <span class="hljs-number">3</span>, 
      <span class="hljs-string">"type"</span> : <span class="hljs-number">2</span> 
    }, 
    { 
<<<<<<< HEAD
      <span class="hljs-string">"id"</span> : <span class="hljs-string">"63"</span>, 
      <span class="hljs-string">"name"</span> : <span class="hljs-string">"_frontend"</span>, 
=======
      <span class="hljs-string">"id"</span> : <span class="hljs-string">"67"</span>, 
      <span class="hljs-string">"name"</span> : <span class="hljs-string">"_jobs"</span>, 
>>>>>>> 7e16f1ff
      <span class="hljs-string">"isSystem"</span> : <span class="hljs-literal">true</span>, 
      <span class="hljs-string">"status"</span> : <span class="hljs-number">3</span>, 
      <span class="hljs-string">"type"</span> : <span class="hljs-number">2</span> 
    }, 
    { 
<<<<<<< HEAD
      <span class="hljs-string">"id"</span> : <span class="hljs-string">"7"</span>, 
      <span class="hljs-string">"name"</span> : <span class="hljs-string">"_users"</span>, 
=======
      <span class="hljs-string">"id"</span> : <span class="hljs-string">"65"</span>, 
      <span class="hljs-string">"name"</span> : <span class="hljs-string">"_queues"</span>, 
>>>>>>> 7e16f1ff
      <span class="hljs-string">"isSystem"</span> : <span class="hljs-literal">true</span>, 
      <span class="hljs-string">"status"</span> : <span class="hljs-number">3</span>, 
      <span class="hljs-string">"type"</span> : <span class="hljs-number">2</span> 
    }, 
    { 
<<<<<<< HEAD
      <span class="hljs-string">"id"</span> : <span class="hljs-string">"53"</span>, 
      <span class="hljs-string">"name"</span> : <span class="hljs-string">"_statistics"</span>, 
=======
      <span class="hljs-string">"id"</span> : <span class="hljs-string">"63"</span>, 
      <span class="hljs-string">"name"</span> : <span class="hljs-string">"_frontend"</span>, 
>>>>>>> 7e16f1ff
      <span class="hljs-string">"isSystem"</span> : <span class="hljs-literal">true</span>, 
      <span class="hljs-string">"status"</span> : <span class="hljs-number">3</span>, 
      <span class="hljs-string">"type"</span> : <span class="hljs-number">2</span> 
    }, 
    { 
<<<<<<< HEAD
      <span class="hljs-string">"id"</span> : <span class="hljs-string">"71"</span>, 
      <span class="hljs-string">"name"</span> : <span class="hljs-string">"_apps"</span>, 
=======
      <span class="hljs-string">"id"</span> : <span class="hljs-string">"7"</span>, 
      <span class="hljs-string">"name"</span> : <span class="hljs-string">"_users"</span>, 
>>>>>>> 7e16f1ff
      <span class="hljs-string">"isSystem"</span> : <span class="hljs-literal">true</span>, 
      <span class="hljs-string">"status"</span> : <span class="hljs-number">3</span>, 
      <span class="hljs-string">"type"</span> : <span class="hljs-number">2</span> 
    }, 
    { 
<<<<<<< HEAD
      <span class="hljs-string">"id"</span> : <span class="hljs-string">"48"</span>, 
      <span class="hljs-string">"name"</span> : <span class="hljs-string">"_statisticsRaw"</span>, 
=======
      <span class="hljs-string">"id"</span> : <span class="hljs-string">"53"</span>, 
      <span class="hljs-string">"name"</span> : <span class="hljs-string">"_statistics"</span>, 
>>>>>>> 7e16f1ff
      <span class="hljs-string">"isSystem"</span> : <span class="hljs-literal">true</span>, 
      <span class="hljs-string">"status"</span> : <span class="hljs-number">3</span>, 
      <span class="hljs-string">"type"</span> : <span class="hljs-number">2</span> 
    }, 
    { 
<<<<<<< HEAD
      <span class="hljs-string">"id"</span> : <span class="hljs-string">"46"</span>, 
      <span class="hljs-string">"name"</span> : <span class="hljs-string">"_aqlfunctions"</span>, 
=======
      <span class="hljs-string">"id"</span> : <span class="hljs-string">"22"</span>, 
      <span class="hljs-string">"name"</span> : <span class="hljs-string">"_graphs"</span>, 
>>>>>>> 7e16f1ff
      <span class="hljs-string">"isSystem"</span> : <span class="hljs-literal">true</span>, 
      <span class="hljs-string">"status"</span> : <span class="hljs-number">3</span>, 
      <span class="hljs-string">"type"</span> : <span class="hljs-number">2</span> 
    }, 
    { 
<<<<<<< HEAD
      <span class="hljs-string">"id"</span> : <span class="hljs-string">"24"</span>, 
      <span class="hljs-string">"name"</span> : <span class="hljs-string">"_modules"</span>, 
=======
      <span class="hljs-string">"id"</span> : <span class="hljs-string">"45"</span>, 
      <span class="hljs-string">"name"</span> : <span class="hljs-string">"_aqlfunctions"</span>, 
      <span class="hljs-string">"isSystem"</span> : <span class="hljs-literal">true</span>, 
      <span class="hljs-string">"status"</span> : <span class="hljs-number">3</span>, 
      <span class="hljs-string">"type"</span> : <span class="hljs-number">2</span> 
    }, 
    { 
      <span class="hljs-string">"id"</span> : <span class="hljs-string">"48"</span>, 
      <span class="hljs-string">"name"</span> : <span class="hljs-string">"_statisticsRaw"</span>, 
>>>>>>> 7e16f1ff
      <span class="hljs-string">"isSystem"</span> : <span class="hljs-literal">true</span>, 
      <span class="hljs-string">"status"</span> : <span class="hljs-number">3</span>, 
      <span class="hljs-string">"type"</span> : <span class="hljs-number">2</span> 
    }, 
    { 
<<<<<<< HEAD
      <span class="hljs-string">"id"</span> : <span class="hljs-string">"27"</span>, 
      <span class="hljs-string">"name"</span> : <span class="hljs-string">"_routing"</span>, 
=======
      <span class="hljs-string">"id"</span> : <span class="hljs-string">"3"</span>, 
      <span class="hljs-string">"name"</span> : <span class="hljs-string">"_sessions"</span>, 
>>>>>>> 7e16f1ff
      <span class="hljs-string">"isSystem"</span> : <span class="hljs-literal">true</span>, 
      <span class="hljs-string">"status"</span> : <span class="hljs-number">3</span>, 
      <span class="hljs-string">"type"</span> : <span class="hljs-number">2</span> 
    }, 
    { 
<<<<<<< HEAD
      <span class="hljs-string">"id"</span> : <span class="hljs-string">"22"</span>, 
      <span class="hljs-string">"name"</span> : <span class="hljs-string">"_graphs"</span>, 
=======
      <span class="hljs-string">"id"</span> : <span class="hljs-string">"26"</span>, 
      <span class="hljs-string">"name"</span> : <span class="hljs-string">"_routing"</span>, 
>>>>>>> 7e16f1ff
      <span class="hljs-string">"isSystem"</span> : <span class="hljs-literal">true</span>, 
      <span class="hljs-string">"status"</span> : <span class="hljs-number">3</span>, 
      <span class="hljs-string">"type"</span> : <span class="hljs-number">2</span> 
    }, 
    { 
<<<<<<< HEAD
      <span class="hljs-string">"id"</span> : <span class="hljs-string">"104"</span>, 
      <span class="hljs-string">"name"</span> : <span class="hljs-string">"animals"</span>, 
      <span class="hljs-string">"isSystem"</span> : <span class="hljs-literal">false</span>, 
=======
      <span class="hljs-string">"id"</span> : <span class="hljs-string">"24"</span>, 
      <span class="hljs-string">"name"</span> : <span class="hljs-string">"_modules"</span>, 
      <span class="hljs-string">"isSystem"</span> : <span class="hljs-literal">true</span>, 
>>>>>>> 7e16f1ff
      <span class="hljs-string">"status"</span> : <span class="hljs-number">3</span>, 
      <span class="hljs-string">"type"</span> : <span class="hljs-number">2</span> 
    }, 
    { 
<<<<<<< HEAD
      <span class="hljs-string">"id"</span> : <span class="hljs-string">"58"</span>, 
      <span class="hljs-string">"name"</span> : <span class="hljs-string">"_statistics15"</span>, 
      <span class="hljs-string">"isSystem"</span> : <span class="hljs-literal">true</span>, 
=======
      <span class="hljs-string">"id"</span> : <span class="hljs-string">"104"</span>, 
      <span class="hljs-string">"name"</span> : <span class="hljs-string">"animals"</span>, 
      <span class="hljs-string">"isSystem"</span> : <span class="hljs-literal">false</span>, 
>>>>>>> 7e16f1ff
      <span class="hljs-string">"status"</span> : <span class="hljs-number">3</span>, 
      <span class="hljs-string">"type"</span> : <span class="hljs-number">2</span> 
    }, 
    { 
<<<<<<< HEAD
      <span class="hljs-string">"id"</span> : <span class="hljs-string">"3"</span>, 
      <span class="hljs-string">"name"</span> : <span class="hljs-string">"_sessions"</span>, 
=======
      <span class="hljs-string">"id"</span> : <span class="hljs-string">"58"</span>, 
      <span class="hljs-string">"name"</span> : <span class="hljs-string">"_statistics15"</span>, 
>>>>>>> 7e16f1ff
      <span class="hljs-string">"isSystem"</span> : <span class="hljs-literal">true</span>, 
      <span class="hljs-string">"status"</span> : <span class="hljs-number">3</span>, 
      <span class="hljs-string">"type"</span> : <span class="hljs-number">2</span> 
    } 
  ], 
  <span class="hljs-string">"names"</span> : { 
    <span class="hljs-string">"demo"</span> : { 
      <span class="hljs-string">"id"</span> : <span class="hljs-string">"98"</span>, 
      <span class="hljs-string">"name"</span> : <span class="hljs-string">"demo"</span>, 
      <span class="hljs-string">"isSystem"</span> : <span class="hljs-literal">false</span>, 
      <span class="hljs-string">"status"</span> : <span class="hljs-number">3</span>, 
      <span class="hljs-string">"type"</span> : <span class="hljs-number">2</span> 
    }, 
<<<<<<< HEAD
    <span class="hljs-string">"_jobs"</span> : { 
      <span class="hljs-string">"id"</span> : <span class="hljs-string">"67"</span>, 
      <span class="hljs-string">"name"</span> : <span class="hljs-string">"_jobs"</span>, 
=======
    <span class="hljs-string">"_apps"</span> : { 
      <span class="hljs-string">"id"</span> : <span class="hljs-string">"69"</span>, 
      <span class="hljs-string">"name"</span> : <span class="hljs-string">"_apps"</span>, 
>>>>>>> 7e16f1ff
      <span class="hljs-string">"isSystem"</span> : <span class="hljs-literal">true</span>, 
      <span class="hljs-string">"status"</span> : <span class="hljs-number">3</span>, 
      <span class="hljs-string">"type"</span> : <span class="hljs-number">2</span> 
    }, 
<<<<<<< HEAD
=======
    <span class="hljs-string">"_jobs"</span> : { 
      <span class="hljs-string">"id"</span> : <span class="hljs-string">"67"</span>, 
      <span class="hljs-string">"name"</span> : <span class="hljs-string">"_jobs"</span>, 
      <span class="hljs-string">"isSystem"</span> : <span class="hljs-literal">true</span>, 
      <span class="hljs-string">"status"</span> : <span class="hljs-number">3</span>, 
      <span class="hljs-string">"type"</span> : <span class="hljs-number">2</span> 
    }, 
>>>>>>> 7e16f1ff
    <span class="hljs-string">"_queues"</span> : { 
      <span class="hljs-string">"id"</span> : <span class="hljs-string">"65"</span>, 
      <span class="hljs-string">"name"</span> : <span class="hljs-string">"_queues"</span>, 
      <span class="hljs-string">"isSystem"</span> : <span class="hljs-literal">true</span>, 
      <span class="hljs-string">"status"</span> : <span class="hljs-number">3</span>, 
      <span class="hljs-string">"type"</span> : <span class="hljs-number">2</span> 
    }, 
    <span class="hljs-string">"_frontend"</span> : { 
      <span class="hljs-string">"id"</span> : <span class="hljs-string">"63"</span>, 
      <span class="hljs-string">"name"</span> : <span class="hljs-string">"_frontend"</span>, 
      <span class="hljs-string">"isSystem"</span> : <span class="hljs-literal">true</span>, 
      <span class="hljs-string">"status"</span> : <span class="hljs-number">3</span>, 
      <span class="hljs-string">"type"</span> : <span class="hljs-number">2</span> 
    }, 
    <span class="hljs-string">"_users"</span> : { 
      <span class="hljs-string">"id"</span> : <span class="hljs-string">"7"</span>, 
      <span class="hljs-string">"name"</span> : <span class="hljs-string">"_users"</span>, 
      <span class="hljs-string">"isSystem"</span> : <span class="hljs-literal">true</span>, 
      <span class="hljs-string">"status"</span> : <span class="hljs-number">3</span>, 
      <span class="hljs-string">"type"</span> : <span class="hljs-number">2</span> 
    }, 
    <span class="hljs-string">"_statistics"</span> : { 
      <span class="hljs-string">"id"</span> : <span class="hljs-string">"53"</span>, 
      <span class="hljs-string">"name"</span> : <span class="hljs-string">"_statistics"</span>, 
      <span class="hljs-string">"isSystem"</span> : <span class="hljs-literal">true</span>, 
      <span class="hljs-string">"status"</span> : <span class="hljs-number">3</span>, 
      <span class="hljs-string">"type"</span> : <span class="hljs-number">2</span> 
    }, 
<<<<<<< HEAD
    <span class="hljs-string">"_apps"</span> : { 
      <span class="hljs-string">"id"</span> : <span class="hljs-string">"71"</span>, 
      <span class="hljs-string">"name"</span> : <span class="hljs-string">"_apps"</span>, 
      <span class="hljs-string">"isSystem"</span> : <span class="hljs-literal">true</span>, 
      <span class="hljs-string">"status"</span> : <span class="hljs-number">3</span>, 
      <span class="hljs-string">"type"</span> : <span class="hljs-number">2</span> 
    }, 
    <span class="hljs-string">"_statisticsRaw"</span> : { 
      <span class="hljs-string">"id"</span> : <span class="hljs-string">"48"</span>, 
      <span class="hljs-string">"name"</span> : <span class="hljs-string">"_statisticsRaw"</span>, 
=======
    <span class="hljs-string">"_graphs"</span> : { 
      <span class="hljs-string">"id"</span> : <span class="hljs-string">"22"</span>, 
      <span class="hljs-string">"name"</span> : <span class="hljs-string">"_graphs"</span>, 
>>>>>>> 7e16f1ff
      <span class="hljs-string">"isSystem"</span> : <span class="hljs-literal">true</span>, 
      <span class="hljs-string">"status"</span> : <span class="hljs-number">3</span>, 
      <span class="hljs-string">"type"</span> : <span class="hljs-number">2</span> 
    }, 
    <span class="hljs-string">"_aqlfunctions"</span> : { 
<<<<<<< HEAD
      <span class="hljs-string">"id"</span> : <span class="hljs-string">"46"</span>, 
=======
      <span class="hljs-string">"id"</span> : <span class="hljs-string">"45"</span>, 
>>>>>>> 7e16f1ff
      <span class="hljs-string">"name"</span> : <span class="hljs-string">"_aqlfunctions"</span>, 
      <span class="hljs-string">"isSystem"</span> : <span class="hljs-literal">true</span>, 
      <span class="hljs-string">"status"</span> : <span class="hljs-number">3</span>, 
      <span class="hljs-string">"type"</span> : <span class="hljs-number">2</span> 
    }, 
<<<<<<< HEAD
    <span class="hljs-string">"_modules"</span> : { 
      <span class="hljs-string">"id"</span> : <span class="hljs-string">"24"</span>, 
      <span class="hljs-string">"name"</span> : <span class="hljs-string">"_modules"</span>, 
=======
    <span class="hljs-string">"_statisticsRaw"</span> : { 
      <span class="hljs-string">"id"</span> : <span class="hljs-string">"48"</span>, 
      <span class="hljs-string">"name"</span> : <span class="hljs-string">"_statisticsRaw"</span>, 
>>>>>>> 7e16f1ff
      <span class="hljs-string">"isSystem"</span> : <span class="hljs-literal">true</span>, 
      <span class="hljs-string">"status"</span> : <span class="hljs-number">3</span>, 
      <span class="hljs-string">"type"</span> : <span class="hljs-number">2</span> 
    }, 
<<<<<<< HEAD
    <span class="hljs-string">"_routing"</span> : { 
      <span class="hljs-string">"id"</span> : <span class="hljs-string">"27"</span>, 
      <span class="hljs-string">"name"</span> : <span class="hljs-string">"_routing"</span>, 
=======
    <span class="hljs-string">"_sessions"</span> : { 
      <span class="hljs-string">"id"</span> : <span class="hljs-string">"3"</span>, 
      <span class="hljs-string">"name"</span> : <span class="hljs-string">"_sessions"</span>, 
>>>>>>> 7e16f1ff
      <span class="hljs-string">"isSystem"</span> : <span class="hljs-literal">true</span>, 
      <span class="hljs-string">"status"</span> : <span class="hljs-number">3</span>, 
      <span class="hljs-string">"type"</span> : <span class="hljs-number">2</span> 
    }, 
<<<<<<< HEAD
    <span class="hljs-string">"_graphs"</span> : { 
      <span class="hljs-string">"id"</span> : <span class="hljs-string">"22"</span>, 
      <span class="hljs-string">"name"</span> : <span class="hljs-string">"_graphs"</span>, 
=======
    <span class="hljs-string">"_routing"</span> : { 
      <span class="hljs-string">"id"</span> : <span class="hljs-string">"26"</span>, 
      <span class="hljs-string">"name"</span> : <span class="hljs-string">"_routing"</span>, 
>>>>>>> 7e16f1ff
      <span class="hljs-string">"isSystem"</span> : <span class="hljs-literal">true</span>, 
      <span class="hljs-string">"status"</span> : <span class="hljs-number">3</span>, 
      <span class="hljs-string">"type"</span> : <span class="hljs-number">2</span> 
    }, 
<<<<<<< HEAD
    <span class="hljs-string">"animals"</span> : { 
      <span class="hljs-string">"id"</span> : <span class="hljs-string">"104"</span>, 
      <span class="hljs-string">"name"</span> : <span class="hljs-string">"animals"</span>, 
      <span class="hljs-string">"isSystem"</span> : <span class="hljs-literal">false</span>, 
      <span class="hljs-string">"status"</span> : <span class="hljs-number">3</span>, 
      <span class="hljs-string">"type"</span> : <span class="hljs-number">2</span> 
    }, 
    <span class="hljs-string">"_statistics15"</span> : { 
      <span class="hljs-string">"id"</span> : <span class="hljs-string">"58"</span>, 
      <span class="hljs-string">"name"</span> : <span class="hljs-string">"_statistics15"</span>, 
      <span class="hljs-string">"isSystem"</span> : <span class="hljs-literal">true</span>, 
      <span class="hljs-string">"status"</span> : <span class="hljs-number">3</span>, 
      <span class="hljs-string">"type"</span> : <span class="hljs-number">2</span> 
    }, 
    <span class="hljs-string">"_sessions"</span> : { 
      <span class="hljs-string">"id"</span> : <span class="hljs-string">"3"</span>, 
      <span class="hljs-string">"name"</span> : <span class="hljs-string">"_sessions"</span>, 
=======
    <span class="hljs-string">"_modules"</span> : { 
      <span class="hljs-string">"id"</span> : <span class="hljs-string">"24"</span>, 
      <span class="hljs-string">"name"</span> : <span class="hljs-string">"_modules"</span>, 
      <span class="hljs-string">"isSystem"</span> : <span class="hljs-literal">true</span>, 
      <span class="hljs-string">"status"</span> : <span class="hljs-number">3</span>, 
      <span class="hljs-string">"type"</span> : <span class="hljs-number">2</span> 
    }, 
    <span class="hljs-string">"animals"</span> : { 
      <span class="hljs-string">"id"</span> : <span class="hljs-string">"104"</span>, 
      <span class="hljs-string">"name"</span> : <span class="hljs-string">"animals"</span>, 
      <span class="hljs-string">"isSystem"</span> : <span class="hljs-literal">false</span>, 
      <span class="hljs-string">"status"</span> : <span class="hljs-number">3</span>, 
      <span class="hljs-string">"type"</span> : <span class="hljs-number">2</span> 
    }, 
    <span class="hljs-string">"_statistics15"</span> : { 
      <span class="hljs-string">"id"</span> : <span class="hljs-string">"58"</span>, 
      <span class="hljs-string">"name"</span> : <span class="hljs-string">"_statistics15"</span>, 
>>>>>>> 7e16f1ff
      <span class="hljs-string">"isSystem"</span> : <span class="hljs-literal">true</span>, 
      <span class="hljs-string">"status"</span> : <span class="hljs-number">3</span>, 
      <span class="hljs-string">"type"</span> : <span class="hljs-number">2</span> 
    } 
  }, 
  <span class="hljs-string">"error"</span> : <span class="hljs-literal">false</span>, 
  <span class="hljs-string">"code"</span> : <span class="hljs-number">200</span> 
}<|MERGE_RESOLUTION|>--- conflicted
+++ resolved
@@ -13,7 +13,13 @@
       <span class="hljs-string">"type"</span> : <span class="hljs-number">2</span> 
     }, 
     { 
-<<<<<<< HEAD
+      <span class="hljs-string">"id"</span> : <span class="hljs-string">"69"</span>, 
+      <span class="hljs-string">"name"</span> : <span class="hljs-string">"_apps"</span>, 
+      <span class="hljs-string">"isSystem"</span> : <span class="hljs-literal">true</span>, 
+      <span class="hljs-string">"status"</span> : <span class="hljs-number">3</span>, 
+      <span class="hljs-string">"type"</span> : <span class="hljs-number">2</span> 
+    }, 
+    { 
       <span class="hljs-string">"id"</span> : <span class="hljs-string">"67"</span>, 
       <span class="hljs-string">"name"</span> : <span class="hljs-string">"_jobs"</span>, 
       <span class="hljs-string">"isSystem"</span> : <span class="hljs-literal">true</span>, 
@@ -23,163 +29,83 @@
     { 
       <span class="hljs-string">"id"</span> : <span class="hljs-string">"65"</span>, 
       <span class="hljs-string">"name"</span> : <span class="hljs-string">"_queues"</span>, 
-=======
-      <span class="hljs-string">"id"</span> : <span class="hljs-string">"69"</span>, 
-      <span class="hljs-string">"name"</span> : <span class="hljs-string">"_apps"</span>, 
->>>>>>> 7e16f1ff
-      <span class="hljs-string">"isSystem"</span> : <span class="hljs-literal">true</span>, 
-      <span class="hljs-string">"status"</span> : <span class="hljs-number">3</span>, 
-      <span class="hljs-string">"type"</span> : <span class="hljs-number">2</span> 
-    }, 
-    { 
-<<<<<<< HEAD
+      <span class="hljs-string">"isSystem"</span> : <span class="hljs-literal">true</span>, 
+      <span class="hljs-string">"status"</span> : <span class="hljs-number">3</span>, 
+      <span class="hljs-string">"type"</span> : <span class="hljs-number">2</span> 
+    }, 
+    { 
       <span class="hljs-string">"id"</span> : <span class="hljs-string">"63"</span>, 
       <span class="hljs-string">"name"</span> : <span class="hljs-string">"_frontend"</span>, 
-=======
-      <span class="hljs-string">"id"</span> : <span class="hljs-string">"67"</span>, 
-      <span class="hljs-string">"name"</span> : <span class="hljs-string">"_jobs"</span>, 
->>>>>>> 7e16f1ff
-      <span class="hljs-string">"isSystem"</span> : <span class="hljs-literal">true</span>, 
-      <span class="hljs-string">"status"</span> : <span class="hljs-number">3</span>, 
-      <span class="hljs-string">"type"</span> : <span class="hljs-number">2</span> 
-    }, 
-    { 
-<<<<<<< HEAD
+      <span class="hljs-string">"isSystem"</span> : <span class="hljs-literal">true</span>, 
+      <span class="hljs-string">"status"</span> : <span class="hljs-number">3</span>, 
+      <span class="hljs-string">"type"</span> : <span class="hljs-number">2</span> 
+    }, 
+    { 
       <span class="hljs-string">"id"</span> : <span class="hljs-string">"7"</span>, 
       <span class="hljs-string">"name"</span> : <span class="hljs-string">"_users"</span>, 
-=======
-      <span class="hljs-string">"id"</span> : <span class="hljs-string">"65"</span>, 
-      <span class="hljs-string">"name"</span> : <span class="hljs-string">"_queues"</span>, 
->>>>>>> 7e16f1ff
-      <span class="hljs-string">"isSystem"</span> : <span class="hljs-literal">true</span>, 
-      <span class="hljs-string">"status"</span> : <span class="hljs-number">3</span>, 
-      <span class="hljs-string">"type"</span> : <span class="hljs-number">2</span> 
-    }, 
-    { 
-<<<<<<< HEAD
+      <span class="hljs-string">"isSystem"</span> : <span class="hljs-literal">true</span>, 
+      <span class="hljs-string">"status"</span> : <span class="hljs-number">3</span>, 
+      <span class="hljs-string">"type"</span> : <span class="hljs-number">2</span> 
+    }, 
+    { 
       <span class="hljs-string">"id"</span> : <span class="hljs-string">"53"</span>, 
       <span class="hljs-string">"name"</span> : <span class="hljs-string">"_statistics"</span>, 
-=======
-      <span class="hljs-string">"id"</span> : <span class="hljs-string">"63"</span>, 
-      <span class="hljs-string">"name"</span> : <span class="hljs-string">"_frontend"</span>, 
->>>>>>> 7e16f1ff
-      <span class="hljs-string">"isSystem"</span> : <span class="hljs-literal">true</span>, 
-      <span class="hljs-string">"status"</span> : <span class="hljs-number">3</span>, 
-      <span class="hljs-string">"type"</span> : <span class="hljs-number">2</span> 
-    }, 
-    { 
-<<<<<<< HEAD
-      <span class="hljs-string">"id"</span> : <span class="hljs-string">"71"</span>, 
-      <span class="hljs-string">"name"</span> : <span class="hljs-string">"_apps"</span>, 
-=======
-      <span class="hljs-string">"id"</span> : <span class="hljs-string">"7"</span>, 
-      <span class="hljs-string">"name"</span> : <span class="hljs-string">"_users"</span>, 
->>>>>>> 7e16f1ff
-      <span class="hljs-string">"isSystem"</span> : <span class="hljs-literal">true</span>, 
-      <span class="hljs-string">"status"</span> : <span class="hljs-number">3</span>, 
-      <span class="hljs-string">"type"</span> : <span class="hljs-number">2</span> 
-    }, 
-    { 
-<<<<<<< HEAD
+      <span class="hljs-string">"isSystem"</span> : <span class="hljs-literal">true</span>, 
+      <span class="hljs-string">"status"</span> : <span class="hljs-number">3</span>, 
+      <span class="hljs-string">"type"</span> : <span class="hljs-number">2</span> 
+    }, 
+    { 
+      <span class="hljs-string">"id"</span> : <span class="hljs-string">"22"</span>, 
+      <span class="hljs-string">"name"</span> : <span class="hljs-string">"_graphs"</span>, 
+      <span class="hljs-string">"isSystem"</span> : <span class="hljs-literal">true</span>, 
+      <span class="hljs-string">"status"</span> : <span class="hljs-number">3</span>, 
+      <span class="hljs-string">"type"</span> : <span class="hljs-number">2</span> 
+    }, 
+    { 
+      <span class="hljs-string">"id"</span> : <span class="hljs-string">"45"</span>, 
+      <span class="hljs-string">"name"</span> : <span class="hljs-string">"_aqlfunctions"</span>, 
+      <span class="hljs-string">"isSystem"</span> : <span class="hljs-literal">true</span>, 
+      <span class="hljs-string">"status"</span> : <span class="hljs-number">3</span>, 
+      <span class="hljs-string">"type"</span> : <span class="hljs-number">2</span> 
+    }, 
+    { 
       <span class="hljs-string">"id"</span> : <span class="hljs-string">"48"</span>, 
       <span class="hljs-string">"name"</span> : <span class="hljs-string">"_statisticsRaw"</span>, 
-=======
-      <span class="hljs-string">"id"</span> : <span class="hljs-string">"53"</span>, 
-      <span class="hljs-string">"name"</span> : <span class="hljs-string">"_statistics"</span>, 
->>>>>>> 7e16f1ff
-      <span class="hljs-string">"isSystem"</span> : <span class="hljs-literal">true</span>, 
-      <span class="hljs-string">"status"</span> : <span class="hljs-number">3</span>, 
-      <span class="hljs-string">"type"</span> : <span class="hljs-number">2</span> 
-    }, 
-    { 
-<<<<<<< HEAD
-      <span class="hljs-string">"id"</span> : <span class="hljs-string">"46"</span>, 
-      <span class="hljs-string">"name"</span> : <span class="hljs-string">"_aqlfunctions"</span>, 
-=======
-      <span class="hljs-string">"id"</span> : <span class="hljs-string">"22"</span>, 
-      <span class="hljs-string">"name"</span> : <span class="hljs-string">"_graphs"</span>, 
->>>>>>> 7e16f1ff
-      <span class="hljs-string">"isSystem"</span> : <span class="hljs-literal">true</span>, 
-      <span class="hljs-string">"status"</span> : <span class="hljs-number">3</span>, 
-      <span class="hljs-string">"type"</span> : <span class="hljs-number">2</span> 
-    }, 
-    { 
-<<<<<<< HEAD
+      <span class="hljs-string">"isSystem"</span> : <span class="hljs-literal">true</span>, 
+      <span class="hljs-string">"status"</span> : <span class="hljs-number">3</span>, 
+      <span class="hljs-string">"type"</span> : <span class="hljs-number">2</span> 
+    }, 
+    { 
+      <span class="hljs-string">"id"</span> : <span class="hljs-string">"3"</span>, 
+      <span class="hljs-string">"name"</span> : <span class="hljs-string">"_sessions"</span>, 
+      <span class="hljs-string">"isSystem"</span> : <span class="hljs-literal">true</span>, 
+      <span class="hljs-string">"status"</span> : <span class="hljs-number">3</span>, 
+      <span class="hljs-string">"type"</span> : <span class="hljs-number">2</span> 
+    }, 
+    { 
+      <span class="hljs-string">"id"</span> : <span class="hljs-string">"26"</span>, 
+      <span class="hljs-string">"name"</span> : <span class="hljs-string">"_routing"</span>, 
+      <span class="hljs-string">"isSystem"</span> : <span class="hljs-literal">true</span>, 
+      <span class="hljs-string">"status"</span> : <span class="hljs-number">3</span>, 
+      <span class="hljs-string">"type"</span> : <span class="hljs-number">2</span> 
+    }, 
+    { 
       <span class="hljs-string">"id"</span> : <span class="hljs-string">"24"</span>, 
       <span class="hljs-string">"name"</span> : <span class="hljs-string">"_modules"</span>, 
-=======
-      <span class="hljs-string">"id"</span> : <span class="hljs-string">"45"</span>, 
-      <span class="hljs-string">"name"</span> : <span class="hljs-string">"_aqlfunctions"</span>, 
-      <span class="hljs-string">"isSystem"</span> : <span class="hljs-literal">true</span>, 
-      <span class="hljs-string">"status"</span> : <span class="hljs-number">3</span>, 
-      <span class="hljs-string">"type"</span> : <span class="hljs-number">2</span> 
-    }, 
-    { 
-      <span class="hljs-string">"id"</span> : <span class="hljs-string">"48"</span>, 
-      <span class="hljs-string">"name"</span> : <span class="hljs-string">"_statisticsRaw"</span>, 
->>>>>>> 7e16f1ff
-      <span class="hljs-string">"isSystem"</span> : <span class="hljs-literal">true</span>, 
-      <span class="hljs-string">"status"</span> : <span class="hljs-number">3</span>, 
-      <span class="hljs-string">"type"</span> : <span class="hljs-number">2</span> 
-    }, 
-    { 
-<<<<<<< HEAD
-      <span class="hljs-string">"id"</span> : <span class="hljs-string">"27"</span>, 
-      <span class="hljs-string">"name"</span> : <span class="hljs-string">"_routing"</span>, 
-=======
-      <span class="hljs-string">"id"</span> : <span class="hljs-string">"3"</span>, 
-      <span class="hljs-string">"name"</span> : <span class="hljs-string">"_sessions"</span>, 
->>>>>>> 7e16f1ff
-      <span class="hljs-string">"isSystem"</span> : <span class="hljs-literal">true</span>, 
-      <span class="hljs-string">"status"</span> : <span class="hljs-number">3</span>, 
-      <span class="hljs-string">"type"</span> : <span class="hljs-number">2</span> 
-    }, 
-    { 
-<<<<<<< HEAD
-      <span class="hljs-string">"id"</span> : <span class="hljs-string">"22"</span>, 
-      <span class="hljs-string">"name"</span> : <span class="hljs-string">"_graphs"</span>, 
-=======
-      <span class="hljs-string">"id"</span> : <span class="hljs-string">"26"</span>, 
-      <span class="hljs-string">"name"</span> : <span class="hljs-string">"_routing"</span>, 
->>>>>>> 7e16f1ff
-      <span class="hljs-string">"isSystem"</span> : <span class="hljs-literal">true</span>, 
-      <span class="hljs-string">"status"</span> : <span class="hljs-number">3</span>, 
-      <span class="hljs-string">"type"</span> : <span class="hljs-number">2</span> 
-    }, 
-    { 
-<<<<<<< HEAD
+      <span class="hljs-string">"isSystem"</span> : <span class="hljs-literal">true</span>, 
+      <span class="hljs-string">"status"</span> : <span class="hljs-number">3</span>, 
+      <span class="hljs-string">"type"</span> : <span class="hljs-number">2</span> 
+    }, 
+    { 
       <span class="hljs-string">"id"</span> : <span class="hljs-string">"104"</span>, 
       <span class="hljs-string">"name"</span> : <span class="hljs-string">"animals"</span>, 
       <span class="hljs-string">"isSystem"</span> : <span class="hljs-literal">false</span>, 
-=======
-      <span class="hljs-string">"id"</span> : <span class="hljs-string">"24"</span>, 
-      <span class="hljs-string">"name"</span> : <span class="hljs-string">"_modules"</span>, 
-      <span class="hljs-string">"isSystem"</span> : <span class="hljs-literal">true</span>, 
->>>>>>> 7e16f1ff
-      <span class="hljs-string">"status"</span> : <span class="hljs-number">3</span>, 
-      <span class="hljs-string">"type"</span> : <span class="hljs-number">2</span> 
-    }, 
-    { 
-<<<<<<< HEAD
+      <span class="hljs-string">"status"</span> : <span class="hljs-number">3</span>, 
+      <span class="hljs-string">"type"</span> : <span class="hljs-number">2</span> 
+    }, 
+    { 
       <span class="hljs-string">"id"</span> : <span class="hljs-string">"58"</span>, 
       <span class="hljs-string">"name"</span> : <span class="hljs-string">"_statistics15"</span>, 
-      <span class="hljs-string">"isSystem"</span> : <span class="hljs-literal">true</span>, 
-=======
-      <span class="hljs-string">"id"</span> : <span class="hljs-string">"104"</span>, 
-      <span class="hljs-string">"name"</span> : <span class="hljs-string">"animals"</span>, 
-      <span class="hljs-string">"isSystem"</span> : <span class="hljs-literal">false</span>, 
->>>>>>> 7e16f1ff
-      <span class="hljs-string">"status"</span> : <span class="hljs-number">3</span>, 
-      <span class="hljs-string">"type"</span> : <span class="hljs-number">2</span> 
-    }, 
-    { 
-<<<<<<< HEAD
-      <span class="hljs-string">"id"</span> : <span class="hljs-string">"3"</span>, 
-      <span class="hljs-string">"name"</span> : <span class="hljs-string">"_sessions"</span>, 
-=======
-      <span class="hljs-string">"id"</span> : <span class="hljs-string">"58"</span>, 
-      <span class="hljs-string">"name"</span> : <span class="hljs-string">"_statistics15"</span>, 
->>>>>>> 7e16f1ff
       <span class="hljs-string">"isSystem"</span> : <span class="hljs-literal">true</span>, 
       <span class="hljs-string">"status"</span> : <span class="hljs-number">3</span>, 
       <span class="hljs-string">"type"</span> : <span class="hljs-number">2</span> 
@@ -193,29 +119,20 @@
       <span class="hljs-string">"status"</span> : <span class="hljs-number">3</span>, 
       <span class="hljs-string">"type"</span> : <span class="hljs-number">2</span> 
     }, 
-<<<<<<< HEAD
+    <span class="hljs-string">"_apps"</span> : { 
+      <span class="hljs-string">"id"</span> : <span class="hljs-string">"69"</span>, 
+      <span class="hljs-string">"name"</span> : <span class="hljs-string">"_apps"</span>, 
+      <span class="hljs-string">"isSystem"</span> : <span class="hljs-literal">true</span>, 
+      <span class="hljs-string">"status"</span> : <span class="hljs-number">3</span>, 
+      <span class="hljs-string">"type"</span> : <span class="hljs-number">2</span> 
+    }, 
     <span class="hljs-string">"_jobs"</span> : { 
       <span class="hljs-string">"id"</span> : <span class="hljs-string">"67"</span>, 
       <span class="hljs-string">"name"</span> : <span class="hljs-string">"_jobs"</span>, 
-=======
-    <span class="hljs-string">"_apps"</span> : { 
-      <span class="hljs-string">"id"</span> : <span class="hljs-string">"69"</span>, 
-      <span class="hljs-string">"name"</span> : <span class="hljs-string">"_apps"</span>, 
->>>>>>> 7e16f1ff
-      <span class="hljs-string">"isSystem"</span> : <span class="hljs-literal">true</span>, 
-      <span class="hljs-string">"status"</span> : <span class="hljs-number">3</span>, 
-      <span class="hljs-string">"type"</span> : <span class="hljs-number">2</span> 
-    }, 
-<<<<<<< HEAD
-=======
-    <span class="hljs-string">"_jobs"</span> : { 
-      <span class="hljs-string">"id"</span> : <span class="hljs-string">"67"</span>, 
-      <span class="hljs-string">"name"</span> : <span class="hljs-string">"_jobs"</span>, 
-      <span class="hljs-string">"isSystem"</span> : <span class="hljs-literal">true</span>, 
-      <span class="hljs-string">"status"</span> : <span class="hljs-number">3</span>, 
-      <span class="hljs-string">"type"</span> : <span class="hljs-number">2</span> 
-    }, 
->>>>>>> 7e16f1ff
+      <span class="hljs-string">"isSystem"</span> : <span class="hljs-literal">true</span>, 
+      <span class="hljs-string">"status"</span> : <span class="hljs-number">3</span>, 
+      <span class="hljs-string">"type"</span> : <span class="hljs-number">2</span> 
+    }, 
     <span class="hljs-string">"_queues"</span> : { 
       <span class="hljs-string">"id"</span> : <span class="hljs-string">"65"</span>, 
       <span class="hljs-string">"name"</span> : <span class="hljs-string">"_queues"</span>, 
@@ -244,10 +161,16 @@
       <span class="hljs-string">"status"</span> : <span class="hljs-number">3</span>, 
       <span class="hljs-string">"type"</span> : <span class="hljs-number">2</span> 
     }, 
-<<<<<<< HEAD
-    <span class="hljs-string">"_apps"</span> : { 
-      <span class="hljs-string">"id"</span> : <span class="hljs-string">"71"</span>, 
-      <span class="hljs-string">"name"</span> : <span class="hljs-string">"_apps"</span>, 
+    <span class="hljs-string">"_graphs"</span> : { 
+      <span class="hljs-string">"id"</span> : <span class="hljs-string">"22"</span>, 
+      <span class="hljs-string">"name"</span> : <span class="hljs-string">"_graphs"</span>, 
+      <span class="hljs-string">"isSystem"</span> : <span class="hljs-literal">true</span>, 
+      <span class="hljs-string">"status"</span> : <span class="hljs-number">3</span>, 
+      <span class="hljs-string">"type"</span> : <span class="hljs-number">2</span> 
+    }, 
+    <span class="hljs-string">"_aqlfunctions"</span> : { 
+      <span class="hljs-string">"id"</span> : <span class="hljs-string">"45"</span>, 
+      <span class="hljs-string">"name"</span> : <span class="hljs-string">"_aqlfunctions"</span>, 
       <span class="hljs-string">"isSystem"</span> : <span class="hljs-literal">true</span>, 
       <span class="hljs-string">"status"</span> : <span class="hljs-number">3</span>, 
       <span class="hljs-string">"type"</span> : <span class="hljs-number">2</span> 
@@ -255,66 +178,31 @@
     <span class="hljs-string">"_statisticsRaw"</span> : { 
       <span class="hljs-string">"id"</span> : <span class="hljs-string">"48"</span>, 
       <span class="hljs-string">"name"</span> : <span class="hljs-string">"_statisticsRaw"</span>, 
-=======
-    <span class="hljs-string">"_graphs"</span> : { 
-      <span class="hljs-string">"id"</span> : <span class="hljs-string">"22"</span>, 
-      <span class="hljs-string">"name"</span> : <span class="hljs-string">"_graphs"</span>, 
->>>>>>> 7e16f1ff
-      <span class="hljs-string">"isSystem"</span> : <span class="hljs-literal">true</span>, 
-      <span class="hljs-string">"status"</span> : <span class="hljs-number">3</span>, 
-      <span class="hljs-string">"type"</span> : <span class="hljs-number">2</span> 
-    }, 
-    <span class="hljs-string">"_aqlfunctions"</span> : { 
-<<<<<<< HEAD
-      <span class="hljs-string">"id"</span> : <span class="hljs-string">"46"</span>, 
-=======
-      <span class="hljs-string">"id"</span> : <span class="hljs-string">"45"</span>, 
->>>>>>> 7e16f1ff
-      <span class="hljs-string">"name"</span> : <span class="hljs-string">"_aqlfunctions"</span>, 
-      <span class="hljs-string">"isSystem"</span> : <span class="hljs-literal">true</span>, 
-      <span class="hljs-string">"status"</span> : <span class="hljs-number">3</span>, 
-      <span class="hljs-string">"type"</span> : <span class="hljs-number">2</span> 
-    }, 
-<<<<<<< HEAD
+      <span class="hljs-string">"isSystem"</span> : <span class="hljs-literal">true</span>, 
+      <span class="hljs-string">"status"</span> : <span class="hljs-number">3</span>, 
+      <span class="hljs-string">"type"</span> : <span class="hljs-number">2</span> 
+    }, 
+    <span class="hljs-string">"_sessions"</span> : { 
+      <span class="hljs-string">"id"</span> : <span class="hljs-string">"3"</span>, 
+      <span class="hljs-string">"name"</span> : <span class="hljs-string">"_sessions"</span>, 
+      <span class="hljs-string">"isSystem"</span> : <span class="hljs-literal">true</span>, 
+      <span class="hljs-string">"status"</span> : <span class="hljs-number">3</span>, 
+      <span class="hljs-string">"type"</span> : <span class="hljs-number">2</span> 
+    }, 
+    <span class="hljs-string">"_routing"</span> : { 
+      <span class="hljs-string">"id"</span> : <span class="hljs-string">"26"</span>, 
+      <span class="hljs-string">"name"</span> : <span class="hljs-string">"_routing"</span>, 
+      <span class="hljs-string">"isSystem"</span> : <span class="hljs-literal">true</span>, 
+      <span class="hljs-string">"status"</span> : <span class="hljs-number">3</span>, 
+      <span class="hljs-string">"type"</span> : <span class="hljs-number">2</span> 
+    }, 
     <span class="hljs-string">"_modules"</span> : { 
       <span class="hljs-string">"id"</span> : <span class="hljs-string">"24"</span>, 
       <span class="hljs-string">"name"</span> : <span class="hljs-string">"_modules"</span>, 
-=======
-    <span class="hljs-string">"_statisticsRaw"</span> : { 
-      <span class="hljs-string">"id"</span> : <span class="hljs-string">"48"</span>, 
-      <span class="hljs-string">"name"</span> : <span class="hljs-string">"_statisticsRaw"</span>, 
->>>>>>> 7e16f1ff
-      <span class="hljs-string">"isSystem"</span> : <span class="hljs-literal">true</span>, 
-      <span class="hljs-string">"status"</span> : <span class="hljs-number">3</span>, 
-      <span class="hljs-string">"type"</span> : <span class="hljs-number">2</span> 
-    }, 
-<<<<<<< HEAD
-    <span class="hljs-string">"_routing"</span> : { 
-      <span class="hljs-string">"id"</span> : <span class="hljs-string">"27"</span>, 
-      <span class="hljs-string">"name"</span> : <span class="hljs-string">"_routing"</span>, 
-=======
-    <span class="hljs-string">"_sessions"</span> : { 
-      <span class="hljs-string">"id"</span> : <span class="hljs-string">"3"</span>, 
-      <span class="hljs-string">"name"</span> : <span class="hljs-string">"_sessions"</span>, 
->>>>>>> 7e16f1ff
-      <span class="hljs-string">"isSystem"</span> : <span class="hljs-literal">true</span>, 
-      <span class="hljs-string">"status"</span> : <span class="hljs-number">3</span>, 
-      <span class="hljs-string">"type"</span> : <span class="hljs-number">2</span> 
-    }, 
-<<<<<<< HEAD
-    <span class="hljs-string">"_graphs"</span> : { 
-      <span class="hljs-string">"id"</span> : <span class="hljs-string">"22"</span>, 
-      <span class="hljs-string">"name"</span> : <span class="hljs-string">"_graphs"</span>, 
-=======
-    <span class="hljs-string">"_routing"</span> : { 
-      <span class="hljs-string">"id"</span> : <span class="hljs-string">"26"</span>, 
-      <span class="hljs-string">"name"</span> : <span class="hljs-string">"_routing"</span>, 
->>>>>>> 7e16f1ff
-      <span class="hljs-string">"isSystem"</span> : <span class="hljs-literal">true</span>, 
-      <span class="hljs-string">"status"</span> : <span class="hljs-number">3</span>, 
-      <span class="hljs-string">"type"</span> : <span class="hljs-number">2</span> 
-    }, 
-<<<<<<< HEAD
+      <span class="hljs-string">"isSystem"</span> : <span class="hljs-literal">true</span>, 
+      <span class="hljs-string">"status"</span> : <span class="hljs-number">3</span>, 
+      <span class="hljs-string">"type"</span> : <span class="hljs-number">2</span> 
+    }, 
     <span class="hljs-string">"animals"</span> : { 
       <span class="hljs-string">"id"</span> : <span class="hljs-string">"104"</span>, 
       <span class="hljs-string">"name"</span> : <span class="hljs-string">"animals"</span>, 
@@ -325,32 +213,6 @@
     <span class="hljs-string">"_statistics15"</span> : { 
       <span class="hljs-string">"id"</span> : <span class="hljs-string">"58"</span>, 
       <span class="hljs-string">"name"</span> : <span class="hljs-string">"_statistics15"</span>, 
-      <span class="hljs-string">"isSystem"</span> : <span class="hljs-literal">true</span>, 
-      <span class="hljs-string">"status"</span> : <span class="hljs-number">3</span>, 
-      <span class="hljs-string">"type"</span> : <span class="hljs-number">2</span> 
-    }, 
-    <span class="hljs-string">"_sessions"</span> : { 
-      <span class="hljs-string">"id"</span> : <span class="hljs-string">"3"</span>, 
-      <span class="hljs-string">"name"</span> : <span class="hljs-string">"_sessions"</span>, 
-=======
-    <span class="hljs-string">"_modules"</span> : { 
-      <span class="hljs-string">"id"</span> : <span class="hljs-string">"24"</span>, 
-      <span class="hljs-string">"name"</span> : <span class="hljs-string">"_modules"</span>, 
-      <span class="hljs-string">"isSystem"</span> : <span class="hljs-literal">true</span>, 
-      <span class="hljs-string">"status"</span> : <span class="hljs-number">3</span>, 
-      <span class="hljs-string">"type"</span> : <span class="hljs-number">2</span> 
-    }, 
-    <span class="hljs-string">"animals"</span> : { 
-      <span class="hljs-string">"id"</span> : <span class="hljs-string">"104"</span>, 
-      <span class="hljs-string">"name"</span> : <span class="hljs-string">"animals"</span>, 
-      <span class="hljs-string">"isSystem"</span> : <span class="hljs-literal">false</span>, 
-      <span class="hljs-string">"status"</span> : <span class="hljs-number">3</span>, 
-      <span class="hljs-string">"type"</span> : <span class="hljs-number">2</span> 
-    }, 
-    <span class="hljs-string">"_statistics15"</span> : { 
-      <span class="hljs-string">"id"</span> : <span class="hljs-string">"58"</span>, 
-      <span class="hljs-string">"name"</span> : <span class="hljs-string">"_statistics15"</span>, 
->>>>>>> 7e16f1ff
       <span class="hljs-string">"isSystem"</span> : <span class="hljs-literal">true</span>, 
       <span class="hljs-string">"status"</span> : <span class="hljs-number">3</span>, 
       <span class="hljs-string">"type"</span> : <span class="hljs-number">2</span> 
