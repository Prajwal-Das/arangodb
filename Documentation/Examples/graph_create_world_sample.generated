--- conflicted
+++ resolved
@@ -5,66 +5,42 @@
   { 
     <span class="hljs-string">"_key"</span> : <span class="hljs-string">"capital-ottawa"</span>, 
     <span class="hljs-string">"_id"</span> : <span class="hljs-string">"worldVertices/capital-ottawa"</span>, 
-<<<<<<< HEAD
-    <span class="hljs-string">"_rev"</span> : <span class="hljs-string">"_WQyaOiO--C"</span>, 
-=======
     <span class="hljs-string">"_rev"</span> : <span class="hljs-string">"_XUJzW0u--D"</span>, 
->>>>>>> 948820e4
     <span class="hljs-string">"name"</span> : <span class="hljs-string">"Ottawa"</span>, 
     <span class="hljs-string">"type"</span> : <span class="hljs-string">"capital"</span> 
   }, 
   { 
     <span class="hljs-string">"_key"</span> : <span class="hljs-string">"capital-yaounde"</span>, 
     <span class="hljs-string">"_id"</span> : <span class="hljs-string">"worldVertices/capital-yaounde"</span>, 
-<<<<<<< HEAD
-    <span class="hljs-string">"_rev"</span> : <span class="hljs-string">"_WQyaOiW---"</span>, 
-=======
     <span class="hljs-string">"_rev"</span> : <span class="hljs-string">"_XUJzW1---_"</span>, 
->>>>>>> 948820e4
     <span class="hljs-string">"name"</span> : <span class="hljs-string">"Yaounde"</span>, 
     <span class="hljs-string">"type"</span> : <span class="hljs-string">"capital"</span> 
   }, 
   { 
     <span class="hljs-string">"_key"</span> : <span class="hljs-string">"capital-algiers"</span>, 
     <span class="hljs-string">"_id"</span> : <span class="hljs-string">"worldVertices/capital-algiers"</span>, 
-<<<<<<< HEAD
-    <span class="hljs-string">"_rev"</span> : <span class="hljs-string">"_WQyaOiC--J"</span>, 
-=======
     <span class="hljs-string">"_rev"</span> : <span class="hljs-string">"_XUJzW0W--F"</span>, 
->>>>>>> 948820e4
     <span class="hljs-string">"name"</span> : <span class="hljs-string">"Algiers"</span>, 
     <span class="hljs-string">"type"</span> : <span class="hljs-string">"capital"</span> 
   }, 
   { 
     <span class="hljs-string">"_key"</span> : <span class="hljs-string">"continent-south-america"</span>, 
     <span class="hljs-string">"_id"</span> : <span class="hljs-string">"worldVertices/continent-south-america"</span>, 
-<<<<<<< HEAD
-    <span class="hljs-string">"_rev"</span> : <span class="hljs-string">"_WQyaOhy--_"</span>, 
-=======
     <span class="hljs-string">"_rev"</span> : <span class="hljs-string">"_XUJzWzy--B"</span>, 
->>>>>>> 948820e4
     <span class="hljs-string">"name"</span> : <span class="hljs-string">"South America"</span>, 
     <span class="hljs-string">"type"</span> : <span class="hljs-string">"continent"</span> 
   }, 
   { 
     <span class="hljs-string">"_key"</span> : <span class="hljs-string">"capital-andorra-la-vella"</span>, 
     <span class="hljs-string">"_id"</span> : <span class="hljs-string">"worldVertices/capital-andorra-la-vella"</span>, 
-<<<<<<< HEAD
-    <span class="hljs-string">"_rev"</span> : <span class="hljs-string">"_WQyaOiC--L"</span>, 
-=======
     <span class="hljs-string">"_rev"</span> : <span class="hljs-string">"_XUJzW0a--_"</span>, 
->>>>>>> 948820e4
     <span class="hljs-string">"name"</span> : <span class="hljs-string">"Andorra la Vella"</span>, 
     <span class="hljs-string">"type"</span> : <span class="hljs-string">"capital"</span> 
   }, 
   { 
     <span class="hljs-string">"_key"</span> : <span class="hljs-string">"country-people-s-republic-of-china"</span>, 
     <span class="hljs-string">"_id"</span> : <span class="hljs-string">"worldVertices/country-people-s-republic-of-china"</span>, 
-<<<<<<< HEAD
-    <span class="hljs-string">"_rev"</span> : <span class="hljs-string">"_WQyaOiC--H"</span>, 
-=======
     <span class="hljs-string">"_rev"</span> : <span class="hljs-string">"_XUJzW0W--D"</span>, 
->>>>>>> 948820e4
     <span class="hljs-string">"name"</span> : <span class="hljs-string">"People's Republic of China"</span>, 
     <span class="hljs-string">"type"</span> : <span class="hljs-string">"country"</span>, 
     <span class="hljs-string">"code"</span> : <span class="hljs-string">"CHN"</span> 
@@ -72,22 +48,14 @@
   { 
     <span class="hljs-string">"_key"</span> : <span class="hljs-string">"capital-tirana"</span>, 
     <span class="hljs-string">"_id"</span> : <span class="hljs-string">"worldVertices/capital-tirana"</span>, 
-<<<<<<< HEAD
-    <span class="hljs-string">"_rev"</span> : <span class="hljs-string">"_WQyaOiS--J"</span>, 
-=======
     <span class="hljs-string">"_rev"</span> : <span class="hljs-string">"_XUJzW06--B"</span>, 
->>>>>>> 948820e4
     <span class="hljs-string">"name"</span> : <span class="hljs-string">"Tirana"</span>, 
     <span class="hljs-string">"type"</span> : <span class="hljs-string">"capital"</span> 
   }, 
   { 
     <span class="hljs-string">"_key"</span> : <span class="hljs-string">"country-cote-d-ivoire"</span>, 
     <span class="hljs-string">"_id"</span> : <span class="hljs-string">"worldVertices/country-cote-d-ivoire"</span>, 
-<<<<<<< HEAD
-    <span class="hljs-string">"_rev"</span> : <span class="hljs-string">"_WQyaOi---F"</span>, 
-=======
     <span class="hljs-string">"_rev"</span> : <span class="hljs-string">"_XUJzW0O--B"</span>, 
->>>>>>> 948820e4
     <span class="hljs-string">"name"</span> : <span class="hljs-string">"Cote d'Ivoire"</span>, 
     <span class="hljs-string">"type"</span> : <span class="hljs-string">"country"</span>, 
     <span class="hljs-string">"code"</span> : <span class="hljs-string">"CIV"</span> 
@@ -95,33 +63,21 @@
   { 
     <span class="hljs-string">"_key"</span> : <span class="hljs-string">"capital-sofia"</span>, 
     <span class="hljs-string">"_id"</span> : <span class="hljs-string">"worldVertices/capital-sofia"</span>, 
-<<<<<<< HEAD
-    <span class="hljs-string">"_rev"</span> : <span class="hljs-string">"_WQyaOiS--F"</span>, 
-=======
     <span class="hljs-string">"_rev"</span> : <span class="hljs-string">"_XUJzW02--F"</span>, 
->>>>>>> 948820e4
     <span class="hljs-string">"name"</span> : <span class="hljs-string">"Sofia"</span>, 
     <span class="hljs-string">"type"</span> : <span class="hljs-string">"capital"</span> 
   }, 
   { 
     <span class="hljs-string">"_key"</span> : <span class="hljs-string">"capital-bridgetown"</span>, 
     <span class="hljs-string">"_id"</span> : <span class="hljs-string">"worldVertices/capital-bridgetown"</span>, 
-<<<<<<< HEAD
-    <span class="hljs-string">"_rev"</span> : <span class="hljs-string">"_WQyaOiG--F"</span>, 
-=======
     <span class="hljs-string">"_rev"</span> : <span class="hljs-string">"_XUJzW0e--F"</span>, 
->>>>>>> 948820e4
     <span class="hljs-string">"name"</span> : <span class="hljs-string">"Bridgetown"</span>, 
     <span class="hljs-string">"type"</span> : <span class="hljs-string">"capital"</span> 
   }, 
   { 
     <span class="hljs-string">"_key"</span> : <span class="hljs-string">"country-chad"</span>, 
     <span class="hljs-string">"_id"</span> : <span class="hljs-string">"worldVertices/country-chad"</span>, 
-<<<<<<< HEAD
-    <span class="hljs-string">"_rev"</span> : <span class="hljs-string">"_WQyaOi---_"</span>, 
-=======
     <span class="hljs-string">"_rev"</span> : <span class="hljs-string">"_XUJzW0K--F"</span>, 
->>>>>>> 948820e4
     <span class="hljs-string">"name"</span> : <span class="hljs-string">"Chad"</span>, 
     <span class="hljs-string">"type"</span> : <span class="hljs-string">"country"</span>, 
     <span class="hljs-string">"code"</span> : <span class="hljs-string">"TCD"</span> 
@@ -129,55 +85,35 @@
   { 
     <span class="hljs-string">"_key"</span> : <span class="hljs-string">"capital-thimphu"</span>, 
     <span class="hljs-string">"_id"</span> : <span class="hljs-string">"worldVertices/capital-thimphu"</span>, 
-<<<<<<< HEAD
-    <span class="hljs-string">"_rev"</span> : <span class="hljs-string">"_WQyaOiS--H"</span>, 
-=======
     <span class="hljs-string">"_rev"</span> : <span class="hljs-string">"_XUJzW06--_"</span>, 
->>>>>>> 948820e4
     <span class="hljs-string">"name"</span> : <span class="hljs-string">"Thimphu"</span>, 
     <span class="hljs-string">"type"</span> : <span class="hljs-string">"capital"</span> 
   }, 
   { 
     <span class="hljs-string">"_key"</span> : <span class="hljs-string">"capital-santiago"</span>, 
     <span class="hljs-string">"_id"</span> : <span class="hljs-string">"worldVertices/capital-santiago"</span>, 
-<<<<<<< HEAD
-    <span class="hljs-string">"_rev"</span> : <span class="hljs-string">"_WQyaOiS--B"</span>, 
-=======
     <span class="hljs-string">"_rev"</span> : <span class="hljs-string">"_XUJzW02--B"</span>, 
->>>>>>> 948820e4
     <span class="hljs-string">"name"</span> : <span class="hljs-string">"Santiago"</span>, 
     <span class="hljs-string">"type"</span> : <span class="hljs-string">"capital"</span> 
   }, 
   { 
     <span class="hljs-string">"_key"</span> : <span class="hljs-string">"capital-manama"</span>, 
     <span class="hljs-string">"_id"</span> : <span class="hljs-string">"worldVertices/capital-manama"</span>, 
-<<<<<<< HEAD
-    <span class="hljs-string">"_rev"</span> : <span class="hljs-string">"_WQyaOiK--N"</span>, 
-=======
     <span class="hljs-string">"_rev"</span> : <span class="hljs-string">"_XUJzW0q--F"</span>, 
->>>>>>> 948820e4
     <span class="hljs-string">"name"</span> : <span class="hljs-string">"Manama"</span>, 
     <span class="hljs-string">"type"</span> : <span class="hljs-string">"capital"</span> 
   }, 
   { 
     <span class="hljs-string">"_key"</span> : <span class="hljs-string">"capital-zagreb"</span>, 
     <span class="hljs-string">"_id"</span> : <span class="hljs-string">"worldVertices/capital-zagreb"</span>, 
-<<<<<<< HEAD
-    <span class="hljs-string">"_rev"</span> : <span class="hljs-string">"_WQyaOiW--A"</span>, 
-=======
     <span class="hljs-string">"_rev"</span> : <span class="hljs-string">"_XUJzW1---B"</span>, 
->>>>>>> 948820e4
     <span class="hljs-string">"name"</span> : <span class="hljs-string">"Zagreb"</span>, 
     <span class="hljs-string">"type"</span> : <span class="hljs-string">"capital"</span> 
   }, 
   { 
     <span class="hljs-string">"_key"</span> : <span class="hljs-string">"country-brazil"</span>, 
     <span class="hljs-string">"_id"</span> : <span class="hljs-string">"worldVertices/country-brazil"</span>, 
-<<<<<<< HEAD
-    <span class="hljs-string">"_rev"</span> : <span class="hljs-string">"_WQyaOh6--B"</span>, 
-=======
     <span class="hljs-string">"_rev"</span> : <span class="hljs-string">"_XUJzW0C--H"</span>, 
->>>>>>> 948820e4
     <span class="hljs-string">"name"</span> : <span class="hljs-string">"Brazil"</span>, 
     <span class="hljs-string">"type"</span> : <span class="hljs-string">"country"</span>, 
     <span class="hljs-string">"code"</span> : <span class="hljs-string">"BRA"</span> 
@@ -185,11 +121,7 @@
   { 
     <span class="hljs-string">"_key"</span> : <span class="hljs-string">"country-burundi"</span>, 
     <span class="hljs-string">"_id"</span> : <span class="hljs-string">"worldVertices/country-burundi"</span>, 
-<<<<<<< HEAD
-    <span class="hljs-string">"_rev"</span> : <span class="hljs-string">"_WQyaOh6--J"</span>, 
-=======
     <span class="hljs-string">"_rev"</span> : <span class="hljs-string">"_XUJzW0G--F"</span>, 
->>>>>>> 948820e4
     <span class="hljs-string">"name"</span> : <span class="hljs-string">"Burundi"</span>, 
     <span class="hljs-string">"type"</span> : <span class="hljs-string">"country"</span>, 
     <span class="hljs-string">"code"</span> : <span class="hljs-string">"BDI"</span> 
@@ -197,22 +129,14 @@
   { 
     <span class="hljs-string">"_key"</span> : <span class="hljs-string">"capital-la-paz"</span>, 
     <span class="hljs-string">"_id"</span> : <span class="hljs-string">"worldVertices/capital-la-paz"</span>, 
-<<<<<<< HEAD
-    <span class="hljs-string">"_rev"</span> : <span class="hljs-string">"_WQyaOiK--J"</span>, 
-=======
     <span class="hljs-string">"_rev"</span> : <span class="hljs-string">"_XUJzW0q--B"</span>, 
->>>>>>> 948820e4
     <span class="hljs-string">"name"</span> : <span class="hljs-string">"La Paz"</span>, 
     <span class="hljs-string">"type"</span> : <span class="hljs-string">"capital"</span> 
   }, 
   { 
     <span class="hljs-string">"_key"</span> : <span class="hljs-string">"country-germany"</span>, 
     <span class="hljs-string">"_id"</span> : <span class="hljs-string">"worldVertices/country-germany"</span>, 
-<<<<<<< HEAD
-    <span class="hljs-string">"_rev"</span> : <span class="hljs-string">"_WQyaOiC--F"</span>, 
-=======
     <span class="hljs-string">"_rev"</span> : <span class="hljs-string">"_XUJzW0W--B"</span>, 
->>>>>>> 948820e4
     <span class="hljs-string">"name"</span> : <span class="hljs-string">"Germany"</span>, 
     <span class="hljs-string">"type"</span> : <span class="hljs-string">"country"</span>, 
     <span class="hljs-string">"code"</span> : <span class="hljs-string">"DEU"</span> 
@@ -220,11 +144,7 @@
   { 
     <span class="hljs-string">"_key"</span> : <span class="hljs-string">"country-botswana"</span>, 
     <span class="hljs-string">"_id"</span> : <span class="hljs-string">"worldVertices/country-botswana"</span>, 
-<<<<<<< HEAD
-    <span class="hljs-string">"_rev"</span> : <span class="hljs-string">"_WQyaOh6--_"</span>, 
-=======
     <span class="hljs-string">"_rev"</span> : <span class="hljs-string">"_XUJzW0C--F"</span>, 
->>>>>>> 948820e4
     <span class="hljs-string">"name"</span> : <span class="hljs-string">"Botswana"</span>, 
     <span class="hljs-string">"type"</span> : <span class="hljs-string">"country"</span>, 
     <span class="hljs-string">"code"</span> : <span class="hljs-string">"BWA"</span> 
@@ -232,22 +152,14 @@
   { 
     <span class="hljs-string">"_key"</span> : <span class="hljs-string">"capital-phnom-penh"</span>, 
     <span class="hljs-string">"_id"</span> : <span class="hljs-string">"worldVertices/capital-phnom-penh"</span>, 
-<<<<<<< HEAD
-    <span class="hljs-string">"_rev"</span> : <span class="hljs-string">"_WQyaOiO--I"</span>, 
-=======
     <span class="hljs-string">"_rev"</span> : <span class="hljs-string">"_XUJzW0y--B"</span>, 
->>>>>>> 948820e4
     <span class="hljs-string">"name"</span> : <span class="hljs-string">"Phnom Penh"</span>, 
     <span class="hljs-string">"type"</span> : <span class="hljs-string">"capital"</span> 
   }, 
   { 
     <span class="hljs-string">"_key"</span> : <span class="hljs-string">"country-croatia"</span>, 
     <span class="hljs-string">"_id"</span> : <span class="hljs-string">"worldVertices/country-croatia"</span>, 
-<<<<<<< HEAD
-    <span class="hljs-string">"_rev"</span> : <span class="hljs-string">"_WQyaOi---H"</span>, 
-=======
     <span class="hljs-string">"_rev"</span> : <span class="hljs-string">"_XUJzW0O--D"</span>, 
->>>>>>> 948820e4
     <span class="hljs-string">"name"</span> : <span class="hljs-string">"Croatia"</span>, 
     <span class="hljs-string">"type"</span> : <span class="hljs-string">"country"</span>, 
     <span class="hljs-string">"code"</span> : <span class="hljs-string">"HRV"</span> 
@@ -255,11 +167,7 @@
   { 
     <span class="hljs-string">"_key"</span> : <span class="hljs-string">"country-eritrea"</span>, 
     <span class="hljs-string">"_id"</span> : <span class="hljs-string">"worldVertices/country-eritrea"</span>, 
-<<<<<<< HEAD
-    <span class="hljs-string">"_rev"</span> : <span class="hljs-string">"_WQyaOiC--_"</span>, 
-=======
     <span class="hljs-string">"_rev"</span> : <span class="hljs-string">"_XUJzW0S--F"</span>, 
->>>>>>> 948820e4
     <span class="hljs-string">"name"</span> : <span class="hljs-string">"Eritrea"</span>, 
     <span class="hljs-string">"type"</span> : <span class="hljs-string">"country"</span>, 
     <span class="hljs-string">"code"</span> : <span class="hljs-string">"ERI"</span> 
@@ -267,11 +175,7 @@
   { 
     <span class="hljs-string">"_key"</span> : <span class="hljs-string">"country-angola"</span>, 
     <span class="hljs-string">"_id"</span> : <span class="hljs-string">"worldVertices/country-angola"</span>, 
-<<<<<<< HEAD
-    <span class="hljs-string">"_rev"</span> : <span class="hljs-string">"_WQyaOhy--J"</span>, 
-=======
     <span class="hljs-string">"_rev"</span> : <span class="hljs-string">"_XUJzWz2--D"</span>, 
->>>>>>> 948820e4
     <span class="hljs-string">"name"</span> : <span class="hljs-string">"Angola"</span>, 
     <span class="hljs-string">"type"</span> : <span class="hljs-string">"country"</span>, 
     <span class="hljs-string">"code"</span> : <span class="hljs-string">"AGO"</span> 
@@ -279,11 +183,7 @@
   { 
     <span class="hljs-string">"_key"</span> : <span class="hljs-string">"country-bahrain"</span>, 
     <span class="hljs-string">"_id"</span> : <span class="hljs-string">"worldVertices/country-bahrain"</span>, 
-<<<<<<< HEAD
-    <span class="hljs-string">"_rev"</span> : <span class="hljs-string">"_WQyaOh2--D"</span>, 
-=======
     <span class="hljs-string">"_rev"</span> : <span class="hljs-string">"_XUJzW0---_"</span>, 
->>>>>>> 948820e4
     <span class="hljs-string">"name"</span> : <span class="hljs-string">"Bahrain"</span>, 
     <span class="hljs-string">"type"</span> : <span class="hljs-string">"country"</span>, 
     <span class="hljs-string">"code"</span> : <span class="hljs-string">"BHR"</span> 
@@ -291,11 +191,7 @@
   { 
     <span class="hljs-string">"_key"</span> : <span class="hljs-string">"country-argentina"</span>, 
     <span class="hljs-string">"_id"</span> : <span class="hljs-string">"worldVertices/country-argentina"</span>, 
-<<<<<<< HEAD
-    <span class="hljs-string">"_rev"</span> : <span class="hljs-string">"_WQyaOhy--N"</span>, 
-=======
     <span class="hljs-string">"_rev"</span> : <span class="hljs-string">"_XUJzWz6--_"</span>, 
->>>>>>> 948820e4
     <span class="hljs-string">"name"</span> : <span class="hljs-string">"Argentina"</span>, 
     <span class="hljs-string">"type"</span> : <span class="hljs-string">"country"</span>, 
     <span class="hljs-string">"code"</span> : <span class="hljs-string">"ARG"</span> 
@@ -303,33 +199,21 @@
   { 
     <span class="hljs-string">"_key"</span> : <span class="hljs-string">"capital-canberra"</span>, 
     <span class="hljs-string">"_id"</span> : <span class="hljs-string">"worldVertices/capital-canberra"</span>, 
-<<<<<<< HEAD
-    <span class="hljs-string">"_rev"</span> : <span class="hljs-string">"_WQyaOiG--P"</span>, 
-=======
     <span class="hljs-string">"_rev"</span> : <span class="hljs-string">"_XUJzW0i--G"</span>, 
->>>>>>> 948820e4
     <span class="hljs-string">"name"</span> : <span class="hljs-string">"Canberra"</span>, 
     <span class="hljs-string">"type"</span> : <span class="hljs-string">"capital"</span> 
   }, 
   { 
     <span class="hljs-string">"_key"</span> : <span class="hljs-string">"capital-bujumbura"</span>, 
     <span class="hljs-string">"_id"</span> : <span class="hljs-string">"worldVertices/capital-bujumbura"</span>, 
-<<<<<<< HEAD
-    <span class="hljs-string">"_rev"</span> : <span class="hljs-string">"_WQyaOiG--L"</span>, 
-=======
     <span class="hljs-string">"_rev"</span> : <span class="hljs-string">"_XUJzW0i--C"</span>, 
->>>>>>> 948820e4
     <span class="hljs-string">"name"</span> : <span class="hljs-string">"Bujumbura"</span>, 
     <span class="hljs-string">"type"</span> : <span class="hljs-string">"capital"</span> 
   }, 
   { 
     <span class="hljs-string">"_key"</span> : <span class="hljs-string">"country-bangladesh"</span>, 
     <span class="hljs-string">"_id"</span> : <span class="hljs-string">"worldVertices/country-bangladesh"</span>, 
-<<<<<<< HEAD
-    <span class="hljs-string">"_rev"</span> : <span class="hljs-string">"_WQyaOh2--F"</span>, 
-=======
     <span class="hljs-string">"_rev"</span> : <span class="hljs-string">"_XUJzW0---B"</span>, 
->>>>>>> 948820e4
     <span class="hljs-string">"name"</span> : <span class="hljs-string">"Bangladesh"</span>, 
     <span class="hljs-string">"type"</span> : <span class="hljs-string">"country"</span>, 
     <span class="hljs-string">"code"</span> : <span class="hljs-string">"BGD"</span> 
@@ -337,11 +221,7 @@
   { 
     <span class="hljs-string">"_key"</span> : <span class="hljs-string">"country-ecuador"</span>, 
     <span class="hljs-string">"_id"</span> : <span class="hljs-string">"worldVertices/country-ecuador"</span>, 
-<<<<<<< HEAD
-    <span class="hljs-string">"_rev"</span> : <span class="hljs-string">"_WQyaOi---N"</span>, 
-=======
     <span class="hljs-string">"_rev"</span> : <span class="hljs-string">"_XUJzW0S--B"</span>, 
->>>>>>> 948820e4
     <span class="hljs-string">"name"</span> : <span class="hljs-string">"Ecuador"</span>, 
     <span class="hljs-string">"type"</span> : <span class="hljs-string">"country"</span>, 
     <span class="hljs-string">"code"</span> : <span class="hljs-string">"ECU"</span> 
@@ -349,22 +229,14 @@
   { 
     <span class="hljs-string">"_key"</span> : <span class="hljs-string">"continent-africa"</span>, 
     <span class="hljs-string">"_id"</span> : <span class="hljs-string">"worldVertices/continent-africa"</span>, 
-<<<<<<< HEAD
-    <span class="hljs-string">"_rev"</span> : <span class="hljs-string">"_WQyaOhu--B"</span>, 
-=======
     <span class="hljs-string">"_rev"</span> : <span class="hljs-string">"_XUJzWzu--_"</span>, 
->>>>>>> 948820e4
     <span class="hljs-string">"name"</span> : <span class="hljs-string">"Africa"</span>, 
     <span class="hljs-string">"type"</span> : <span class="hljs-string">"continent"</span> 
   }, 
   { 
     <span class="hljs-string">"_key"</span> : <span class="hljs-string">"country-cambodia"</span>, 
     <span class="hljs-string">"_id"</span> : <span class="hljs-string">"worldVertices/country-cambodia"</span>, 
-<<<<<<< HEAD
-    <span class="hljs-string">"_rev"</span> : <span class="hljs-string">"_WQyaOh6--L"</span>, 
-=======
     <span class="hljs-string">"_rev"</span> : <span class="hljs-string">"_XUJzW0K--_"</span>, 
->>>>>>> 948820e4
     <span class="hljs-string">"name"</span> : <span class="hljs-string">"Cambodia"</span>, 
     <span class="hljs-string">"type"</span> : <span class="hljs-string">"country"</span>, 
     <span class="hljs-string">"code"</span> : <span class="hljs-string">"KHM"</span> 
@@ -372,11 +244,7 @@
   { 
     <span class="hljs-string">"_key"</span> : <span class="hljs-string">"country-chile"</span>, 
     <span class="hljs-string">"_id"</span> : <span class="hljs-string">"worldVertices/country-chile"</span>, 
-<<<<<<< HEAD
-    <span class="hljs-string">"_rev"</span> : <span class="hljs-string">"_WQyaOi---B"</span>, 
-=======
     <span class="hljs-string">"_rev"</span> : <span class="hljs-string">"_XUJzW0K--H"</span>, 
->>>>>>> 948820e4
     <span class="hljs-string">"name"</span> : <span class="hljs-string">"Chile"</span>, 
     <span class="hljs-string">"type"</span> : <span class="hljs-string">"country"</span>, 
     <span class="hljs-string">"code"</span> : <span class="hljs-string">"CHL"</span> 
@@ -384,11 +252,7 @@
   { 
     <span class="hljs-string">"_key"</span> : <span class="hljs-string">"country-bolivia"</span>, 
     <span class="hljs-string">"_id"</span> : <span class="hljs-string">"worldVertices/country-bolivia"</span>, 
-<<<<<<< HEAD
-    <span class="hljs-string">"_rev"</span> : <span class="hljs-string">"_WQyaOh2--N"</span>, 
-=======
     <span class="hljs-string">"_rev"</span> : <span class="hljs-string">"_XUJzW0C--B"</span>, 
->>>>>>> 948820e4
     <span class="hljs-string">"name"</span> : <span class="hljs-string">"Bolivia"</span>, 
     <span class="hljs-string">"type"</span> : <span class="hljs-string">"country"</span>, 
     <span class="hljs-string">"code"</span> : <span class="hljs-string">"BOL"</span> 
@@ -396,11 +260,7 @@
   { 
     <span class="hljs-string">"_key"</span> : <span class="hljs-string">"country-belgium"</span>, 
     <span class="hljs-string">"_id"</span> : <span class="hljs-string">"worldVertices/country-belgium"</span>, 
-<<<<<<< HEAD
-    <span class="hljs-string">"_rev"</span> : <span class="hljs-string">"_WQyaOh2--J"</span>, 
-=======
     <span class="hljs-string">"_rev"</span> : <span class="hljs-string">"_XUJzW0---F"</span>, 
->>>>>>> 948820e4
     <span class="hljs-string">"name"</span> : <span class="hljs-string">"Belgium"</span>, 
     <span class="hljs-string">"type"</span> : <span class="hljs-string">"country"</span>, 
     <span class="hljs-string">"code"</span> : <span class="hljs-string">"BEL"</span> 
@@ -408,22 +268,14 @@
   { 
     <span class="hljs-string">"_key"</span> : <span class="hljs-string">"capital-copenhagen"</span>, 
     <span class="hljs-string">"_id"</span> : <span class="hljs-string">"worldVertices/capital-copenhagen"</span>, 
-<<<<<<< HEAD
-    <span class="hljs-string">"_rev"</span> : <span class="hljs-string">"_WQyaOiK--_"</span>, 
-=======
     <span class="hljs-string">"_rev"</span> : <span class="hljs-string">"_XUJzW0m--_"</span>, 
->>>>>>> 948820e4
     <span class="hljs-string">"name"</span> : <span class="hljs-string">"Copenhagen"</span>, 
     <span class="hljs-string">"type"</span> : <span class="hljs-string">"capital"</span> 
   }, 
   { 
     <span class="hljs-string">"_key"</span> : <span class="hljs-string">"country-cameroon"</span>, 
     <span class="hljs-string">"_id"</span> : <span class="hljs-string">"worldVertices/country-cameroon"</span>, 
-<<<<<<< HEAD
-    <span class="hljs-string">"_rev"</span> : <span class="hljs-string">"_WQyaOh6--N"</span>, 
-=======
     <span class="hljs-string">"_rev"</span> : <span class="hljs-string">"_XUJzW0K--B"</span>, 
->>>>>>> 948820e4
     <span class="hljs-string">"name"</span> : <span class="hljs-string">"Cameroon"</span>, 
     <span class="hljs-string">"type"</span> : <span class="hljs-string">"country"</span>, 
     <span class="hljs-string">"code"</span> : <span class="hljs-string">"CMR"</span> 
@@ -431,66 +283,42 @@
   { 
     <span class="hljs-string">"_key"</span> : <span class="hljs-string">"capital-gaborone"</span>, 
     <span class="hljs-string">"_id"</span> : <span class="hljs-string">"worldVertices/capital-gaborone"</span>, 
-<<<<<<< HEAD
-    <span class="hljs-string">"_rev"</span> : <span class="hljs-string">"_WQyaOiK--D"</span>, 
-=======
     <span class="hljs-string">"_rev"</span> : <span class="hljs-string">"_XUJzW0m--D"</span>, 
->>>>>>> 948820e4
     <span class="hljs-string">"name"</span> : <span class="hljs-string">"Gaborone"</span>, 
     <span class="hljs-string">"type"</span> : <span class="hljs-string">"capital"</span> 
   }, 
   { 
     <span class="hljs-string">"_key"</span> : <span class="hljs-string">"continent-australia"</span>, 
     <span class="hljs-string">"_id"</span> : <span class="hljs-string">"worldVertices/continent-australia"</span>, 
-<<<<<<< HEAD
-    <span class="hljs-string">"_rev"</span> : <span class="hljs-string">"_WQyaOhu--F"</span>, 
-=======
     <span class="hljs-string">"_rev"</span> : <span class="hljs-string">"_XUJzWzu--D"</span>, 
->>>>>>> 948820e4
     <span class="hljs-string">"name"</span> : <span class="hljs-string">"Australia"</span>, 
     <span class="hljs-string">"type"</span> : <span class="hljs-string">"continent"</span> 
   }, 
   { 
     <span class="hljs-string">"_key"</span> : <span class="hljs-string">"world"</span>, 
     <span class="hljs-string">"_id"</span> : <span class="hljs-string">"worldVertices/world"</span>, 
-<<<<<<< HEAD
-    <span class="hljs-string">"_rev"</span> : <span class="hljs-string">"_WQyaOhu--_"</span>, 
-=======
     <span class="hljs-string">"_rev"</span> : <span class="hljs-string">"_XUJzWzq--_"</span>, 
->>>>>>> 948820e4
     <span class="hljs-string">"name"</span> : <span class="hljs-string">"World"</span>, 
     <span class="hljs-string">"type"</span> : <span class="hljs-string">"root"</span> 
   }, 
   { 
     <span class="hljs-string">"_key"</span> : <span class="hljs-string">"capital-yamoussoukro"</span>, 
     <span class="hljs-string">"_id"</span> : <span class="hljs-string">"worldVertices/capital-yamoussoukro"</span>, 
-<<<<<<< HEAD
-    <span class="hljs-string">"_rev"</span> : <span class="hljs-string">"_WQyaOiS--N"</span>, 
-=======
     <span class="hljs-string">"_rev"</span> : <span class="hljs-string">"_XUJzW06--F"</span>, 
->>>>>>> 948820e4
     <span class="hljs-string">"name"</span> : <span class="hljs-string">"Yamoussoukro"</span>, 
     <span class="hljs-string">"type"</span> : <span class="hljs-string">"capital"</span> 
   }, 
   { 
     <span class="hljs-string">"_key"</span> : <span class="hljs-string">"capital-brasilia"</span>, 
     <span class="hljs-string">"_id"</span> : <span class="hljs-string">"worldVertices/capital-brasilia"</span>, 
-<<<<<<< HEAD
-    <span class="hljs-string">"_rev"</span> : <span class="hljs-string">"_WQyaOiG--D"</span>, 
-=======
     <span class="hljs-string">"_rev"</span> : <span class="hljs-string">"_XUJzW0e--D"</span>, 
->>>>>>> 948820e4
     <span class="hljs-string">"name"</span> : <span class="hljs-string">"Brasilia"</span>, 
     <span class="hljs-string">"type"</span> : <span class="hljs-string">"capital"</span> 
   }, 
   { 
     <span class="hljs-string">"_key"</span> : <span class="hljs-string">"country-antigua-and-barbuda"</span>, 
     <span class="hljs-string">"_id"</span> : <span class="hljs-string">"worldVertices/country-antigua-and-barbuda"</span>, 
-<<<<<<< HEAD
-    <span class="hljs-string">"_rev"</span> : <span class="hljs-string">"_WQyaOhy--L"</span>, 
-=======
     <span class="hljs-string">"_rev"</span> : <span class="hljs-string">"_XUJzWz2--F"</span>, 
->>>>>>> 948820e4
     <span class="hljs-string">"name"</span> : <span class="hljs-string">"Antigua and Barbuda"</span>, 
     <span class="hljs-string">"type"</span> : <span class="hljs-string">"country"</span>, 
     <span class="hljs-string">"code"</span> : <span class="hljs-string">"ATG"</span> 
@@ -498,44 +326,28 @@
   { 
     <span class="hljs-string">"_key"</span> : <span class="hljs-string">"capital-bandar-seri-begawan"</span>, 
     <span class="hljs-string">"_id"</span> : <span class="hljs-string">"worldVertices/capital-bandar-seri-begawan"</span>, 
-<<<<<<< HEAD
-    <span class="hljs-string">"_rev"</span> : <span class="hljs-string">"_WQyaOiC--P"</span>, 
-=======
     <span class="hljs-string">"_rev"</span> : <span class="hljs-string">"_XUJzW0a--D"</span>, 
->>>>>>> 948820e4
     <span class="hljs-string">"name"</span> : <span class="hljs-string">"Bandar Seri Begawan"</span>, 
     <span class="hljs-string">"type"</span> : <span class="hljs-string">"capital"</span> 
   }, 
   { 
     <span class="hljs-string">"_key"</span> : <span class="hljs-string">"capital-dhaka"</span>, 
     <span class="hljs-string">"_id"</span> : <span class="hljs-string">"worldVertices/capital-dhaka"</span>, 
-<<<<<<< HEAD
-    <span class="hljs-string">"_rev"</span> : <span class="hljs-string">"_WQyaOiK--B"</span>, 
-=======
     <span class="hljs-string">"_rev"</span> : <span class="hljs-string">"_XUJzW0m--B"</span>, 
->>>>>>> 948820e4
     <span class="hljs-string">"name"</span> : <span class="hljs-string">"Dhaka"</span>, 
     <span class="hljs-string">"type"</span> : <span class="hljs-string">"capital"</span> 
   }, 
   { 
     <span class="hljs-string">"_key"</span> : <span class="hljs-string">"capital-saint-john-s"</span>, 
     <span class="hljs-string">"_id"</span> : <span class="hljs-string">"worldVertices/capital-saint-john-s"</span>, 
-<<<<<<< HEAD
-    <span class="hljs-string">"_rev"</span> : <span class="hljs-string">"_WQyaOiS--_"</span>, 
-=======
     <span class="hljs-string">"_rev"</span> : <span class="hljs-string">"_XUJzW02--_"</span>, 
->>>>>>> 948820e4
     <span class="hljs-string">"name"</span> : <span class="hljs-string">"Saint John's"</span>, 
     <span class="hljs-string">"type"</span> : <span class="hljs-string">"capital"</span> 
   }, 
   { 
     <span class="hljs-string">"_key"</span> : <span class="hljs-string">"country-burkina-faso"</span>, 
     <span class="hljs-string">"_id"</span> : <span class="hljs-string">"worldVertices/country-burkina-faso"</span>, 
-<<<<<<< HEAD
-    <span class="hljs-string">"_rev"</span> : <span class="hljs-string">"_WQyaOh6--H"</span>, 
-=======
     <span class="hljs-string">"_rev"</span> : <span class="hljs-string">"_XUJzW0G--D"</span>, 
->>>>>>> 948820e4
     <span class="hljs-string">"name"</span> : <span class="hljs-string">"Burkina Faso"</span>, 
     <span class="hljs-string">"type"</span> : <span class="hljs-string">"country"</span>, 
     <span class="hljs-string">"code"</span> : <span class="hljs-string">"BFA"</span> 
@@ -543,22 +355,14 @@
   { 
     <span class="hljs-string">"_key"</span> : <span class="hljs-string">"capital-prague"</span>, 
     <span class="hljs-string">"_id"</span> : <span class="hljs-string">"worldVertices/capital-prague"</span>, 
-<<<<<<< HEAD
-    <span class="hljs-string">"_rev"</span> : <span class="hljs-string">"_WQyaOiO--K"</span>, 
-=======
     <span class="hljs-string">"_rev"</span> : <span class="hljs-string">"_XUJzW0y--D"</span>, 
->>>>>>> 948820e4
     <span class="hljs-string">"name"</span> : <span class="hljs-string">"Prague"</span>, 
     <span class="hljs-string">"type"</span> : <span class="hljs-string">"capital"</span> 
   }, 
   { 
     <span class="hljs-string">"_key"</span> : <span class="hljs-string">"country-czech-republic"</span>, 
     <span class="hljs-string">"_id"</span> : <span class="hljs-string">"worldVertices/country-czech-republic"</span>, 
-<<<<<<< HEAD
-    <span class="hljs-string">"_rev"</span> : <span class="hljs-string">"_WQyaOi---J"</span>, 
-=======
     <span class="hljs-string">"_rev"</span> : <span class="hljs-string">"_XUJzW0O--F"</span>, 
->>>>>>> 948820e4
     <span class="hljs-string">"name"</span> : <span class="hljs-string">"Czech Republic"</span>, 
     <span class="hljs-string">"type"</span> : <span class="hljs-string">"country"</span>, 
     <span class="hljs-string">"code"</span> : <span class="hljs-string">"CZE"</span> 
@@ -566,11 +370,7 @@
   { 
     <span class="hljs-string">"_key"</span> : <span class="hljs-string">"country-egypt"</span>, 
     <span class="hljs-string">"_id"</span> : <span class="hljs-string">"worldVertices/country-egypt"</span>, 
-<<<<<<< HEAD
-    <span class="hljs-string">"_rev"</span> : <span class="hljs-string">"_WQyaOi---P"</span>, 
-=======
     <span class="hljs-string">"_rev"</span> : <span class="hljs-string">"_XUJzW0S--D"</span>, 
->>>>>>> 948820e4
     <span class="hljs-string">"name"</span> : <span class="hljs-string">"Egypt"</span>, 
     <span class="hljs-string">"type"</span> : <span class="hljs-string">"country"</span>, 
     <span class="hljs-string">"code"</span> : <span class="hljs-string">"EGY"</span> 
@@ -578,22 +378,14 @@
   { 
     <span class="hljs-string">"_key"</span> : <span class="hljs-string">"capital-helsinki"</span>, 
     <span class="hljs-string">"_id"</span> : <span class="hljs-string">"worldVertices/capital-helsinki"</span>, 
-<<<<<<< HEAD
-    <span class="hljs-string">"_rev"</span> : <span class="hljs-string">"_WQyaOiK--F"</span>, 
-=======
     <span class="hljs-string">"_rev"</span> : <span class="hljs-string">"_XUJzW0m--F"</span>, 
->>>>>>> 948820e4
     <span class="hljs-string">"name"</span> : <span class="hljs-string">"Helsinki"</span>, 
     <span class="hljs-string">"type"</span> : <span class="hljs-string">"capital"</span> 
   }, 
   { 
     <span class="hljs-string">"_key"</span> : <span class="hljs-string">"country-bhutan"</span>, 
     <span class="hljs-string">"_id"</span> : <span class="hljs-string">"worldVertices/country-bhutan"</span>, 
-<<<<<<< HEAD
-    <span class="hljs-string">"_rev"</span> : <span class="hljs-string">"_WQyaOh2--L"</span>, 
-=======
     <span class="hljs-string">"_rev"</span> : <span class="hljs-string">"_XUJzW0C--_"</span>, 
->>>>>>> 948820e4
     <span class="hljs-string">"name"</span> : <span class="hljs-string">"Bhutan"</span>, 
     <span class="hljs-string">"type"</span> : <span class="hljs-string">"country"</span>, 
     <span class="hljs-string">"code"</span> : <span class="hljs-string">"BTN"</span> 
@@ -601,11 +393,7 @@
   { 
     <span class="hljs-string">"_key"</span> : <span class="hljs-string">"country-algeria"</span>, 
     <span class="hljs-string">"_id"</span> : <span class="hljs-string">"worldVertices/country-algeria"</span>, 
-<<<<<<< HEAD
-    <span class="hljs-string">"_rev"</span> : <span class="hljs-string">"_WQyaOhy--F"</span>, 
-=======
     <span class="hljs-string">"_rev"</span> : <span class="hljs-string">"_XUJzWz2--_"</span>, 
->>>>>>> 948820e4
     <span class="hljs-string">"name"</span> : <span class="hljs-string">"Algeria"</span>, 
     <span class="hljs-string">"type"</span> : <span class="hljs-string">"country"</span>, 
     <span class="hljs-string">"code"</span> : <span class="hljs-string">"DZA"</span> 
@@ -613,11 +401,7 @@
   { 
     <span class="hljs-string">"_key"</span> : <span class="hljs-string">"country-afghanistan"</span>, 
     <span class="hljs-string">"_id"</span> : <span class="hljs-string">"worldVertices/country-afghanistan"</span>, 
-<<<<<<< HEAD
-    <span class="hljs-string">"_rev"</span> : <span class="hljs-string">"_WQyaOhy--B"</span>, 
-=======
     <span class="hljs-string">"_rev"</span> : <span class="hljs-string">"_XUJzWzy--D"</span>, 
->>>>>>> 948820e4
     <span class="hljs-string">"name"</span> : <span class="hljs-string">"Afghanistan"</span>, 
     <span class="hljs-string">"type"</span> : <span class="hljs-string">"country"</span>, 
     <span class="hljs-string">"code"</span> : <span class="hljs-string">"AFG"</span> 
@@ -625,22 +409,14 @@
   { 
     <span class="hljs-string">"_key"</span> : <span class="hljs-string">"capital-paris"</span>, 
     <span class="hljs-string">"_id"</span> : <span class="hljs-string">"worldVertices/capital-paris"</span>, 
-<<<<<<< HEAD
-    <span class="hljs-string">"_rev"</span> : <span class="hljs-string">"_WQyaOiO--G"</span>, 
-=======
     <span class="hljs-string">"_rev"</span> : <span class="hljs-string">"_XUJzW0y--_"</span>, 
->>>>>>> 948820e4
     <span class="hljs-string">"name"</span> : <span class="hljs-string">"Paris"</span>, 
     <span class="hljs-string">"type"</span> : <span class="hljs-string">"capital"</span> 
   }, 
   { 
     <span class="hljs-string">"_key"</span> : <span class="hljs-string">"country-finland"</span>, 
     <span class="hljs-string">"_id"</span> : <span class="hljs-string">"worldVertices/country-finland"</span>, 
-<<<<<<< HEAD
-    <span class="hljs-string">"_rev"</span> : <span class="hljs-string">"_WQyaOiC--B"</span>, 
-=======
     <span class="hljs-string">"_rev"</span> : <span class="hljs-string">"_XUJzW0S--H"</span>, 
->>>>>>> 948820e4
     <span class="hljs-string">"name"</span> : <span class="hljs-string">"Finland"</span>, 
     <span class="hljs-string">"type"</span> : <span class="hljs-string">"country"</span>, 
     <span class="hljs-string">"code"</span> : <span class="hljs-string">"FIN"</span> 
@@ -648,11 +424,7 @@
   { 
     <span class="hljs-string">"_key"</span> : <span class="hljs-string">"country-austria"</span>, 
     <span class="hljs-string">"_id"</span> : <span class="hljs-string">"worldVertices/country-austria"</span>, 
-<<<<<<< HEAD
-    <span class="hljs-string">"_rev"</span> : <span class="hljs-string">"_WQyaOh2--_"</span>, 
-=======
     <span class="hljs-string">"_rev"</span> : <span class="hljs-string">"_XUJzWz6--D"</span>, 
->>>>>>> 948820e4
     <span class="hljs-string">"name"</span> : <span class="hljs-string">"Austria"</span>, 
     <span class="hljs-string">"type"</span> : <span class="hljs-string">"country"</span>, 
     <span class="hljs-string">"code"</span> : <span class="hljs-string">"AUT"</span> 
@@ -660,22 +432,14 @@
   { 
     <span class="hljs-string">"_key"</span> : <span class="hljs-string">"capital-brussels"</span>, 
     <span class="hljs-string">"_id"</span> : <span class="hljs-string">"worldVertices/capital-brussels"</span>, 
-<<<<<<< HEAD
-    <span class="hljs-string">"_rev"</span> : <span class="hljs-string">"_WQyaOiG--H"</span>, 
-=======
     <span class="hljs-string">"_rev"</span> : <span class="hljs-string">"_XUJzW0i---"</span>, 
->>>>>>> 948820e4
     <span class="hljs-string">"name"</span> : <span class="hljs-string">"Brussels"</span>, 
     <span class="hljs-string">"type"</span> : <span class="hljs-string">"capital"</span> 
   }, 
   { 
     <span class="hljs-string">"_key"</span> : <span class="hljs-string">"country-denmark"</span>, 
     <span class="hljs-string">"_id"</span> : <span class="hljs-string">"worldVertices/country-denmark"</span>, 
-<<<<<<< HEAD
-    <span class="hljs-string">"_rev"</span> : <span class="hljs-string">"_WQyaOi---L"</span>, 
-=======
     <span class="hljs-string">"_rev"</span> : <span class="hljs-string">"_XUJzW0S--_"</span>, 
->>>>>>> 948820e4
     <span class="hljs-string">"name"</span> : <span class="hljs-string">"Denmark"</span>, 
     <span class="hljs-string">"type"</span> : <span class="hljs-string">"country"</span>, 
     <span class="hljs-string">"code"</span> : <span class="hljs-string">"DNK"</span> 
@@ -683,11 +447,7 @@
   { 
     <span class="hljs-string">"_key"</span> : <span class="hljs-string">"country-albania"</span>, 
     <span class="hljs-string">"_id"</span> : <span class="hljs-string">"worldVertices/country-albania"</span>, 
-<<<<<<< HEAD
-    <span class="hljs-string">"_rev"</span> : <span class="hljs-string">"_WQyaOhy--D"</span>, 
-=======
     <span class="hljs-string">"_rev"</span> : <span class="hljs-string">"_XUJzWzy--F"</span>, 
->>>>>>> 948820e4
     <span class="hljs-string">"name"</span> : <span class="hljs-string">"Albania"</span>, 
     <span class="hljs-string">"type"</span> : <span class="hljs-string">"country"</span>, 
     <span class="hljs-string">"code"</span> : <span class="hljs-string">"ALB"</span> 
@@ -695,44 +455,28 @@
   { 
     <span class="hljs-string">"_key"</span> : <span class="hljs-string">"capital-berlin"</span>, 
     <span class="hljs-string">"_id"</span> : <span class="hljs-string">"worldVertices/capital-berlin"</span>, 
-<<<<<<< HEAD
-    <span class="hljs-string">"_rev"</span> : <span class="hljs-string">"_WQyaOiG--_"</span>, 
-=======
     <span class="hljs-string">"_rev"</span> : <span class="hljs-string">"_XUJzW0e--_"</span>, 
->>>>>>> 948820e4
     <span class="hljs-string">"name"</span> : <span class="hljs-string">"Berlin"</span>, 
     <span class="hljs-string">"type"</span> : <span class="hljs-string">"capital"</span> 
   }, 
   { 
     <span class="hljs-string">"_key"</span> : <span class="hljs-string">"capital-buenos-aires"</span>, 
     <span class="hljs-string">"_id"</span> : <span class="hljs-string">"worldVertices/capital-buenos-aires"</span>, 
-<<<<<<< HEAD
-    <span class="hljs-string">"_rev"</span> : <span class="hljs-string">"_WQyaOiG--J"</span>, 
-=======
     <span class="hljs-string">"_rev"</span> : <span class="hljs-string">"_XUJzW0i--A"</span>, 
->>>>>>> 948820e4
     <span class="hljs-string">"name"</span> : <span class="hljs-string">"Buenos Aires"</span>, 
     <span class="hljs-string">"type"</span> : <span class="hljs-string">"capital"</span> 
   }, 
   { 
     <span class="hljs-string">"_key"</span> : <span class="hljs-string">"capital-quito"</span>, 
     <span class="hljs-string">"_id"</span> : <span class="hljs-string">"worldVertices/capital-quito"</span>, 
-<<<<<<< HEAD
-    <span class="hljs-string">"_rev"</span> : <span class="hljs-string">"_WQyaOiO--M"</span>, 
-=======
     <span class="hljs-string">"_rev"</span> : <span class="hljs-string">"_XUJzW0y--F"</span>, 
->>>>>>> 948820e4
     <span class="hljs-string">"name"</span> : <span class="hljs-string">"Quito"</span>, 
     <span class="hljs-string">"type"</span> : <span class="hljs-string">"capital"</span> 
   }, 
   { 
     <span class="hljs-string">"_key"</span> : <span class="hljs-string">"country-france"</span>, 
     <span class="hljs-string">"_id"</span> : <span class="hljs-string">"worldVertices/country-france"</span>, 
-<<<<<<< HEAD
-    <span class="hljs-string">"_rev"</span> : <span class="hljs-string">"_WQyaOiC--D"</span>, 
-=======
     <span class="hljs-string">"_rev"</span> : <span class="hljs-string">"_XUJzW0W--_"</span>, 
->>>>>>> 948820e4
     <span class="hljs-string">"name"</span> : <span class="hljs-string">"France"</span>, 
     <span class="hljs-string">"type"</span> : <span class="hljs-string">"country"</span>, 
     <span class="hljs-string">"code"</span> : <span class="hljs-string">"FRA"</span> 
@@ -740,11 +484,7 @@
   { 
     <span class="hljs-string">"_key"</span> : <span class="hljs-string">"country-colombia"</span>, 
     <span class="hljs-string">"_id"</span> : <span class="hljs-string">"worldVertices/country-colombia"</span>, 
-<<<<<<< HEAD
-    <span class="hljs-string">"_rev"</span> : <span class="hljs-string">"_WQyaOi---D"</span>, 
-=======
     <span class="hljs-string">"_rev"</span> : <span class="hljs-string">"_XUJzW0O--_"</span>, 
->>>>>>> 948820e4
     <span class="hljs-string">"name"</span> : <span class="hljs-string">"Colombia"</span>, 
     <span class="hljs-string">"type"</span> : <span class="hljs-string">"country"</span>, 
     <span class="hljs-string">"code"</span> : <span class="hljs-string">"COL"</span> 
@@ -752,11 +492,7 @@
   { 
     <span class="hljs-string">"_key"</span> : <span class="hljs-string">"country-bulgaria"</span>, 
     <span class="hljs-string">"_id"</span> : <span class="hljs-string">"worldVertices/country-bulgaria"</span>, 
-<<<<<<< HEAD
-    <span class="hljs-string">"_rev"</span> : <span class="hljs-string">"_WQyaOh6--F"</span>, 
-=======
     <span class="hljs-string">"_rev"</span> : <span class="hljs-string">"_XUJzW0G--B"</span>, 
->>>>>>> 948820e4
     <span class="hljs-string">"name"</span> : <span class="hljs-string">"Bulgaria"</span>, 
     <span class="hljs-string">"type"</span> : <span class="hljs-string">"country"</span>, 
     <span class="hljs-string">"code"</span> : <span class="hljs-string">"BGR"</span> 
@@ -764,33 +500,21 @@
   { 
     <span class="hljs-string">"_key"</span> : <span class="hljs-string">"continent-north-america"</span>, 
     <span class="hljs-string">"_id"</span> : <span class="hljs-string">"worldVertices/continent-north-america"</span>, 
-<<<<<<< HEAD
-    <span class="hljs-string">"_rev"</span> : <span class="hljs-string">"_WQyaOhu--J"</span>, 
-=======
     <span class="hljs-string">"_rev"</span> : <span class="hljs-string">"_XUJzWzy--_"</span>, 
->>>>>>> 948820e4
     <span class="hljs-string">"name"</span> : <span class="hljs-string">"North America"</span>, 
     <span class="hljs-string">"type"</span> : <span class="hljs-string">"continent"</span> 
   }, 
   { 
     <span class="hljs-string">"_key"</span> : <span class="hljs-string">"capital-vienna"</span>, 
     <span class="hljs-string">"_id"</span> : <span class="hljs-string">"worldVertices/capital-vienna"</span>, 
-<<<<<<< HEAD
-    <span class="hljs-string">"_rev"</span> : <span class="hljs-string">"_WQyaOiS--L"</span>, 
-=======
     <span class="hljs-string">"_rev"</span> : <span class="hljs-string">"_XUJzW06--D"</span>, 
->>>>>>> 948820e4
     <span class="hljs-string">"name"</span> : <span class="hljs-string">"Vienna"</span>, 
     <span class="hljs-string">"type"</span> : <span class="hljs-string">"capital"</span> 
   }, 
   { 
     <span class="hljs-string">"_key"</span> : <span class="hljs-string">"country-bahamas"</span>, 
     <span class="hljs-string">"_id"</span> : <span class="hljs-string">"worldVertices/country-bahamas"</span>, 
-<<<<<<< HEAD
-    <span class="hljs-string">"_rev"</span> : <span class="hljs-string">"_WQyaOh2--B"</span>, 
-=======
     <span class="hljs-string">"_rev"</span> : <span class="hljs-string">"_XUJzWz6--F"</span>, 
->>>>>>> 948820e4
     <span class="hljs-string">"name"</span> : <span class="hljs-string">"Bahamas"</span>, 
     <span class="hljs-string">"type"</span> : <span class="hljs-string">"country"</span>, 
     <span class="hljs-string">"code"</span> : <span class="hljs-string">"BHS"</span> 
@@ -798,22 +522,14 @@
   { 
     <span class="hljs-string">"_key"</span> : <span class="hljs-string">"continent-asia"</span>, 
     <span class="hljs-string">"_id"</span> : <span class="hljs-string">"worldVertices/continent-asia"</span>, 
-<<<<<<< HEAD
-    <span class="hljs-string">"_rev"</span> : <span class="hljs-string">"_WQyaOhu--D"</span>, 
-=======
     <span class="hljs-string">"_rev"</span> : <span class="hljs-string">"_XUJzWzu--B"</span>, 
->>>>>>> 948820e4
     <span class="hljs-string">"name"</span> : <span class="hljs-string">"Asia"</span>, 
     <span class="hljs-string">"type"</span> : <span class="hljs-string">"continent"</span> 
   }, 
   { 
     <span class="hljs-string">"_key"</span> : <span class="hljs-string">"country-barbados"</span>, 
     <span class="hljs-string">"_id"</span> : <span class="hljs-string">"worldVertices/country-barbados"</span>, 
-<<<<<<< HEAD
-    <span class="hljs-string">"_rev"</span> : <span class="hljs-string">"_WQyaOh2--H"</span>, 
-=======
     <span class="hljs-string">"_rev"</span> : <span class="hljs-string">"_XUJzW0---D"</span>, 
->>>>>>> 948820e4
     <span class="hljs-string">"name"</span> : <span class="hljs-string">"Barbados"</span>, 
     <span class="hljs-string">"type"</span> : <span class="hljs-string">"country"</span>, 
     <span class="hljs-string">"code"</span> : <span class="hljs-string">"BRB"</span> 
@@ -821,44 +537,28 @@
   { 
     <span class="hljs-string">"_key"</span> : <span class="hljs-string">"capital-n-djamena"</span>, 
     <span class="hljs-string">"_id"</span> : <span class="hljs-string">"worldVertices/capital-n-djamena"</span>, 
-<<<<<<< HEAD
-    <span class="hljs-string">"_rev"</span> : <span class="hljs-string">"_WQyaOiO--A"</span>, 
-=======
     <span class="hljs-string">"_rev"</span> : <span class="hljs-string">"_XUJzW0u--B"</span>, 
->>>>>>> 948820e4
     <span class="hljs-string">"name"</span> : <span class="hljs-string">"N'Djamena"</span>, 
     <span class="hljs-string">"type"</span> : <span class="hljs-string">"capital"</span> 
   }, 
   { 
     <span class="hljs-string">"_key"</span> : <span class="hljs-string">"capital-ouagadougou"</span>, 
     <span class="hljs-string">"_id"</span> : <span class="hljs-string">"worldVertices/capital-ouagadougou"</span>, 
-<<<<<<< HEAD
-    <span class="hljs-string">"_rev"</span> : <span class="hljs-string">"_WQyaOiO--E"</span>, 
-=======
     <span class="hljs-string">"_rev"</span> : <span class="hljs-string">"_XUJzW0u--F"</span>, 
->>>>>>> 948820e4
     <span class="hljs-string">"name"</span> : <span class="hljs-string">"Ouagadougou"</span>, 
     <span class="hljs-string">"type"</span> : <span class="hljs-string">"capital"</span> 
   }, 
   { 
     <span class="hljs-string">"_key"</span> : <span class="hljs-string">"capital-bogota"</span>, 
     <span class="hljs-string">"_id"</span> : <span class="hljs-string">"worldVertices/capital-bogota"</span>, 
-<<<<<<< HEAD
-    <span class="hljs-string">"_rev"</span> : <span class="hljs-string">"_WQyaOiG--B"</span>, 
-=======
     <span class="hljs-string">"_rev"</span> : <span class="hljs-string">"_XUJzW0e--B"</span>, 
->>>>>>> 948820e4
     <span class="hljs-string">"name"</span> : <span class="hljs-string">"Bogota"</span>, 
     <span class="hljs-string">"type"</span> : <span class="hljs-string">"capital"</span> 
   }, 
   { 
     <span class="hljs-string">"_key"</span> : <span class="hljs-string">"country-brunei"</span>, 
     <span class="hljs-string">"_id"</span> : <span class="hljs-string">"worldVertices/country-brunei"</span>, 
-<<<<<<< HEAD
-    <span class="hljs-string">"_rev"</span> : <span class="hljs-string">"_WQyaOh6--D"</span>, 
-=======
     <span class="hljs-string">"_rev"</span> : <span class="hljs-string">"_XUJzW0G--_"</span>, 
->>>>>>> 948820e4
     <span class="hljs-string">"name"</span> : <span class="hljs-string">"Brunei"</span>, 
     <span class="hljs-string">"type"</span> : <span class="hljs-string">"country"</span>, 
     <span class="hljs-string">"code"</span> : <span class="hljs-string">"BRN"</span> 
@@ -866,66 +566,42 @@
   { 
     <span class="hljs-string">"_key"</span> : <span class="hljs-string">"capital-asmara"</span>, 
     <span class="hljs-string">"_id"</span> : <span class="hljs-string">"worldVertices/capital-asmara"</span>, 
-<<<<<<< HEAD
-    <span class="hljs-string">"_rev"</span> : <span class="hljs-string">"_WQyaOiC--N"</span>, 
-=======
     <span class="hljs-string">"_rev"</span> : <span class="hljs-string">"_XUJzW0a--B"</span>, 
->>>>>>> 948820e4
     <span class="hljs-string">"name"</span> : <span class="hljs-string">"Asmara"</span>, 
     <span class="hljs-string">"type"</span> : <span class="hljs-string">"capital"</span> 
   }, 
   { 
     <span class="hljs-string">"_key"</span> : <span class="hljs-string">"capital-cairo"</span>, 
     <span class="hljs-string">"_id"</span> : <span class="hljs-string">"worldVertices/capital-cairo"</span>, 
-<<<<<<< HEAD
-    <span class="hljs-string">"_rev"</span> : <span class="hljs-string">"_WQyaOiG--N"</span>, 
-=======
     <span class="hljs-string">"_rev"</span> : <span class="hljs-string">"_XUJzW0i--E"</span>, 
->>>>>>> 948820e4
     <span class="hljs-string">"name"</span> : <span class="hljs-string">"Cairo"</span>, 
     <span class="hljs-string">"type"</span> : <span class="hljs-string">"capital"</span> 
   }, 
   { 
     <span class="hljs-string">"_key"</span> : <span class="hljs-string">"capital-kabul"</span>, 
     <span class="hljs-string">"_id"</span> : <span class="hljs-string">"worldVertices/capital-kabul"</span>, 
-<<<<<<< HEAD
-    <span class="hljs-string">"_rev"</span> : <span class="hljs-string">"_WQyaOiK--H"</span>, 
-=======
     <span class="hljs-string">"_rev"</span> : <span class="hljs-string">"_XUJzW0q--_"</span>, 
->>>>>>> 948820e4
     <span class="hljs-string">"name"</span> : <span class="hljs-string">"Kabul"</span>, 
     <span class="hljs-string">"type"</span> : <span class="hljs-string">"capital"</span> 
   }, 
   { 
     <span class="hljs-string">"_key"</span> : <span class="hljs-string">"capital-nassau"</span>, 
     <span class="hljs-string">"_id"</span> : <span class="hljs-string">"worldVertices/capital-nassau"</span>, 
-<<<<<<< HEAD
-    <span class="hljs-string">"_rev"</span> : <span class="hljs-string">"_WQyaOiO---"</span>, 
-=======
     <span class="hljs-string">"_rev"</span> : <span class="hljs-string">"_XUJzW0u--_"</span>, 
->>>>>>> 948820e4
     <span class="hljs-string">"name"</span> : <span class="hljs-string">"Nassau"</span>, 
     <span class="hljs-string">"type"</span> : <span class="hljs-string">"capital"</span> 
   }, 
   { 
     <span class="hljs-string">"_key"</span> : <span class="hljs-string">"capital-beijing"</span>, 
     <span class="hljs-string">"_id"</span> : <span class="hljs-string">"worldVertices/capital-beijing"</span>, 
-<<<<<<< HEAD
-    <span class="hljs-string">"_rev"</span> : <span class="hljs-string">"_WQyaOiC--R"</span>, 
-=======
     <span class="hljs-string">"_rev"</span> : <span class="hljs-string">"_XUJzW0a--F"</span>, 
->>>>>>> 948820e4
     <span class="hljs-string">"name"</span> : <span class="hljs-string">"Beijing"</span>, 
     <span class="hljs-string">"type"</span> : <span class="hljs-string">"capital"</span> 
   }, 
   { 
     <span class="hljs-string">"_key"</span> : <span class="hljs-string">"country-canada"</span>, 
     <span class="hljs-string">"_id"</span> : <span class="hljs-string">"worldVertices/country-canada"</span>, 
-<<<<<<< HEAD
-    <span class="hljs-string">"_rev"</span> : <span class="hljs-string">"_WQyaOh6--P"</span>, 
-=======
     <span class="hljs-string">"_rev"</span> : <span class="hljs-string">"_XUJzW0K--D"</span>, 
->>>>>>> 948820e4
     <span class="hljs-string">"name"</span> : <span class="hljs-string">"Canada"</span>, 
     <span class="hljs-string">"type"</span> : <span class="hljs-string">"country"</span>, 
     <span class="hljs-string">"code"</span> : <span class="hljs-string">"CAN"</span> 
@@ -933,33 +609,21 @@
   { 
     <span class="hljs-string">"_key"</span> : <span class="hljs-string">"continent-europe"</span>, 
     <span class="hljs-string">"_id"</span> : <span class="hljs-string">"worldVertices/continent-europe"</span>, 
-<<<<<<< HEAD
-    <span class="hljs-string">"_rev"</span> : <span class="hljs-string">"_WQyaOhu--H"</span>, 
-=======
     <span class="hljs-string">"_rev"</span> : <span class="hljs-string">"_XUJzWzu--F"</span>, 
->>>>>>> 948820e4
     <span class="hljs-string">"name"</span> : <span class="hljs-string">"Europe"</span>, 
     <span class="hljs-string">"type"</span> : <span class="hljs-string">"continent"</span> 
   }, 
   { 
     <span class="hljs-string">"_key"</span> : <span class="hljs-string">"capital-luanda"</span>, 
     <span class="hljs-string">"_id"</span> : <span class="hljs-string">"worldVertices/capital-luanda"</span>, 
-<<<<<<< HEAD
-    <span class="hljs-string">"_rev"</span> : <span class="hljs-string">"_WQyaOiK--L"</span>, 
-=======
     <span class="hljs-string">"_rev"</span> : <span class="hljs-string">"_XUJzW0q--D"</span>, 
->>>>>>> 948820e4
     <span class="hljs-string">"name"</span> : <span class="hljs-string">"Luanda"</span>, 
     <span class="hljs-string">"type"</span> : <span class="hljs-string">"capital"</span> 
   }, 
   { 
     <span class="hljs-string">"_key"</span> : <span class="hljs-string">"country-australia"</span>, 
     <span class="hljs-string">"_id"</span> : <span class="hljs-string">"worldVertices/country-australia"</span>, 
-<<<<<<< HEAD
-    <span class="hljs-string">"_rev"</span> : <span class="hljs-string">"_WQyaOhy--P"</span>, 
-=======
     <span class="hljs-string">"_rev"</span> : <span class="hljs-string">"_XUJzWz6--B"</span>, 
->>>>>>> 948820e4
     <span class="hljs-string">"name"</span> : <span class="hljs-string">"Australia"</span>, 
     <span class="hljs-string">"type"</span> : <span class="hljs-string">"country"</span>, 
     <span class="hljs-string">"code"</span> : <span class="hljs-string">"AUS"</span> 
@@ -967,22 +631,14 @@
   { 
     <span class="hljs-string">"_key"</span> : <span class="hljs-string">"capital-sarajevo"</span>, 
     <span class="hljs-string">"_id"</span> : <span class="hljs-string">"worldVertices/capital-sarajevo"</span>, 
-<<<<<<< HEAD
-    <span class="hljs-string">"_rev"</span> : <span class="hljs-string">"_WQyaOiS--D"</span>, 
-=======
     <span class="hljs-string">"_rev"</span> : <span class="hljs-string">"_XUJzW02--D"</span>, 
->>>>>>> 948820e4
     <span class="hljs-string">"name"</span> : <span class="hljs-string">"Sarajevo"</span>, 
     <span class="hljs-string">"type"</span> : <span class="hljs-string">"capital"</span> 
   }, 
   { 
     <span class="hljs-string">"_key"</span> : <span class="hljs-string">"country-andorra"</span>, 
     <span class="hljs-string">"_id"</span> : <span class="hljs-string">"worldVertices/country-andorra"</span>, 
-<<<<<<< HEAD
-    <span class="hljs-string">"_rev"</span> : <span class="hljs-string">"_WQyaOhy--H"</span>, 
-=======
     <span class="hljs-string">"_rev"</span> : <span class="hljs-string">"_XUJzWz2--B"</span>, 
->>>>>>> 948820e4
     <span class="hljs-string">"name"</span> : <span class="hljs-string">"Andorra"</span>, 
     <span class="hljs-string">"type"</span> : <span class="hljs-string">"country"</span>, 
     <span class="hljs-string">"code"</span> : <span class="hljs-string">"AND"</span> 
@@ -990,11 +646,7 @@
   { 
     <span class="hljs-string">"_key"</span> : <span class="hljs-string">"country-bosnia-and-herzegovina"</span>, 
     <span class="hljs-string">"_id"</span> : <span class="hljs-string">"worldVertices/country-bosnia-and-herzegovina"</span>, 
-<<<<<<< HEAD
-    <span class="hljs-string">"_rev"</span> : <span class="hljs-string">"_WQyaOh2--P"</span>, 
-=======
     <span class="hljs-string">"_rev"</span> : <span class="hljs-string">"_XUJzW0C--D"</span>, 
->>>>>>> 948820e4
     <span class="hljs-string">"name"</span> : <span class="hljs-string">"Bosnia and Herzegovina"</span>, 
     <span class="hljs-string">"type"</span> : <span class="hljs-string">"country"</span>, 
     <span class="hljs-string">"code"</span> : <span class="hljs-string">"BIH"</span> 
@@ -1003,693 +655,6 @@
 arangosh&gt; db.worldEdges.toArray();
 [ 
   { 
-<<<<<<< HEAD
-    <span class="hljs-string">"_key"</span> : <span class="hljs-string">"40166"</span>, 
-    <span class="hljs-string">"_id"</span> : <span class="hljs-string">"worldEdges/40166"</span>, 
-    <span class="hljs-string">"_from"</span> : <span class="hljs-string">"worldVertices/country-eritrea"</span>, 
-    <span class="hljs-string">"_to"</span> : <span class="hljs-string">"worldVertices/continent-africa"</span>, 
-    <span class="hljs-string">"_rev"</span> : <span class="hljs-string">"_WQyaOiq--F"</span>, 
-    <span class="hljs-string">"type"</span> : <span class="hljs-string">"is-in"</span> 
-  }, 
-  { 
-    <span class="hljs-string">"_key"</span> : <span class="hljs-string">"40199"</span>, 
-    <span class="hljs-string">"_id"</span> : <span class="hljs-string">"worldEdges/40199"</span>, 
-    <span class="hljs-string">"_from"</span> : <span class="hljs-string">"worldVertices/capital-bogota"</span>, 
-    <span class="hljs-string">"_to"</span> : <span class="hljs-string">"worldVertices/country-colombia"</span>, 
-    <span class="hljs-string">"_rev"</span> : <span class="hljs-string">"_WQyaOiu--L"</span>, 
-    <span class="hljs-string">"type"</span> : <span class="hljs-string">"is-in"</span> 
-  }, 
-  { 
-    <span class="hljs-string">"_key"</span> : <span class="hljs-string">"40232"</span>, 
-    <span class="hljs-string">"_id"</span> : <span class="hljs-string">"worldEdges/40232"</span>, 
-    <span class="hljs-string">"_from"</span> : <span class="hljs-string">"worldVertices/capital-helsinki"</span>, 
-    <span class="hljs-string">"_to"</span> : <span class="hljs-string">"worldVertices/country-finland"</span>, 
-    <span class="hljs-string">"_rev"</span> : <span class="hljs-string">"_WQyaOi2--F"</span>, 
-    <span class="hljs-string">"type"</span> : <span class="hljs-string">"is-in"</span> 
-  }, 
-  { 
-    <span class="hljs-string">"_key"</span> : <span class="hljs-string">"40211"</span>, 
-    <span class="hljs-string">"_id"</span> : <span class="hljs-string">"worldEdges/40211"</span>, 
-    <span class="hljs-string">"_from"</span> : <span class="hljs-string">"worldVertices/capital-buenos-aires"</span>, 
-    <span class="hljs-string">"_to"</span> : <span class="hljs-string">"worldVertices/country-argentina"</span>, 
-    <span class="hljs-string">"_rev"</span> : <span class="hljs-string">"_WQyaOiy--F"</span>, 
-    <span class="hljs-string">"type"</span> : <span class="hljs-string">"is-in"</span> 
-  }, 
-  { 
-    <span class="hljs-string">"_key"</span> : <span class="hljs-string">"40262"</span>, 
-    <span class="hljs-string">"_id"</span> : <span class="hljs-string">"worldEdges/40262"</span>, 
-    <span class="hljs-string">"_from"</span> : <span class="hljs-string">"worldVertices/capital-phnom-penh"</span>, 
-    <span class="hljs-string">"_to"</span> : <span class="hljs-string">"worldVertices/country-cambodia"</span>, 
-    <span class="hljs-string">"_rev"</span> : <span class="hljs-string">"_WQyaOi6--L"</span>, 
-    <span class="hljs-string">"type"</span> : <span class="hljs-string">"is-in"</span> 
-  }, 
-  { 
-    <span class="hljs-string">"_key"</span> : <span class="hljs-string">"40049"</span>, 
-    <span class="hljs-string">"_id"</span> : <span class="hljs-string">"worldEdges/40049"</span>, 
-    <span class="hljs-string">"_from"</span> : <span class="hljs-string">"worldVertices/continent-australia"</span>, 
-    <span class="hljs-string">"_to"</span> : <span class="hljs-string">"worldVertices/world"</span>, 
-    <span class="hljs-string">"_rev"</span> : <span class="hljs-string">"_WQyaOiW--G"</span>, 
-    <span class="hljs-string">"type"</span> : <span class="hljs-string">"is-in"</span> 
-  }, 
-  { 
-    <span class="hljs-string">"_key"</span> : <span class="hljs-string">"40223"</span>, 
-    <span class="hljs-string">"_id"</span> : <span class="hljs-string">"worldEdges/40223"</span>, 
-    <span class="hljs-string">"_from"</span> : <span class="hljs-string">"worldVertices/capital-copenhagen"</span>, 
-    <span class="hljs-string">"_to"</span> : <span class="hljs-string">"worldVertices/country-denmark"</span>, 
-    <span class="hljs-string">"_rev"</span> : <span class="hljs-string">"_WQyaOi2--_"</span>, 
-    <span class="hljs-string">"type"</span> : <span class="hljs-string">"is-in"</span> 
-  }, 
-  { 
-    <span class="hljs-string">"_key"</span> : <span class="hljs-string">"40130"</span>, 
-    <span class="hljs-string">"_id"</span> : <span class="hljs-string">"worldEdges/40130"</span>, 
-    <span class="hljs-string">"_from"</span> : <span class="hljs-string">"worldVertices/country-cambodia"</span>, 
-    <span class="hljs-string">"_to"</span> : <span class="hljs-string">"worldVertices/continent-asia"</span>, 
-    <span class="hljs-string">"_rev"</span> : <span class="hljs-string">"_WQyaOii--N"</span>, 
-    <span class="hljs-string">"type"</span> : <span class="hljs-string">"is-in"</span> 
-  }, 
-  { 
-    <span class="hljs-string">"_key"</span> : <span class="hljs-string">"40268"</span>, 
-    <span class="hljs-string">"_id"</span> : <span class="hljs-string">"worldEdges/40268"</span>, 
-    <span class="hljs-string">"_from"</span> : <span class="hljs-string">"worldVertices/capital-quito"</span>, 
-    <span class="hljs-string">"_to"</span> : <span class="hljs-string">"worldVertices/country-ecuador"</span>, 
-    <span class="hljs-string">"_rev"</span> : <span class="hljs-string">"_WQyaOj---B"</span>, 
-    <span class="hljs-string">"type"</span> : <span class="hljs-string">"is-in"</span> 
-  }, 
-  { 
-    <span class="hljs-string">"_key"</span> : <span class="hljs-string">"40115"</span>, 
-    <span class="hljs-string">"_id"</span> : <span class="hljs-string">"worldEdges/40115"</span>, 
-    <span class="hljs-string">"_from"</span> : <span class="hljs-string">"worldVertices/country-brazil"</span>, 
-    <span class="hljs-string">"_to"</span> : <span class="hljs-string">"worldVertices/continent-south-america"</span>, 
-    <span class="hljs-string">"_rev"</span> : <span class="hljs-string">"_WQyaOii--D"</span>, 
-    <span class="hljs-string">"type"</span> : <span class="hljs-string">"is-in"</span> 
-  }, 
-  { 
-    <span class="hljs-string">"_key"</span> : <span class="hljs-string">"40286"</span>, 
-    <span class="hljs-string">"_id"</span> : <span class="hljs-string">"worldEdges/40286"</span>, 
-    <span class="hljs-string">"_from"</span> : <span class="hljs-string">"worldVertices/capital-tirana"</span>, 
-    <span class="hljs-string">"_to"</span> : <span class="hljs-string">"worldVertices/country-albania"</span>, 
-    <span class="hljs-string">"_rev"</span> : <span class="hljs-string">"_WQyaOj---N"</span>, 
-    <span class="hljs-string">"type"</span> : <span class="hljs-string">"is-in"</span> 
-  }, 
-  { 
-    <span class="hljs-string">"_key"</span> : <span class="hljs-string">"40160"</span>, 
-    <span class="hljs-string">"_id"</span> : <span class="hljs-string">"worldEdges/40160"</span>, 
-    <span class="hljs-string">"_from"</span> : <span class="hljs-string">"worldVertices/country-ecuador"</span>, 
-    <span class="hljs-string">"_to"</span> : <span class="hljs-string">"worldVertices/continent-south-america"</span>, 
-    <span class="hljs-string">"_rev"</span> : <span class="hljs-string">"_WQyaOiq--B"</span>, 
-    <span class="hljs-string">"type"</span> : <span class="hljs-string">"is-in"</span> 
-  }, 
-  { 
-    <span class="hljs-string">"_key"</span> : <span class="hljs-string">"40163"</span>, 
-    <span class="hljs-string">"_id"</span> : <span class="hljs-string">"worldEdges/40163"</span>, 
-    <span class="hljs-string">"_from"</span> : <span class="hljs-string">"worldVertices/country-egypt"</span>, 
-    <span class="hljs-string">"_to"</span> : <span class="hljs-string">"worldVertices/continent-africa"</span>, 
-    <span class="hljs-string">"_rev"</span> : <span class="hljs-string">"_WQyaOiq--D"</span>, 
-    <span class="hljs-string">"type"</span> : <span class="hljs-string">"is-in"</span> 
-  }, 
-  { 
-    <span class="hljs-string">"_key"</span> : <span class="hljs-string">"40235"</span>, 
-    <span class="hljs-string">"_id"</span> : <span class="hljs-string">"worldEdges/40235"</span>, 
-    <span class="hljs-string">"_from"</span> : <span class="hljs-string">"worldVertices/capital-kabul"</span>, 
-    <span class="hljs-string">"_to"</span> : <span class="hljs-string">"worldVertices/country-afghanistan"</span>, 
-    <span class="hljs-string">"_rev"</span> : <span class="hljs-string">"_WQyaOi2--H"</span>, 
-    <span class="hljs-string">"type"</span> : <span class="hljs-string">"is-in"</span> 
-  }, 
-  { 
-    <span class="hljs-string">"_key"</span> : <span class="hljs-string">"40253"</span>, 
-    <span class="hljs-string">"_id"</span> : <span class="hljs-string">"worldEdges/40253"</span>, 
-    <span class="hljs-string">"_from"</span> : <span class="hljs-string">"worldVertices/capital-ottawa"</span>, 
-    <span class="hljs-string">"_to"</span> : <span class="hljs-string">"worldVertices/country-canada"</span>, 
-    <span class="hljs-string">"_rev"</span> : <span class="hljs-string">"_WQyaOi6--F"</span>, 
-    <span class="hljs-string">"type"</span> : <span class="hljs-string">"is-in"</span> 
-  }, 
-  { 
-    <span class="hljs-string">"_key"</span> : <span class="hljs-string">"40064"</span>, 
-    <span class="hljs-string">"_id"</span> : <span class="hljs-string">"worldEdges/40064"</span>, 
-    <span class="hljs-string">"_from"</span> : <span class="hljs-string">"worldVertices/country-albania"</span>, 
-    <span class="hljs-string">"_to"</span> : <span class="hljs-string">"worldVertices/continent-europe"</span>, 
-    <span class="hljs-string">"_rev"</span> : <span class="hljs-string">"_WQyaOia--B"</span>, 
-    <span class="hljs-string">"type"</span> : <span class="hljs-string">"is-in"</span> 
-  }, 
-  { 
-    <span class="hljs-string">"_key"</span> : <span class="hljs-string">"40205"</span>, 
-    <span class="hljs-string">"_id"</span> : <span class="hljs-string">"worldEdges/40205"</span>, 
-    <span class="hljs-string">"_from"</span> : <span class="hljs-string">"worldVertices/capital-bridgetown"</span>, 
-    <span class="hljs-string">"_to"</span> : <span class="hljs-string">"worldVertices/country-barbados"</span>, 
-    <span class="hljs-string">"_rev"</span> : <span class="hljs-string">"_WQyaOiy--B"</span>, 
-    <span class="hljs-string">"type"</span> : <span class="hljs-string">"is-in"</span> 
-  }, 
-  { 
-    <span class="hljs-string">"_key"</span> : <span class="hljs-string">"40241"</span>, 
-    <span class="hljs-string">"_id"</span> : <span class="hljs-string">"worldEdges/40241"</span>, 
-    <span class="hljs-string">"_from"</span> : <span class="hljs-string">"worldVertices/capital-luanda"</span>, 
-    <span class="hljs-string">"_to"</span> : <span class="hljs-string">"worldVertices/country-angola"</span>, 
-    <span class="hljs-string">"_rev"</span> : <span class="hljs-string">"_WQyaOi2--L"</span>, 
-    <span class="hljs-string">"type"</span> : <span class="hljs-string">"is-in"</span> 
-  }, 
-  { 
-    <span class="hljs-string">"_key"</span> : <span class="hljs-string">"40298"</span>, 
-    <span class="hljs-string">"_id"</span> : <span class="hljs-string">"worldEdges/40298"</span>, 
-    <span class="hljs-string">"_from"</span> : <span class="hljs-string">"worldVertices/capital-zagreb"</span>, 
-    <span class="hljs-string">"_to"</span> : <span class="hljs-string">"worldVertices/country-croatia"</span>, 
-    <span class="hljs-string">"_rev"</span> : <span class="hljs-string">"_WQyaOjC--F"</span>, 
-    <span class="hljs-string">"type"</span> : <span class="hljs-string">"is-in"</span> 
-  }, 
-  { 
-    <span class="hljs-string">"_key"</span> : <span class="hljs-string">"40247"</span>, 
-    <span class="hljs-string">"_id"</span> : <span class="hljs-string">"worldEdges/40247"</span>, 
-    <span class="hljs-string">"_from"</span> : <span class="hljs-string">"worldVertices/capital-nassau"</span>, 
-    <span class="hljs-string">"_to"</span> : <span class="hljs-string">"worldVertices/country-bahamas"</span>, 
-    <span class="hljs-string">"_rev"</span> : <span class="hljs-string">"_WQyaOi6--B"</span>, 
-    <span class="hljs-string">"type"</span> : <span class="hljs-string">"is-in"</span> 
-  }, 
-  { 
-    <span class="hljs-string">"_key"</span> : <span class="hljs-string">"40187"</span>, 
-    <span class="hljs-string">"_id"</span> : <span class="hljs-string">"worldEdges/40187"</span>, 
-    <span class="hljs-string">"_from"</span> : <span class="hljs-string">"worldVertices/capital-asmara"</span>, 
-    <span class="hljs-string">"_to"</span> : <span class="hljs-string">"worldVertices/country-eritrea"</span>, 
-    <span class="hljs-string">"_rev"</span> : <span class="hljs-string">"_WQyaOiu--D"</span>, 
-    <span class="hljs-string">"type"</span> : <span class="hljs-string">"is-in"</span> 
-  }, 
-  { 
-    <span class="hljs-string">"_key"</span> : <span class="hljs-string">"40061"</span>, 
-    <span class="hljs-string">"_id"</span> : <span class="hljs-string">"worldEdges/40061"</span>, 
-    <span class="hljs-string">"_from"</span> : <span class="hljs-string">"worldVertices/country-afghanistan"</span>, 
-    <span class="hljs-string">"_to"</span> : <span class="hljs-string">"worldVertices/continent-asia"</span>, 
-    <span class="hljs-string">"_rev"</span> : <span class="hljs-string">"_WQyaOia--_"</span>, 
-    <span class="hljs-string">"type"</span> : <span class="hljs-string">"is-in"</span> 
-  }, 
-  { 
-    <span class="hljs-string">"_key"</span> : <span class="hljs-string">"40226"</span>, 
-    <span class="hljs-string">"_id"</span> : <span class="hljs-string">"worldEdges/40226"</span>, 
-    <span class="hljs-string">"_from"</span> : <span class="hljs-string">"worldVertices/capital-dhaka"</span>, 
-    <span class="hljs-string">"_to"</span> : <span class="hljs-string">"worldVertices/country-bangladesh"</span>, 
-    <span class="hljs-string">"_rev"</span> : <span class="hljs-string">"_WQyaOi2--B"</span>, 
-    <span class="hljs-string">"type"</span> : <span class="hljs-string">"is-in"</span> 
-  }, 
-  { 
-    <span class="hljs-string">"_key"</span> : <span class="hljs-string">"40079"</span>, 
-    <span class="hljs-string">"_id"</span> : <span class="hljs-string">"worldEdges/40079"</span>, 
-    <span class="hljs-string">"_from"</span> : <span class="hljs-string">"worldVertices/country-argentina"</span>, 
-    <span class="hljs-string">"_to"</span> : <span class="hljs-string">"worldVertices/continent-south-america"</span>, 
-    <span class="hljs-string">"_rev"</span> : <span class="hljs-string">"_WQyaOia--L"</span>, 
-    <span class="hljs-string">"type"</span> : <span class="hljs-string">"is-in"</span> 
-  }, 
-  { 
-    <span class="hljs-string">"_key"</span> : <span class="hljs-string">"40169"</span>, 
-    <span class="hljs-string">"_id"</span> : <span class="hljs-string">"worldEdges/40169"</span>, 
-    <span class="hljs-string">"_from"</span> : <span class="hljs-string">"worldVertices/country-finland"</span>, 
-    <span class="hljs-string">"_to"</span> : <span class="hljs-string">"worldVertices/continent-europe"</span>, 
-    <span class="hljs-string">"_rev"</span> : <span class="hljs-string">"_WQyaOiq--H"</span>, 
-    <span class="hljs-string">"type"</span> : <span class="hljs-string">"is-in"</span> 
-  }, 
-  { 
-    <span class="hljs-string">"_key"</span> : <span class="hljs-string">"40106"</span>, 
-    <span class="hljs-string">"_id"</span> : <span class="hljs-string">"worldEdges/40106"</span>, 
-    <span class="hljs-string">"_from"</span> : <span class="hljs-string">"worldVertices/country-bolivia"</span>, 
-    <span class="hljs-string">"_to"</span> : <span class="hljs-string">"worldVertices/continent-south-america"</span>, 
-    <span class="hljs-string">"_rev"</span> : <span class="hljs-string">"_WQyaOie--N"</span>, 
-    <span class="hljs-string">"type"</span> : <span class="hljs-string">"is-in"</span> 
-  }, 
-  { 
-    <span class="hljs-string">"_key"</span> : <span class="hljs-string">"40100"</span>, 
-    <span class="hljs-string">"_id"</span> : <span class="hljs-string">"worldEdges/40100"</span>, 
-    <span class="hljs-string">"_from"</span> : <span class="hljs-string">"worldVertices/country-belgium"</span>, 
-    <span class="hljs-string">"_to"</span> : <span class="hljs-string">"worldVertices/continent-europe"</span>, 
-    <span class="hljs-string">"_rev"</span> : <span class="hljs-string">"_WQyaOie--J"</span>, 
-    <span class="hljs-string">"type"</span> : <span class="hljs-string">"is-in"</span> 
-  }, 
-  { 
-    <span class="hljs-string">"_key"</span> : <span class="hljs-string">"40238"</span>, 
-    <span class="hljs-string">"_id"</span> : <span class="hljs-string">"worldEdges/40238"</span>, 
-    <span class="hljs-string">"_from"</span> : <span class="hljs-string">"worldVertices/capital-la-paz"</span>, 
-    <span class="hljs-string">"_to"</span> : <span class="hljs-string">"worldVertices/country-bolivia"</span>, 
-    <span class="hljs-string">"_rev"</span> : <span class="hljs-string">"_WQyaOi2--J"</span>, 
-    <span class="hljs-string">"type"</span> : <span class="hljs-string">"is-in"</span> 
-  }, 
-  { 
-    <span class="hljs-string">"_key"</span> : <span class="hljs-string">"40229"</span>, 
-    <span class="hljs-string">"_id"</span> : <span class="hljs-string">"worldEdges/40229"</span>, 
-    <span class="hljs-string">"_from"</span> : <span class="hljs-string">"worldVertices/capital-gaborone"</span>, 
-    <span class="hljs-string">"_to"</span> : <span class="hljs-string">"worldVertices/country-botswana"</span>, 
-    <span class="hljs-string">"_rev"</span> : <span class="hljs-string">"_WQyaOi2--D"</span>, 
-    <span class="hljs-string">"type"</span> : <span class="hljs-string">"is-in"</span> 
-  }, 
-  { 
-    <span class="hljs-string">"_key"</span> : <span class="hljs-string">"40181"</span>, 
-    <span class="hljs-string">"_id"</span> : <span class="hljs-string">"worldEdges/40181"</span>, 
-    <span class="hljs-string">"_from"</span> : <span class="hljs-string">"worldVertices/capital-algiers"</span>, 
-    <span class="hljs-string">"_to"</span> : <span class="hljs-string">"worldVertices/country-algeria"</span>, 
-    <span class="hljs-string">"_rev"</span> : <span class="hljs-string">"_WQyaOiu--_"</span>, 
-    <span class="hljs-string">"type"</span> : <span class="hljs-string">"is-in"</span> 
-  }, 
-  { 
-    <span class="hljs-string">"_key"</span> : <span class="hljs-string">"40103"</span>, 
-    <span class="hljs-string">"_id"</span> : <span class="hljs-string">"worldEdges/40103"</span>, 
-    <span class="hljs-string">"_from"</span> : <span class="hljs-string">"worldVertices/country-bhutan"</span>, 
-    <span class="hljs-string">"_to"</span> : <span class="hljs-string">"worldVertices/continent-asia"</span>, 
-    <span class="hljs-string">"_rev"</span> : <span class="hljs-string">"_WQyaOie--L"</span>, 
-    <span class="hljs-string">"type"</span> : <span class="hljs-string">"is-in"</span> 
-  }, 
-  { 
-    <span class="hljs-string">"_key"</span> : <span class="hljs-string">"40274"</span>, 
-    <span class="hljs-string">"_id"</span> : <span class="hljs-string">"worldEdges/40274"</span>, 
-    <span class="hljs-string">"_from"</span> : <span class="hljs-string">"worldVertices/capital-santiago"</span>, 
-    <span class="hljs-string">"_to"</span> : <span class="hljs-string">"worldVertices/country-chile"</span>, 
-    <span class="hljs-string">"_rev"</span> : <span class="hljs-string">"_WQyaOj---F"</span>, 
-    <span class="hljs-string">"type"</span> : <span class="hljs-string">"is-in"</span> 
-  }, 
-  { 
-    <span class="hljs-string">"_key"</span> : <span class="hljs-string">"40042"</span>, 
-    <span class="hljs-string">"_id"</span> : <span class="hljs-string">"worldEdges/40042"</span>, 
-    <span class="hljs-string">"_from"</span> : <span class="hljs-string">"worldVertices/continent-africa"</span>, 
-    <span class="hljs-string">"_to"</span> : <span class="hljs-string">"worldVertices/world"</span>, 
-    <span class="hljs-string">"_rev"</span> : <span class="hljs-string">"_WQyaOiW--C"</span>, 
-    <span class="hljs-string">"type"</span> : <span class="hljs-string">"is-in"</span> 
-  }, 
-  { 
-    <span class="hljs-string">"_key"</span> : <span class="hljs-string">"40202"</span>, 
-    <span class="hljs-string">"_id"</span> : <span class="hljs-string">"worldEdges/40202"</span>, 
-    <span class="hljs-string">"_from"</span> : <span class="hljs-string">"worldVertices/capital-brasilia"</span>, 
-    <span class="hljs-string">"_to"</span> : <span class="hljs-string">"worldVertices/country-brazil"</span>, 
-    <span class="hljs-string">"_rev"</span> : <span class="hljs-string">"_WQyaOiy--_"</span>, 
-    <span class="hljs-string">"type"</span> : <span class="hljs-string">"is-in"</span> 
-  }, 
-  { 
-    <span class="hljs-string">"_key"</span> : <span class="hljs-string">"40259"</span>, 
-    <span class="hljs-string">"_id"</span> : <span class="hljs-string">"worldEdges/40259"</span>, 
-    <span class="hljs-string">"_from"</span> : <span class="hljs-string">"worldVertices/capital-paris"</span>, 
-    <span class="hljs-string">"_to"</span> : <span class="hljs-string">"worldVertices/country-france"</span>, 
-    <span class="hljs-string">"_rev"</span> : <span class="hljs-string">"_WQyaOi6--J"</span>, 
-    <span class="hljs-string">"type"</span> : <span class="hljs-string">"is-in"</span> 
-  }, 
-  { 
-    <span class="hljs-string">"_key"</span> : <span class="hljs-string">"40073"</span>, 
-    <span class="hljs-string">"_id"</span> : <span class="hljs-string">"worldEdges/40073"</span>, 
-    <span class="hljs-string">"_from"</span> : <span class="hljs-string">"worldVertices/country-angola"</span>, 
-    <span class="hljs-string">"_to"</span> : <span class="hljs-string">"worldVertices/continent-africa"</span>, 
-    <span class="hljs-string">"_rev"</span> : <span class="hljs-string">"_WQyaOia--H"</span>, 
-    <span class="hljs-string">"type"</span> : <span class="hljs-string">"is-in"</span> 
-  }, 
-  { 
-    <span class="hljs-string">"_key"</span> : <span class="hljs-string">"40244"</span>, 
-    <span class="hljs-string">"_id"</span> : <span class="hljs-string">"worldEdges/40244"</span>, 
-    <span class="hljs-string">"_from"</span> : <span class="hljs-string">"worldVertices/capital-manama"</span>, 
-    <span class="hljs-string">"_to"</span> : <span class="hljs-string">"worldVertices/country-bahrain"</span>, 
-    <span class="hljs-string">"_rev"</span> : <span class="hljs-string">"_WQyaOi6--_"</span>, 
-    <span class="hljs-string">"type"</span> : <span class="hljs-string">"is-in"</span> 
-  }, 
-  { 
-    <span class="hljs-string">"_key"</span> : <span class="hljs-string">"40109"</span>, 
-    <span class="hljs-string">"_id"</span> : <span class="hljs-string">"worldEdges/40109"</span>, 
-    <span class="hljs-string">"_from"</span> : <span class="hljs-string">"worldVertices/country-bosnia-and-herzegovina"</span>, 
-    <span class="hljs-string">"_to"</span> : <span class="hljs-string">"worldVertices/continent-europe"</span>, 
-    <span class="hljs-string">"_rev"</span> : <span class="hljs-string">"_WQyaOii--_"</span>, 
-    <span class="hljs-string">"type"</span> : <span class="hljs-string">"is-in"</span> 
-  }, 
-  { 
-    <span class="hljs-string">"_key"</span> : <span class="hljs-string">"40295"</span>, 
-    <span class="hljs-string">"_id"</span> : <span class="hljs-string">"worldEdges/40295"</span>, 
-    <span class="hljs-string">"_from"</span> : <span class="hljs-string">"worldVertices/capital-yaounde"</span>, 
-    <span class="hljs-string">"_to"</span> : <span class="hljs-string">"worldVertices/country-cameroon"</span>, 
-    <span class="hljs-string">"_rev"</span> : <span class="hljs-string">"_WQyaOjC--D"</span>, 
-    <span class="hljs-string">"type"</span> : <span class="hljs-string">"is-in"</span> 
-  }, 
-  { 
-    <span class="hljs-string">"_key"</span> : <span class="hljs-string">"40136"</span>, 
-    <span class="hljs-string">"_id"</span> : <span class="hljs-string">"worldEdges/40136"</span>, 
-    <span class="hljs-string">"_from"</span> : <span class="hljs-string">"worldVertices/country-canada"</span>, 
-    <span class="hljs-string">"_to"</span> : <span class="hljs-string">"worldVertices/continent-north-america"</span>, 
-    <span class="hljs-string">"_rev"</span> : <span class="hljs-string">"_WQyaOim--B"</span>, 
-    <span class="hljs-string">"type"</span> : <span class="hljs-string">"is-in"</span> 
-  }, 
-  { 
-    <span class="hljs-string">"_key"</span> : <span class="hljs-string">"40139"</span>, 
-    <span class="hljs-string">"_id"</span> : <span class="hljs-string">"worldEdges/40139"</span>, 
-    <span class="hljs-string">"_from"</span> : <span class="hljs-string">"worldVertices/country-chad"</span>, 
-    <span class="hljs-string">"_to"</span> : <span class="hljs-string">"worldVertices/continent-africa"</span>, 
-    <span class="hljs-string">"_rev"</span> : <span class="hljs-string">"_WQyaOim--D"</span>, 
-    <span class="hljs-string">"type"</span> : <span class="hljs-string">"is-in"</span> 
-  }, 
-  { 
-    <span class="hljs-string">"_key"</span> : <span class="hljs-string">"40154"</span>, 
-    <span class="hljs-string">"_id"</span> : <span class="hljs-string">"worldEdges/40154"</span>, 
-    <span class="hljs-string">"_from"</span> : <span class="hljs-string">"worldVertices/country-czech-republic"</span>, 
-    <span class="hljs-string">"_to"</span> : <span class="hljs-string">"worldVertices/continent-europe"</span>, 
-    <span class="hljs-string">"_rev"</span> : <span class="hljs-string">"_WQyaOim--N"</span>, 
-    <span class="hljs-string">"type"</span> : <span class="hljs-string">"is-in"</span> 
-  }, 
-  { 
-    <span class="hljs-string">"_key"</span> : <span class="hljs-string">"40196"</span>, 
-    <span class="hljs-string">"_id"</span> : <span class="hljs-string">"worldEdges/40196"</span>, 
-    <span class="hljs-string">"_from"</span> : <span class="hljs-string">"worldVertices/capital-berlin"</span>, 
-    <span class="hljs-string">"_to"</span> : <span class="hljs-string">"worldVertices/country-germany"</span>, 
-    <span class="hljs-string">"_rev"</span> : <span class="hljs-string">"_WQyaOiu--J"</span>, 
-    <span class="hljs-string">"type"</span> : <span class="hljs-string">"is-in"</span> 
-  }, 
-  { 
-    <span class="hljs-string">"_key"</span> : <span class="hljs-string">"40145"</span>, 
-    <span class="hljs-string">"_id"</span> : <span class="hljs-string">"worldEdges/40145"</span>, 
-    <span class="hljs-string">"_from"</span> : <span class="hljs-string">"worldVertices/country-colombia"</span>, 
-    <span class="hljs-string">"_to"</span> : <span class="hljs-string">"worldVertices/continent-south-america"</span>, 
-    <span class="hljs-string">"_rev"</span> : <span class="hljs-string">"_WQyaOim--H"</span>, 
-    <span class="hljs-string">"type"</span> : <span class="hljs-string">"is-in"</span> 
-  }, 
-  { 
-    <span class="hljs-string">"_key"</span> : <span class="hljs-string">"40082"</span>, 
-    <span class="hljs-string">"_id"</span> : <span class="hljs-string">"worldEdges/40082"</span>, 
-    <span class="hljs-string">"_from"</span> : <span class="hljs-string">"worldVertices/country-australia"</span>, 
-    <span class="hljs-string">"_to"</span> : <span class="hljs-string">"worldVertices/continent-australia"</span>, 
-    <span class="hljs-string">"_rev"</span> : <span class="hljs-string">"_WQyaOia--N"</span>, 
-    <span class="hljs-string">"type"</span> : <span class="hljs-string">"is-in"</span> 
-  }, 
-  { 
-    <span class="hljs-string">"_key"</span> : <span class="hljs-string">"40184"</span>, 
-    <span class="hljs-string">"_id"</span> : <span class="hljs-string">"worldEdges/40184"</span>, 
-    <span class="hljs-string">"_from"</span> : <span class="hljs-string">"worldVertices/capital-andorra-la-vella"</span>, 
-    <span class="hljs-string">"_to"</span> : <span class="hljs-string">"worldVertices/country-andorra"</span>, 
-    <span class="hljs-string">"_rev"</span> : <span class="hljs-string">"_WQyaOiu--B"</span>, 
-    <span class="hljs-string">"type"</span> : <span class="hljs-string">"is-in"</span> 
-  }, 
-  { 
-    <span class="hljs-string">"_key"</span> : <span class="hljs-string">"40121"</span>, 
-    <span class="hljs-string">"_id"</span> : <span class="hljs-string">"worldEdges/40121"</span>, 
-    <span class="hljs-string">"_from"</span> : <span class="hljs-string">"worldVertices/country-bulgaria"</span>, 
-    <span class="hljs-string">"_to"</span> : <span class="hljs-string">"worldVertices/continent-europe"</span>, 
-    <span class="hljs-string">"_rev"</span> : <span class="hljs-string">"_WQyaOii--H"</span>, 
-    <span class="hljs-string">"type"</span> : <span class="hljs-string">"is-in"</span> 
-  }, 
-  { 
-    <span class="hljs-string">"_key"</span> : <span class="hljs-string">"40052"</span>, 
-    <span class="hljs-string">"_id"</span> : <span class="hljs-string">"worldEdges/40052"</span>, 
-    <span class="hljs-string">"_from"</span> : <span class="hljs-string">"worldVertices/continent-europe"</span>, 
-    <span class="hljs-string">"_to"</span> : <span class="hljs-string">"worldVertices/world"</span>, 
-    <span class="hljs-string">"_rev"</span> : <span class="hljs-string">"_WQyaOiW--I"</span>, 
-    <span class="hljs-string">"type"</span> : <span class="hljs-string">"is-in"</span> 
-  }, 
-  { 
-    <span class="hljs-string">"_key"</span> : <span class="hljs-string">"40289"</span>, 
-    <span class="hljs-string">"_id"</span> : <span class="hljs-string">"worldEdges/40289"</span>, 
-    <span class="hljs-string">"_from"</span> : <span class="hljs-string">"worldVertices/capital-vienna"</span>, 
-    <span class="hljs-string">"_to"</span> : <span class="hljs-string">"worldVertices/country-austria"</span>, 
-    <span class="hljs-string">"_rev"</span> : <span class="hljs-string">"_WQyaOjC--_"</span>, 
-    <span class="hljs-string">"type"</span> : <span class="hljs-string">"is-in"</span> 
-  }, 
-  { 
-    <span class="hljs-string">"_key"</span> : <span class="hljs-string">"40094"</span>, 
-    <span class="hljs-string">"_id"</span> : <span class="hljs-string">"worldEdges/40094"</span>, 
-    <span class="hljs-string">"_from"</span> : <span class="hljs-string">"worldVertices/country-bangladesh"</span>, 
-    <span class="hljs-string">"_to"</span> : <span class="hljs-string">"worldVertices/continent-asia"</span>, 
-    <span class="hljs-string">"_rev"</span> : <span class="hljs-string">"_WQyaOie--F"</span>, 
-    <span class="hljs-string">"type"</span> : <span class="hljs-string">"is-in"</span> 
-  }, 
-  { 
-    <span class="hljs-string">"_key"</span> : <span class="hljs-string">"40214"</span>, 
-    <span class="hljs-string">"_id"</span> : <span class="hljs-string">"worldEdges/40214"</span>, 
-    <span class="hljs-string">"_from"</span> : <span class="hljs-string">"worldVertices/capital-bujumbura"</span>, 
-    <span class="hljs-string">"_to"</span> : <span class="hljs-string">"worldVertices/country-burundi"</span>, 
-    <span class="hljs-string">"_rev"</span> : <span class="hljs-string">"_WQyaOiy--H"</span>, 
-    <span class="hljs-string">"type"</span> : <span class="hljs-string">"is-in"</span> 
-  }, 
-  { 
-    <span class="hljs-string">"_key"</span> : <span class="hljs-string">"40127"</span>, 
-    <span class="hljs-string">"_id"</span> : <span class="hljs-string">"worldEdges/40127"</span>, 
-    <span class="hljs-string">"_from"</span> : <span class="hljs-string">"worldVertices/country-burundi"</span>, 
-    <span class="hljs-string">"_to"</span> : <span class="hljs-string">"worldVertices/continent-africa"</span>, 
-    <span class="hljs-string">"_rev"</span> : <span class="hljs-string">"_WQyaOii--L"</span>, 
-    <span class="hljs-string">"type"</span> : <span class="hljs-string">"is-in"</span> 
-  }, 
-  { 
-    <span class="hljs-string">"_key"</span> : <span class="hljs-string">"40217"</span>, 
-    <span class="hljs-string">"_id"</span> : <span class="hljs-string">"worldEdges/40217"</span>, 
-    <span class="hljs-string">"_from"</span> : <span class="hljs-string">"worldVertices/capital-cairo"</span>, 
-    <span class="hljs-string">"_to"</span> : <span class="hljs-string">"worldVertices/country-egypt"</span>, 
-    <span class="hljs-string">"_rev"</span> : <span class="hljs-string">"_WQyaOiy--J"</span>, 
-    <span class="hljs-string">"type"</span> : <span class="hljs-string">"is-in"</span> 
-  }, 
-  { 
-    <span class="hljs-string">"_key"</span> : <span class="hljs-string">"40250"</span>, 
-    <span class="hljs-string">"_id"</span> : <span class="hljs-string">"worldEdges/40250"</span>, 
-    <span class="hljs-string">"_from"</span> : <span class="hljs-string">"worldVertices/capital-n-djamena"</span>, 
-    <span class="hljs-string">"_to"</span> : <span class="hljs-string">"worldVertices/country-chad"</span>, 
-    <span class="hljs-string">"_rev"</span> : <span class="hljs-string">"_WQyaOi6--D"</span>, 
-    <span class="hljs-string">"type"</span> : <span class="hljs-string">"is-in"</span> 
-  }, 
-  { 
-    <span class="hljs-string">"_key"</span> : <span class="hljs-string">"40070"</span>, 
-    <span class="hljs-string">"_id"</span> : <span class="hljs-string">"worldEdges/40070"</span>, 
-    <span class="hljs-string">"_from"</span> : <span class="hljs-string">"worldVertices/country-andorra"</span>, 
-    <span class="hljs-string">"_to"</span> : <span class="hljs-string">"worldVertices/continent-europe"</span>, 
-    <span class="hljs-string">"_rev"</span> : <span class="hljs-string">"_WQyaOia--F"</span>, 
-    <span class="hljs-string">"type"</span> : <span class="hljs-string">"is-in"</span> 
-  }, 
-  { 
-    <span class="hljs-string">"_key"</span> : <span class="hljs-string">"40151"</span>, 
-    <span class="hljs-string">"_id"</span> : <span class="hljs-string">"worldEdges/40151"</span>, 
-    <span class="hljs-string">"_from"</span> : <span class="hljs-string">"worldVertices/country-croatia"</span>, 
-    <span class="hljs-string">"_to"</span> : <span class="hljs-string">"worldVertices/continent-europe"</span>, 
-    <span class="hljs-string">"_rev"</span> : <span class="hljs-string">"_WQyaOim--L"</span>, 
-    <span class="hljs-string">"type"</span> : <span class="hljs-string">"is-in"</span> 
-  }, 
-  { 
-    <span class="hljs-string">"_key"</span> : <span class="hljs-string">"40178"</span>, 
-    <span class="hljs-string">"_id"</span> : <span class="hljs-string">"worldEdges/40178"</span>, 
-    <span class="hljs-string">"_from"</span> : <span class="hljs-string">"worldVertices/country-people-s-republic-of-china"</span>, 
-    <span class="hljs-string">"_to"</span> : <span class="hljs-string">"worldVertices/continent-asia"</span>, 
-    <span class="hljs-string">"_rev"</span> : <span class="hljs-string">"_WQyaOiq--N"</span>, 
-    <span class="hljs-string">"type"</span> : <span class="hljs-string">"is-in"</span> 
-  }, 
-  { 
-    <span class="hljs-string">"_key"</span> : <span class="hljs-string">"40277"</span>, 
-    <span class="hljs-string">"_id"</span> : <span class="hljs-string">"worldEdges/40277"</span>, 
-    <span class="hljs-string">"_from"</span> : <span class="hljs-string">"worldVertices/capital-sarajevo"</span>, 
-    <span class="hljs-string">"_to"</span> : <span class="hljs-string">"worldVertices/country-bosnia-and-herzegovina"</span>, 
-    <span class="hljs-string">"_rev"</span> : <span class="hljs-string">"_WQyaOj---H"</span>, 
-    <span class="hljs-string">"type"</span> : <span class="hljs-string">"is-in"</span> 
-  }, 
-  { 
-    <span class="hljs-string">"_key"</span> : <span class="hljs-string">"40283"</span>, 
-    <span class="hljs-string">"_id"</span> : <span class="hljs-string">"worldEdges/40283"</span>, 
-    <span class="hljs-string">"_from"</span> : <span class="hljs-string">"worldVertices/capital-thimphu"</span>, 
-    <span class="hljs-string">"_to"</span> : <span class="hljs-string">"worldVertices/country-bhutan"</span>, 
-    <span class="hljs-string">"_rev"</span> : <span class="hljs-string">"_WQyaOj---L"</span>, 
-    <span class="hljs-string">"type"</span> : <span class="hljs-string">"is-in"</span> 
-  }, 
-  { 
-    <span class="hljs-string">"_key"</span> : <span class="hljs-string">"40091"</span>, 
-    <span class="hljs-string">"_id"</span> : <span class="hljs-string">"worldEdges/40091"</span>, 
-    <span class="hljs-string">"_from"</span> : <span class="hljs-string">"worldVertices/country-bahrain"</span>, 
-    <span class="hljs-string">"_to"</span> : <span class="hljs-string">"worldVertices/continent-asia"</span>, 
-    <span class="hljs-string">"_rev"</span> : <span class="hljs-string">"_WQyaOie--D"</span>, 
-    <span class="hljs-string">"type"</span> : <span class="hljs-string">"is-in"</span> 
-  }, 
-  { 
-    <span class="hljs-string">"_key"</span> : <span class="hljs-string">"40256"</span>, 
-    <span class="hljs-string">"_id"</span> : <span class="hljs-string">"worldEdges/40256"</span>, 
-    <span class="hljs-string">"_from"</span> : <span class="hljs-string">"worldVertices/capital-ouagadougou"</span>, 
-    <span class="hljs-string">"_to"</span> : <span class="hljs-string">"worldVertices/country-burkina-faso"</span>, 
-    <span class="hljs-string">"_rev"</span> : <span class="hljs-string">"_WQyaOi6--H"</span>, 
-    <span class="hljs-string">"type"</span> : <span class="hljs-string">"is-in"</span> 
-  }, 
-  { 
-    <span class="hljs-string">"_key"</span> : <span class="hljs-string">"40190"</span>, 
-    <span class="hljs-string">"_id"</span> : <span class="hljs-string">"worldEdges/40190"</span>, 
-    <span class="hljs-string">"_from"</span> : <span class="hljs-string">"worldVertices/capital-bandar-seri-begawan"</span>, 
-    <span class="hljs-string">"_to"</span> : <span class="hljs-string">"worldVertices/country-brunei"</span>, 
-    <span class="hljs-string">"_rev"</span> : <span class="hljs-string">"_WQyaOiu--F"</span>, 
-    <span class="hljs-string">"type"</span> : <span class="hljs-string">"is-in"</span> 
-  }, 
-  { 
-    <span class="hljs-string">"_key"</span> : <span class="hljs-string">"40088"</span>, 
-    <span class="hljs-string">"_id"</span> : <span class="hljs-string">"worldEdges/40088"</span>, 
-    <span class="hljs-string">"_from"</span> : <span class="hljs-string">"worldVertices/country-bahamas"</span>, 
-    <span class="hljs-string">"_to"</span> : <span class="hljs-string">"worldVertices/continent-north-america"</span>, 
-    <span class="hljs-string">"_rev"</span> : <span class="hljs-string">"_WQyaOie--B"</span>, 
-    <span class="hljs-string">"type"</span> : <span class="hljs-string">"is-in"</span> 
-  }, 
-  { 
-    <span class="hljs-string">"_key"</span> : <span class="hljs-string">"40058"</span>, 
-    <span class="hljs-string">"_id"</span> : <span class="hljs-string">"worldEdges/40058"</span>, 
-    <span class="hljs-string">"_from"</span> : <span class="hljs-string">"worldVertices/continent-south-america"</span>, 
-    <span class="hljs-string">"_to"</span> : <span class="hljs-string">"worldVertices/world"</span>, 
-    <span class="hljs-string">"_rev"</span> : <span class="hljs-string">"_WQyaOiW--M"</span>, 
-    <span class="hljs-string">"type"</span> : <span class="hljs-string">"is-in"</span> 
-  }, 
-  { 
-    <span class="hljs-string">"_key"</span> : <span class="hljs-string">"40148"</span>, 
-    <span class="hljs-string">"_id"</span> : <span class="hljs-string">"worldEdges/40148"</span>, 
-    <span class="hljs-string">"_from"</span> : <span class="hljs-string">"worldVertices/country-cote-d-ivoire"</span>, 
-    <span class="hljs-string">"_to"</span> : <span class="hljs-string">"worldVertices/continent-africa"</span>, 
-    <span class="hljs-string">"_rev"</span> : <span class="hljs-string">"_WQyaOim--J"</span>, 
-    <span class="hljs-string">"type"</span> : <span class="hljs-string">"is-in"</span> 
-  }, 
-  { 
-    <span class="hljs-string">"_key"</span> : <span class="hljs-string">"40172"</span>, 
-    <span class="hljs-string">"_id"</span> : <span class="hljs-string">"worldEdges/40172"</span>, 
-    <span class="hljs-string">"_from"</span> : <span class="hljs-string">"worldVertices/country-france"</span>, 
-    <span class="hljs-string">"_to"</span> : <span class="hljs-string">"worldVertices/continent-europe"</span>, 
-    <span class="hljs-string">"_rev"</span> : <span class="hljs-string">"_WQyaOiq--J"</span>, 
-    <span class="hljs-string">"type"</span> : <span class="hljs-string">"is-in"</span> 
-  }, 
-  { 
-    <span class="hljs-string">"_key"</span> : <span class="hljs-string">"40271"</span>, 
-    <span class="hljs-string">"_id"</span> : <span class="hljs-string">"worldEdges/40271"</span>, 
-    <span class="hljs-string">"_from"</span> : <span class="hljs-string">"worldVertices/capital-saint-john-s"</span>, 
-    <span class="hljs-string">"_to"</span> : <span class="hljs-string">"worldVertices/country-antigua-and-barbuda"</span>, 
-    <span class="hljs-string">"_rev"</span> : <span class="hljs-string">"_WQyaOj---D"</span>, 
-    <span class="hljs-string">"type"</span> : <span class="hljs-string">"is-in"</span> 
-  }, 
-  { 
-    <span class="hljs-string">"_key"</span> : <span class="hljs-string">"40046"</span>, 
-    <span class="hljs-string">"_id"</span> : <span class="hljs-string">"worldEdges/40046"</span>, 
-    <span class="hljs-string">"_from"</span> : <span class="hljs-string">"worldVertices/continent-asia"</span>, 
-    <span class="hljs-string">"_to"</span> : <span class="hljs-string">"worldVertices/world"</span>, 
-    <span class="hljs-string">"_rev"</span> : <span class="hljs-string">"_WQyaOiW--E"</span>, 
-    <span class="hljs-string">"type"</span> : <span class="hljs-string">"is-in"</span> 
-  }, 
-  { 
-    <span class="hljs-string">"_key"</span> : <span class="hljs-string">"40220"</span>, 
-    <span class="hljs-string">"_id"</span> : <span class="hljs-string">"worldEdges/40220"</span>, 
-    <span class="hljs-string">"_from"</span> : <span class="hljs-string">"worldVertices/capital-canberra"</span>, 
-    <span class="hljs-string">"_to"</span> : <span class="hljs-string">"worldVertices/country-australia"</span>, 
-    <span class="hljs-string">"_rev"</span> : <span class="hljs-string">"_WQyaOiy--L"</span>, 
-    <span class="hljs-string">"type"</span> : <span class="hljs-string">"is-in"</span> 
-  }, 
-  { 
-    <span class="hljs-string">"_key"</span> : <span class="hljs-string">"40076"</span>, 
-    <span class="hljs-string">"_id"</span> : <span class="hljs-string">"worldEdges/40076"</span>, 
-    <span class="hljs-string">"_from"</span> : <span class="hljs-string">"worldVertices/country-antigua-and-barbuda"</span>, 
-    <span class="hljs-string">"_to"</span> : <span class="hljs-string">"worldVertices/continent-north-america"</span>, 
-    <span class="hljs-string">"_rev"</span> : <span class="hljs-string">"_WQyaOia--J"</span>, 
-    <span class="hljs-string">"type"</span> : <span class="hljs-string">"is-in"</span> 
-  }, 
-  { 
-    <span class="hljs-string">"_key"</span> : <span class="hljs-string">"40175"</span>, 
-    <span class="hljs-string">"_id"</span> : <span class="hljs-string">"worldEdges/40175"</span>, 
-    <span class="hljs-string">"_from"</span> : <span class="hljs-string">"worldVertices/country-germany"</span>, 
-    <span class="hljs-string">"_to"</span> : <span class="hljs-string">"worldVertices/continent-europe"</span>, 
-    <span class="hljs-string">"_rev"</span> : <span class="hljs-string">"_WQyaOiq--L"</span>, 
-    <span class="hljs-string">"type"</span> : <span class="hljs-string">"is-in"</span> 
-  }, 
-  { 
-    <span class="hljs-string">"_key"</span> : <span class="hljs-string">"40124"</span>, 
-    <span class="hljs-string">"_id"</span> : <span class="hljs-string">"worldEdges/40124"</span>, 
-    <span class="hljs-string">"_from"</span> : <span class="hljs-string">"worldVertices/country-burkina-faso"</span>, 
-    <span class="hljs-string">"_to"</span> : <span class="hljs-string">"worldVertices/continent-africa"</span>, 
-    <span class="hljs-string">"_rev"</span> : <span class="hljs-string">"_WQyaOii--J"</span>, 
-    <span class="hljs-string">"type"</span> : <span class="hljs-string">"is-in"</span> 
-  }, 
-  { 
-    <span class="hljs-string">"_key"</span> : <span class="hljs-string">"40055"</span>, 
-    <span class="hljs-string">"_id"</span> : <span class="hljs-string">"worldEdges/40055"</span>, 
-    <span class="hljs-string">"_from"</span> : <span class="hljs-string">"worldVertices/continent-north-america"</span>, 
-    <span class="hljs-string">"_to"</span> : <span class="hljs-string">"worldVertices/world"</span>, 
-    <span class="hljs-string">"_rev"</span> : <span class="hljs-string">"_WQyaOiW--K"</span>, 
-    <span class="hljs-string">"type"</span> : <span class="hljs-string">"is-in"</span> 
-  }, 
-  { 
-    <span class="hljs-string">"_key"</span> : <span class="hljs-string">"40118"</span>, 
-    <span class="hljs-string">"_id"</span> : <span class="hljs-string">"worldEdges/40118"</span>, 
-    <span class="hljs-string">"_from"</span> : <span class="hljs-string">"worldVertices/country-brunei"</span>, 
-    <span class="hljs-string">"_to"</span> : <span class="hljs-string">"worldVertices/continent-asia"</span>, 
-    <span class="hljs-string">"_rev"</span> : <span class="hljs-string">"_WQyaOii--F"</span>, 
-    <span class="hljs-string">"type"</span> : <span class="hljs-string">"is-in"</span> 
-  }, 
-  { 
-    <span class="hljs-string">"_key"</span> : <span class="hljs-string">"40292"</span>, 
-    <span class="hljs-string">"_id"</span> : <span class="hljs-string">"worldEdges/40292"</span>, 
-    <span class="hljs-string">"_from"</span> : <span class="hljs-string">"worldVertices/capital-yamoussoukro"</span>, 
-    <span class="hljs-string">"_to"</span> : <span class="hljs-string">"worldVertices/country-cote-d-ivoire"</span>, 
-    <span class="hljs-string">"_rev"</span> : <span class="hljs-string">"_WQyaOjC--B"</span>, 
-    <span class="hljs-string">"type"</span> : <span class="hljs-string">"is-in"</span> 
-  }, 
-  { 
-    <span class="hljs-string">"_key"</span> : <span class="hljs-string">"40193"</span>, 
-    <span class="hljs-string">"_id"</span> : <span class="hljs-string">"worldEdges/40193"</span>, 
-    <span class="hljs-string">"_from"</span> : <span class="hljs-string">"worldVertices/capital-beijing"</span>, 
-    <span class="hljs-string">"_to"</span> : <span class="hljs-string">"worldVertices/country-people-s-republic-of-china"</span>, 
-    <span class="hljs-string">"_rev"</span> : <span class="hljs-string">"_WQyaOiu--H"</span>, 
-    <span class="hljs-string">"type"</span> : <span class="hljs-string">"is-in"</span> 
-  }, 
-  { 
-    <span class="hljs-string">"_key"</span> : <span class="hljs-string">"40280"</span>, 
-    <span class="hljs-string">"_id"</span> : <span class="hljs-string">"worldEdges/40280"</span>, 
-    <span class="hljs-string">"_from"</span> : <span class="hljs-string">"worldVertices/capital-sofia"</span>, 
-    <span class="hljs-string">"_to"</span> : <span class="hljs-string">"worldVertices/country-bulgaria"</span>, 
-    <span class="hljs-string">"_rev"</span> : <span class="hljs-string">"_WQyaOj---J"</span>, 
-    <span class="hljs-string">"type"</span> : <span class="hljs-string">"is-in"</span> 
-  }, 
-  { 
-    <span class="hljs-string">"_key"</span> : <span class="hljs-string">"40157"</span>, 
-    <span class="hljs-string">"_id"</span> : <span class="hljs-string">"worldEdges/40157"</span>, 
-    <span class="hljs-string">"_from"</span> : <span class="hljs-string">"worldVertices/country-denmark"</span>, 
-    <span class="hljs-string">"_to"</span> : <span class="hljs-string">"worldVertices/continent-europe"</span>, 
-    <span class="hljs-string">"_rev"</span> : <span class="hljs-string">"_WQyaOiq--_"</span>, 
-    <span class="hljs-string">"type"</span> : <span class="hljs-string">"is-in"</span> 
-  }, 
-  { 
-    <span class="hljs-string">"_key"</span> : <span class="hljs-string">"40112"</span>, 
-    <span class="hljs-string">"_id"</span> : <span class="hljs-string">"worldEdges/40112"</span>, 
-    <span class="hljs-string">"_from"</span> : <span class="hljs-string">"worldVertices/country-botswana"</span>, 
-    <span class="hljs-string">"_to"</span> : <span class="hljs-string">"worldVertices/continent-africa"</span>, 
-    <span class="hljs-string">"_rev"</span> : <span class="hljs-string">"_WQyaOii--B"</span>, 
-    <span class="hljs-string">"type"</span> : <span class="hljs-string">"is-in"</span> 
-  }, 
-  { 
-    <span class="hljs-string">"_key"</span> : <span class="hljs-string">"40085"</span>, 
-    <span class="hljs-string">"_id"</span> : <span class="hljs-string">"worldEdges/40085"</span>, 
-    <span class="hljs-string">"_from"</span> : <span class="hljs-string">"worldVertices/country-austria"</span>, 
-    <span class="hljs-string">"_to"</span> : <span class="hljs-string">"worldVertices/continent-europe"</span>, 
-    <span class="hljs-string">"_rev"</span> : <span class="hljs-string">"_WQyaOie--_"</span>, 
-    <span class="hljs-string">"type"</span> : <span class="hljs-string">"is-in"</span> 
-  }, 
-  { 
-    <span class="hljs-string">"_key"</span> : <span class="hljs-string">"40265"</span>, 
-    <span class="hljs-string">"_id"</span> : <span class="hljs-string">"worldEdges/40265"</span>, 
-    <span class="hljs-string">"_from"</span> : <span class="hljs-string">"worldVertices/capital-prague"</span>, 
-    <span class="hljs-string">"_to"</span> : <span class="hljs-string">"worldVertices/country-czech-republic"</span>, 
-    <span class="hljs-string">"_rev"</span> : <span class="hljs-string">"_WQyaOj---_"</span>, 
-    <span class="hljs-string">"type"</span> : <span class="hljs-string">"is-in"</span> 
-  }, 
-  { 
-    <span class="hljs-string">"_key"</span> : <span class="hljs-string">"40208"</span>, 
-    <span class="hljs-string">"_id"</span> : <span class="hljs-string">"worldEdges/40208"</span>, 
-    <span class="hljs-string">"_from"</span> : <span class="hljs-string">"worldVertices/capital-brussels"</span>, 
-    <span class="hljs-string">"_to"</span> : <span class="hljs-string">"worldVertices/country-belgium"</span>, 
-    <span class="hljs-string">"_rev"</span> : <span class="hljs-string">"_WQyaOiy--D"</span>, 
-    <span class="hljs-string">"type"</span> : <span class="hljs-string">"is-in"</span> 
-  }, 
-  { 
-    <span class="hljs-string">"_key"</span> : <span class="hljs-string">"40097"</span>, 
-    <span class="hljs-string">"_id"</span> : <span class="hljs-string">"worldEdges/40097"</span>, 
-    <span class="hljs-string">"_from"</span> : <span class="hljs-string">"worldVertices/country-barbados"</span>, 
-    <span class="hljs-string">"_to"</span> : <span class="hljs-string">"worldVertices/continent-north-america"</span>, 
-    <span class="hljs-string">"_rev"</span> : <span class="hljs-string">"_WQyaOie--H"</span>, 
-    <span class="hljs-string">"type"</span> : <span class="hljs-string">"is-in"</span> 
-  }, 
-  { 
-    <span class="hljs-string">"_key"</span> : <span class="hljs-string">"40142"</span>, 
-    <span class="hljs-string">"_id"</span> : <span class="hljs-string">"worldEdges/40142"</span>, 
-    <span class="hljs-string">"_from"</span> : <span class="hljs-string">"worldVertices/country-chile"</span>, 
-    <span class="hljs-string">"_to"</span> : <span class="hljs-string">"worldVertices/continent-south-america"</span>, 
-    <span class="hljs-string">"_rev"</span> : <span class="hljs-string">"_WQyaOim--F"</span>, 
-    <span class="hljs-string">"type"</span> : <span class="hljs-string">"is-in"</span> 
-  }, 
-  { 
-    <span class="hljs-string">"_key"</span> : <span class="hljs-string">"40067"</span>, 
-    <span class="hljs-string">"_id"</span> : <span class="hljs-string">"worldEdges/40067"</span>, 
-    <span class="hljs-string">"_from"</span> : <span class="hljs-string">"worldVertices/country-algeria"</span>, 
-    <span class="hljs-string">"_to"</span> : <span class="hljs-string">"worldVertices/continent-africa"</span>, 
-    <span class="hljs-string">"_rev"</span> : <span class="hljs-string">"_WQyaOia--D"</span>, 
-    <span class="hljs-string">"type"</span> : <span class="hljs-string">"is-in"</span> 
-  }, 
-  { 
-    <span class="hljs-string">"_key"</span> : <span class="hljs-string">"40133"</span>, 
-    <span class="hljs-string">"_id"</span> : <span class="hljs-string">"worldEdges/40133"</span>, 
-    <span class="hljs-string">"_from"</span> : <span class="hljs-string">"worldVertices/country-cameroon"</span>, 
-    <span class="hljs-string">"_to"</span> : <span class="hljs-string">"worldVertices/continent-africa"</span>, 
-    <span class="hljs-string">"_rev"</span> : <span class="hljs-string">"_WQyaOim--_"</span>, 
-=======
     <span class="hljs-string">"_key"</span> : <span class="hljs-string">"130415"</span>, 
     <span class="hljs-string">"_id"</span> : <span class="hljs-string">"worldEdges/130415"</span>, 
     <span class="hljs-string">"_from"</span> : <span class="hljs-string">"worldVertices/country-austria"</span>, 
@@ -2375,7 +1340,6 @@
     <span class="hljs-string">"_from"</span> : <span class="hljs-string">"worldVertices/capital-paris"</span>, 
     <span class="hljs-string">"_to"</span> : <span class="hljs-string">"worldVertices/country-france"</span>, 
     <span class="hljs-string">"_rev"</span> : <span class="hljs-string">"_XUJzW2G--D"</span>, 
->>>>>>> 948820e4
     <span class="hljs-string">"type"</span> : <span class="hljs-string">"is-in"</span> 
   } 
 ]
