shell> curl --dump - http://localhost:8529/_api/collection/products/figures

HTTP/1.1 200 OK
content-type: application/json; charset=utf-8
location: /_db/_system/_api/collection/products/figures

{ 
<<<<<<< HEAD
  "id" : "1545485474", 
=======
  "id" : "1553845491", 
>>>>>>> 25aa2a58
  "name" : "products", 
  "isSystem" : false, 
  "doCompact" : true, 
  "isVolatile" : false, 
  "journalSize" : 1048576, 
  "keyOptions" : { 
    "type" : "traditional", 
    "allowUserKeys" : true 
  }, 
  "waitForSync" : false, 
  "indexBuckets" : 1, 
  "count" : 1, 
  "figures" : { 
    "alive" : { 
      "count" : 0, 
      "size" : 0 
    }, 
    "dead" : { 
      "count" : 0, 
      "size" : 0, 
      "deletion" : 0 
    }, 
    "datafiles" : { 
      "count" : 0, 
      "fileSize" : 0 
    }, 
    "journals" : { 
      "count" : 1, 
      "fileSize" : 1048576 
    }, 
    "compactors" : { 
      "count" : 0, 
      "fileSize" : 0 
    }, 
    "shapefiles" : { 
      "count" : 0, 
      "fileSize" : 0 
    }, 
    "shapes" : { 
      "count" : 0, 
      "size" : 0 
    }, 
    "attributes" : { 
      "count" : 0, 
      "size" : 0 
    }, 
    "indexes" : { 
      "count" : 1, 
      "size" : 2008 
    }, 
<<<<<<< HEAD
    "lastTick" : "1545878690", 
=======
    "lastTick" : "1554238707", 
>>>>>>> 25aa2a58
    "uncollectedLogfileEntries" : 1 
  }, 
  "status" : 3, 
  "type" : 2, 
  "error" : false, 
  "code" : 200 
}<|MERGE_RESOLUTION|>--- conflicted
+++ resolved
@@ -5,11 +5,7 @@
 location: /_db/_system/_api/collection/products/figures
 
 { 
-<<<<<<< HEAD
-  "id" : "1545485474", 
-=======
   "id" : "1553845491", 
->>>>>>> 25aa2a58
   "name" : "products", 
   "isSystem" : false, 
   "doCompact" : true, 
@@ -60,11 +56,7 @@
       "count" : 1, 
       "size" : 2008 
     }, 
-<<<<<<< HEAD
-    "lastTick" : "1545878690", 
-=======
     "lastTick" : "1554238707", 
->>>>>>> 25aa2a58
     "uncollectedLogfileEntries" : 1 
   }, 
   "status" : 3, 
