arangosh&gt; <span class="hljs-keyword">var</span> examples = <span class="hljs-built_in">require</span>(<span class="hljs-string">"org/arangodb/graph-examples/example-graph.js"</span>);
arangosh&gt; <span class="hljs-keyword">var</span> g = examples.loadGraph(<span class="hljs-string">"routeplanner"</span>);
arangosh&gt; db._query(<span class="hljs-string">"FOR e IN GRAPH_DISTANCE_TO("</span>
........&gt; +<span class="hljs-string">"'routeplanner', {}, {}, { "</span> +
........&gt; <span class="hljs-string">" weight : 'distance', endVertexCollectionRestriction : 'germanCity', "</span> +
........&gt; <span class="hljs-string">"startVertexCollectionRestriction : 'frenchCity'}) RETURN [e.startVertex, e.vertex, "</span> +
........&gt; <span class="hljs-string">"e.distance]"</span>
........&gt; ).toArray();
[ 
  [ 
<<<<<<< HEAD
    "frenchCity/Paris", 
    "germanCity/Berlin", 
    1 
  ], 
  [ 
    "frenchCity/Paris", 
    "germanCity/Hamburg", 
    1 
  ], 
  [ 
    "frenchCity/Paris", 
    "germanCity/Cologne", 
    1 
  ], 
  [ 
    "frenchCity/Lyon", 
    "germanCity/Berlin", 
    1 
  ], 
  [ 
    "frenchCity/Lyon", 
    "germanCity/Hamburg", 
    1 
  ], 
  [ 
    "frenchCity/Lyon", 
    "germanCity/Cologne", 
    1 
=======
    <span class="hljs-string">"frenchCity/Paris"</span>, 
    <span class="hljs-string">"germanCity/Berlin"</span>, 
    <span class="hljs-number">1</span> 
  ], 
  [ 
    <span class="hljs-string">"frenchCity/Paris"</span>, 
    <span class="hljs-string">"germanCity/Cologne"</span>, 
    <span class="hljs-number">1</span> 
  ], 
  [ 
    <span class="hljs-string">"frenchCity/Paris"</span>, 
    <span class="hljs-string">"germanCity/Hamburg"</span>, 
    <span class="hljs-number">1</span> 
  ], 
  [ 
    <span class="hljs-string">"frenchCity/Lyon"</span>, 
    <span class="hljs-string">"germanCity/Berlin"</span>, 
    <span class="hljs-number">1</span> 
  ], 
  [ 
    <span class="hljs-string">"frenchCity/Lyon"</span>, 
    <span class="hljs-string">"germanCity/Cologne"</span>, 
    <span class="hljs-number">1</span> 
  ], 
  [ 
    <span class="hljs-string">"frenchCity/Lyon"</span>, 
    <span class="hljs-string">"germanCity/Hamburg"</span>, 
    <span class="hljs-number">1</span> 
>>>>>>> 1a748b46
  ] 
]<|MERGE_RESOLUTION|>--- conflicted
+++ resolved
@@ -8,36 +8,6 @@
 ........&gt; ).toArray();
 [ 
   [ 
-<<<<<<< HEAD
-    "frenchCity/Paris", 
-    "germanCity/Berlin", 
-    1 
-  ], 
-  [ 
-    "frenchCity/Paris", 
-    "germanCity/Hamburg", 
-    1 
-  ], 
-  [ 
-    "frenchCity/Paris", 
-    "germanCity/Cologne", 
-    1 
-  ], 
-  [ 
-    "frenchCity/Lyon", 
-    "germanCity/Berlin", 
-    1 
-  ], 
-  [ 
-    "frenchCity/Lyon", 
-    "germanCity/Hamburg", 
-    1 
-  ], 
-  [ 
-    "frenchCity/Lyon", 
-    "germanCity/Cologne", 
-    1 
-=======
     <span class="hljs-string">"frenchCity/Paris"</span>, 
     <span class="hljs-string">"germanCity/Berlin"</span>, 
     <span class="hljs-number">1</span> 
@@ -66,6 +36,5 @@
     <span class="hljs-string">"frenchCity/Lyon"</span>, 
     <span class="hljs-string">"germanCity/Hamburg"</span>, 
     <span class="hljs-number">1</span> 
->>>>>>> 1a748b46
   ] 
 ]