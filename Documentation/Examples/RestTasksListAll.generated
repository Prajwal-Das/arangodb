--- conflicted
+++ resolved
@@ -7,39 +7,17 @@
   { 
     <span class="hljs-string">"id"</span> : <span class="hljs-string">"statistics-gc"</span>, 
     <span class="hljs-string">"name"</span> : <span class="hljs-string">"statistics-gc"</span>, 
-<<<<<<< HEAD
-    <span class="hljs-string">"created"</span> : <span class="hljs-number">1477307092.658239</span>, 
-    <span class="hljs-string">"type"</span> : <span class="hljs-string">"periodic"</span>, 
-    <span class="hljs-string">"period"</span> : <span class="hljs-number">450</span>, 
-    <span class="hljs-string">"offset"</span> : <span class="hljs-number">278.844414</span>, 
-    <span class="hljs-string">"command"</span> : <span class="hljs-string">"(function (params) { require('@arangodb/statistics').garbageCollector(); } )(params);"</span>, 
-    <span class="hljs-string">"database"</span> : <span class="hljs-string">"_system"</span> 
-  }, 
-  { 
-    <span class="hljs-string">"id"</span> : <span class="hljs-string">"92"</span>, 
-    <span class="hljs-string">"name"</span> : <span class="hljs-string">"user-defined task"</span>, 
-    <span class="hljs-string">"created"</span> : <span class="hljs-number">1477307082.872846</span>, 
-    <span class="hljs-string">"type"</span> : <span class="hljs-string">"periodic"</span>, 
-    <span class="hljs-string">"period"</span> : <span class="hljs-number">1</span>, 
-    <span class="hljs-string">"offset"</span> : <span class="hljs-number">0.000001</span>, 
-    <span class="hljs-string">"command"</span> : <span class="hljs-string">"(function (params) { (function () {\n        require('@arangodb/foxx/queues/manager').manage();\n      })(params) } )(params);"</span>, 
-=======
     <span class="hljs-string">"created"</span> : <span class="hljs-number">1477475813.40978</span>, 
     <span class="hljs-string">"type"</span> : <span class="hljs-string">"periodic"</span>, 
     <span class="hljs-string">"period"</span> : <span class="hljs-number">450</span>, 
     <span class="hljs-string">"offset"</span> : <span class="hljs-number">311.505597</span>, 
     <span class="hljs-string">"command"</span> : <span class="hljs-string">"(function (params) { require('@arangodb/statistics').garbageCollector(); } )(params);"</span>, 
->>>>>>> 014de716
     <span class="hljs-string">"database"</span> : <span class="hljs-string">"_system"</span> 
   }, 
   { 
     <span class="hljs-string">"id"</span> : <span class="hljs-string">"statistics-average-collector"</span>, 
     <span class="hljs-string">"name"</span> : <span class="hljs-string">"statistics-average-collector"</span>, 
-<<<<<<< HEAD
-    <span class="hljs-string">"created"</span> : <span class="hljs-number">1477307092.657763</span>, 
-=======
     <span class="hljs-string">"created"</span> : <span class="hljs-number">1477475813.409605</span>, 
->>>>>>> 014de716
     <span class="hljs-string">"type"</span> : <span class="hljs-string">"periodic"</span>, 
     <span class="hljs-string">"period"</span> : <span class="hljs-number">900</span>, 
     <span class="hljs-string">"offset"</span> : <span class="hljs-number">20</span>, 
@@ -47,12 +25,6 @@
     <span class="hljs-string">"database"</span> : <span class="hljs-string">"_system"</span> 
   }, 
   { 
-<<<<<<< HEAD
-    <span class="hljs-string">"id"</span> : <span class="hljs-string">"statistics-collector"</span>, 
-    <span class="hljs-string">"name"</span> : <span class="hljs-string">"statistics-collector"</span>, 
-    <span class="hljs-string">"created"</span> : <span class="hljs-number">1477307092.657416</span>, 
-    <span class="hljs-string">"type"</span> : <span class="hljs-string">"periodic"</span>, 
-=======
     <span class="hljs-string">"id"</span> : <span class="hljs-string">"92"</span>, 
     <span class="hljs-string">"name"</span> : <span class="hljs-string">"user-defined task"</span>, 
     <span class="hljs-string">"created"</span> : <span class="hljs-number">1477475780.565719</span>, 
@@ -67,7 +39,6 @@
     <span class="hljs-string">"name"</span> : <span class="hljs-string">"statistics-collector"</span>, 
     <span class="hljs-string">"created"</span> : <span class="hljs-number">1477475813.409475</span>, 
     <span class="hljs-string">"type"</span> : <span class="hljs-string">"periodic"</span>, 
->>>>>>> 014de716
     <span class="hljs-string">"period"</span> : <span class="hljs-number">10</span>, 
     <span class="hljs-string">"offset"</span> : <span class="hljs-number">1</span>, 
     <span class="hljs-string">"command"</span> : <span class="hljs-string">"(function (params) { require('@arangodb/statistics').historian(); } )(params);"</span>, 
