arangosh> a1 = db.example.insert({ a : 1 });
{ 
<<<<<<< HEAD
  "_id" : "example/485047458", 
  "_rev" : "485047458", 
  "_key" : "485047458" 
=======
  "_id" : "example/488688883", 
  "_rev" : "488688883", 
  "_key" : "488688883" 
>>>>>>> 25aa2a58
}
arangosh> db._remove(a1);
true
arangosh> db._remove(a1);
<<<<<<< HEAD
[ArangoError 1202: document /_api/document/example/485047458 not found]
=======
[ArangoError 1202: document /_api/document/example/488688883 not found]
>>>>>>> 25aa2a58
arangosh> db._remove(a1, true);
false<|MERGE_RESOLUTION|>--- conflicted
+++ resolved
@@ -1,22 +1,12 @@
 arangosh> a1 = db.example.insert({ a : 1 });
 { 
-<<<<<<< HEAD
-  "_id" : "example/485047458", 
-  "_rev" : "485047458", 
-  "_key" : "485047458" 
-=======
   "_id" : "example/488688883", 
   "_rev" : "488688883", 
   "_key" : "488688883" 
->>>>>>> 25aa2a58
 }
 arangosh> db._remove(a1);
 true
 arangosh> db._remove(a1);
-<<<<<<< HEAD
-[ArangoError 1202: document /_api/document/example/485047458 not found]
-=======
 [ArangoError 1202: document /_api/document/example/488688883 not found]
->>>>>>> 25aa2a58
 arangosh> db._remove(a1, true);
 false