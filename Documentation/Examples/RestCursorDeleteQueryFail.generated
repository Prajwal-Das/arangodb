shell&gt; curl -X POST --data-binary @- --dump - http:<span class="hljs-comment">//localhost:8529/_api/cursor &lt;&lt;EOF</span>
{ 
  <span class="hljs-string">"query"</span> : <span class="hljs-string">"REMOVE 'foo' IN products"</span> 
}
EOF

HTTP/<span class="hljs-number">1.1</span> <span class="hljs-number">404</span> Not Found
content-type: application/json; charset=utf-<span class="hljs-number">8</span>

{ 
<<<<<<< HEAD
  "error" : true, 
  "errorMessage" : "document not found (while executing)", 
  "code" : 404, 
  "errorNum" : 1202 
=======
  <span class="hljs-string">"error"</span> : <span class="hljs-literal">true</span>, 
  <span class="hljs-string">"errorMessage"</span> : <span class="hljs-string">"document not found (while executing)"</span>, 
  <span class="hljs-string">"code"</span> : <span class="hljs-number">404</span>, 
  <span class="hljs-string">"errorNum"</span> : <span class="hljs-number">1202</span> 
>>>>>>> 1a748b46
}<|MERGE_RESOLUTION|>--- conflicted
+++ resolved
@@ -8,15 +8,8 @@
 content-type: application/json; charset=utf-<span class="hljs-number">8</span>
 
 { 
-<<<<<<< HEAD
-  "error" : true, 
-  "errorMessage" : "document not found (while executing)", 
-  "code" : 404, 
-  "errorNum" : 1202 
-=======
   <span class="hljs-string">"error"</span> : <span class="hljs-literal">true</span>, 
   <span class="hljs-string">"errorMessage"</span> : <span class="hljs-string">"document not found (while executing)"</span>, 
   <span class="hljs-string">"code"</span> : <span class="hljs-number">404</span>, 
   <span class="hljs-string">"errorNum"</span> : <span class="hljs-number">1202</span> 
->>>>>>> 1a748b46
 }