shell> curl -X PUT --data-binary @- --dump - http://localhost:8529/_api/simple/all-keys &lt;&lt;EOF
{ 
  <span class="hljs-string">"collection"</span> : <span class="hljs-string">"products"</span> 
}
EOF

HTTP/<span class="hljs-number">1.1</span> <span class="hljs-number">201</span> Created
content-type: application/json; charset=utf<span class="hljs-number">-8</span>

{ 
  <span class="hljs-string">"result"</span> : [ 
<<<<<<< HEAD
    <span class="hljs-string">"/_db/_system/_api/document/products/9895"</span>, 
    <span class="hljs-string">"/_db/_system/_api/document/products/9892"</span>, 
    <span class="hljs-string">"/_db/_system/_api/document/products/9888"</span> 
=======
    <span class="hljs-string">"/_db/_system/_api/document/products/9852"</span>, 
    <span class="hljs-string">"/_db/_system/_api/document/products/9859"</span>, 
    <span class="hljs-string">"/_db/_system/_api/document/products/9856"</span> 
>>>>>>> 014de716
  ], 
  <span class="hljs-string">"hasMore"</span> : <span class="hljs-literal">false</span>, 
  <span class="hljs-string">"cached"</span> : <span class="hljs-literal">false</span>, 
  <span class="hljs-string">"extra"</span> : { 
    <span class="hljs-string">"stats"</span> : { 
      <span class="hljs-string">"writesExecuted"</span> : <span class="hljs-number">0</span>, 
      <span class="hljs-string">"writesIgnored"</span> : <span class="hljs-number">0</span>, 
      <span class="hljs-string">"scannedFull"</span> : <span class="hljs-number">3</span>, 
      <span class="hljs-string">"scannedIndex"</span> : <span class="hljs-number">0</span>, 
      <span class="hljs-string">"filtered"</span> : <span class="hljs-number">0</span>, 
<<<<<<< HEAD
      <span class="hljs-string">"executionTime"</span> : <span class="hljs-number">0.000331878662109375</span> 
=======
      <span class="hljs-string">"executionTime"</span> : <span class="hljs-number">0.0003409385681152344</span> 
>>>>>>> 014de716
    }, 
    <span class="hljs-string">"warnings"</span> : [ ] 
  }, 
  <span class="hljs-string">"error"</span> : <span class="hljs-literal">false</span>, 
  <span class="hljs-string">"code"</span> : <span class="hljs-number">201</span> 
}<|MERGE_RESOLUTION|>--- conflicted
+++ resolved
@@ -9,15 +9,9 @@
 
 { 
   <span class="hljs-string">"result"</span> : [ 
-<<<<<<< HEAD
-    <span class="hljs-string">"/_db/_system/_api/document/products/9895"</span>, 
-    <span class="hljs-string">"/_db/_system/_api/document/products/9892"</span>, 
-    <span class="hljs-string">"/_db/_system/_api/document/products/9888"</span> 
-=======
     <span class="hljs-string">"/_db/_system/_api/document/products/9852"</span>, 
     <span class="hljs-string">"/_db/_system/_api/document/products/9859"</span>, 
     <span class="hljs-string">"/_db/_system/_api/document/products/9856"</span> 
->>>>>>> 014de716
   ], 
   <span class="hljs-string">"hasMore"</span> : <span class="hljs-literal">false</span>, 
   <span class="hljs-string">"cached"</span> : <span class="hljs-literal">false</span>, 
@@ -28,11 +22,7 @@
       <span class="hljs-string">"scannedFull"</span> : <span class="hljs-number">3</span>, 
       <span class="hljs-string">"scannedIndex"</span> : <span class="hljs-number">0</span>, 
       <span class="hljs-string">"filtered"</span> : <span class="hljs-number">0</span>, 
-<<<<<<< HEAD
-      <span class="hljs-string">"executionTime"</span> : <span class="hljs-number">0.000331878662109375</span> 
-=======
       <span class="hljs-string">"executionTime"</span> : <span class="hljs-number">0.0003409385681152344</span> 
->>>>>>> 014de716
     }, 
     <span class="hljs-string">"warnings"</span> : [ ] 
   }, 
