shell> curl -X POST --data-binary @- --dump - http://localhost:8529/_api/gharial/social/vertex/male &lt;&lt;EOF
{ 
  <span class="hljs-string">"name"</span> : <span class="hljs-string">"Francis"</span> 
}
EOF

HTTP/<span class="hljs-number">1.1</span> <span class="hljs-number">202</span> Accepted
content-type: application/json; charset=utf<span class="hljs-number">-8</span>
<<<<<<< HEAD
etag: <span class="hljs-number">8075</span>
=======
etag: <span class="hljs-number">8073</span>
>>>>>>> 7e16f1ff

{ 
  <span class="hljs-string">"error"</span> : <span class="hljs-literal">false</span>, 
  <span class="hljs-string">"vertex"</span> : { 
<<<<<<< HEAD
    <span class="hljs-string">"_id"</span> : <span class="hljs-string">"male/8075"</span>, 
    <span class="hljs-string">"_key"</span> : <span class="hljs-string">"8075"</span>, 
    <span class="hljs-string">"_rev"</span> : <span class="hljs-string">"8075"</span> 
=======
    <span class="hljs-string">"_id"</span> : <span class="hljs-string">"male/8073"</span>, 
    <span class="hljs-string">"_key"</span> : <span class="hljs-string">"8073"</span>, 
    <span class="hljs-string">"_rev"</span> : <span class="hljs-string">"8073"</span> 
>>>>>>> 7e16f1ff
  }, 
  <span class="hljs-string">"code"</span> : <span class="hljs-number">202</span> 
}<|MERGE_RESOLUTION|>--- conflicted
+++ resolved
@@ -6,24 +6,14 @@
 
 HTTP/<span class="hljs-number">1.1</span> <span class="hljs-number">202</span> Accepted
 content-type: application/json; charset=utf<span class="hljs-number">-8</span>
-<<<<<<< HEAD
-etag: <span class="hljs-number">8075</span>
-=======
 etag: <span class="hljs-number">8073</span>
->>>>>>> 7e16f1ff
 
 { 
   <span class="hljs-string">"error"</span> : <span class="hljs-literal">false</span>, 
   <span class="hljs-string">"vertex"</span> : { 
-<<<<<<< HEAD
-    <span class="hljs-string">"_id"</span> : <span class="hljs-string">"male/8075"</span>, 
-    <span class="hljs-string">"_key"</span> : <span class="hljs-string">"8075"</span>, 
-    <span class="hljs-string">"_rev"</span> : <span class="hljs-string">"8075"</span> 
-=======
     <span class="hljs-string">"_id"</span> : <span class="hljs-string">"male/8073"</span>, 
     <span class="hljs-string">"_key"</span> : <span class="hljs-string">"8073"</span>, 
     <span class="hljs-string">"_rev"</span> : <span class="hljs-string">"8073"</span> 
->>>>>>> 7e16f1ff
   }, 
   <span class="hljs-string">"code"</span> : <span class="hljs-number">202</span> 
 }