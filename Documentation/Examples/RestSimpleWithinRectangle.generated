--- conflicted
+++ resolved
@@ -15,32 +15,7 @@
 x-content-type-options: nosniff
 
 { 
-<<<<<<< HEAD
-  <span class="hljs-string">"result"</span> : [ 
-    { 
-      <span class="hljs-string">"_key"</span> : <span class="hljs-string">"13005"</span>, 
-      <span class="hljs-string">"_id"</span> : <span class="hljs-string">"products/13005"</span>, 
-      <span class="hljs-string">"_rev"</span> : <span class="hljs-string">"_WQyaIRO--D"</span>, 
-      <span class="hljs-string">"name"</span> : <span class="hljs-string">"Name/0.008/"</span>, 
-      <span class="hljs-string">"loc"</span> : [ 
-        <span class="hljs-number">0.008</span>, 
-        <span class="hljs-number">0</span> 
-      ] 
-    }, 
-    { 
-      <span class="hljs-string">"_key"</span> : <span class="hljs-string">"13002"</span>, 
-      <span class="hljs-string">"_id"</span> : <span class="hljs-string">"products/13002"</span>, 
-      <span class="hljs-string">"_rev"</span> : <span class="hljs-string">"_WQyaIRO--B"</span>, 
-      <span class="hljs-string">"name"</span> : <span class="hljs-string">"Name/0.006/"</span>, 
-      <span class="hljs-string">"loc"</span> : [ 
-        <span class="hljs-number">0.006</span>, 
-        <span class="hljs-number">0</span> 
-      ] 
-    } 
-  ], 
-=======
   <span class="hljs-string">"result"</span> : [ ], 
->>>>>>> 948820e4
   <span class="hljs-string">"hasMore"</span> : <span class="hljs-literal">false</span>, 
   <span class="hljs-string">"count"</span> : <span class="hljs-number">0</span>, 
   <span class="hljs-string">"error"</span> : <span class="hljs-literal">false</span>, 
