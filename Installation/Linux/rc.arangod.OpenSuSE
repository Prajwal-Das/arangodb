#!/bin/sh
# Copyright (c) 2011-2012 triAGENS GmbH Cologne, Germany.
#
# Author: Achim Brandt <a.brandt@triagens.de>
#
# /etc/init.d/arangodb
#
#   and symbolic its link
#
# /usr/sbin/rcarangodb
#
### BEGIN INIT INFO
# Provides: arangodb
# Required-Start: $network $remote_fs
# Required-Stop: $network $remote_fs
# Default-Start: 3 5
# Default-Stop: 0 1 2 6
# Short-Description: Start the ArangoDB daemon
# Description: Start the Arango Database Server daemon.
### END INIT INFO

ARANGO_BIN=/usr/sbin/arangod
test -x $ARANGO_BIN || exit 5

ARANGO_SYSCONFIG=/etc/arangodb/arangod.conf
test -r $ARANGO_SYSCONFIG || exit 6


ARANGO_TIMEOUT=120
ARANGO_PIDFILE=/var/run/arangodb/arangod.pid

. /etc/rc.status

# Shell functions sourced from /etc/rc.status:
#      rc_check         check and set local and overall rc status
#      rc_status        check and set local and overall rc status
#      rc_status -v     ditto but be verbose in local rc status
#      rc_status -v -r  ditto and clear the local rc status
#      rc_failed        set local and overall rc status to failed
#      rc_reset         clear local rc status (overall remains)
#      rc_exit          exit appropriate to overall rc status

# First reset status of this service
rc_reset

start () {
    ARANGO_PIDDIR=`dirname $ARANGO_PIDFILE`
    test -d $ARANGO_PIDDIR || (mkdir $ARANGO_PIDDIR && chown arangodb:arangodb $ARANGO_PIDDIR)

    if test -d /var/log/arangodb;  then
      chown -R arangodb:arangodb /var/log/arangodb
    fi

    if test -d /var/lib/arangodb;  then
      chown -R arangodb:arangodb /var/lib/arangodb
    fi

    if test -d /var/lib/arangodb-apps;  then
      chown -R arangodb:arangodb /var/lib/arangodb-apps
    fi

    if [ "$1" = "--upgrade" ];  then
      $ARANGO_BIN -c $ARANGO_SYSCONFIG --uid arangodb --gid arangodb $@ 
    else
<<<<<<< HEAD
      startproc $ARANGO_BIN -c $ARANGO_SYSCONFIG --pid-file "$ARANGO_PIDFILE" --temp-path "/var/tmp/arangod" --supervisor $@ 
=======
      startproc $ARANGO_BIN -c $ARANGO_SYSCONFIG --uid arangodb --gid arangodb --pid-file "$ARANGO_PIDFILE" --temp-path "/var/tmp/arangod" --supervisor $@ 
>>>>>>> d03600f5
    fi

    # Remember status and be verbose
    rc_status -v
}

case "$1" in

  ################################################################################
  ## Start daemon with startproc(8). If this fails
  ## the echo return value is set appropriate.
  ################################################################################

  start)
    echo -n "Starting ArangoDB daemon"

    start
    ;;

  ################################################################################
  ## Stop daemon with killproc(8) and if this fails
  ## set echo the echo return value.
  ################################################################################

  stop)
    echo -n "Shutting down ArangoDB daemon"

    killproc -t $ARANGO_TIMEOUT -p $ARANGO_PIDFILE -TERM $ARANGO_BIN

    # Remember status and be verbose
    rc_status -v
    ;;

  ################################################################################
  ## Stop the service and if this succeeds (i.e. the
  ## service was running before), start it again.
  ################################################################################

  try-restart)
    $0 status >/dev/null &&  $0 restart

    # Remember status and be quiet
    rc_status

    ;;

  ################################################################################
  ## Stop the service and regardless of whether it was
  ## running or not, start it again.
  ################################################################################

  restart)
    $0 stop
    $0 start

    # Remember status and be quiet
    rc_status
    ;;

  ################################################################################
  ## Signal the daemon to reload its config. Most daemons
  ## do this on signal 1 (SIGHUP).
  ################################################################################

  force-reload|reload)
    echo -n "Reload service ArangoDB"

    echo "reload is currently not supported"

    rc_status -v

    ;;

  ################################################################################
  ## Check status with checkproc(8), if process is running
  ## checkproc will return with exit status 0.
  ## Status has a slightly different for the status command:
  ##
  ## 0 - service running
  ## 1 - service dead, but /var/run/  pid  file exists
  ## 2 - service dead, but /var/lock/ lock file exists
  ## 3 - service not running
  ################################################################################

  status)
    echo -n "Checking for service ArangoDB"

    checkproc -p $ARANGO_PIDFILE $ARANGO_BIN

    rc_status -v

    ;;

  ################################################################################
  ## upgrade database
  ################################################################################

  upgrade)
    echo -n "Upgrading ArangoDB database files"

    start --upgrade
    ;;

  ################################################################################
  ## print usage message
  ################################################################################

  *)
    echo "Usage: $0 {start|stop|restart|force-reload|status|upgrade}"
    exit 1

    ;;
esac

rc_exit<|MERGE_RESOLUTION|>--- conflicted
+++ resolved
@@ -62,11 +62,7 @@
     if [ "$1" = "--upgrade" ];  then
       $ARANGO_BIN -c $ARANGO_SYSCONFIG --uid arangodb --gid arangodb $@ 
     else
-<<<<<<< HEAD
-      startproc $ARANGO_BIN -c $ARANGO_SYSCONFIG --pid-file "$ARANGO_PIDFILE" --temp-path "/var/tmp/arangod" --supervisor $@ 
-=======
       startproc $ARANGO_BIN -c $ARANGO_SYSCONFIG --uid arangodb --gid arangodb --pid-file "$ARANGO_PIDFILE" --temp-path "/var/tmp/arangod" --supervisor $@ 
->>>>>>> d03600f5
     fi
 
     # Remember status and be verbose
