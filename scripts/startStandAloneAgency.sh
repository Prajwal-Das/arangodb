#!/bin/bash

function help() {
  echo "USAGE: scripts/startStandAloneAgency.sh [options]"
  echo ""
  echo "OPTIONS:"
  echo "  -a/--agency-size   Agency size (odd integer      default: 3))"
  echo "  -p/--pool-size     Pool size   (>= agency size   default: [agency size])"
  echo "  -t/--transport     Protocol    (ssl|tcp          default: tcp)"
  echo "  -l/--log-level     Log level   (INFO|DEBUG|TRACE default: INFO)"
  echo "  -w/--wait-for-sync Boolean     (true|false       default: true)"
  echo "  -m/--use-microtime Boolean     (true|false       default: false)"
  echo "  -s/--start-delays  Integer     (                 default: 0)"
  echo "  -r/--random-delays Integer     (true|false       default: false)"
  echo "  -g/--gossip-mode   Integer     (0: Announce first endpoint to all"
  echo "                                  1: Grow list of known endpoints for each"
  echo "                                  2: Cyclic        default: 0)"
  echo ""
  echo "EXAMPLES:"
  echo "  scripts/startStandaloneAgency.sh"
  echo "  scripts/startStandaloneAgency.sh -a 5 -p 10 -t ssl"
  echo "  scripts/startStandaloneAgency.sh --agency-size 3 --pool-size 5"
  
}

function shuffle() {
  local i tmp size max rand

  size=${#aaid[*]}
  max=$(( 32768 / size * size ))

  for ((i=size-1; i>0; i--)); do
    while (( (rand=$RANDOM) >= max )); do :; done
    rand=$(( rand % (i+1) ))
    tmp=${aaid[i]} aaid[i]=${aaid[rand]} aaid[rand]=$tmp
  done
}

function isuint () {
  re='^[0-9]+$'
  if ! [[ $1 =~ $re ]] ; then
      return 1;
  else
      return 0
  fi
}

NRAGENTS=3
POOLSZ=""
TRANSPORT="tcp"
LOG_LEVEL=""
WAIT_FOR_SYNC="true"
USE_MICROTIME="false"
GOSSIP_MODE=0
START_DELAYS=0

while [[ ${1} ]]; do
  case "${1}" in
    -a|--agency-size)
      NRAGENTS=${2}
      shift;;
    -p|--pool-size)
      POOLSZ=${2}
      shift;;
    -t|--transport)
      TRANSPORT=${2}
      shift;;
    -l|--log-level)
      case ${2} in
        =*)
          LOG_LEVEL="$LOG_LEVEL --log.level ${2}"
          ;;
        *=*)
          LOG_LEVEL="$LOG_LEVEL --log.level ${2}"
          ;;
        *)
          LOG_LEVEL="$LOG_LEVEL --log.level agency=${2}"
          ;;
      esac
        
      shift
      ;;
    -w|--wait-for-sync)
      WAIT_FOR_SYNC=${2}
      shift;;
    -m|--use-microtime)
      USE_MICROTIME=${2}
      shift;;
    -g|--gossip-mode)
      GOSSIP_MODE=${2}
      shift;;
    -r|--random-delays)
      RANDOM_DELAYS=${2}
      shift;;
    -s|--start-delays)
      START_DELAYS=${2}
      shift;;
    -h|--help)
      help; exit 1  
      ;;
    *)
      echo "Unknown parameter: ${1}" >&2
      help; exit 1
      ;;
  esac
  
  if ! shift; then
    echo 'Missing parameter argument.' >&2
    exit 1
  fi
done

if [ "$LOG_LEVEL" == "" ];  then
  LOG_LEVEL="--log.level agency=info"
fi

if [ "$POOLSZ" == "" ]; then
  POOLSZ=$NRAGENTS
fi

if [ "$TRANSPORT" == "ssl" ]; then
  SSLKEYFILE="--ssl.keyfile UnitTests/server.pem"
  CURL="curl --insecure -ks https://"
else
  SSLKEYFILE=""
  CURL="curl -s http://"
fi

printf "Starting agency ... \n"
printf "    agency-size: %s," "$NRAGENTS"
printf " pool-size: %s," "$POOLSZ"
printf " transport: %s," "$TRANSPORT"
printf " log-level: %s," "$LOG_LEVEL"
printf "\n"
printf "    use-microtime: %s," "$USE_MICROTIME"
printf " wait-for-sync: %s," "$WAIT_FOR_SYNC"
printf " start-delays: %s," "$START_DELAYS"
printf " random-delays: %s," "$RANDOM_DELAYS"
printf " gossip-mode: %s\n" "$GOSSIP_MODE"

if [ ! -d arangod ] || [ ! -d arangosh ] || [ ! -d UnitTests ] ; then
  echo Must be started in the main ArangoDB source directory.
  exit 1
fi

if [[ $(( $NRAGENTS % 2 )) == 0 ]]; then
  echo Number of agents must be odd.
  exit 1
fi

MINP=0.5
MAXP=2.5
SFRE=2.5
<<<<<<< HEAD
COMP=2000
=======
COMP=200000
KEEP=500
>>>>>>> 4edba27b
BASE=5000

if [ "$GOSSIP_MODE" = "0" ]; then
   GOSSIP_PEERS=" --agency.endpoint $TRANSPORT://localhost:$BASE"
fi

rm -rf agency
mkdir -p agency
PIDS=""

aaid=(`seq 0 $(( $POOLSZ - 1 ))`)
shuffle

count=1

for aid in "${aaid[@]}"; do

  port=$(( $BASE + $aid ))

  if [ "$GOSSIP_MODE" = "2" ]; then
    nport=$(( $BASE + $(( $(( $aid + 1 )) % 3 ))))
    GOSSIP_PEERS=" --agency.endpoint $TRANSPORT://localhost:$nport"
  fi

  if [ "$GOSSIP_MODE" = "3" ]; then
    GOSSIP_PEERS=""
    for id in "${aaid[@]}"; do
      if [ ! "$id" = "$aid" ]; then
        nport=$(( $BASE + $(( $id )) ))
        GOSSIP_PEERS+=" --agency.endpoint $TRANSPORT://localhost:$nport"
      fi
    done
  fi
  
  printf "    starting agent %s " "$aid"
  build/bin/arangod \
    -c none \
    --agency.activate true \
    $GOSSIP_PEERS \
    --agency.my-address $TRANSPORT://localhost:$port \
    --agency.compaction-step-size $COMP \
    --agency.compaction-keep-size $KEEP \
    --agency.election-timeout-min $MINP \
    --agency.election-timeout-max $MAXP \
    --agency.pool-size $POOLSZ \
    --agency.size $NRAGENTS \
    --agency.supervision true \
    --agency.supervision-frequency $SFRE \
    --agency.wait-for-sync $WAIT_FOR_SYNC \
    --database.directory agency/data$port \
    --javascript.app-path ./js/apps \
    --javascript.startup-directory ./js \
    --javascript.v8-contexts 1 \
    --log.file agency/$port.log \
    --log.force-direct true \
    $LOG_LEVEL \
    --log.use-microtime $USE_MICROTIME \
    --server.authentication false \
    --server.endpoint $TRANSPORT://0.0.0.0:$port \
    --server.statistics false \
    $SSLKEYFILE \
    > agency/$port.stdout 2>&1 &
  PIDS+=$!
  PIDS+=" "
  if [ "$GOSSIP_MODE" == "1" ]; then
    GOSSIP_PEERS+=" --agency.endpoint $TRANSPORT://localhost:$port"
  fi
  if [ $count -lt $POOLSZ ]; then
    if isuint $START_DELAYS; then
      printf "fixed delay %02ds " "$START_DELAYS"
      sleep $START_DELAYS
    fi
    if [ "$RANDOM_DELAYS" == "true" ] ; then
      delay=$(( RANDOM % 16 ))
      printf "random delay %02ds" "$delay"
      sleep $delay
    fi
    ((count+=1))
  fi
  echo
done

echo "  done. Your agents are ready at port $BASE onward."
#echo "Process ids: $PIDS"
echo "Try ${CURL}localhost:5000/_api/agency/config."

<|MERGE_RESOLUTION|>--- conflicted
+++ resolved
@@ -151,12 +151,8 @@
 MINP=0.5
 MAXP=2.5
 SFRE=2.5
-<<<<<<< HEAD
-COMP=2000
-=======
 COMP=200000
 KEEP=500
->>>>>>> 4edba27b
 BASE=5000
 
 if [ "$GOSSIP_MODE" = "0" ]; then
