--- conflicted
+++ resolved
@@ -66,7 +66,6 @@
       TRANSPORT=${2}
       shift;;
     -l|--log-level)
-<<<<<<< HEAD
       case ${2} in
         =*)
           LOG_LEVEL="$LOG_LEVEL --log.level ${2}"
@@ -81,10 +80,6 @@
         
       shift
       ;;
-=======
-      LOG_LEVEL=${2}
-      shift;;
->>>>>>> 89b59a52
     -w|--wait-for-sync)
       WAIT_FOR_SYNC=${2}
       shift;;
