--- conflicted
+++ resolved
@@ -1,9 +1,8 @@
 v3.4.5 (2019-03-27)
 -------------------
 
-<<<<<<< HEAD
 * added `--generate-aatribute`
-=======
+
 * fixed a shutdown issue when the server was shut down while there were
   active Pregel jobs executing
 
@@ -11,7 +10,6 @@
   removing a vertex graph node in a smart graph environment.
 
 * added AQL functions CRC32 and FNV64 for hashing data
->>>>>>> 0acb19b1
 
 * internal issue #2276: fixed the sorting of the databases in the database 
   selection dropdown in the web ui. The sort order differed based on whether
