<<<<<<< HEAD
v3.4.5 (2019-XX-XX)
-------------------

* add "PRUNE <condition>" to AQL Traversals. This allows to early abort searching of
  unnecessary branches within a traversal.
  PRUNE is only allowed in the Traversal statement and only between the graphdefinition
  and the options of the traversal.
  e.g.:
  FOR v, e, p IN 1..3 OUTBOUND @source GRAPH "myGraph"
    PRUNE v.value == "bar"
    OPTIONS {} /* These options remain optional */
    RETURN v
  for more details refer to the documentation chapter.

v3.4.4 (2019-XX-XX)
=======
v3.4.5 (XXXX-XX-XX)
-------------------

* added option `--console.history` to arangosh for controlling whether
  the command-line history should be loaded from and persisted in a file.

  The default value for this option is `true`. Setting it to `false`
  will make arangosh not load any command-line history from the history
  file, and not store the current session's history when the shell is
  exited. The command-line history will then only be available in the
  current shell session.

* display the server role when connecting arangosh against a server (e.g. 
  SINGLE, COORDINATOR)


v3.4.4 (2019-03-08)
>>>>>>> 7e1a74c6
-------------------

* follow up to fix JWT authentication in arangosh (#7530):
  also fix reconnect

* now also syncing _jobs and _queues collections in active failover mode

* fixed overflow in windows NowNanos in RocksDB

* fixed issue #8165: AQL optimizer does not pick up multiple Geo index

* when creating a new database with an initial user, set the database permission
  for this user as specified in the documentation

* Supervision fix: abort MoveShard job does not leave a lock behind,

* Supervision fix: abort MoveShard (leader) job moves forwards when point
  of no return has been reached,

* Supervision fix: abort CleanOutServer job does not leave server in
  ToBeCleanedServers,

* Supervision fix: move shard with data stopped to early due to wrong usage 
  of compare function

* Supervision fix: AddFollower only counts good followers, fixing a
  situation after a FailedLeader job could not find a new working
  follower

* Supervision fix: FailedLeader now also considers temporarily BAD
  servers as replacement followers and does not block servers which
  currently receive a new shard

* Supervision fix: Servers in ToBeCleanedServers are no longer considered
  as replacement servers

* Maintenance fix: added precondition of unchanged Plan in phase2

* Allow MoveShard from leader to a follower, thus swapping the two

* Supervision fix: Satellite collections, various fixes

* Add coordinator route for agency dump

v3.4.3 (2019-02-19)
-------------------

* fixed JS AQL query objects with empty query strings not being recognized as AQL queries

* fixed issue #8137: NULL input field generates U_ILLEGAL_ARGUMENT_ERROR

* fixed issue #8108: AQL variable - not working query since upgrade to 3.4 release

* fixed possible segfault when using COLLECT with a LIMIT and an offset

* fixed COLLECT forgetting top-level variables after 1000 rows

* fix undefined behavior when calling user-defined AQL functions from an AQL
  query via a streaming cursor

* fix broken validation of tick range in arangodump

* updated bundled curl library to version 7.63.0

* added "peakMemoryUsage" in query results figures, showing the peak memory
  usage of the executed query. In a cluster, the value contains the peak memory
  usage across all shards, but it is not summed up across shards.

* data masking: better documentation, fixed default phone number,
  changed default range to -100 and 100 for integer masking function

* fix supervision's failed server handling to transactionally create
  all failed leader/followers along


v3.4.2.1 (2019-02-01)
---------------------

* upgrade to new velocypack version


v3.4.2 (2019-01-24)
-------------------

* added configurable masking of dumped data via `arangodump` tool to obfuscate exported sensible data

* upgraded to OpenSSL 1.1.0j

* fixed an issue with AQL query IN index lookup conditions being converted into
  empty arrays when they were shared between multiple nodes of a lookup condition
  that used an IN array lookup in an OR that was multiplied due to DNF transformations

  This issue affected queries such as the following

      FILTER (... && ...) || doc.indexAttribute IN non-empty-array

* upgraded arangodb starter version to 0.14.0

* upgraded arangosync version to 0.6.2

* fixed an issue where a crashed coordinator can lead to some Foxx queue jobs
  erroneously either left hanging or being restarted

* fix issue #7903: Regression on ISO8601 string compatibility in AQL

  millisecond parts of AQL date values were limited to up to 3 digits.
  Now the length of the millisecond part is unrestricted, but the
  millisecond precision is still limited to up to 3 digits.

* fix issue #7900: Bind values of `null` are not replaced by
  empty string anymore, when toggling between json and table
  view in the web-ui.

* Use base64url to encode and decode JWT parts.

* added AQL function `CHECK_DOCUMENT` for document validity checks

* when detecting parse errors in the JSON input sent to the restore API, now
  abort with a proper error containing the problem description instead of aborting
  but hiding there was a problem.

* do not respond with an internal error in case of JSON parse errors detected
  in incoming HTTP requests

* added arangorestore option `--cleanup-duplicate-attributes` to clean up input documents
  with redundant attribute names

  Importing such documents without the option set will make arangorestore fail with an
  error, and setting the option will make the restore process clean up the input by using
  just the first specified value for each redundant attribute.

* the arangorestore options `--default-number-of-shards` and `--default-replication-factor`
  are now deprecated in favor of the much more powerful options `--number-of-shards`
  and `--replication-factor`

  The new options `--number-of-shards` and `--replication-factor` allow specifying
  default values for the number of shards and the replication factor, resp. for all
  restored collections. If specified, these default values will be used regardless
  of whether the number of shards or the replication factor values are already present
  in the metadata of the dumped collections.

  It is also possible to override the values on a per-collection level by specifying
  the options multiple times, e.g.

      --number-of-shards 2 --number-of-shards mycollection=3 --number-of-shards test=4

  The above will create all collections with 2 shards, except the collection "mycollection"
  (3 shards) and "test" (4 shards).

  By omitting the default value, it is also possible to use the number of shards/replication
  factor values from the dump for all collections but the explicitly specified ones, e.g.

      --number-of-shards mycollection=3 --number-of-shards test=4

  This will use the number of shards as specified in the dump, except for the collections
  "mycollection" and "test".

  The `--replication-factor` option works similarly.

* validate uniqueness of attribute names in AQL in cases in which it was not
  done before. When constructing AQL objects via object literals, there was
  no validation about object attribute names being unique. For example, it was
  possible to create objects with duplicate attribute names as follows:

      INSERT { a: 1, a: 2 } INTO collection

  This resulted in a document having two "a" attributes, which is obviously
  undesired. Now, when an attribute value is used multiple times, only the first
  assigned value will be used for that attribute in AQL. It is not possible to
  specify the same attribute multiple times and overwrite the attribute's value
  with by that. That means in the above example, the value of "a" will be 1,
  and not 2.
  This changes the behavior for overriding attribute values in AQL compared to
  previous versions of ArangoDB, as previous versions in some cases allowed
  duplicate attribute names in objects/documents (which is undesired) and in
  other cases used the _last_ value assigned to an attribute instead of the _first_
  value. In order to explicitly override a value in an existing object, use the
  AQL MERGE function.

  To avoid all these issues, users are encouraged to use unambiguous attribute
  names in objects/documents in AQL. Outside of AQL, specifying the same attribute
  multiple times may even result in a parse error, e.g. when sending such data
  to ArangoDB's HTTP REST API.

* fixed issue #7834: AQL Query crashes instance

* Added --server.jwt-secret-keyfile option.

* Improve single threaded performance by scheduler optimization.

* Releveling logging in maintenance

v3.4.1 (2018-12-19)
-------------------

* fixed issue #7757: Using multiple filters on nested objects produces wrong results

* fixed issue #7763: Collect after update does not execute updates

* fixed issue #7586: a running query within the user interface was not shown
  if the active view was `Running Queries` or `Slow Query History`.

* fixed issue #7749: AQL Query result changed for COLLECT used on empty data/array

* fixed a rare thread local dead lock situation in replication:
  If a follower tries to get in sync in the last steps it requires
  a lock on the leader. If the follower cancels the lock before the leader
  has succeeded with locking we can end up with one thread being deadlocked.

* fix thread shutdown in _WIN32 builds

  Previous versions used a wrong comparison logic to determine the current
  thread id when shutting down a thread, leading to threads hanging in their
  destructors on thread shutdown

* reverted accidental change to error handling in geo index

  In previous versions, if non-valid geo coordinates were contained in the
  indexed field of a document, the document was simply ignored an not indexed.
  In 3.4.0, this was accidentally changed to generate an error, which caused
  the upgrade procedure to break in some cases.

* fixed TypeError being thrown instead of validation errors when Foxx manifest
  validation fails

* make AQL REMOVE operations use less memory with the RocksDB storage engine

  the previous implementation of batch removals read everything to remove into
  memory first before carrying out the first remove operation. The new version
  will only read in about 1000 documents each time and then remove these. Queries
  such as

      FOR doc IN collection FILTER ... REMOVE doc IN collection

  will benefit from this change in terms of memory usage.

* make `--help-all` now also show all hidden program options

  Previously hidden program options were only returned when invoking arangod or
  a client tool with the cryptic `--help-.` option. Now `--help-all` simply
  retuns them as well.

  The program options JSON description returned by `--dump-options` was also
  improved as follows:

  - the new boolean attribute "dynamic" indicates whether the option has a dynamic
    default value, i.e. a value that depends on the target host capabilities or
    configuration

  - the new boolean attribute "requiresValue" indicates whether a boolean option
    requires a value of "true" or "false" when specified. If "requiresValue" is
    false, then the option can be specified without a boolean value following it,
    and the option will still be set to true, e.g. `--server.authentication` is
    identical to `--server.authentication true`.

  - the new "category" attribute will contain a value of "command" for command-like
    options, such as `--version`, `--dump-options`, `--dump-dependencies` etc.,
    and "option" for all others.

* Fixed a bug in synchroneous replication intialisation for, where a
  shard's db server is rebooted during that period

v3.4.0 (2018-12-06)
-------------------

* Add license key checking to enterprise version in Docker containers.


v3.4.0-rc.5 (2018-11-29)
------------------------

* Persist and check default language (locale) selection.
  Previously we would not check if the language (`--default-language`) had changed
  when the server was restarted. This could cause issues with indexes over text fields,
  as it will resulted in undefined behavior within RocksDB (potentially missing entries,
  corruption, etc.). Now if the language is changed, ArangoDB will print out an error
  message on startup and abort.

* fixed issue #7522: FILTER logic totally broke for my query in 3.4-rc4

* export version and storage engine in `_admin/cluster/health` for Coordinators
  and DBServers.

* restrict the total amount of data to build up in all in-memory RocksDB write buffers
  by default to a certain fraction of the available physical RAM. This helps restricting
  memory usage for the arangod process, but may have an effect on the RocksDB storage
  engine's write performance.

  In ArangoDB 3.3 the governing configuration option `--rocksdb.total-write-buffer-size`
  had a default value of `0`, which meant that the memory usage was not limited. ArangoDB
  3.4 now changes the default value to about 50% of available physical RAM, and 512MiB
  for setups with less than 4GiB of RAM.

* lower default value for `--cache.size` startup option from about 30% of physical RAM to
  about 25% percent of physical RAM.

* fix internal issue #2786: improved confirmation dialog when clicking the truncate
  button in the web UI

* Updated joi library (web UI), improved Foxx mount path validation

* disable startup warning for Linux kernel variable `vm.overcommit_memory` settings
  values of 0 or 1.
  Effectively `overcommit_memory` settings value of 0 or 1 fix two memory-allocation
  related issues with the default memory allocator used in ArangoDB release builds on
  64bit Linux.
  The issues will remain when running with an `overcommit_memory` settings value of 2,
  so this is now discouraged.
  Setting `overcommit_memory` to 0 or 1 (0 is the Linux kernel's default) fixes issues
  with increasing numbers of memory mappings for the arangod process (which may lead
  to an out-of-memory situation if the kernel's maximum number of mappings threshold
  is hit) and an increasing amount of memory that the kernel counts as "committed".
  With an `overcommit_memory` setting of 0 or 1, an arangod process may either be
  killed by the kernel's OOM killer or will die with a segfault when accessing memory
  it has allocated before but the kernel could not provide later on. This is still
  more acceptable than the kernel not providing any more memory to the process when
  there is still physical memory left, which may have occurred with an `overcommit_memory`
  setting of 2 after the arangod process had done lots of allocations.

  In summary, the recommendation for the `overcommit_memory` setting is now to set it
  to 0 or 1 (0 is kernel default) and not use 2.

* fixed Foxx complaining about valid `$schema` value in manifest.json

* fix for supervision, which started failing servers using old transient store

* fixed a bug where indexes are used in the cluster while still being
  built on the db servers

* fix move leader shard: wait until all but the old leader are in sync.
  This fixes some unstable tests.

* cluster health features more elaborate agent records

* agency's supervision edited for advertised endpoints

v3.4.0-rc.4 (2018-11-04)
------------------------

* fixed Foxx queues not retrying jobs with infinite `maxFailures`

* increase AQL query string parsing performance for queries with many (100K+) string
  values contained in the query string

* increase timeouts for inter-node communication in the cluster

* fixed undefined behavior in `/_api/import` when importing a single document went
  wrong

* replication bugfixes

* stop printing `connection class corrupted` in arangosh

 when just starting the arangosh without a connection to a server and running
 code such as `require("internal")`, the shell always printed "connection class
 corrupted", which was somewhat misleading.

* add separate option `--query.slow-streaming-threshold` for tracking slow
  streaming queries with a different timeout value

* increase maximum number of collections/shards in an AQL query from 256 to 2048

* don't rely on `_modules` collection being present and usable for arangod startup

* force connection timeout to be 7 seconds to allow libcurl time to retry lost DNS
  queries.

* fixes a routing issue within the web ui after the use of views

* fixes some graph data parsing issues in the ui, e.g. cleaning up duplicate
  edges inside the graph viewer.

* in a cluster environment, the arangod process now exits if wrong credentials
  are used during the startup process.

* added option `--rocksdb.total-write-buffer-size` to limit total memory usage
  across all RocksDB in-memory write buffers

* suppress warnings from statistics background threads such as
  `WARNING caught exception during statistics processing: Expecting Object`
  during version upgrade


v3.4.0-rc.3 (2018-10-23)
------------------------

* fixed handling of broken Foxx services

  Installation now also fails when the service encounters an error when
  executed. Upgrading or replacing with a broken service will still result
  in the broken services being installed.

* restored error pages for broken Foxx services

  Services that could not be executed will now show an error page (with helpful
  information if development mode is enabled) instead of a generic 404 response.
  Requests to the service that do not prefer HTML (i.e. not a browser window)
  will receive a JSON formatted 503 error response instead.

* added support for `force` flag when upgrading Foxx services

  Using the `force` flag when upgrading or replacing a service falls back to
  installing the service if it does not already exist.

* The order of JSON object attribute keys in JSON return values will now be
  "random" in more cases. In JSON, there is no defined order for object attribute
  keys anyway, so ArangoDB is taking the freedom to return the attribute keys in
  a non-deterministic, seemingly unordered way.

* Fixed an AQL bug where the `optimize-traversals` rule was falsely applied to
  extensions with inline expressions and thereby ignoring them

* fix side-effects of sorting larger arrays (>= 16 members) of constant literal
  values in AQL, when the array was used not only for IN-value filtering but also
  later in the query.
  The array values were sorted so the IN-value lookup could use a binary search
  instead of a linear search, but this did not take into account that the array
  could have been used elsewhere in the query, e.g. as a return value. The fix
  will create a copy of the array and sort the copy, leaving the original array
  untouched.

* disallow empty LDAP password

* fixes validation of allowed or not allowed foxx service mount paths within
  the Web UI

* The single database or single coordinator statistics in a cluster
  environment within the Web UI sometimes got called way too often.
  This caused artifacts in the graphs, which is now fixed.

* An aardvark statistics route could not collect and sum up the statistics of
  all coordinators if one of them was ahead and had more results than the others

* Web UI now checks if server statistics are enabled before it sends its first
  request to the statistics API

* fix internal issue #486: immediate deletion (right after creation) of
  a view with a link to one collection and indexed data reports failure
  but removes the link

* fix internal issue #480: link to a collection is not added to a view
  if it was already added to other view

* fix internal issues #407, #445: limit ArangoSearch memory consumption
  so that it won't cause OOM while indexing large collections

* upgraded arangodb starter version to 0.13.5

* removed undocumented `db.<view>.toArray()` function from ArangoShell

* prevent creation of collections and views with the same in cluster setups

* fixed issue #6770: document update: ignoreRevs parameter ignored

* added AQL query optimizer rules `simplify-conditions` and `fuse-filters`

* improve inter-server communication performance:
  - move all response processing off Communicator's socket management thread
  - create multiple Communicator objects with ClusterComm, route via round robin
  - adjust Scheduler threads to always be active, and have designated priorities.

* fix internal issue #2770: the Query Profiling modal dialog in the Web UI
  was slightly malformed.

* fix internal issue #2035: the Web UI now updates its indices view to check
  whether new indices exist or not.

* fix internal issue #6808: newly created databases within the Web UI did not
  appear when used Internet Explorer 11 as a browser.

* fix internal issue #2957: the Web UI was not able to display more than 1000
  documents, even when it was set to a higher amount.

* fix internal issue #2688: the Web UI's graph viewer created malformed node
  labels if a node was expanded multiple times.

* fix internal issue #2785: web ui's sort dialog sometimes got rendered, even
  if it should not.

* fix internal issue #2764: the waitForSync property of a satellite collection
  could not be changed via the Web UI

* dynamically manage libcurl's number of open connections to increase performance
  by reducing the number of socket close and then reopen cycles

* recover short server id from agency after a restart of a cluster node

  this fixes problems with short server ids being set to 0 after a node restart,
  which then prevented cursor result load-forwarding between multiple coordinators
  to work properly

  this should fix arangojs#573

* increased default timeouts in replication

  this decreases the chances of followers not getting in sync with leaders because
  of replication operations timing out

* include forward-ported diagnostic options for debugging LDAP connections

* fixed internal issue #3065: fix variable replacements by the AQL query
  optimizer in arangosearch view search conditions

  The consequence of the missing replacements was that some queries using view
  search conditions could have failed with error messages such as

  "missing variable #3 (a) for node #7 (EnumerateViewNode) while planning registers"

* fixed internal issue #1983: the Web UI was showing a deletion confirmation
  multiple times.

* Restricted usage of views in AQL, they will throw an error now
  (e.g. "FOR v, e, p IN 1 OUTBOUND @start edgeCollection, view")
  instead of failing the server.

* Allow VIEWs within the AQL "WITH" statement in cluster environment.
  This will now prepare the query for all collections linked within a view.
  (e.g. "WITH view FOR v, e, p IN OUTBOUND 'collectionInView/123' edgeCollection"
  will now be executed properly and not fail with unregistered collection any more)

* Properly check permissions for all collections linked to a view when
  instantiating an AQL query in cluster environment

* support installation of ArangoDB on Windows into directories with multibyte
  character filenames on Windows platforms that used a non-UTF8-codepage

  This was supported on other platforms before, but never worked for ArangoDB's
  Windows version

* display shard synchronization progress for collections outside of the
  `_system` database

* change memory protection settings for memory given back to by the bundled
  JEMalloc memory allocator. This avoids splitting of existing memory mappings
  due to changes of the protection settings

* added missing implementation for `DeleteRangeCF` in RocksDB WAL tailing handler

* fixed agents busy looping gossip

* handle missing `_frontend` collections gracefully

  the `_frontend` system collection is not required for normal ArangoDB operations,
  so if it is missing for whatever reason, ensure that normal operations can go
  on.


v3.4.0-rc.2 (2018-09-30)
------------------------

* upgraded arangosync version to 0.6.0

* upgraded arangodb starter version to 0.13.3

* fixed issue #6611: Properly display JSON properties of user defined foxx services
  configuration within the web UI

* improved shards display in web UI: included arrows to better visualize that
  collection name sections can be expanded and collapsed

* added nesting support for `aql` template strings

* added support for `undefined` and AQL literals to `aql.literal`

* added `aql.join` function

* fixed issue #6583: Agency node segfaults if sent an authenticated HTTP
  request is sent to its port

* fixed issue #6601: Context cancelled (never ending query)

* added more AQL query results cache inspection and control functionality

* fixed undefined behavior in AQL query result cache

* the query editor within the web UI is now catching HTTP 501 responses
  properly

* added AQL VERSION function to return the server version as a string

* added startup parameter `--cluster.advertised-endpoints`

* AQL query optimizer now makes better choices regarding indexes to use in a
  query when there are multiple competing indexes and some of them are prefixes
  of others

  In this case, the optimizer could have preferred indexes that covered less
  attributes, but it should rather pick the indexes that covered more attributes.

  For example, if there was an index on ["a"] and another index on ["a", "b"], then
  previously the optimizer may have picked the index on just ["a"] instead the
  index on ["a", "b"] for queries that used all index attributes but did range
  queries on them (e.g. `FILTER doc.a == @val1 && doc.b >= @val2`).

* Added compression for the AQL intermediate results transfer in the cluster,
  leading to less data being transferred between coordinator and database servers
  in many cases

* forward-ported a bugfix from RocksDB (https://github.com/facebook/rocksdb/pull/4386)
  that fixes range deletions (used internally in ArangoDB when dropping or truncating
  collections)

  The non-working range deletes could have triggered errors such as
  `deletion check in index drop failed - not all documents in the index have been deleted.`
  when dropping or truncating collections

* improve error messages in Windows installer

* allow retrying installation in Windows installer in case an existing database is still
  running and needs to be manually shut down before continuing with the installation

* fix database backup functionality in Windows installer

* fixed memory leak in `/_api/batch` REST handler

* `db._profileQuery()` now also tracks operations triggered when using `LIMIT`
  clauses in a query

* added proper error messages when using views as an argument to AQL functions
  (doing so triggered an `internal error` before)

* fixed return value encoding for collection ids ("cid" attribute") in REST API
  `/_api/replication/logger-follow`

* fixed dumping and restoring of views with arangodump and arangorestore

* fix replication from 3.3 to 3.4

* fixed some TLS errors that occurred when combining HTTPS/TLS transport with the
  VelocyStream protocol (VST)

  That combination could have led to spurious errors such as "TLS padding error"
  or "Tag mismatch" and connections being closed

* make synchronous replication detect more error cases when followers cannot
  apply the changes from the leader

* fixed issue #6379: RocksDB arangorestore time degeneration on dead documents

* fixed issue #6495: Document not found when removing records

* fixed undefined behavior in cluster plan-loading procedure that may have
  unintentionally modified a shared structure

* reduce overhead of function initialization in AQL COLLECT aggregate functions,
  for functions COUNT/LENGTH, SUM and AVG

  this optimization will only be noticable when the COLLECT produces many groups
  and the "hash" COLLECT variant is used

* fixed potential out-of-bounds access in admin log REST handler `/_admin/log`,
  which could have led to the server returning an HTTP 500 error

* catch more exceptions in replication and handle them appropriately

* agency endpoint updates now go through RAFT

* fixed a cleanup issue in Current when a follower was removed from Plan

* catch exceptions in MaintenanceWorker thread

* fixed a bug in cleanOutServer which could lead to a cleaned out server
  still being a follower for some shard

v3.4.0-rc.1 (2018-09-06)
------------------------

* Release Candidate for 3.4.0, please check the `ReleaseNotes/KnownIssues34.md`
  file for a list of known issues.

* upgraded bundled RocksDB version to 5.16.0

* upgraded bundled Snappy compression library to 1.1.7

* fixed issue #5941: if using breadth first search in traversals uniqueness checks
  on path (vertices and edges) have not been applied. In SmartGraphs the checks
  have been executed properly.

* added more detailed progress output to arangorestore, showing the percentage of
  how much data is restored for bigger collections plus a set of overview statistics
  after each processed collection

* added option `--rocksdb.use-file-logging` to enable writing of RocksDB's own
  informational LOG files into RocksDB's database directory.

  This option is turned off by default, but can be enabled for debugging RocksDB
  internals and performance.

* improved error messages when managing Foxx services

  Install/replace/upgrade will now provide additional information when an error
  is encountered during setup. Errors encountered during a `require` call will
  also include information about the underlying cause in the error message.

* fixed some Foxx script names being displayed incorrectly in web UI and Foxx CLI

* major revision of the maintenance feature

* added `uuidv4` and `genRandomBytes` methods to crypto module

* added `hexSlice` methods `hexWrite` to JS Buffer type

* added `Buffer.from`, `Buffer.of`, `Buffer.alloc` and `Buffer.allocUnsafe`
  for improved compatibility with Node.js

* Foxx HTTP API errors now log stacktraces

* fixed issue #5831: custom queries in the ui could not be loaded if the user
  only has read access to the _system database.

* fixed issue #6128: ArangoDb Cluster: Task moved from DBS to Coordinator

* fixed some web ui action events related to Running Queries view and Slow
  Queries History view

* fixed internal issue #2566: corrected web UI alignment of the nodes table

* fixed issue #5736: Foxx HTTP API responds with 500 error when request body
  is too short

* fixed issue #6106: Arithmetic operator type casting documentation incorrect

* The arangosh now supports the velocystream transport protocol via the schemas
  "vst+tcp://", "vst+ssl://", "vst+unix://" schemes.

* The server will no longer lowercase the input in --server.endpoint. This means
  Unix domain socket paths will now  be treated as specified, previously they were lowercased

* fixed logging of requests. A wrong log level was used

* fixed issue #5943: misplaced database ui icon and wrong cursor type were used

* fixed issue #5354: updated the web UI JSON editor, improved usability

* fixed issue #5648: fixed error message when saving unsupported document types

* fixed internal issue #2812: Cluster fails to create many indexes in parallel

* Added C++ implementation, load balancer support, and user restriction to Pregel API.

  If an execution is accessed on a different coordinator than where it was
  created, the request(s) will be forwarded to the correct coordinator. If an
  execution is accessed by a different user than the one who created it, the
  request will be denied.

* the AQL editor in the web UI now supports detailed AQL query profiling

* fixed issue #5884: Subquery nodes are no longer created on DBServers

* intermediate commits in the RocksDB engine are now only enabled in standalone AQL queries

  (not within a JS transaction), standalone truncate as well as for the "import" API

* the AQL editor in the web UI now supports GeoJSON types and is able to render them.

* fixed issue #5035: fixed a vulnerability issue within the web ui's index view

* PR #5552: add "--latency true" option to arangoimport.  Lists microsecond latency

* added `"pbkdf2"` method to `@arangodb/foxx/auth` module

* the `@arangodb/foxx/auth` module now uses a different method to generate salts,
  so salts are no longer guaranteed to be alphanumeric

* fixed internal issue #2567: the Web UI was showing the possibility to move a shard
  from a follower to the current leader

* Renamed RocksDB engine-specific statistics figure `rocksdb.block-cache-used`
  to `rocksdb.block-cache-usage` in output of `db._engineStats()`

  The new figure name is in line with the statistics that the RocksDB library
  provides in its new versions.

* Added RocksDB engine-specific statistics figures `rocksdb.block-cache-capacity`,
  `rocksdb.block-cache-pinned-usage` as well as level-specific figures
  `rocksdb.num-files-at-level` and `rocksdb.compression-ratio-at-level` in
  output of `db._engineStats()`

* Added RocksDB-engine configuration option `--rocksdb.block-align-data-blocks`

  If set to true, data blocks are aligned on lesser of page size and block size,
  which may waste some memory but may reduce the number of cross-page I/Os operations.

* Usage RocksDB format version 3 for new block-based tables

* Bugfix: The AQL syntax variants `UPDATE/REPLACE k WITH d` now correctly take
  _rev from k instead of d (when ignoreRevs is false) and ignore d._rev.

* Added C++ implementation, load balancer support, and user restriction to tasks API

  If a task is accessed on a different coordinator than where it was created,
  the request(s) will be forwarded to the correct coordinator. If a
  task is accessed by a different user than the one who created it, the request
  will be denied.

* Added load balancer support and user-restriction to async jobs API.

  If an async job is accessed on a different coordinator than where it was
  created, the request(s) will be forwarded to the correct coordinator. If a
  job is accessed by a different user than the one who created it, the request
  will be denied.

* switch default storage engine from MMFiles to RocksDB

  In ArangoDB 3.4, the default storage engine for new installations is the RocksDB
  engine. This differs to previous versions (3.2 and 3.3), in which the default
  storage engine was the MMFiles engine.

  The MMFiles engine can still be explicitly selected as the storage engine for
  all new installations. It's only that the "auto" setting for selecting the storage
  engine will now use the RocksDB engine instead of MMFiles engine.

  In the following scenarios, the effectively selected storage engine for new
  installations will be RocksDB:

  * `--server.storage-engine rocksdb`
  * `--server.storage-engine auto`
  * `--server.storage-engine` option not specified

  The MMFiles storage engine will be selected for new installations only when
  explicitly selected:

  * `--server.storage-engine mmfiles`

  On upgrade, any existing ArangoDB installation will keep its previously selected
  storage engine. The change of the default storage engine is thus only relevant
  for new ArangoDB installations and/or existing cluster setups for which new server
  nodes get added later. All server nodes in a cluster setup should use the same
  storage engine to work reliably. Using different storage engines in a cluster is
  unsupported.

* added collection.indexes() as an alias for collection.getIndexes()

* disable V8 engine and JavaScript APIs for agency nodes

* renamed MMFiles engine compactor thread from "Compactor" to "MMFilesCompactor".

  This change will be visible only on systems which allow assigning names to
  threads.

* added configuration option `--rocksdb.sync-interval`

  This option specifies interval (in milliseconds) that ArangoDB will use to
  automatically synchronize data in RocksDB's write-ahead log (WAL) files to
  disk. Automatic syncs will only be performed for not-yet synchronized data,
  and only for operations that have been executed without the *waitForSync*
  attribute.

  Automatic synchronization is performed by a background thread. The default
  sync interval is 100 milliseconds.

  Note: this option is not supported on Windows platforms. Setting the sync
  interval to a value greater 0 will produce a startup warning.

* added AQL functions `TO_BASE64`, `TO_HEX`, `ENCODE_URI_COMPONENT` and `SOUNDEX`

* PR #5857: RocksDB engine would frequently request a new DelayToken.  This caused
  excessive write delay on the next Put() call.  Alternate approach taken.

* changed the thread handling in the scheduler. `--server.maximal-threads` will be
  the maximum number of threads for the scheduler.

* The option `--server.threads` is now obsolete.

* use sparse indexes in more cases now, when it is clear that the index attribute
  value cannot be null

* introduce SingleRemoteOperationNode via "optimize-cluster-single-document-operations"
  optimizer rule, which triggers single document operations directly from the coordinator
  instead of using a full-featured AQL setup. This saves cluster roundtrips.

  Queries directly referencing the document key benefit from this:

      UPDATE {_key: '1'} WITH {foo: 'bar'} IN collection RETURN OLD

* Added load balancer support and user-restriction to cursor API.

  If a cursor is accessed on a different coordinator than where it was created,
  the requests will be forwarded to the correct coordinator. If a cursor is
  accessed by a different user than the one who created it, the request will
  be denied.

* if authentication is turned on requests to databases by users with insufficient rights
 will be answered with the HTTP forbidden (401) response.

* upgraded bundled RocksDB library version to 5.15

* added key generators `uuid` and `padded`

  The `uuid` key generator generates universally unique 128 bit keys, which are
  stored in hexadecimal human-readable format.
  The `padded` key generator generates keys of a fixed length (16 bytes) in
  ascending lexicographical sort order.

* The REST API of `/_admin/status` added: "operationMode" filed with same meaning as
  the "mode" field and field "readOnly" that has the inverted meaning of the field
  "writeOpsEnabled". The old field names will be deprecated in upcoming versions.

* added `COUNT_DISTINCT` AQL function

* make AQL optimizer rule `collect-in-cluster` optimize aggregation functions
  `AVERAGE`, `VARIANCE`, `STDDEV`, `UNIQUE`, `SORTED_UNIQUE` and `COUNT_DISTINCT`
  in a cluster by pushing parts of the aggregation onto the DB servers and only
  doing the total aggregation on the coordinator

* replace JavaScript functions FULLTEXT, NEAR, WITHIN and WITHIN_RECTANGLE with
  regular AQL subqueries via a new optimizer rule "replace-function-with-index".

* the existing "fulltext-index-optimizer" optimizer rule has been removed because its
  duty is now handled by the "replace-function-with-index" rule.

* added option "--latency true" option to arangoimport. Lists microsecond latency
  statistics on 10 second intervals.

* fixed internal issue #2256: ui, document id not showing up when deleting a document

* fixed internal issue #2163: wrong labels within foxx validation of service
  input parameters

* fixed internal issue #2160: fixed misplaced tooltips in indices view

* Added exclusive option for rocksdb collections. Modifying AQL queries can
  now set the exclusive option as well as it can be set on JavaScript transactions.

* added optimizer rule "optimize-subqueries", which makes qualifying subqueries
  return less data

  The rule fires in the following situations:
  * in case only a few results are used from a non-modifying subquery, the rule
    will add a LIMIT statement into the subquery. For example

	LET docs = (
	  FOR doc IN collection
	    FILTER ...
	    RETURN doc
	)
	RETURN docs[0]

    will be turned into

	LET docs = (
	  FOR doc IN collection
	    FILTER ...
	    LIMIT 1
	    RETURN doc
	)
	RETURN docs[0]

    Another optimization performed by this rule is to modify the result value
    of subqueries in case only the number of results is checked later. For example

	RETURN LENGTH(
	  FOR doc IN collection
	    FILTER ...
	    RETURN doc
	)

    will be turned into

	RETURN LENGTH(
	  FOR doc IN collection
	    FILTER ...
	    RETURN true
	)

  This saves copying the document data from the subquery to the outer scope and may
  enable follow-up optimizations.

* fixed Foxx queues bug when queues are created in a request handler with an
  ArangoDB authentication header

* abort startup when using SSLv2 for a server endpoint, or when connecting with
  a client tool via an SSLv2 connection.

  SSLv2 has been disabled in the OpenSSL library by default in recent versions
  because of security vulnerabilities inherent in this protocol.

  As it is not safe at all to use this protocol, the support for it has also
  been stopped in ArangoDB. End users that use SSLv2 for connecting to ArangoDB
  should change the protocol from SSLv2 to TLSv12 if possible, by adjusting
  the value of the `--ssl.protocol` startup option.

* added `overwrite` option to document insert operations to allow for easier syncing.

  This implements almost the much inquired UPSERT. In reality it is a REPSERT
  (replace/insert) because only replacement and not modification of documents
  is possible. The option does not work in cluster collections with custom
  sharding.

* added startup option `--log.escape`

  This option toggles the escaping of log output.

  If set to `true` (which is the default value), then the logging will work
  as before, and the following characters in the log output are escaped:

  * the carriage return character (hex 0d)
  * the newline character (hex 0a)
  * the tabstop character (hex 09)
  * any other characters with an ordinal value less than hex 20

  If the option is set to `false`, no characters are escaped. Characters with
  an ordinal value less than hex 20 will not be printed in this mode but will
  be replaced with a space character (hex 20).

  A side effect of turning off the escaping is that it will reduce the CPU
  overhead for the logging. However, this will only be noticable when logging
  is set to a very verbose level (e.g. debug or trace).

* increased the default values for the startup options `--javascript.gc-interval`
  from every 1000 to every 2000 requests, and for `--javascript.gc-frequency` from
  30 to 60 seconds

  This will make the V8 garbage collection run less often by default than in previous
  versions, reducing CPU load a bit and leaving more contexts available on average.

* added `/_admin/repair/distributeShardsLike` that repairs collections with
  distributeShardsLike where the shards aren't actually distributed like in the
  prototype collection, as could happen due to internal issue #1770

* Fixed issue #4271: Change the behavior of the `fullCount` option for AQL query
  cursors so that it will only take into account `LIMIT` statements on the top level
  of the query.

  `LIMIT` statements in subqueries will not have any effect on the `fullCount` results
  any more.

* We added a new geo-spatial index implementation. On the RocksDB storage engine all
  installations will need to be upgraded with `--database.auto-upgrade true`. New geo
  indexes will now only report with the type `geo` instead of `geo1` or `geo2`.
  The index types `geo1` and `geo2` are now deprecated.
  Additionally we removed the deprecated flags `constraint` and `ignoreNull` from geo
  index definitions, these fields were initially deprecated in ArangoDB 2.5

* Add revision id to RocksDB values in primary indexes to speed up replication (~10x).

* PR #5238: Create a default pacing algorithm for arangoimport to avoid TimeoutErrors
  on VMs with limited disk throughput

* Starting a cluster with coordinators and DB servers using different storage engines
  is unsupported. Doing it anyway will now produce a warning on startup

* fixed issue #4919: C++ implementation of LIKE function now matches the old and correct
  behaviour of the javascript implementation.

* added `--json` option to arangovpack, allowing to treat its input as plain JSON data
  make arangovpack work without any configuration file

* added experimental arangodb startup option `--javascript.enabled` to enable/disable the
  initialization of the V8 JavaScript engine. Only expected to work on single-servers and
  agency deployments

* pull request #5201: eliminate race scenario where handlePlanChange could run infinite times
  after an execution exceeded 7.4 second time span

* UI: fixed an unreasonable event bug within the modal view engine

* pull request #5114: detect shutdown more quickly on heartbeat thread of coordinator and
  DB servers

* fixed issue #3811: gharial api is now checking existence of `_from` and `_to` vertices
  during edge creation

* There is a new method `_profileQuery` on the database object to execute a query and
  print an explain with annotated runtime information.

* Query cursors can now be created with option `profile`, with a value of 0, 1 or 2.
  This will cause queries to include more statistics in their results and will allow tracing
  of queries.

* fixed internal issue #2147: fixed database filter in UI

* fixed internal issue #2149: number of documents in the UI is not adjusted after moving them

* fixed internal issue #2150: UI - loading a saved query does not update the list of bind
  parameters

* removed option `--cluster.my-local-info` in favor of persisted server UUIDs

  The option `--cluster.my-local-info` was deprecated since ArangoDB 3.3.

* added new collection property `cacheEnabled` which enables in-memory caching for
  documents and primary index entries. Available only when using RocksDB

* arangodump now supports `--threads` option to dump collections in parallel

* arangorestore now supports `--threads` option to restore collections in parallel

* Improvement: The AQL query planner in cluster is now a bit more clever and
  can prepare AQL queries with less network overhead.

  This should speed up simple queries in cluster mode, on complex queries it
  will most likely not show any performance effect.
  It will especially show effects on collections with a very high amount of Shards.

* removed remainders of dysfunctional `/_admin/cluster-test` and `/_admin/clusterCheckPort`
  API endpoints and removed them from documentation

* added new query option `stream` to enable streaming query execution via the
  `POST /_api/cursor` rest interface.

* fixed issue #4698: databases within the UI are now displayed in a sorted order.

* Behavior of permissions for databases and collections changed:
  The new fallback rule for databases for which an access level is not explicitly specified:
  Choose the higher access level of:
    * A wildcard database grant
    * A database grant on the `_system` database
  The new fallback rule for collections for which an access level is not explicitly specified:
  Choose the higher access level of:
    * Any wildcard access grant in the same database, or on "*/*"
    * The access level for the current database
    * The access level for the `_system` database

* fixed issue #4583: add AQL ASSERT and AQL WARN

* renamed startup option `--replication.automatic-failover` to
  `--replication.active-failover`
  using the old option name will still work in ArangoDB 3.4, but the old option
  will be removed afterwards

* index selectivity estimates for RocksDB engine are now eventually consistent

  This change addresses a previous issue where some index updates could be
  "lost" from the view of the internal selectivity estimate, leading to
  inaccurate estimates. The issue is solved now, but there can be up to a second
  or so delay before updates are reflected in the estimates.

* support `returnOld` and `returnNew` attributes for in the following HTTP REST
  APIs:

  * /_api/gharial/<graph>/vertex/<collection>
  * /_api/gharial/<graph>/edge/<collection>

  The exception from this is that the HTTP DELETE verb for these APIs does not
  support `returnOld` because that would make the existing API incompatible

* fixed internal issue #478: remove unused and undocumented REST API endpoints
  _admin/statistics/short and _admin/statistics/long

  These APIs were available in ArangoDB's REST API, but have not been called by
  ArangoDB itself nor have they been part of the documented API. They have been
  superseded by other REST APIs and were partially dysfunctional. Therefore
  these two endpoints have been removed entirely.

* fixed issue #1532: reload users on restore

* fixed internal issue #1475: when restoring a cluster dump to a single server
  ignore indexes of type primary and edge since we mustn't create them here.

* fixed internal issue #1439: improve performance of any-iterator for RocksDB

* issue #1190: added option `--create-database` for arangoimport

* UI: updated dygraph js library to version 2.1.0

* renamed arangoimp to arangoimport for consistency
  Release packages will still install arangoimp as a symlink so user scripts
  invoking arangoimp do not need to be changed

* UI: Shard distribution view now has an accordion view instead of displaying
  all shards of all collections at once.

* fixed issue #4393: broken handling of unix domain sockets in JS_Download

* added AQL function `IS_KEY`
  this function checks if the value passed to it can be used as a document key,
  i.e. as the value of the `_key` attribute

* added AQL functions `SORTED` and `SORTED_UNIQUE`

  `SORTED` will return a sorted version of the input array using AQL's internal
  comparison order
  `SORTED_UNIQUE` will do the same, but additionally removes duplicates.

* added C++ implementation for AQL functions `DATE_NOW`, `DATE_ISO8601`,
  `DATE_TIMESTAMP`, `IS_DATESTRING`, `DATE_DAYOFWEEK`, `DATE_YEAR`,
  `DATE_MONTH`, `DATE_DAY`, `DATE_HOUR`, `DATE_MINUTE`, `DATE_SECOND`,
  `DATE_MILLISECOND`, `DATE_DAYOFYEAR`, `DATE_ISOWEEK`, `DATE_LEAPYEAR`,
  `DATE_QUARTER`, `DATE_DAYS_IN_MONTH`, `DATE_ADD`, `DATE_SUBTRACT`,
  `DATE_DIFF`, `DATE_COMPARE`, `TRANSLATE` and `SHA512`

* fixed a bug where clusterinfo missed changes to plan after agency
  callback is registred for create collection

* Foxx manifest.json files can now contain a $schema key with the value
  of "http://json.schemastore.org/foxx-manifest" to improve tooling support.

* fixed agency restart from compaction without data

* fixed agency's log compaction for internal issue #2249

* only load Plan and Current from agency when actually needed


v3.3.18 (XXXX-XX-XX)
--------------------

* improved logging in case of replication errors

* recover short server id from agency after a restart of a cluster node

  this fixes problems with short server ids being set to 0 after a node restart,
  which then prevented cursor result load-forwarding between multiple coordinators
  to work properly

  this should fix arangojs#573

* increased default timeouts in replication

  this decreases the chances of followers not getting in sync with leaders because
  of replication operations timing out

* fixed internal issue #1983: the Web UI was showing a deletion confirmation
  multiple times.

* handle missing `_frontend` collections gracefully

  the `_frontend` system collection is not required for normal ArangoDB operations,
  so if it is missing for whatever reason, ensure that normal operations can go
  on.


v3.3.17 (2018-10-04)
--------------------

* upgraded arangosync version to 0.6.0

* added several advanced options for configuring and debugging LDAP connections.
  Please note that some of the following options are platform-specific and may not
  work on all platforms or with all LDAP servers reliably:

  - `--ldap.serialized`: whether or not calls into the underlying LDAP library
    should be serialized.
    This option can be used to work around thread-unsafe LDAP library functionality.
  - `--ldap.serialize-timeout`: sets the timeout value that is used when waiting to
    enter the LDAP library call serialization lock. This is only meaningful when
    `--ldap.serialized` has been set to `true`.
  - `--ldap.retries`: number of tries to attempt a connection. Setting this to values
    greater than one will make ArangoDB retry to contact the LDAP server in case no
    connection can be made initially.
  - `--ldap.restart`: whether or not the LDAP library should implicitly restart
    connections
  - `--ldap.referrals`: whether or not the LDAP library should implicitly chase
    referrals
  - `--ldap.debug`: turn on internal OpenLDAP library output (warning: will print
    to stdout).
  - `--ldap.timeout`: timeout value (in seconds) for synchronous LDAP API calls
    (a value of 0 means default timeout).
  - `--ldap.network-timeout`: timeout value (in seconds) after which network operations
    following the initial connection return in case of no activity (a value of 0 means
    default timeout).
  - `--ldap.async-connect`: whether or not the connection to the LDAP library will
    be done asynchronously.

* fixed a shutdown race in ArangoDB's logger, which could have led to some buffered
  log messages being discarded on shutdown

* display shard synchronization progress for collections outside of the
  `_system` database

* fixed issue #6611: Properly display JSON properties of user defined foxx services
  configuration within the web UI

* fixed issue #6583: Agency node segfaults if sent an authenticated HTTP request is sent to its port

* when cleaning out a leader it could happen that it became follower instead of
  being removed completely

* make synchronous replication detect more error cases when followers cannot
  apply the changes from the leader

* fix some TLS errors that occurred when combining HTTPS/TLS transport with the
  VelocyStream protocol (VST)

  That combination could have led to spurious errors such as "TLS padding error"
  or "Tag mismatch" and connections being closed

* agency endpoint updates now go through RAFT


v3.3.16 (2018-09-19)
--------------------

* fix undefined behavior in AQL query result cache

* the query editor within the web ui is now catching http 501 responses
  properly

* fixed issue #6495 (Document not found when removing records)

* fixed undefined behavior in cluster plan-loading procedure that may have
  unintentionally modified a shared structure

* reduce overhead of function initialization in AQL COLLECT aggregate functions,
  for functions COUNT/LENGTH, SUM and AVG

  this optimization will only be noticable when the COLLECT produces many groups
  and the "hash" COLLECT variant is used

* fixed potential out-of-bounds access in admin log REST handler /_admin/log,
  which could have led to the server returning an HTTP 500 error

* catch more exceptions in replication and handle them appropriately


v3.3.15 (2018-09-10)
--------------------

* fixed an issue in the "sorted" AQL COLLECT variant, that may have led to producing
  an incorrect number of results

* upgraded arangodb starter version to 0.13.3

* fixed issue #5941 if using breadth-first search in traversals uniqueness checks
  on path (vertices and edges) have not been applied. In SmartGraphs the checks
  have been executed properly.

* added more detailed progress output to arangorestore, showing the percentage of
  how much data is restored for bigger collections plus a set of overview statistics
  after each processed collection

* added option `--rocksdb.use-file-logging` to enable writing of RocksDB's own
  informational LOG files into RocksDB's database directory.

  This option is turned off by default, but can be enabled for debugging RocksDB
  internals and performance.

* improved error messages when managing Foxx services

  Install/replace/upgrade will now provide additional information when an error
  is encountered during setup. Errors encountered during a `require` call will
  also include information about the underlying cause in the error message.

* fixed some Foxx script names being displayed incorrectly in web UI and Foxx CLI

* added startup option `--query.optimizer-max-plans value`

  This option allows limiting the number of query execution plans created by the
  AQL optimizer for any incoming queries. The default value is `128`.

  By adjusting this value it can be controlled how many different query execution
  plans the AQL query optimizer will generate at most for any given AQL query.
  Normally the AQL query optimizer will generate a single execution plan per AQL query,
  but there are some cases in which it creates multiple competing plans. More plans
  can lead to better optimized queries, however, plan creation has its costs. The
  more plans are created and shipped through the optimization pipeline, the more time
  will be spent in the optimizer.

  Lowering this option's value will make the optimizer stop creating additional plans
  when it has already created enough plans.

  Note that this setting controls the default maximum number of plans to create. The
  value can still be adjusted on a per-query basis by setting the *maxNumberOfPlans*
  attribute when running a query.

  This change also lowers the default maximum number of query plans from 192 to 128.

* bug fix: facilitate faster shutdown of coordinators and db servers

* cluster nodes should retry registering in agency until successful

* fixed some web ui action events related to Running Queries view and Slow
  Queries History view

* Create a default pacing algorithm for arangoimport to avoid TimeoutErrors
  on VMs with limited disk throughput

* backport PR 6150: establish unique function to indicate when
  application is terminating and therefore network retries should not occur

* backport PR #5201: eliminate race scenario where handlePlanChange
  could run infinite times after an execution exceeded 7.4 second time span


v3.3.14 (2018-08-15)
--------------------

* upgraded arangodb starter version to 0.13.1

* Foxx HTTP API errors now log stacktraces

* fixed issue #5736: Foxx HTTP API responds with 500 error when request body
  is too short

* fixed issue #5831: custom queries in the ui could not be loaded if the user
  only has read access to the _system database.

* fixed internal issue #2566: corrected web UI alignment of the nodes table

* fixed internal issue #2869: when attaching a follower with global applier to an
  authenticated leader already existing users have not been replicated, all users
  created/modified later are replicated.

* fixed internal issue #2865: dumping from an authenticated arangodb the users have
  not been included

* fixed issue #5943: misplaced database ui icon and wrong cursor type were used

* fixed issue #5354: updated the web UI JSON editor, improved usability

* fixed issue #5648: fixed error message when saving unsupported document types

* fixed issue #6076: Segmentation fault after AQL query

  This also fixes issues #6131 and #6174

* fixed issue #5884: Subquery nodes are no longer created on DBServers

* fixed issue #6031: Broken LIMIT in nested list iterations

* fixed internal issue #2812: Cluster fails to create many indexes in parallel

* intermediate commits in the RocksDB engine are now only enabled in standalone AQL
  queries (not within a JS transaction), standalone truncate as well as for the
  "import" API

* Bug fix: race condition could request data from Agency registry that did not
  exist yet.  This caused a throw that would end the Supervision thread.
  All registry query APIs no longer throw exceptions.


v3.3.13 (2018-07-26)
--------------------

* fixed internal issue #2567: the Web UI was showing the possibility to move a
  shard from a follower to the current leader

* fixed issue #5977: Unexpected execution plan when subquery contains COLLECT

* Bugfix: The AQL syntax variants `UPDATE/REPLACE k WITH d` now correctly take
  _rev from k instead of d (when ignoreRevs is false) and ignore d._rev.

* put an upper bound on the number of documents to be scanned when using
  `db.<collection>.any()` in the RocksDB storage engine

  previous versions of ArangoDB did a scan of a random amount of documents in
  the collection, up to the total number of documents available. this produced
  a random selection with a good quality, but needed to scan half the number
  of documents in the collection on average.

  The new version will only scan up to 500 documents, so it produces a less
  random result, but will be a lot faster especially for large collections.

  The implementation of `any()` for the MMFiles engine remains unchanged. The
  MMFiles engine will pick a random document from the entire range of the
  in-memory primary index without performing scans.

* return an empty result set instead of an "out of memory" exception when
  querying the geo index with invalid (out of range) coordinates

* added load balancer support and user-restriction to cursor API.

  If a cursor is accessed on a different coordinator than where it was created,
  the requests will be forwarded to the correct coordinator. If a cursor is
  accessed by a different user than the one who created it, the request will
  be denied.

* keep failed follower in followers list in Plan.

  This increases the changes of a failed follower getting back into sync if the
  follower comes back after a short time. In this case the follower can try to
  get in sync again, which normally takes less time than seeding a completely
  new follower.

* fix assertion failure and undefined behavior in Unix domain socket connections,
  introduced by 3.3.12

* added configuration option `--rocksdb.sync-interval`

  This option specifies interval (in milliseconds) that ArangoDB will use to
  automatically synchronize data in RocksDB's write-ahead log (WAL) files to
  disk. Automatic syncs will only be performed for not-yet synchronized data,
  and only for operations that have been executed without the *waitForSync*
  attribute.

  Automatic synchronization is performed by a background thread. The default
  sync interval is 0, meaning the automatic background syncing is turned off.
  Background syncing in 3.3 is opt-in, whereas in ArangoDB 3.4 the default sync
  interval will be 100 milliseconds.

  Note: this option is not supported on Windows platforms. Setting the sync
  interval to a value greater 0 will produce a startup warning.

* fixed graph creation sometimes failing with 'edge collection
  already used in edge def' when the edge definition contained multiple vertex
  collections, despite the edge definitions being identical

* inception could get caught in a trap, where agent configuration
  version and timeout multiplier lead to incapacitated agency

* fixed issue #5827: Batch request handling incompatible with .NET's default
  ContentType format

* fixed agency's log compaction for internal issue #2249

* inspector collects additionally disk data size and storage engine statistics


v3.3.12 (2018-07-12)
--------------------

* issue #5854: RocksDB engine would frequently request a new DelayToken.  This caused
  excessive write delay on the next Put() call.  Alternate approach taken.

* fixed graph creation under some circumstances failing with 'edge collection
  already used in edge def' despite the edge definitions being identical

* fixed issue #5727: Edge document with user provided key is inserted as many
  times as the number of shards, violating the primary index

* fixed internal issue #2658: AQL modification queries did not allow `_rev`
  checking. There is now a new option `ignoreRevs` which can be set to `false`
  in order to force AQL modification queries to match revision ids before
  doing any modifications

* fixed issue #5679: Replication applier restrictions will crash synchronisation
  after initial sync

* fixed potential issue in RETURN DISTINCT CollectBlock implementation
  that led to the block producing an empty result

* changed communication tasks to use boost strands instead of locks,
  this fixes a race condition with parallel VST communication over
  SSL

* fixed agency restart from compaction without data

* fixed for agent coming back to agency with changed endpoint and
  total data loss

* more patient agency tests to allow for ASAN tests to successfully finish


v3.3.11 (2018-06-26)
--------------------

* upgraded arangosync version to 0.5.3

* upgraded arangodb starter version to 0.12.0

* fixed internal issue #2559: "unexpected document key" error when custom
  shard keys are used and the "allowUserKeys" key generator option is set
  to false

* fixed AQL DOCUMENT lookup function for documents for sharded collections with
  more than a single shard and using a custom shard key (i.e. some shard
  key attribute other than `_key`).
  The previous implementation of DOCUMENT restricted to lookup to a single
  shard in all cases, though this restriction was invalid. That lead to
  `DOCUMENT` not finding documents in cases the wrong shard was contacted. The
  fixed implementation in 3.3.11 will reach out to all shards to find the
  document, meaning it will produce the correct result, but will cause more
  cluster-internal traffic. This increase in traffic may be high if the number
  of shards is also high, because each invocation of `DOCUMENT` will have to
  contact all shards.
  There will be no performance difference for non-sharded collections or
  collections that are sharded by `_key` or that only have a single shard.

* reimplemented replication view in web UI

* fixed internal issue #2256: ui, document id not showing up when deleting a document

* fixed internal issue #2163: wrong labels within foxx validation of service
  input parameters

* fixed internal issue #2160: fixed misplaced tooltips in indices view

* added new arangoinspect client tool, to help users and customers easily collect
  information of any ArangoDB server setup, and facilitate troubleshooting for the
  ArangoDB Support Team


v3.3.10 (2018-06-04)
--------------------

* make optimizer rule "remove-filter-covered-by-index" not stop after removing
  a sub-condition from a FILTER statement, but pass the optimized FILTER
  statement again into the optimizer rule for further optimizations.
  This allows optimizing away some more FILTER conditions than before.

* allow accessing /_admin/status URL on followers too in active failover setup

* fix cluster COLLECT optimization for attributes that were in "sorted" variant of
  COLLECT and that were provided by a sorted index on the collected attribute

* apply fulltext index optimization rule for multiple fulltext searches in
  the same query

  this fixes https://stackoverflow.com/questions/50496274/two-fulltext-searches-on-arangodb-cluster-v8-is-involved

* validate `_from` and `_to` values of edges on updates consistently

* fixed issue #5400: Unexpected AQL Result

* fixed issue #5429: Frequent 'updated local foxx repository' messages

* fixed issue #5252: Empty result if FULLTEXT() is used together with LIMIT offset

* fixed issue #5035: fixed a vulnerability issue within the web ui's index view

* inception was ignoring leader's configuration


v3.3.9 (2018-05-17)
-------------------

* added `/_admin/repair/distributeShardsLike` that repairs collections with
  distributeShardsLike where the shards aren't actually distributed like in the
  prototype collection, as could happen due to internal issue #1770

* fixed Foxx queues bug when queues are created in a request handler with an
  ArangoDB authentication header

* upgraded arangosync version to 0.5.1

* upgraded arangodb starter version to 0.11.3

* fix cluster upgrading issue introduced in 3.3.8

  the issue made arangod crash when starting a DB server with option
  `--database.auto-upgrade true`

* fix C++ implementation of AQL ZIP function to return each distinct attribute
  name only once. The previous implementation added non-unique attribute names
  multiple times, which led to follow-up issues.
  Now if an attribute name occurs multiple times in the input list of attribute
  names, it will only be incorporated once into the result object, with the
  value that corresponds to the first occurrence.
  This fix also changes the V8 implementation of the ZIP function, which now
  will always return the first value for non-unique attribute names and not the
  last occurring value.

* self heal during a Foxx service install, upgrade or replace no longer breaks
  the respective operation

* make /_api/index, /_api/database and /_api/user REST handlers use the scheduler's
  internal queue, so they do not run in an I/O handling thread

* fixed issue #4919: C++ implementation of LIKE function now matches the old and
  correct behavior of the JavaScript implementation.

* added REST API endpoint /_admin/server/availability for monitoring purposes

* UI: fixed an unreasonable event bug within the modal view engine

* fixed issue #3811: gharial api is now checking existence of _from and _to vertices
  during edge creation

* fixed internal issue #2149: number of documents in the UI is not adjusted after
  moving them

* fixed internal issue #2150: UI - loading a saved query does not update the list
  of bind parameters

* fixed internal issue #2147 - fixed database filter in UI

* fixed issue #4934: Wrong used GeoIndex depending on FILTER order

* added `query` and `aql.literal` helpers to `@arangodb` module.

* remove post-sort from GatherNode in cluster AQL queries that do use indexes
  for filtering but that do not require a sorted result

  This optimization can speed up gathering data from multiple shards, because
  it allows to remove a merge sort of the individual shards' results.

* extend the already existing "reduce-extraction-to-projection" AQL optimizer
  rule for RocksDB to provide projections of up to 5 document attributes. The
  previous implementation only supported a projection for a single document
  attribute. The new implementation will extract up to 5 document attributes from
  a document while scanning a collection via an EnumerateCollectionNode.
  Additionally the new version of the optimizer rule can also produce projections
  when scanning an index via an IndexNode.
  The optimization is benefial especially for huge documents because it will copy
  out only the projected attributes from the document instead of copying the entire
  document data from the storage engine.

  When applied, the explainer will show the projected attributes in a `projections`
  remark for an EnumerateCollectionNode or IndexNode. The optimization is limited
  to the RocksDB storage engine.

* added index-only optimization for AQL queries that can satisfy the retrieval of
  all required document attributes directly from an index.

  This optimization will be triggered for the RocksDB engine if an index is used
  that covers all required attributes of the document used later on in the query.
  If applied, it will save retrieving the actual document data (which would require
  an extra lookup in RocksDB), but will instead build the document data solely
  from the index values found. It will only be applied when using up to 5 attributes
  from the document, and only if the rest of the document data is not used later
  on in the query.

  The optimization is currently available for the RocksDB engine for the index types
  primary, edge, hash, skiplist and persistent.

  If the optimization is applied, it will show up as "index only" in an AQL
  query's execution plan for an IndexNode.

* added scan-only optimization for AQL queries that iterate over collections or
  indexes and that do not need to return the actual document values.

  Not fetching the document values from the storage engine will provide a
  considerable speedup when using the RocksDB engine, but may also help a bit
  in case of the MMFiles engine. The optimization will only be applied when
  full-scanning or index-scanning a collection without refering to any of its
  documents later on, and, for an IndexNode, if all filter conditions for the
  documents of the collection are covered by the index.

  If the optimization is applied, it will show up as "scan only" in an AQL
  query's execution plan for an EnumerateCollectionNode or an IndexNode.

* extend existing "collect-in-cluster" optimizer rule to run grouping, counting
  and deduplication on the DB servers in several cases, so that the coordinator
  will only need to sum up the potentially smaller results from the individual shards.

  The following types of COLLECT queries are covered now:
  - RETURN DISTINCT expr
  - COLLECT WITH COUNT INTO ...
  - COLLECT var1 = expr1, ..., varn = exprn (WITH COUNT INTO ...), without INTO or KEEP
  - COLLECT var1 = expr1, ..., varn = exprn AGGREGATE ..., without INTO or KEEP, for
    aggregate functions COUNT/LENGTH, SUM, MIN and MAX.

* honor specified COLLECT method in AQL COLLECT options

  for example, when the user explicitly asks for the COLLECT method
  to be `sorted`, the optimizer will now not produce an alternative
  version of the plan using the hash method.

  additionally, if the user explcitly asks for the COLLECT method to
  be `hash`, the optimizer will now change the existing plan to use
  the hash method if possible instead of just creating an alternative
  plan.

  `COLLECT ... OPTIONS { method: 'sorted' }` => always use sorted method
  `COLLECT ... OPTIONS { method: 'hash' }`   => use hash if this is technically possible
  `COLLECT ...` (no options)                 => create a plan using sorted, and another plan using hash method

* added bulk document lookups for MMFiles engine, which will improve the performance
  of document lookups from an inside an index in case the index lookup produces many
  documents


v3.3.8 (2018-04-24)
-------------------

* included version of ArangoDB Starter (`arangodb` binary) updated to v0.10.11,
  see [Starter changelog](https://github.com/arangodb-helper/arangodb/blob/master/CHANGELOG.md)

* added arangod startup option `--dump-options` to print all configuration parameters
  as a JSON object

* fixed: (Enterprise only) If you restore a SmartGraph where the collections
  are still existing and are supposed to be dropped on restore we ended up in
  duplicate name error. This is now gone and the SmartGraph is correctly restored.

* fix lookups by `_id` in smart graph edge collections

* improve startup resilience in case there are datafile errors (MMFiles)

  also allow repairing broken VERSION files automatically on startup by
  specifying the option `--database.ignore-datafile-errors true`

* fix issue #4582: UI query editor now supports usage of empty string as bind parameter value

* fixed internal issue #2148: Number of documents found by filter is misleading in web UI

* added startup option `--database.required-directory-state`

  using this option it is possible to require the database directory to be
  in a specific state on startup. the options for this value are:

  - non-existing: database directory must not exist
  - existing: database directory must exist
  - empty: database directory must exist but be empty
  - populated: database directory must exist and contain specific files already
  - any: any state allowed

* field "$schema" in Foxx manifest.json files no longer produce warnings

* added `@arangodb/locals` module to expose the Foxx service context as an
  alternative to using `module.context` directly.

* `db._executeTransaction` now accepts collection objects as collections.

* supervision can be put into maintenance mode


v3.3.7 (2018-04-11)
-------------------

* added hidden option `--query.registry-ttl` to control the lifetime of cluster AQL
  query parts

* fixed internal issue #2237: AQL queries on collections with replicationFactor:
  "satellite" crashed arangod in single server mode

* fixed restore of satellite collections: replicationFactor was set to 1 during
  restore

* fixed dump and restore of smart graphs:
  a) The dump will not include the hidden shadow collections anymore, they were dumped
     accidentially and only contain duplicated data.
  b) Restore will now ignore hidden shadow collections as all data is contained
     in the smart-edge collection. You can manually include these collections from an
     old dump (3.3.5 or earlier) by using `--force`.
  c) Restore of a smart-graph will now create smart collections properly instead
     of getting into `TIMEOUT_IN_CLUSTER_OPERATION`

* fixed issue in AQL query optimizer rule "restrict-to-single-shard", which
  may have sent documents to a wrong shard in AQL INSERT queries that specified
  the value for `_key` using an expression (and not a constant value)
  Important: if you were affected by this bug in v3.3.5 it is required that you
  recreate your dataset in v3.3.6 (i.e. dumping and restoring) instead of doing
  a simple binary upgrade

* added /_admin/status HTTP API for debugging purposes

* added ArangoShell helper function for packaging all information about an
  AQL query so it can be run and analyzed elsewhere:

  query = "FOR doc IN mycollection FILTER doc.value > 42 RETURN doc";
  require("@arangodb/aql/explainer").debugDump("/tmp/query-debug-info", query);

  Entitled users can send the generated file to the ArangoDB support to facilitate
  reproduction and debugging.

* added hidden option `--server.ask-jwt-secret`. This is an internal option
  for debugging and should not be exposed to end-users.

* fix for internal issue #2215. supervision will now wait for agent to
  fully prepare before adding 10 second grace period after leadership change

* fixed internal issue #2215's FailedLeader timeout bug

v3.3.5 (2018-03-28)
-------------------

* fixed issue #4934: Wrong used GeoIndex depending on FILTER order

* make build id appear in startup log message alongside with other version info

* make AQL data modification operations that are sent to all shards and that are
  supposed to return values (i.e. `RETURN OLD` or `RETURN NEW`) not return fake
  empty result rows if the document to be updated/replaced/removed was not present
  on the target shard

* added AQL optimizer rule `restrict-to-single-shard`

  This rule will kick in if a collection operation (index lookup or data
  modification operation) will only affect a single shard, and the operation can be
  restricted to the single shard and is not applied for all shards. This optimization
  can be applied for queries that access a collection only once in the query, and that
  do not use traversals, shortest path queries and that do not access collection data
  dynamically using the `DOCUMENT`, `FULLTEXT`, `NEAR` or `WITHIN` AQL functions.
  Additionally, the optimizer will only pull off this optimization if can safely
  determine the values of all the collection's shard keys from the query, and when the
  shard keys are covered by a single index (this is always true if the shard key is
  the default `_key`)

* display missing attributes of GatherNodes in AQL explain output

* make AQL optimizer rule `undistribute-remove-after-enum-coll` fire in a few
  more cases in which it is possible

* slightly improve index selection for the RocksDB engine when there are multiple
  competing indexes with the same attribute prefixes, but different amount of
  attributes covered. In this case, the more specialized index will be preferred
  now

* fix issue #4924: removeFollower now prefers to remove the last follower(s)

* added "collect-in-cluster" optimizer rule to have COLLECT WITH COUNT queries
  without grouping being executed on the DB servers and the coordinator only summing
  up the counts from the individual shards

* fixed issue #4900: Nested FOR query uses index but ignores other filters

* properly exit v8::Context in one place where it was missing before

* added hidden option `--cluster.index-create-timeout` for controlling the
  default value of the index creation timeout in cluster
  under normal circumstances, this option does not need to be adjusted

* increase default timeout for index creation in cluster to 3600s

* fixed issue #4843: Query-Result has more Docs than the Collection itself

* fixed the behavior of ClusterInfo when waiting for current to catch
  up with plan in create collection.

* fixed issue #4827: COLLECT on edge _to field doesn't group distinct values as expected (MMFiles)


v3.3.4 (2018-03-01)
-------------------

* fix AQL `fullCount` result value in some cluster cases when it was off a bit

* fix issue #4651: Simple query taking forever until a request timeout error

* fix issue #4657: fixed incomplete content type header

* Vastly improved the Foxx Store UI

* fix issue #4677: AQL WITH with bind parameters results in "access after data-modification"
  for two independent UPSERTs

* remove unused startup option `--ldap.permissions-attribute-name`

* fix issue #4457: create /var/tmp/arangod with correct user in supervisor mode

* remove long disfunctional admin/long_echo handler

* fixed Foxx API:

  * PUT /_api/foxx/service: Respect force flag
  * PATCH /_api/foxx/service: Check whether a service under given mount exists

* internal issue #1726: supervision failed to remove multiple servers
  from health monitoring at once.

* more information from inception, why agent is activated

* fixed a bug where supervision tried to deal with shards of virtual collections

* fix internal issue #1770: collection creation using distributeShardsLike yields
  errors and did not distribute shards correctly in the following cases:
  1. If numberOfShards * replicationFactor % nrDBServers != 0
     (shards * replication is not divisible by DBServers).
  2. If there was failover / move shard case on the leading collection
     and creating the follower collection afterwards.

* fix timeout issues in replication client expiration

* added missing edge filter to neighbors-only traversals
  in case a filter condition was moved into the traverser and the traversal was
  executed in breadth-first mode and was returning each visited vertex exactly
  once, and there was a filter on the edges of the path and the resulting vertices
  and edges were not used later, the edge filter was not applied

* fixed issue #4160: Run arangod with "--database.auto-upgrade" option always crash silently without error log

* fix internal issue #1848: AQL optimizer was trying to resolve attribute accesses
  to attributes of constant object values at query compile time, but only did so far
  the very first attribute in each object

  this fixes https://stackoverflow.com/questions/48648737/beginner-bug-in-for-loops-from-objects

* fix inconvenience: If we want to start server with a non-existing
  --javascript.app-path it will now be created (if possible)

* fixed: REST API `POST _api/foxx` now returns HTTP code 201 on success, as documented.
	 returned 200 before.

* fixed: REST API `PATCH _api/foxx/dependencies` now updates the existing dependencies
	 instead of replacing them.

* fixed: Foxx upload of single javascript file. You now can upload via http-url pointing
	 to a javascript file.

* fixed issue #4395: If your foxx app includes an `APP` folder it got
	 accidently removed by selfhealing this is not the case anymore.

* fixed internal issue #1969 - command apt-get purge/remove arangodb3e was failing


v3.3.3 (2018-01-16)
-------------------

* fix issue #4272: VERSION file keeps disappearing

* fix internal issue #81: quotation marks disappeared when switching table/json
  editor in the query editor ui

* added option `--rocksdb.throttle` to control whether write-throttling is enabled
  Write-throttling is turned on by default, to reduce chances of compactions getting
  too far behind and blocking incoming writes.

* fixed issue #4308: Crash when getter for error.name throws an error (on Windows)

* UI: fixed a query editor caching and parsing issue

* Fixed internal issue #1683: fixes an UI issue where a collection name gets wrongly cached
  within the documents overview of a collection.

* Fixed an issue with the index estimates in RocksDB in the case a transaction is aborted.
  Former the index estimates were modified if the transaction commited or not.
  Now they will only be modified if the transaction commited successfully.

* UI: optimized login view for very small screen sizes

* Truncate in RocksDB will now do intermediate commits every 10.000 documents
  if truncate fails or the server crashes during this operation all deletes
  that have been commited so far are persisted.

* make the default value of `--rocksdb.block-cache-shard-bits` use the RocksDB
  default value. This will mostly mean the default number block cache shard
  bits is lower than before, allowing each shard to store more data and cause
  less evictions from block cache

* issue #4222: Permission error preventing AQL query import / export on webui

* UI: optimized error messages for invalid query bind parameter

* UI: upgraded swagger ui to version 3.9.0

* issue #3504: added option `--force-same-database` for arangorestore

  with this option set to true, it is possible to make any arangorestore attempt
  fail if the specified target database does not match the database name
  specified in the source dump's "dump.json" file. it can thus be used to
  prevent restoring data into the "wrong" database

  The option is set to `false` by default to ensure backwards-compatibility

* make the default value of `--rocksdb.block-cache-shard-bits` use the RocksDB
  default value. This will mostly mean the default number block cache shard
  bits is lower than before, allowing each shard to store more data and cause
  less evictions from block cache

* fixed issue #4255: AQL SORT consuming too much memory

* fixed incorrect persistence of RAFT vote and term


v3.3.2 (2018-01-04)
-------------------

* fixed issue #4199: Internal failure: JavaScript exception in file 'arangosh.js'
  at 98,7: ArangoError 4: Expecting type String

* fixed issue in agency supervision with a good server being left in
  failedServers

* distinguish isReady and allInSync in clusterInventory

* fixed issue #4197: AQL statement not working in 3.3.1 when upgraded from 3.2.10

* do not reuse collection ids when restoring collections from a dump, but assign new collection ids, this should prevent collection id conflicts


v3.3.1 (2017-12-28)
-------------------

* UI: displayed wrong wfs property for a collection when using RocksDB as
  storage engine

* added `--ignore-missing` option to arangoimp
  this option allows importing lines with less fields than specified in the CSV
  header line

* changed misleading error message from "no leader" to "not a leader"

* optimize usage of AQL FULLTEXT index function to a FOR loop with index
  usage in some cases
  When the optimization is applied, this especially speeds up fulltext index
  queries in the cluster

* UI: improved the behavior during collection creation in a cluster environment

* Agency lockup fixes for very small machines.

* Agency performance improvement by finer grained locking.

* Use steady_clock in agency whereever possible.

* Agency prevent Supervision thread crash.

* Fix agency integer overflow in timeout calculation.


v3.3.0 (2017-12-14)
-------------------

* release version

* added a missing try/catch block in the supervision thread


v3.3.rc8 (2017-12-12)
---------------------

* UI: fixed broken Foxx configuration keys. Some valid configuration values
  could not be edited via the ui.

* UI: pressing the return key inside a select2 box no longer triggers the modal's
  success function

* UI: coordinators and db servers are now in sorted order (ascending)


v3.3.rc7 (2017-12-07)
---------------------

* fixed issue #3741: fix terminal color output in Windows

* UI: fixed issue #3822: disabled name input field for system collections

* fixed issue #3640: limit in subquery

* fixed issue #3745: Invalid result when using OLD object with array attribute in UPSERT statement

* UI: edge collections were wrongly added to from and to vertices select box during graph creation

* UI: added not found views for documents and collections

* UI: using default user database api during database creation now

* UI: the graph viewer backend now picks one random start vertex of the
  first 1000 documents instead of calling any(). The implementation of
  "any" is known to scale bad on huge collections with RocksDB.

* UI: fixed disappearing of the navigation label in some case special case

* UI: the graph viewer now displays updated label values correctly.
  Additionally the included node/edge editor now closes automatically
  after a successful node/edge update.

* fixed issue #3917: traversals with high maximal depth take extremely long
  in planning phase.


v3.3.rc4 (2017-11-28)
---------------------

* minor bug-fixes


v3.3.rc3 (2017-11-24)
---------------------

* bug-fixes


v3.3.rc2 (2017-11-22)
---------------------

* UI: document/edge editor now remembering their modes (e.g. code or tree)

* UI: optimized error messages for invalid graph definitions. Also fixed a
  graph renderer cleanup error.

* UI: added a delay within the graph viewer while changing the colors of the
  graph. Necessary due different browser behaviour.

* added options `--encryption.keyfile` and `--encryption.key-generator` to arangodump
  and arangorestore

* UI: the graph viewer now displays updated label values correctly.
  Additionally the included node/edge editor now closes automatically
  after a successful node/edge update.

* removed `--recycle-ids` option for arangorestore

  using that option could have led to problems on the restore, with potential
  id conflicts between the originating server (the source dump server) and the
  target server (the restore server)


v3.3.rc1 (2017-11-17)
---------------------

* add readonly mode REST API

* allow compilation of ArangoDB source code with g++ 7

* upgrade minimum required g++ compiler version to g++ 5.4
  That means ArangoDB source code will not compile with g++ 4.x or g++ < 5.4 anymore.

* AQL: during a traversal if a vertex is not found. It will not print an ERROR to the log and continue
  with a NULL value, but will register a warning at the query and continue with a NULL value.
  The situation is not desired as an ERROR as ArangoDB can store edges pointing to non-existing
  vertex which is perfectly valid, but it may be a n issue on the data model, so users
  can directly see it on the query now and do not "by accident" have to check the LOG output.

* introduce `enforceReplicationFactor` attribute for creating collections:
  this optional parameter controls if the coordinator should bail out during collection
  creation if there are not enough DBServers available for the desired `replicationFactor`.

* fixed issue #3516: Show execution time in arangosh

  this change adds more dynamic prompt components for arangosh
  The following components are now available for dynamic prompts,
  settable via the `--console.prompt` option in arangosh:

  - '%t': current time as timestamp
  - '%a': elpased time since ArangoShell start in seconds
  - '%p': duration of last command in seconds
  - '%d': name of current database
  - '%e': current endpoint
  - '%E': current endpoint without protocol
  - '%u': current user

  The time a command takes can be displayed easily by starting arangosh with `--console.prompt "%p> "`.

* make the ArangoShell refill its collection cache when a yet-unknown collection
  is first accessed. This fixes the following problem:

      arangosh1> db._collections();  // shell1 lists all collections
      arangosh2> db._create("test"); // shell2 now creates a new collection 'test'
      arangosh1> db.test.insert({}); // shell1 is not aware of the collection created
				     // in shell2, so the insert will fail

* make AQL `DISTINCT` not change the order of the results it is applied on

* incremental transfer of initial collection data now can handle partial
  responses for a chunk, allowing the leader/master to send smaller chunks
  (in terms of HTTP response size) and limit memory usage

  this optimization is only active if client applications send the "offset" parameter
  in their requests to PUT `/_api/replication/keys/<id>?type=docs`

* initial creation of shards for cluster collections is now faster with
  `replicationFactor` values bigger than 1. this is achieved by an optimization
  for the case when the collection on the leader is still empty

* potential fix for issue #3517: several "filesystem full" errors in logs
  while there's a lot of disk space

* added C++ implementations for AQL function `SUBSTRING()`, `LEFT()`, `RIGHT()` and `TRIM()`

* show C++ function name of call site in ArangoDB log output

  this requires option `--log.line-number` to be set to *true*

* UI: added word wrapping to query editor

* UI: fixed wrong user attribute name validation, issue #3228

* make AQL return a proper error message in case of a unique key constraint
  violation. previously it only returned the generic "unique constraint violated"
  error message but omitted the details about which index caused the problem.

  This addresses https://stackoverflow.com/questions/46427126/arangodb-3-2-unique-constraint-violation-id-or-key

* added option `--server.local-authentication`

* UI: added user roles

* added config option `--log.color` to toggle colorful logging to terminal

* added config option `--log.thread-name` to additionally log thread names

* usernames must not start with `:role:`, added new options:
    --server.authentication-timeout
    --ldap.roles-attribute-name
    --ldap.roles-transformation
    --ldap.roles-search
    --ldap.superuser-role
    --ldap.roles-include
    --ldap.roles-exclude

* performance improvements for full collection scans and a few other operations
  in MMFiles engine

* added `--rocksdb.encryption-key-generator` for enterprise

* removed `--compat28` parameter from arangodump and replication API

  older ArangoDB versions will no longer be supported by these tools.

* increase the recommended value for `/proc/sys/vm/max_map_count` to a value
  eight times as high as the previous recommended value. Increasing the
  values helps to prevent an ArangoDB server from running out of memory mappings.

  The raised minimum recommended value may lead to ArangoDB showing some startup
  warnings as follows:

      WARNING {memory} maximum number of memory mappings per process is 65530, which seems too low. it is recommended to set it to at least 512000
      WARNING {memory} execute 'sudo sysctl -w "vm.max_map_count=512000"'

* Foxx now warns about malformed configuration/dependency names and aliases in the manifest.


v3.2.17 (XXXX-XX-XX)
--------------------

* added missing virtual destructor for MMFiles transaction data context object

* make synchronous replication detect more error cases when followers cannot
  apply the changes from the leader

* fixed undefined behavior in cluster plan-loading procedure that may have
  unintentionally modified a shared structure

* cluster nodes should retry registering in agency until successful

* fixed issue #5354: updated the ui json editor, improved usability

* fixed issue #5648: fixed error message when saving unsupported document
  types

* fixed issue #5943: misplaced database ui icon and wrong cursor type were used


v3.2.16 (2018-07-12)
--------------------

* upgraded arangodb starter version to 0.12.0

* make edge cache initialization and invalidation more portable by avoiding memset
  on non-POD types

* fixed internal issue #2256: ui, document id not showing up when deleting a document

* fixed issue #5400: Unexpected AQL Result

* Fixed issue #5035: fixed a vulnerability issue within the web ui's index view

* issue one HTTP call less per cluster AQL query

* self heal during a Foxx service install, upgrade or replace no longer breaks
  the respective operation

* inception was ignoring leader's configuration

* inception could get caught in a trap, where agent configuration
  version and timeout multiplier lead to incapacitated agency

* more patient agency tests to allow for ASAN tests to successfully finish

* fixed for agent coming back to agency with changed endpoint and
  total data loss

* fixed agency restart from compaction without data


v3.2.15 (2018-05-13)
--------------------

* upgraded arangodb starter version to 0.11.2

* make /_api/index and /_api/database REST handlers use the scheduler's internal
  queue, so they do not run in an I/O handling thread

* fixed issue #3811: gharial api is now checking existence of _from and _to vertices
  during edge creation


v3.2.14 (2018-04-20)
--------------------

* field "$schema" in Foxx manifest.json files no longer produce warnings

* added `@arangodb/locals` module to expose the Foxx service context as an
  alternative to using `module.context` directly.

* the internal implementation of REST API `/_api/simple/by-example` now uses
  C++ instead of JavaScript

* supervision can be switched to maintenance mode f.e. for rolling upgrades


v3.2.13 (2018-04-13)
--------------------

* improve startup resilience in case there are datafile errors (MMFiles)

  also allow repairing broken VERSION files automatically on startup by
  specifying the option `--database.ignore-datafile-errors true`

* fix issue #4582: UI query editor now supports usage of empty string as bind parameter value

* fix issue #4924: removeFollower now prefers to remove the last follower(s)

* fixed issue #4934: Wrong used GeoIndex depending on FILTER order

* fixed the behavior of clusterinfo when waiting for current to catch
  up with plan in create collection.

* fix for internal issue #2215. supervision will now wait for agent to
  fully prepare before adding 10 second grace period after leadership change

* fixed interal issue #2215 FailedLeader timeout bug


v3.2.12 (2018-02-27)
--------------------

* remove long disfunctional admin/long_echo handler

* fixed Foxx API:

  * PUT /_api/foxx/service: Respect force flag
  * PATCH /_api/foxx/service: Check whether a service under given mount exists

* fix issue #4457: create /var/tmp/arangod with correct user in supervisor mode

* fix internal issue #1848

  AQL optimizer was trying to resolve attribute accesses
  to attributes of constant object values at query compile time, but only did so far
  the very first attribute in each object

  this fixes https://stackoverflow.com/questions/48648737/beginner-bug-in-for-loops-from-objects

* fix inconvenience: If we want to start server with a non-existing
  --javascript.app-path it will now be created (if possible)

* fixed: REST API `POST _api/foxx` now returns HTTP code 201 on success, as documented.
	 returned 200 before.

* fixed: REST API `PATCH _api/foxx/dependencies` now updates the existing dependencies
	 instead of replacing them.

* fixed: Foxx upload of single javascript file. You now can upload via http-url pointing
	 to a javascript file.

* fixed issue #4395: If your foxx app includes an `APP` folder it got accidently removed by selfhealing
	 this is not the case anymore.

* fix internal issue 1770: collection creation using distributeShardsLike yields
  errors and did not distribute shards correctly in the following cases:
  1. If numberOfShards * replicationFactor % nrDBServers != 0
     (shards * replication is not divisible by DBServers).
  2. If there was failover / move shard case on the leading collection
     and creating the follower collection afterwards.

* fix timeout issues in replication client expiration

+ fix some inconsistencies in replication for RocksDB engine that could have led
  to some operations not being shipped from master to slave servers

* fix issue #4272: VERSION file keeps disappearing

* fix internal issue #81: quotation marks disappeared when switching table/json
  editor in the query editor ui

* make the default value of `--rocksdb.block-cache-shard-bits` use the RocksDB
  default value. This will mostly mean the default number block cache shard
  bits is lower than before, allowing each shard to store more data and cause
  less evictions from block cache

* fix issue #4393: broken handling of unix domain sockets in
  JS_Download

* fix internal bug #1726: supervision failed to remove multiple
  removed servers from health UI

* fixed internal issue #1969 - command apt-get purge/remove arangodb3e was failing

* fixed a bug where supervision tried to deal with shards of virtual collections


v3.2.11 (2018-01-17)
--------------------

* Fixed an issue with the index estimates in RocksDB in the case a transaction is aborted.
  Former the index estimates were modified if the transaction commited or not.
  Now they will only be modified if the transaction commited successfully.

* Truncate in RocksDB will now do intermediate commits every 10.000 documents
  if truncate fails or the server crashes during this operation all deletes
  that have been commited so far are persisted.

* fixed issue #4308: Crash when getter for error.name throws an error (on Windows)

* UI: fixed a query editor caching and parsing issue for arrays and objects

* Fixed internal issue #1684: Web UI: saving arrays/objects as bind parameters faulty

* Fixed internal issue #1683: fixes an UI issue where a collection name gets wrongly cached
  within the documents overview of a collection.

* issue #4222: Permission error preventing AQL query import / export on webui

* UI: optimized login view for very small screen sizes

* UI: Shard distribution view now has an accordion view instead of displaying
  all shards of all collections at once.

* UI: optimized error messages for invalid query bind parameter

* fixed missing transaction events in RocksDB asynchronous replication

* fixed issue #4255: AQL SORT consuming too much memory

* fixed issue #4199: Internal failure: JavaScript exception in file 'arangosh.js'
  at 98,7: ArangoError 4: Expecting type String

* fixed issue #3818: Foxx configuration keys cannot contain spaces (will not save)

* UI: displayed wrong "waitForSync" property for a collection when
  using RocksDB as storage engine

* prevent binding to the same combination of IP and port on Windows

* fixed incorrect persistence of RAFT vote and term


v3.2.10 (2017-12-22)
--------------------

* replication: more robust initial sync

* fixed a bug in the RocksDB engine that would prevent recalculated
  collection counts to be actually stored

* fixed issue #4095: Inconsistent query execution plan

* fixed issue #4056: Executing empty query causes crash

* fixed issue #4045: Out of memory in `arangorestore` when no access
  rights to dump files

* fixed issue #3031: New Graph: Edge definitions with edges in
  fromCollections and toCollections

* fixed issue #2668: UI: when following wrong link from edge to vertex in
  nonexisting collection misleading error is printed

* UI: improved the behavior during collection creation in a cluster environment

* UI: the graph viewer backend now picks one random start vertex of the
  first 1000 documents instead of calling any(). The implementation of
  any is known to scale bad on huge collections with rocksdb.

* fixed snapshots becoming potentially invalid after intermediate commits in
  the RocksDB engine

* backport agency inquire API changes

* fixed issue #3822: Field validation error in ArangoDB UI - Minor

* UI: fixed disappearing of the navigation label in some cases

* UI: fixed broken foxx configuration keys. Some valid configuration values
  could not be edited via the ui.

* fixed issue #3640: limit in subquery

* UI: edge collections were wrongly added to from and to vertices select
  box during graph creation

* fixed issue #3741: fix terminal color output in Windows

* fixed issue #3917: traversals with high maximal depth take extremely long
  in planning phase.

* fix equality comparison for MMFiles documents in AQL functions UNIQUE
  and UNION_DISTINCT


v3.2.9 (2017-12-04)
-------------------

* under certain conditions, replication could stop. Now fixed by adding an
  equality check for requireFromPresent tick value

* fixed locking for replication context info in RocksDB engine
  this fixes undefined behavior when parallel requests are made to the
  same replication context

* UI: added not found views for documents and collections

* fixed issue #3858: Foxx queues stuck in 'progress' status

* allow compilation of ArangoDB source code with g++ 7

* fixed issue #3224: Issue in the Foxx microservices examples

* fixed a deadlock in user privilege/permission change routine

* fixed a deadlock on server shutdown

* fixed some collection locking issues in MMFiles engine

* properly report commit errors in AQL write queries to the caller for the
  RocksDB engine

* UI: optimized error messages for invalid graph definitions. Also fixed a
  graph renderer cleanrenderer cleanup error.

* UI: document/edge editor now remembering their modes (e.g. code or tree)

* UI: added a delay within the graph viewer while changing the colors of the
  graph. Necessary due different browser behaviour.

* fix removal of failed cluster nodes via web interface

* back port of ClusterComm::wait fix in devel
  among other things this fixes too eager dropping of other followers in case
  one of the followers does not respond in time

* transact interface in agency should not be inquired as of now

* inquiry tests and blocking of inquiry on AgencyGeneralTransaction

v3.2.8 (2017-11-18)
-------------------

* fixed a race condition occuring when upgrading via linux package manager

* fixed authentication issue during replication


v3.2.7 (2017-11-13)
-------------------

* Cluster customers, which have upgraded from 3.1 to 3.2 need to upgrade
  to 3.2.7. The cluster supervision is otherwise not operational.

* Fixed issue #3597: AQL with path filters returns unexpected results
  In some cases breadth first search in combination with vertex filters
  yields wrong result, the filter was not applied correctly.

* fixed some undefined behavior in some internal value caches for AQL GatherNodes
  and SortNodes, which could have led to sorted results being effectively not
  correctly sorted.

* make the replication applier for the RocksDB engine start automatically after a
  restart of the server if the applier was configured with its `autoStart` property
  set to `true`. previously the replication appliers were only automatically restarted
  at server start for the MMFiles engine.

* fixed arangodump batch size adaptivity in cluster mode and upped default batch size
  for arangodump

  these changes speed up arangodump in cluster context

* smart graphs now return a proper inventory in response to replication inventory
  requests

* fixed issue #3618: Inconsistent behavior of OR statement with object bind parameters

* only users with read/write rights on the "_system" database can now execute
  "_admin/shutdown" as well as modify properties of the write-ahead log (WAL)

* increase default maximum number of V8 contexts to at least 16 if not explicitly
  configured otherwise.
  the procedure for determining the actual maximum value of V8 contexts is unchanged
  apart from the value `16` and works as follows:
  - if explicitly set, the value of the configuration option `--javascript.v8-contexts`
    is used as the maximum number of V8 contexts
  - when the option is not set, the maximum number of V8 contexts is determined
    by the configuration option `--server.threads` if that option is set. if
    `--server.threads` is not set, then the maximum number of V8 contexts is the
    server's reported hardware concurrency (number of processors visible
    to the arangod process). if that would result in a maximum value of less than 16
    in any of these two cases, then the maximum value will be increased to 16.

* fixed issue #3447: ArangoError 1202: AQL: NotFound: (while executing) when
  updating collection

* potential fix for issue #3581: Unexpected "rocksdb unique constraint
  violated" with unique hash index

* fixed geo index optimizer rule for geo indexes with a single (array of coordinates)
  attribute.

* improved the speed of the shards overview in cluster (API endpoint /_api/cluster/shardDistribution API)
  It is now guaranteed to return after ~2 seconds even if the entire cluster is unresponsive.

* fix agency precondition check for complex objects
  this fixes issues with several CAS operations in the agency

* several fixes for agency restart and shutdown

* the cluster-internal representation of planned collection objects is now more
  lightweight than before, using less memory and not allocating any cache for indexes
  etc.

* fixed issue #3403: How to kill long running AQL queries with the browser console's
  AQL (display issue)

* fixed issue #3549: server reading ENGINE config file fails on common standard
  newline character

* UI: fixed error notifications for collection modifications

* several improvements for the truncate operation on collections:

  * the timeout for the truncate operation was increased in cluster mode in
    order to prevent too frequent "could not truncate collection" errors

  * after a truncate operation, collections in MMFiles still used disk space.
    to reclaim disk space used by truncated collection, the truncate actions
    in the web interface and from the ArangoShell now issue an extra WAL flush
    command (in cluster mode, this command is also propagated to all servers).
    the WAL flush allows all servers to write out any pending operations into the
    datafiles of the truncated collection. afterwards, a final journal rotate
    command is sent, which enables the compaction to entirely remove all datafiles
    and journals for the truncated collection, so that all disk space can be
    reclaimed

  * for MMFiles a special method will be called after a truncate operation so that
    all indexes of the collection can free most of their memory. previously some
    indexes (hash and skiplist indexes) partially kept already allocated memory
    in order to avoid future memory allocations

  * after a truncate operation in the RocksDB engine, an additional compaction
    will be triggered for the truncated collection. this compaction removes all
    deletions from the key space so that follow-up scans over the collection's key
    range do not have to filter out lots of already-removed values

  These changes make truncate operations potentially more time-consuming than before,
  but allow for memory/disk space savings afterwards.

* enable JEMalloc background threads for purging and returning unused memory
  back to the operating system (Linux only)

  JEMalloc will create its background threads on demand. The number of background
  threads is capped by the number of CPUs or active arenas. The background threads run
  periodically and purge unused memory pages, allowing memory to be returned to the
  operating system.

  This change will make the arangod process create several additional threads.
  It is accompanied by an increased `TasksMax` value in the systemd service configuration
  file for the arangodb3 service.

* upgraded bundled V8 engine to bugfix version v5.7.492.77

  this upgrade fixes a memory leak in upstream V8 described in
  https://bugs.chromium.org/p/v8/issues/detail?id=5945 that will result in memory
  chunks only getting uncommitted but not unmapped


v3.2.6 (2017-10-26)
-------------------

* UI: fixed event cleanup in cluster shards view

* UI: reduced cluster dashboard api calls

* fixed a permission problem that prevented collection contents to be displayed
  in the web interface

* removed posix_fadvise call from RocksDB's PosixSequentialFile::Read(). This is
  consistent with Facebook PR 2573 (#3505)

  this fix should improve the performance of the replication with the RocksDB
  storage engine

* allow changing of collection replication factor for existing collections

* UI: replicationFactor of a collection is now changeable in a cluster
  environment

* several fixes for the cluster agency

* fixed undefined behavior in the RocksDB-based geo index

* fixed Foxxmaster failover

* purging or removing the Debian/Ubuntu arangodb3 packages now properly stops
  the arangod instance before actuallying purging or removing


v3.2.5 (2017-10-16)
-------------------

* general-graph module and _api/gharial now accept cluster options
  for collection creation. It is now possible to set replicationFactor and
  numberOfShards for all collections created via this graph object.
  So adding a new collection will not result in a singleShard and
  no replication anymore.

* fixed issue #3408: Hard crash in query for pagination

* minimum number of V8 contexts in console mode must be 2, not 1. this is
  required to ensure the console gets one dedicated V8 context and all other
  operations have at least one extra context. This requirement was not enforced
  anymore.

* fixed issue #3395: AQL: cannot instantiate CollectBlock with undetermined
  aggregation method

* UI: fixed wrong user attribute name validation, issue #3228

* fix potential overflow in CRC marker check when a corrupted CRC marker
  is found at the very beginning of an MMFiles datafile

* UI: fixed unresponsive events in cluster shards view

* Add statistics about the V8 context counts and number of available/active/busy
  threads we expose through the server statistics interface.


v3.2.4 (2017-09-26)
-------------------

* UI: no default index selected during index creation

* UI: added replicationFactor option during SmartGraph creation

* make the MMFiles compactor perform less writes during normal compaction
  operation

  This partially fixes issue #3144

* make the MMFiles compactor configurable

  The following options have been added:

* `--compaction.db-sleep-time`: sleep interval between two compaction runs
    (in s)
  * `--compaction.min-interval"`: minimum sleep time between two compaction
     runs (in s)
  * `--compaction.min-small-data-file-size`: minimal filesize threshold
    original datafiles have to be below for a compaction
  * `--compaction.dead-documents-threshold`: minimum unused count of documents
    in a datafile
  * `--compaction.dead-size-threshold`: how many bytes of the source data file
    are allowed to be unused at most
  * `--compaction.dead-size-percent-threshold`: how many percent of the source
    datafile should be unused at least
  * `--compaction.max-files`: Maximum number of files to merge to one file
  * `--compaction.max-result-file-size`: how large may the compaction result
    file become (in bytes)
  * `--compaction.max-file-size-factor`: how large the resulting file may
    be in comparison to the collection's `--database.maximal-journal-size' setting`

* fix downwards-incompatibility in /_api/explain REST handler

* fix Windows implementation for fs.getTempPath() to also create a
  sub-directory as we do on linux

* fixed a multi-threading issue in cluster-internal communication

* performance improvements for traversals and edge lookups

* removed internal memory zone handling code. the memory zones were a leftover
  from the early ArangoDB days and did not provide any value in the current
  implementation.

* (Enterprise only) added `skipInaccessibleCollections` option for AQL queries:
  if set, AQL queries (especially graph traversals) will treat collections to
  which a user has no access rights to as if these collections were empty.

* adjusted scheduler thread handling to start and stop less threads in
  normal operations

* leader-follower replication catchup code has been rewritten in C++

* early stage AQL optimization now also uses the C++ implementations of
  AQL functions if present. Previously it always referred to the JavaScript
  implementations and ignored the C++ implementations. This change gives
  more flexibility to the AQL optimizer.

* ArangoDB tty log output is now colored for log messages with levels
  FATAL, ERR and WARN.

* changed the return values of AQL functions `REGEX_TEST` and `REGEX_REPLACE`
  to `null` when the input regex is invalid. Previous versions of ArangoDB
  partly returned `false` for invalid regexes and partly `null`.

* added `--log.role` option for arangod

  When set to `true`, this option will make the ArangoDB logger print a single
  character with the server's role into each logged message. The roles are:

  - U: undefined/unclear (used at startup)
  - S: single server
  - C: coordinator
  - P: primary
  - A: agent

  The default value for this option is `false`, so no roles will be logged.


v3.2.3 (2017-09-07)
-------------------

* fixed issue #3106: orphan collections could not be registered in general-graph module

* fixed wrong selection of the database inside the internal cluster js api

* added startup option `--server.check-max-memory-mappings` to make arangod check
  the number of memory mappings currently used by the process and compare it with
  the maximum number of allowed mappings as determined by /proc/sys/vm/max_map_count

  The default value is `true`, so the checks will be performed. When the current
  number of mappings exceeds 90% of the maximum number of mappings, the creation
  of further V8 contexts will be deferred.

  Note that this option is effective on Linux systems only.

* arangoimp now has a `--remove-attribute` option

* added V8 context lifetime control options
  `--javascript.v8-contexts-max-invocations` and `--javascript.v8-contexts-max-age`

  These options allow specifying after how many invocations a used V8 context is
  disposed, or after what time a V8 context is disposed automatically after its
  creation. If either of the two thresholds is reached, an idl V8 context will be
  disposed.

  The default value of `--javascript.v8-contexts-max-invocations` is 0, meaning that
  the maximum number of invocations per context is unlimited. The default value
  for `--javascript.v8-contexts-max-age` is 60 seconds.

* fixed wrong UI cluster health information

* fixed issue #3070: Add index in _jobs collection

* fixed issue #3125: HTTP Foxx API JSON parsing

* fixed issue #3120: Foxx queue: job isn't running when server.authentication = true

* fixed supervision failure detection and handling, which happened with simultaneous
  agency leadership change


v3.2.2 (2017-08-23)
-------------------

* make "Rebalance shards" button work in selected database only, and not make
  it rebalance the shards of all databases

* fixed issue #2847: adjust the response of the DELETE `/_api/users/database/*` calls

* fixed issue #3075: Error when upgrading arangoDB on linux ubuntu 16.04

* fixed a buffer overrun in linenoise console input library for long input strings

* increase size of the linenoise input buffer to 8 KB

* abort compilation if the detected GCC or CLANG isn't in the range of compilers
  we support

* fixed spurious cluster hangups by always sending AQL-query related requests
  to the correct servers, even after failover or when a follower drops

  The problem with the previous shard-based approach was that responsibilities
  for shards may change from one server to another at runtime, after the query
  was already instanciated. The coordinator and other parts of the query then
  sent further requests for the query to the servers now responsible for the
  shards.
  However, an AQL query must send all further requests to the same servers on
  which the query was originally instanciated, even in case of failover.
  Otherwise this would potentially send requests to servers that do not know
  about the query, and would also send query shutdown requests to the wrong
  servers, leading to abandoned queries piling up and using resources until
  they automatically time out.

* fixed issue with RocksDB engine acquiring the collection count values too
  early, leading to the collection count values potentially being slightly off
  even in exclusive transactions (for which the exclusive access should provide
  an always-correct count value)

* fixed some issues in leader-follower catch-up code, specifically for the
  RocksDB engine

* make V8 log fatal errors to syslog before it terminates the process.
  This change is effective on Linux only.

* fixed issue with MMFiles engine creating superfluous collection journals
  on shutdown

* fixed issue #3067: Upgrade from 3.2 to 3.2.1 reset autoincrement keys

* fixed issue #3044: ArangoDB server shutdown unexpectedly

* fixed issue #3039: Incorrect filter interpretation

* fixed issue #3037: Foxx, internal server error when I try to add a new service

* improved MMFiles fulltext index document removal performance
  and fulltext index query performance for bigger result sets

* ui: fixed a display bug within the slow and running queries view

* ui: fixed a bug when success event triggers twice in a modal

* ui: fixed the appearance of the documents filter

* ui: graph vertex collections not restricted to 10 anymore

* fixed issue #2835: UI detection of JWT token in case of server restart or upgrade

* upgrade jemalloc version to 5.0.1

  This fixes problems with the memory allocator returing "out of memory" when
  calling munmap to free memory in order to return it to the OS.

  It seems that calling munmap on Linux can increase the number of mappings, at least
  when a region is partially unmapped. This can lead to the process exceeding its
  maximum number of mappings, and munmap and future calls to mmap returning errors.

  jemalloc version 5.0.1 does not have the `--enable-munmap` configure option anymore,
  so the problem is avoided. To return memory to the OS eventually, jemalloc 5's
  background purge threads are used on Linux.

* fixed issue #2978: log something more obvious when you log a Buffer

* fixed issue #2982: AQL parse error?

* fixed issue #3125: HTTP Foxx API Json parsing

v3.2.1 (2017-08-09)
-------------------

* added C++ implementations for AQL functions `LEFT()`, `RIGHT()` and `TRIM()`

* fixed docs for issue #2968: Collection _key autoincrement value increases on error

* fixed issue #3011: Optimizer rule reduce-extraction-to-projection breaks queries

* Now allowing to restore users in a sharded environment as well
  It is still not possible to restore collections that are sharded
  differently than by _key.

* fixed an issue with restoring of system collections and user rights.
  It was not possible to restore users into an authenticated server.

* fixed issue #2977: Documentation for db._createDatabase is wrong

* ui: added bind parameters to slow query history view

* fixed issue #1751: Slow Query API should provide bind parameters, webui should display them

* ui: fixed a bug when moving multiple documents was not possible

* fixed docs for issue #2968: Collection _key autoincrement value increases on error

* AQL CHAR_LENGTH(null) returns now 0. Since AQL TO_STRING(null) is '' (string of length 0)

* ui: now supports single js file upload for Foxx services in addition to zip files

* fixed a multi-threading issue in the agency when callElection was called
  while the Supervision was calling updateSnapshot

* added startup option `--query.tracking-with-bindvars`

  This option controls whether the list of currently running queries
  and the list of slow queries should contain the bind variables used
  in the queries or not.

  The option can be changed at runtime using the commands

      // enables tracking of bind variables
      // set to false to turn tracking of bind variables off
      var value = true;
      require("@arangodb/aql/queries").properties({
	trackBindVars: value
      });

* index selectivity estimates are now available in the cluster as well

* fixed issue #2943: loadIndexesIntoMemory not returning the same structure
  as the rest of the collection APIs

* fixed issue #2949: ArangoError 1208: illegal name

* fixed issue #2874: Collection properties do not return `isVolatile`
  attribute

* potential fix for issue #2939: Segmentation fault when starting
  coordinator node

* fixed issue #2810: out of memory error when running UPDATE/REPLACE
  on medium-size collection

* fix potential deadlock errors in collector thread

* disallow the usage of volatile collections in the RocksDB engine
  by throwing an error when a collection is created with attribute
  `isVolatile` set to `true`.
  Volatile collections are unsupported by the RocksDB engine, so
  creating them should not succeed and silently create a non-volatile
  collection

* prevent V8 from issuing SIGILL instructions when it runs out of memory

  Now arangod will attempt to log a FATAL error into its logfile in case V8
  runs out of memory. In case V8 runs out of memory, it will still terminate the
  entire process. But at least there should be something in the ArangoDB logs
  indicating what the problem was. Apart from that, the arangod process should
  now be exited with SIGABRT rather than SIGILL as it shouldn't return into the
  V8 code that aborted the process with `__builtin_trap`.

  this potentially fixes issue #2920: DBServer crashing automatically post upgrade to 3.2

* Foxx queues and tasks now ensure that the scripts in them run with the same
  permissions as the Foxx code who started the task / queue

* fixed issue #2928: Offset problems

* fixed issue #2876: wrong skiplist index usage in edge collection

* fixed issue #2868: cname missing from logger-follow results in rocksdb

* fixed issue #2889: Traversal query using incorrect collection id

* fixed issue #2884: AQL traversal uniqueness constraints "propagating" to other traversals? Weird results

* arangoexport: added `--query` option for passing an AQL query to export the result

* fixed issue #2879: No result when querying for the last record of a query

* ui: allows now to edit default access level for collections in database
  _system for all users except the root user.

* The _users collection is no longer accessible outside the arngod process, _queues is always read-only

* added new option "--rocksdb.max-background-jobs"

* removed options "--rocksdb.max-background-compactions", "--rocksdb.base-background-compactions" and "--rocksdb.max-background-flushes"

* option "--rocksdb.compaction-read-ahead-size" now defaults to 2MB

* change Windows build so that RocksDB doesn't enforce AVX optimizations by default
  This fixes startup crashes on servers that do not have AVX CPU extensions

* speed up RocksDB secondary index creation and dropping

* removed RocksDB note in Geo index docs


v3.2.0 (2017-07-20)
-------------------

* fixed UI issues

* fixed multi-threading issues in Pregel

* fixed Foxx resilience

* added command-line option `--javascript.allow-admin-execute`

  This option can be used to control whether user-defined JavaScript code
  is allowed to be executed on server by sending via HTTP to the API endpoint
  `/_admin/execute`  with an authenticated user account.
  The default value is `false`, which disables the execution of user-defined
  code. This is also the recommended setting for production. In test environments,
  it may be convenient to turn the option on in order to send arbitrary setup
  or teardown commands for execution on the server.


v3.2.beta6 (2017-07-18)
-----------------------

* various bugfixes


v3.2.beta5 (2017-07-16)
-----------------------

* numerous bugfixes


v3.2.beta4 (2017-07-04)
-----------------------

* ui: fixed document view _from and _to linking issue for special characters

* added function `db._parse(query)` for parsing an AQL query and returning information about it

* fixed one medium priority and two low priority security user interface
  issues found by owasp zap.

* ui: added index deduplicate options

* ui: fixed renaming of collections for the rocksdb storage engine

* documentation and js fixes for secondaries

* RocksDB storage format was changed, users of the previous beta/alpha versions
  must delete the database directory and re-import their data

* enabled permissions on database and collection level

* added and changed some user related REST APIs
    * added `PUT /_api/user/{user}/database/{database}/{collection}` to change collection permission
    * added `GET /_api/user/{user}/database/{database}/{collection}`
    * added optional `full` parameter to the `GET /_api/user/{user}/database/` REST call

* added user functions in the arangoshell `@arangodb/users` module
    * added `grantCollection` and `revokeCollection` functions
    * added `permission(user, database, collection)` to retrieve collection specific rights

* added "deduplicate" attribute for array indexes, which controls whether inserting
  duplicate index values from the same document into a unique array index will lead to
  an error or not:

      // with deduplicate = true, which is the default value:
      db._create("test");
      db.test.ensureIndex({ type: "hash", fields: ["tags[*]"], deduplicate: true });
      db.test.insert({ tags: ["a", "b"] });
      db.test.insert({ tags: ["c", "d", "c"] }); // will work, because deduplicate = true
      db.test.insert({ tags: ["a"] }); // will fail

      // with deduplicate = false
      db._create("test");
      db.test.ensureIndex({ type: "hash", fields: ["tags[*]"], deduplicate: false });
      db.test.insert({ tags: ["a", "b"] });
      db.test.insert({ tags: ["c", "d", "c"] }); // will not work, because deduplicate = false
      db.test.insert({ tags: ["a"] }); // will fail

  The "deduplicate" attribute is now also accepted by the index creation HTTP
  API endpoint POST /_api/index and is returned by GET /_api/index.

* added optimizer rule "remove-filters-covered-by-traversal"

* Debian/Ubuntu installer: make messages about future package upgrades more clear

* fix a hangup in VST

  The problem happened when the two first chunks of a VST message arrived
  together on a connection that was newly switched to VST.

* fix deletion of outdated WAL files in RocksDB engine

* make use of selectivity estimates in hash, skiplist and persistent indexes
  in RocksDB engine

* changed VM overcommit recommendation for user-friendliness

* fix a shutdown bug in the cluster: a destroyed query could still be active

* do not terminate the entire server process if a temp file cannot be created
  (Windows only)

* fix log output in the front-end, it stopped in case of too many messages


v3.2.beta3 (2017-06-27)
-----------------------

* numerous bugfixes


v3.2.beta2 (2017-06-20)
-----------------------

* potentially fixed issue #2559: Duplicate _key generated on insertion

* fix invalid results (too many) when a skipping LIMIT was used for a
  traversal. `LIMIT x` or `LIMIT 0, x` were not affected, but `LIMIT s, x`
  may have returned too many results

* fix races in SSL communication code

* fix invalid locking in JWT authentication cache, which could have
  crashed the server

* fix invalid first group results for sorted AQL COLLECT when LIMIT
  was used

* fix potential race, which could make arangod hang on startup

* removed `exception` field from transaction error result; users should throw
  explicit `Error` instances to return custom exceptions (addresses issue #2561)

* fixed issue #2613: Reduce log level when Foxx manager tries to self heal missing database

* add a read only mode for users and collection level authorization

* removed `exception` field from transaction error result; users should throw
  explicit `Error` instances to return custom exceptions (addresses issue #2561)

* fixed issue #2677: Foxx disabling development mode creates non-deterministic service bundle

* fixed issue #2684: Legacy service UI not working


v3.2.beta1 (2017-06-12)
-----------------------

* provide more context for index errors (addresses issue #342)

* arangod now validates several OS/environment settings on startup and warns if
  the settings are non-ideal. Most of the checks are executed on Linux systems only.

* fixed issue #2515: The replace-or-with-in optimization rule might prevent use of indexes

* added `REGEX_REPLACE` AQL function

* the RocksDB storage format was changed, users of the previous alpha versions
  must delete the database directory and re-import their data

* added server startup option `--query.fail-on-warning`

  setting this option to `true` will abort any AQL query with an exception if
  it causes a warning at runtime. The value can be overridden per query by
  setting the `failOnWarning` attribute in a query's options.

* added --rocksdb.num-uncompressed-levels to adjust number of non-compressed levels

* added checks for memory managment and warn (i. e. if hugepages are enabled)

* set default SSL cipher suite string to "HIGH:!EXPORT:!aNULL@STRENGTH"

* fixed issue #2469: Authentication = true does not protect foxx-routes

* fixed issue #2459: compile success but can not run with rocksdb

* `--server.maximal-queue-size` is now an absolute maximum. If the queue is
  full, then 503 is returned. Setting it to 0 means "no limit".

* (Enterprise only) added authentication against an LDAP server

* fixed issue #2083: Foxx services aren't distributed to all coordinators

* fixed issue #2384: new coordinators don't pick up existing Foxx services

* fixed issue #2408: Foxx service validation causes unintended side-effects

* extended HTTP API with routes for managing Foxx services

* added distinction between hasUser and authorized within Foxx
  (cluster internal requests are authorized requests but don't have a user)

* arangoimp now has a `--threads` option to enable parallel imports of data

* PR #2514: Foxx services that can't be fixed by self-healing now serve a 503 error

* added `time` function to `@arangodb` module


v3.2.alpha4 (2017-04-25)
------------------------

* fixed issue #2450: Bad optimization plan on simple query

* fixed issue #2448: ArangoDB Web UI takes no action when Delete button is clicked

* fixed issue #2442: Frontend shows already deleted databases during login

* added 'x-content-type-options: nosniff' to avoid MSIE bug

* set default value for `--ssl.protocol` from TLSv1 to TLSv1.2.

* AQL breaking change in cluster:
  The SHORTEST_PATH statement using edge-collection names instead
  of a graph name now requires to explicitly name the vertex-collection names
  within the AQL query in the cluster. It can be done by adding `WITH <name>`
  at the beginning of the query.

  Example:
  ```
  FOR v,e IN OUTBOUND SHORTEST_PATH @start TO @target edges [...]
  ```

  Now has to be:

  ```
  WITH vertices
  FOR v,e IN OUTBOUND SHORTEST_PATH @start TO @target edges [...]
  ```

  This change is due to avoid dead-lock sitations in clustered case.
  An error stating the above is included.

* add implicit use of geo indexes when using SORT/FILTER in AQL, without
  the need to use the special-purpose geo AQL functions `NEAR` or `WITHIN`.

  the special purpose `NEAR` AQL function can now be substituted with the
  following AQL (provided there is a geo index present on the `doc.latitude`
  and `doc.longitude` attributes):

      FOR doc in geoSort
	SORT DISTANCE(doc.latitude, doc.longitude, 0, 0)
	LIMIT 5
	RETURN doc

  `WITHIN` can be substituted with the following AQL:

      FOR doc in geoFilter
	FILTER DISTANCE(doc.latitude, doc.longitude, 0, 0) < 2000
	RETURN doc

  Compared to using the special purpose AQL functions this approach has the
  advantage that it is more composable, and will also honor any `LIMIT` values
  used in the AQL query.

* potential fix for shutdown hangs on OSX

* added KB, MB, GB prefix for integer parameters, % for integer parameters
  with a base value

* added JEMALLOC 4.5.0

* added `--vm.resident-limit` and `--vm.path` for file-backed memory mapping
  after reaching a configurable maximum RAM size

* try recommended limit for file descriptors in case of unlimited
  hard limit

* issue #2413: improve logging in case of lock timeout and deadlocks

* added log topic attribute to /_admin/log api

* removed internal build option `USE_DEV_TIMERS`

  Enabling this option activated some proprietary timers for only selected
  events in arangod. Instead better use `perf` to gather timings.


v3.2.alpha3 (2017-03-22)
------------------------

* increase default collection lock timeout from 30 to 900 seconds

* added function `db._engine()` for retrieval of storage engine information at
  server runtime

  There is also an HTTP REST handler at GET /_api/engine that returns engine
  information.

* require at least cmake 3.2 for building ArangoDB

* make arangod start with less V8 JavaScript contexts

  This speeds up the server start (a little bit) and makes it use less memory.
  Whenever a V8 context is needed by a Foxx action or some other operation and
  there is no usable V8 context, a new one will be created dynamically now.

  Up to `--javascript.v8-contexts` V8 contexts will be created, so this option
  will change its meaning. Previously as many V8 contexts as specified by this
  option were created at server start, and the number of V8 contexts did not
  change at runtime. Now up to this number of V8 contexts will be in use at the
  same time, but the actual number of V8 contexts is dynamic.

  The garbage collector thread will automatically delete unused V8 contexts after
  a while. The number of spare contexts will go down to as few as configured in
  the new option `--javascript.v8-contexts-minimum`. Actually that many V8 contexts
  are also created at server start.

  The first few requests in new V8 contexts will take longer than in contexts
  that have been there already. Performance may therefore suffer a bit for the
  initial requests sent to ArangoDB or when there are only few but performance-
  critical situations in which new V8 contexts will be created. If this is a
  concern, it can easily be fixed by setting `--javascipt.v8-contexts-minimum`
  and `--javascript.v8-contexts` to a relatively high value, which will guarantee
  that many number of V8 contexts to be created at startup and kept around even
  when unused.

  Waiting for an unused V8 context will now also abort if no V8 context can be
  acquired/created after 120 seconds.

* improved diagnostic messages written to logfiles by supervisor process

* fixed issue #2367

* added "bindVars" to attributes of currently running and slow queries

* added "jsonl" as input file type for arangoimp

* upgraded version of bundled zlib library from 1.2.8 to 1.2.11

* added input file type `auto` for arangoimp so it can automatically detect the
  type of the input file from the filename extension

* fixed variables parsing in GraphQL

* added `--translate` option for arangoimp to translate attribute names from
  the input files to attriubte names expected by ArangoDB

  The `--translate` option can be specified multiple times (once per translation
  to be executed). The following example renames the "id" column from the input
  file to "_key", and the "from" column to "_from", and the "to" column to "_to":

      arangoimp --type csv --file data.csv --translate "id=_key" --translate "from=_from" --translate "to=_to"

  `--translate` works for CSV and TSV inputs only.

* changed default value for `--server.max-packet-size` from 128 MB to 256 MB

* fixed issue #2350

* fixed issue #2349

* fixed issue #2346

* fixed issue #2342

* change default string truncation length from 80 characters to 256 characters for
  `print`/`printShell` functions in ArangoShell and arangod. This will emit longer
  prefixes of string values before truncating them with `...`, which is helpful
  for debugging.

* always validate incoming JSON HTTP requests for duplicate attribute names

  Incoming JSON data with duplicate attribute names will now be rejected as
  invalid. Previous versions of ArangoDB only validated the uniqueness of
  attribute names inside incoming JSON for some API endpoints, but not
  consistently for all APIs.

* don't let read-only transactions block the WAL collector

* allow passing own `graphql-sync` module instance to Foxx GraphQL router

* arangoexport can now export to csv format

* arangoimp: fixed issue #2214

* Foxx: automatically add CORS response headers

* added "OPTIONS" to CORS `access-control-allow-methods` header

* Foxx: Fix arangoUser sometimes not being set correctly

* fixed issue #1974


v3.2.alpha2 (2017-02-20)
------------------------

* ui: fixed issue #2065

* ui: fixed a dashboard related memory issue

* Internal javascript rest actions will now hide their stack traces to the client
  unless maintainer mode is activated. Instead they will always log to the logfile

* Removed undocumented internal HTTP API:
  * PUT _api/edges

  The documented GET _api/edges and the undocumented POST _api/edges remains unmodified.

* updated V8 version to 5.7.0.0

* change undocumented behaviour in case of invalid revision ids in
  If-Match and If-None-Match headers from 400 (BAD) to 412 (PRECONDITION
  FAILED).

* change undocumented behaviour in case of invalid revision ids in
  JavaScript document operations from 1239 ("illegal document revision")
  to 1200 ("conflict").

* added data export tool, arangoexport.

  arangoexport can be used to export collections to json, jsonl or xml
  and export a graph or collections to xgmml.

* fixed a race condition when closing a connection

* raised default hard limit on threads for very small to 64

* fixed negative counting of http connection in UI


v3.2.alpha1 (2017-02-05)
------------------------

* added figure `httpRequests` to AQL query statistics

* removed revisions cache intermediate layer implementation

* obsoleted startup options `--database.revision-cache-chunk-size` and
  `--database.revision-cache-target-size`

* fix potential port number over-/underruns

* added startup option `--log.shorten-filenames` for controlling whether filenames
  in log messages should be shortened to just the filename with the absolute path

* removed IndexThreadFeature, made `--database.index-threads` option obsolete

* changed index filling to make it more parallel, dispatch tasks to boost::asio

* more detailed stacktraces in Foxx apps

* generated Foxx services now use swagger tags


v3.1.24 (XXXX-XX-XX)
--------------------

* fixed one more LIMIT issue in traversals


v3.1.23 (2017-06-19)
--------------------

* potentially fixed issue #2559: Duplicate _key generated on insertion

* fix races in SSL communication code

* fix invalid results (too many) when a skipping LIMIT was used for a
  traversal. `LIMIT x` or `LIMIT 0, x` were not affected, but `LIMIT s, x`
  may have returned too many results

* fix invalid first group results for sorted AQL COLLECT when LIMIT
  was used

* fix invalid locking in JWT authentication cache, which could have
  crashed the server

* fix undefined behavior in traverser when traversals were used inside
  a FOR loop


v3.1.22 (2017-06-07)
--------------------

* fixed issue #2505: Problem with export + report of a bug

* documented changed behavior of WITH

* fixed ui glitch in aardvark

* avoid agency compaction bug

* fixed issue #2283: disabled proxy communication internally


v3.1.21 (2017-05-22)
--------------------

* fixed issue #2488:  AQL operator IN error when data use base64 chars

* more randomness in seeding RNG

v3.1.20 (2016-05-16)
--------------------

* fixed incorrect sorting for distributeShardsLike

* improve reliability of AgencyComm communication with Agency

* fixed shard numbering bug, where ids were erouneously incremented by 1

* remove an unnecessary precondition in createCollectionCoordinator

* funny fail rotation fix

* fix in SimpleHttpClient for correct advancement of readBufferOffset

* forward SIG_HUP in supervisor process to the server process to fix logrotaion
  You need to stop the remaining arangod server process manually for the upgrade to work.


v3.1.19 (2017-04-28)
--------------------

* Fixed a StackOverflow issue in Traversal and ShortestPath. Occured if many (>1000) input
  values in a row do not return any result. Fixes issue: #2445

* fixed issue #2448

* fixed issue #2442

* added 'x-content-type-options: nosniff' to avoid MSIE bug

* fixed issue #2441

* fixed issue #2440

* Fixed a StackOverflow issue in Traversal and ShortestPath. Occured if many (>1000) input
  values in a row do not return any result. Fixes issue: #2445

* fix occasional hanging shutdowns on OS X


v3.1.18 (2017-04-18)
--------------------

* fixed error in continuous synchronization of collections

* fixed spurious hangs on server shutdown

* better error messages during restore collection

* completely overhaul supervision. More detailed tests

* Fixed a dead-lock situation in cluster traversers, it could happen in
  rare cases if the computation on one DBServer could be completed much earlier
  than the other server. It could also be restricted to SmartGraphs only.

* (Enterprise only) Fixed a bug in SmartGraph DepthFirstSearch. In some
  more complicated queries, the maxDepth limit of 1 was not considered strictly
  enough, causing the traverser to do unlimited depth searches.

* fixed issue #2415

* fixed issue #2422

* fixed issue #1974


v3.1.17 (2017-04-04)
--------------------

* (Enterprise only) fixed a bug where replicationFactor was not correctly
  forwarded in SmartGraph creation.

* fixed issue #2404

* fixed issue #2397

* ui - fixed smart graph option not appearing

* fixed issue #2389

* fixed issue #2400


v3.1.16 (2017-03-27)
--------------------

* fixed issue #2392

* try to raise file descriptors to at least 8192, warn otherwise

* ui - aql editor improvements + updated ace editor version (memory leak)

* fixed lost HTTP requests

* ui - fixed some event issues

* avoid name resolution when given connection string is a valid ip address

* helps with issue #1842, bug in COLLECT statement in connection with LIMIT.

* fix locking bug in cluster traversals

* increase lock timeout defaults

* increase various cluster timeouts

* limit default target size for revision cache to 1GB, which is better for
  tight RAM situations (used to be 40% of (totalRAM - 1GB), use
  --database.revision-cache-target-size <VALUEINBYTES> to get back the
  old behaviour

* fixed a bug with restarted servers indicating status as "STARTUP"
  rather that "SERVING" in Nodes UI.


v3.1.15 (2017-03-20)
--------------------

* add logrotate configuration as requested in #2355

* fixed issue #2376

* ui - changed document api due a chrome bug

* ui - fixed a submenu bug

* added endpoint /_api/cluster/endpoints in cluster case to get all
  coordinator endpoints

* fix documentation of /_api/endpoint, declaring this API obsolete.

* Foxx response objects now have a `type` method for manipulating the content-type header

* Foxx tests now support `xunit` and `tap` reporters


v3.1.14 (2017-03-13)
--------------------

* ui - added feature request (multiple start nodes within graph viewer) #2317

* added missing locks to authentication cache methods

* ui - added feature request (multiple start nodes within graph viewer) #2317

* ui - fixed wrong merge of statistics information from different coordinators

* ui - fixed issue #2316

* ui - fixed wrong protocol usage within encrypted environment

* fixed compile error on Mac Yosemite

* minor UI fixes


v3.1.13 (2017-03-06)
--------------------

* fixed variables parsing in GraphQL

* fixed issue #2214

* fixed issue #2342

* changed thread handling to queue only user requests on coordinator

* use exponential backoff when waiting for collection locks

* repair short name server lookup in cluster in the case of a removed
  server


v3.1.12 (2017-02-28)
--------------------

* disable shell color escape sequences on Windows

* fixed issue #2326

* fixed issue #2320

* fixed issue #2315

* fixed a race condition when closing a connection

* raised default hard limit on threads for very small to 64

* fixed negative counting of http connection in UI

* fixed a race when renaming collections

* fixed a race when dropping databases


v3.1.11 (2017-02-17)
--------------------

* fixed a race between connection closing and sending out last chunks of data to clients
  when the "Connection: close" HTTP header was set in requests

* ui: optimized smart graph creation usability

* ui: fixed #2308

* fixed a race in async task cancellation via `require("@arangodb/tasks").unregisterTask()`

* fixed spuriously hanging threads in cluster AQL that could sit idle for a few minutes

* fixed potential numeric overflow for big index ids in index deletion API

* fixed sort issue in cluster, occurring when one of the local sort buffers of a
  GatherNode was empty

* reduce number of HTTP requests made for certain kinds of join queries in cluster,
  leading to speedup of some join queries

* supervision deals with demised coordinators correctly again

* implement a timeout in TraverserEngineRegistry

* agent communication reduced in large batches of append entries RPCs

* inception no longer estimates RAFT timings

* compaction in agents has been moved to a separate thread

* replicated logs hold local timestamps

* supervision jobs failed leader and failed follower revisited for
  function in precarious stability situations

* fixed bug in random number generator for 64bit int


v3.1.10 (2017-02-02)
--------------------

* updated versions of bundled node modules:
  - joi: from 8.4.2 to 9.2.0
  - joi-to-json-schema: from 2.2.0 to 2.3.0
  - sinon: from 1.17.4 to 1.17.6
  - lodash: from 4.13.1 to 4.16.6

* added shortcut for AQL ternary operator
  instead of `condition ? true-part : false-part` it is now possible to also use a
  shortcut variant `condition ? : false-part`, e.g.

      FOR doc IN docs RETURN doc.value ?: 'not present'

  instead of

      FOR doc IN docs RETURN doc.value ? doc.value : 'not present'

* fixed wrong sorting order in cluster, if an index was used to sort with many
  shards.

* added --replication-factor, --number-of-shards and --wait-for-sync to arangobench

* turn on UTF-8 string validation for VelocyPack values received via VST connections

* fixed issue #2257

* upgraded Boost version to 1.62.0

* added optional detail flag for db.<collection>.count()
  setting the flag to `true` will make the count operation returned the per-shard
  counts for the collection:

      db._create("test", { numberOfShards: 10 });
      for (i = 0; i < 1000; ++i) {
	db.test.insert({value: i});
      }
      db.test.count(true);

      {
	"s100058" : 99,
	"s100057" : 103,
	"s100056" : 100,
	"s100050" : 94,
	"s100055" : 90,
	"s100054" : 122,
	"s100051" : 109,
	"s100059" : 99,
	"s100053" : 95,
	"s100052" : 89
      }

* added optional memory limit for AQL queries:

      db._query("FOR i IN 1..100000 SORT i RETURN i", {}, { options: { memoryLimit: 100000 } });

  This option limits the default maximum amount of memory (in bytes) that a single
  AQL query can use.
  When a single AQL query reaches the specified limit value, the query will be
  aborted with a *resource limit exceeded* exception. In a cluster, the memory
  accounting is done per shard, so the limit value is effectively a memory limit per
  query per shard.

  The global limit value can be overriden per query by setting the *memoryLimit*
  option value for individual queries when running an AQL query.

* added server startup option `--query.memory-limit`

* added convenience function to create vertex-centric indexes.

  Usage: `db.collection.ensureVertexCentricIndex("label", {type: "hash", direction: "outbound"})`
  That will create an index that can be used on OUTBOUND with filtering on the
  edge attribute `label`.

* change default log output for tools to stdout (instead of stderr)

* added option -D to define a configuration file environment key=value

* changed encoding behavior for URLs encoded in the C++ code of ArangoDB:
  previously the special characters `-`, `_`, `~` and `.` were returned as-is
  after URL-encoding, now `.` will be encoded to be `%2e`.
  This also changes the behavior of how incoming URIs are processed: previously
  occurrences of `..` in incoming request URIs were collapsed (e.g. `a/../b/` was
  collapsed to a plain `b/`). Now `..` in incoming request URIs are not collapsed.

* Foxx request URL suffix is no longer unescaped

* @arangodb/request option json now defaults to `true` if the response body is not empty and encoding is not explicitly set to `null` (binary).
  The option can still be set to `false` to avoid unnecessary attempts at parsing the response as JSON.

* Foxx configuration values for unknown options will be discarded when saving the configuration in production mode using the web interface

* module.context.dependencies is now immutable

* process.stdout.isTTY now returns `true` in arangosh and when running arangod with the `--console` flag

* add support for Swagger tags in Foxx


v3.1.9 (XXXX-XX-XX)
-------------------

* macos CLI package: store databases and apps in the users home directory

* ui: fixed re-login issue within a non system db, when tab was closed

* fixed a race in the VelocyStream Commtask implementation

* fixed issue #2256


v3.1.8 (2017-01-09)
-------------------

* add Windows silent installer

* add handling of debug symbols during Linux & windows release builds.

* fixed issue #2181

* fixed issue #2248: reduce V8 max old space size from 3 GB to 1 GB on 32 bit systems

* upgraded Boost version to 1.62.0

* fixed issue #2238

* fixed issue #2234

* agents announce new endpoints in inception phase to leader

* agency leadership accepts updatet endpoints to given uuid

* unified endpoints replace localhost with 127.0.0.1

* fix several problems within an authenticated cluster


v3.1.7 (2016-12-29)
-------------------

* fixed one too many elections in RAFT

* new agency comm backported from devel


v3.1.6 (2016-12-20)
-------------------

* fixed issue #2227

* fixed issue #2220

* agency constituent/agent bug fixes in race conditions picking up
  leadership

* supervision does not need waking up anymore as it is running
  regardless

* agents challenge their leadership more rigorously


v3.1.5 (2016-12-16)
-------------------

* lowered default value of `--database.revision-cache-target-size` from 75% of
  RAM to less than 40% of RAM

* fixed issue #2218

* fixed issue #2217

* Foxx router.get/post/etc handler argument can no longer accidentally omitted

* fixed issue #2223


v3.1.4 (2016-12-08)
-------------------

* fixed issue #2211

* fixed issue #2204

* at cluster start, coordinators wait until at least one DBserver is there,
  and either at least two DBservers are there or 15s have passed, before they
  initiate the bootstrap of system collections.

* more robust agency startup from devel

* supervision's AddFollower adds many followers at once

* supervision has new FailedFollower job

* agency's Node has new method getArray

* agency RAFT timing estimates more conservative in waitForSync
  scenario

* agency RAFT timing estimates capped at maximum 2.0/10.0 for low/high


v3.1.3 (2016-12-02)
-------------------

* fix a traversal bug when using skiplist indexes:
  if we have a skiplist of ["a", "unused", "_from"] and a traversal like:
  FOR v,e,p IN OUTBOUND @start @@edges
    FILTER p.edges[0].a == 'foo'
    RETURN v
  And the above index applied on "a" is considered better than EdgeIndex, than
  the executor got into undefined behaviour.

* fix endless loop when trying to create a collection with replicationFactor: -1


v3.1.2 (2016-11-24)
-------------------

* added support for descriptions field in Foxx dependencies

* (Enterprise only) fixed a bug in the statistic report for SmartGraph traversals.
Now they state correctly how many documents were fetched from the index and how many
have been filtered.

* Prevent uniform shard distribution when replicationFactor == numServers

v3.1.1 (2016-11-15)
-------------------

* fixed issue #2176

* fixed issue #2168

* display index usage of traversals in AQL explainer output (previously missing)

* fixed issue #2163

* preserve last-used HLC value across server starts

* allow more control over handling of pre-3.1 _rev values

  this changes the server startup option `--database.check-30-revisions` from a boolean (true/false)
  parameter to a string parameter with the following possible values:

  - "fail":
    will validate _rev values of 3.0 collections on collection loading and throw an exception when invalid _rev values are found.
    in this case collections with invalid _rev values are marked as corrupted and cannot be used in the ArangoDB 3.1 instance.
    the fix procedure for such collections is to export the collections from 3.0 database with arangodump and restore them in 3.1 with arangorestore.
    collections that do not contain invalid _rev values are marked as ok and will not be re-checked on following loads.
    collections that contain invalid _rev values will be re-checked on following loads.

  - "true":
    will validate _rev values of 3.0 collections on collection loading and print a warning when invalid _rev values are found.
    in this case collections with invalid _rev values can be used in the ArangoDB 3.1 instance.
    however, subsequent operations on documents with invalid _rev values may silently fail or fail with explicit errors.
    the fix procedure for such collections is to export the collections from 3.0 database with arangodump and restore them in 3.1 with arangorestore.
    collections that do not contain invalid _rev values are marked as ok and will not be re-checked on following loads.
    collections that contain invalid _rev values will be re-checked on following loads.

  - "false":
    will not validate _rev values on collection loading and not print warnings.
    no hint is given when invalid _rev values are found.
    subsequent operations on documents with invalid _rev values may silently fail or fail with explicit errors.
    this setting does not affect whether collections are re-checked later.
    collections will be re-checked on following loads if `--database.check-30-revisions` is later set to either `true` or `fail`.

  The change also suppresses warnings that were printed when collections were restored using arangorestore, and the restore
  data contained invalid _rev values. Now these warnings are suppressed, and new HLC _rev values are generated for these documents
  as before.

* added missing functions to AQL syntax highlighter in web interface

* fixed display of `ANY` direction in traversal explainer output (direction `ANY` was shown as either
  `INBOUND` or `OUTBOUND`)

* changed behavior of toJSON() function when serializing an object before saving it in the database

  if an object provides a toJSON() function, this function is still called for serializing it.
  the change is that the result of toJSON() is not stringified anymore, but saved as is. previous
  versions of ArangoDB called toJSON() and after that additionally stringified its result.

  This change will affect the saving of JS Buffer objects, which will now be saved as arrays of
  bytes instead of a comma-separated string of the Buffer's byte contents.

* allow creating unique indexes on more attributes than present in shardKeys

  The following combinations of shardKeys and indexKeys are allowed/not allowed:

  shardKeys     indexKeys
      a             a        ok
      a             b    not ok
      a           a b        ok
    a b             a    not ok
    a b             b    not ok
    a b           a b        ok
    a b         a b c        ok
  a b c           a b    not ok
  a b c         a b c        ok

* fixed wrong version in web interface login screen (EE only)

* make web interface not display an exclamation mark next to ArangoDB version number 3.1

* fixed search for arbitrary document attributes in web interface in case multiple
  search values were used on different attribute names. in this case, the search always
  produced an empty result

* disallow updating `_from` and `_to` values of edges in Smart Graphs. Updating these
  attributes would lead to potential redistribution of edges to other shards, which must be
  avoided.

* fixed issue #2148

* updated graphql-sync dependency to 0.6.2

* fixed issue #2156

* fixed CRC4 assembly linkage


v3.1.0 (2016-10-29)
-------------------

* AQL breaking change in cluster:

  from ArangoDB 3.1 onwards `WITH` is required for traversals in a
  clustered environment in order to avoid deadlocks.

  Note that for queries that access only a single collection or that have all
  collection names specified somewhere else in the query string, there is no
  need to use *WITH*. *WITH* is only useful when the AQL query parser cannot
  automatically figure out which collections are going to be used by the query.
  *WITH* is only useful for queries that dynamically access collections, e.g.
  via traversals, shortest path operations or the *DOCUMENT()* function.

  more info can be found [here](https://github.com/arangodb/arangodb/blob/devel/Documentation/Books/AQL/Operations/With.md)

* added AQL function `DISTANCE` to calculate the distance between two arbitrary
  coordinates (haversine formula)

* fixed issue #2110

* added Auto-aptation of RAFT timings as calculations only


v3.1.rc2 (2016-10-10)
---------------------

* second release candidate


v3.1.rc1 (2016-09-30)
---------------------

* first release candidate


v3.1.alpha2 (2016-09-01)
------------------------

* added module.context.createDocumentationRouter to replace module.context.apiDocumentation

* bug in RAFT implementation of reads. dethroned leader still answered requests in isolation

* ui: added new graph viewer

* ui: aql-editor added tabular & graph display

* ui: aql-editor improved usability

* ui: aql-editor: query profiling support

* fixed issue #2109

* fixed issue #2111

* fixed issue #2075

* added AQL function `DISTANCE` to calculate the distance between two arbitrary
  coordinates (haversine formula)

* rewrote scheduler and dispatcher based on boost::asio

  parameters changed:
    `--scheduler.threads` and `--server.threads` are now merged into a single one: `--server.threads`

    hidden `--server.extra-threads` has been removed

    hidden `--server.aql-threads` has been removed

    hidden `--server.backend` has been removed

    hidden `--server.show-backends` has been removed

    hidden `--server.thread-affinity` has been removed

* fixed issue #2086

* fixed issue #2079

* fixed issue #2071

  make the AQL query optimizer inject filter condition expressions referred to
  by variables during filter condition aggregation.
  For example, in the following query

      FOR doc IN collection
	LET cond1 = (doc.value == 1)
	LET cond2 = (doc.value == 2)
	FILTER cond1 || cond2
	RETURN { doc, cond1, cond2 }

  the optimizer will now inject the conditions for `cond1` and `cond2` into the filter
  condition `cond1 || cond2`, expanding it to `(doc.value == 1) || (doc.value == 2)`
  and making these conditions available for index searching.

  Note that the optimizer previously already injected some conditions into other
  conditions, but only if the variable that defined the condition was not used
  elsewhere. For example, the filter condition in the query

      FOR doc IN collection
	LET cond = (doc.value == 1)
	FILTER cond
	RETURN { doc }

  already got optimized before because `cond` was only used once in the query and
  the optimizer decided to inject it into the place where it was used.

  This only worked for variables that were referred to once in the query.
  When a variable was used multiple times, the condition was not injected as
  in the following query:

      FOR doc IN collection
	LET cond = (doc.value == 1)
	FILTER cond
	RETURN { doc, cond }

  The fix for #2070 now will enable this optimization so that the query can
  use an index on `doc.value` if available.

* changed behavior of AQL array comparison operators for empty arrays:
  * `ALL` and `ANY` now always return `false` when the left-hand operand is an
    empty array. The behavior for non-empty arrays does not change:
    * `[] ALL == 1` will return `false`
    * `[1] ALL == 1` will return `true`
    * `[1, 2] ALL == 1` will return `false`
    * `[2, 2] ALL == 1` will return `false`
    * `[] ANY == 1` will return `false`
    * `[1] ANY == 1` will return `true`
    * `[1, 2] ANY == 1` will return `true`
    * `[2, 2] ANY == 1` will return `false`
  * `NONE` now always returns `true` when the left-hand operand is an empty array.
    The behavior for non-empty arrays does not change:
    * `[] NONE == 1` will return `true`
    * `[1] NONE == 1` will return `false`
    * `[1, 2] NONE == 1` will return `false`
    * `[2, 2] NONE == 1` will return `true`

* added experimental AQL functions `JSON_STRINGIFY` and `JSON_PARSE`

* added experimental support for incoming gzip-compressed requests

* added HTTP REST APIs for online log level adjustments:

  - GET `/_admin/log/level` returns the current log level settings
  - PUT `/_admin/log/level` modifies the current log level settings

* PATCH /_api/gharial/{graph-name}/vertex/{collection-name}/{vertex-key}
  - changed default value for keepNull to true

* PATCH /_api/gharial/{graph-name}/edge/{collection-name}/{edge-key}
  - changed default value for keepNull to true

* renamed `maximalSize` attribute in parameter.json files to `journalSize`

  The `maximalSize` attribute will still be picked up from collections that
  have not been adjusted. Responses from the replication API will now also use
  `journalSize` instead of `maximalSize`.

* added `--cluster.system-replication-factor` in order to adjust the
  replication factor for new system collections

* fixed issue #2012

* added a memory expection in case V8 memory gets too low

* added Optimizer Rule for other indexes in Traversals
  this allows AQL traversals to use other indexes than the edge index.
  So traversals with filters on edges can now make use of more specific
  indexes, e.g.

      FOR v, e, p IN 2 OUTBOUND @start @@edge FILTER p.edges[0].foo == "bar"

  will prefer a Hash Index on [_from, foo] above the EdgeIndex.

* fixed epoch computation in hybrid logical clock

* fixed thread affinity

* replaced require("internal").db by require("@arangodb").db

* added option `--skip-lines` for arangoimp
  this allows skipping the first few lines from the import file in case the
  CSV or TSV import are used

* fixed periodic jobs: there should be only one instance running - even if it
  runs longer than the period

* improved performance of primary index and edge index lookups

* optimizations for AQL `[*]` operator in case no filter, no projection and
  no offset/limit are used

* added AQL function `OUTERSECTION` to return the symmetric difference of its
  input arguments

* Foxx manifests of installed services are now saved to disk with indentation

* Foxx tests and scripts in development mode should now always respect updated
  files instead of loading stale modules

* When disabling Foxx development mode the setup script is now re-run

* Foxx now provides an easy way to directly serve GraphQL requests using the
  `@arangodb/foxx/graphql` module and the bundled `graphql-sync` dependency

* Foxx OAuth2 module now correctly passes the `access_token` to the OAuth2 server

* added iconv-lite and timezone modules

* web interface now allows installing GitHub and zip services in legacy mode

* added module.context.createDocumentationRouter to replace module.context.apiDocumentation

* bug in RAFT implementation of reads. dethroned leader still answered
  requests in isolation

* all lambdas in ClusterInfo might have been left with dangling references.

* Agency bug fix for handling of empty json objects as values.

* Foxx tests no longer support the Mocha QUnit interface as this resulted in weird
  inconsistencies in the BDD and TDD interfaces. This fixes the TDD interface
  as well as out-of-sequence problems when using the BDD before/after functions.

* updated bundled JavaScript modules to latest versions; joi has been updated from 8.4 to 9.2
  (see [joi 9.0.0 release notes](https://github.com/hapijs/joi/issues/920) for information on
  breaking changes and new features)

* fixed issue #2139

* updated graphql-sync dependency to 0.6.2

* fixed issue #2156


v3.0.13 (XXXX-XX-XX)
--------------------

* fixed issue #2315

* fixed issue #2210


v3.0.12 (2016-11-23)
--------------------

* fixed issue #2176

* fixed issue #2168

* fixed issues #2149, #2159

* fixed error reporting for issue #2158

* fixed assembly linkage bug in CRC4 module

* added support for descriptions field in Foxx dependencies


v3.0.11 (2016-11-08)
--------------------

* fixed issue #2140: supervisor dies instead of respawning child

* fixed issue #2131: use shard key value entered by user in web interface

* fixed issue #2129: cannot kill a long-run query

* fixed issue #2110

* fixed issue #2081

* fixed issue #2038

* changes to Foxx service configuration or dependencies should now be
  stored correctly when options are cleared or omitted

* Foxx tests no longer support the Mocha QUnit interface as this resulted in weird
  inconsistencies in the BDD and TDD interfaces. This fixes the TDD interface
  as well as out-of-sequence problems when using the BDD before/after functions.

* fixed issue #2148


v3.0.10 (2016-09-26)
--------------------

* fixed issue #2072

* fixed issue #2070

* fixed slow cluster starup issues. supervision will demonstrate more
  patience with db servers


v3.0.9 (2016-09-21)
-------------------

* fixed issue #2064

* fixed issue #2060

* speed up `collection.any()` and skiplist index creation

* fixed multiple issues where ClusterInfo bug hung agency in limbo
  timeouting on multiple collection and database callbacks


v3.0.8 (2016-09-14)
-------------------

* fixed issue #2052

* fixed issue #2005

* fixed issue #2039

* fixed multiple issues where ClusterInfo bug hung agency in limbo
  timeouting on multiple collection and database callbacks


v3.0.7 (2016-09-05)
-------------------

* new supervision job handles db server failure during collection creation.


v3.0.6 (2016-09-02)
-------------------

* fixed issue #2026

* slightly better error diagnostics for AQL query compilation and replication

* fixed issue #2018

* fixed issue #2015

* fixed issue #2012

* fixed wrong default value for arangoimp's `--on-duplicate` value

* fix execution of AQL traversal expressions when there are multiple
  conditions that refer to variables set outside the traversal

* properly return HTTP 503 in JS actions when backend is gone

* supervision creates new key in agency for failed servers

* new shards will not be allocated on failed or cleaned servers


v3.0.5 (2016-08-18)
-------------------

* execute AQL ternary operator via C++ if possible

* fixed issue #1977

* fixed extraction of _id attribute in AQL traversal conditions

* fix SSL agency endpoint

* Minimum RAFT timeout was one order of magnitude to short.

* Optimized RAFT RPCs from leader to followers for efficiency.

* Optimized RAFT RPC handling on followers with respect to compaction.

* Fixed bug in handling of duplicates and overlapping logs

* Fixed bug in supervision take over after leadership change.

v3.0.4 (2016-08-01)
-------------------

* added missing lock for periodic jobs access

* fix multiple Foxx related cluster issues

* fix handling of empty AQL query strings

* fixed issue in `INTERSECTION` AQL function with duplicate elements
  in the source arrays

* fixed issue #1970

* fixed issue #1968

* fixed issue #1967

* fixed issue #1962

* fixed issue #1959

* replaced require("internal").db by require("@arangodb").db

* fixed issue #1954

* fixed issue #1953

* fixed issue #1950

* fixed issue #1949

* fixed issue #1943

* fixed segfault in V8, by backporting https://bugs.chromium.org/p/v8/issues/detail?id=5033

* Foxx OAuth2 module now correctly passes the `access_token` to the OAuth2 server

* fixed credentialed CORS requests properly respecting --http.trusted-origin

* fixed a crash in V8Periodic task (forgotten lock)

* fixed two bugs in synchronous replication (syncCollectionFinalize)


v3.0.3 (2016-07-17)
-------------------

* fixed issue #1942

* fixed issue #1941

* fixed array index batch insertion issues for hash indexes that caused problems when
  no elements remained for insertion

* fixed AQL MERGE() function with External objects originating from traversals

* fixed some logfile recovery errors with error message "document not found"

* fixed issue #1937

* fixed issue #1936

* improved performance of arangorestore in clusters with synchronous
  replication

* Foxx tests and scripts in development mode should now always respect updated
  files instead of loading stale modules

* When disabling Foxx development mode the setup script is now re-run

* Foxx manifests of installed services are now saved to disk with indentation


v3.0.2 (2016-07-09)
-------------------

* fixed assertion failure in case multiple remove operations were used in the same query

* fixed upsert behavior in case upsert was used in a loop with the same document example

* fixed issue #1930

* don't expose local file paths in Foxx error messages.

* fixed issue #1929

* make arangodump dump the attribute `isSystem` when dumping the structure
  of a collection, additionally make arangorestore not fail when the attribute
  is missing

* fixed "Could not extract custom attribute" issue when using COLLECT with
  MIN/MAX functions in some contexts

* honor presence of persistent index for sorting

* make AQL query optimizer not skip "use-indexes-rule", even if enough
  plans have been created already

* make AQL optimizer not skip "use-indexes-rule", even if enough execution plans
  have been created already

* fix double precision value loss in VelocyPack JSON parser

* added missing SSL support for arangorestore

* improved cluster import performance

* fix Foxx thumbnails on DC/OS

* fix Foxx configuration not being saved

* fix Foxx app access from within the frontend on DC/OS

* add option --default-replication-factor to arangorestore and simplify
  the control over the number of shards when restoring

* fix a bug in the VPack -> V8 conversion if special attributes _key,
  _id, _rev, _from and _to had non-string values, which is allowed
  below the top level

* fix malloc_usable_size for darwin


v3.0.1 (2016-06-30)
-------------------

* fixed periodic jobs: there should be only one instance running - even if it
  runs longer than the period

* increase max. number of collections in AQL queries from 32 to 256

* fixed issue #1916: header "authorization" is required" when opening
  services page

* fixed issue #1915: Explain: member out of range

* fixed issue #1914: fix unterminated buffer

* don't remove lockfile if we are the same (now stale) pid
  fixes docker setups (our pid will always be 1)

* do not use revision id comparisons in compaction for determining whether a
  revision is obsolete, but marker memory addresses
  this ensures revision ids don't matter when compacting documents

* escape Unicode characters in JSON HTTP responses
  this converts UTF-8 characters in HTTP responses of arangod into `\uXXXX`
  escape sequences. This makes the HTTP responses fit into the 7 bit ASCII
  character range, which speeds up HTTP response parsing for some clients,
  namely node.js/v8

* add write before read collections when starting a user transaction
  this allows specifying the same collection in both read and write mode without
  unintended side effects

* fixed buffer overrun that occurred when building very large result sets

* index lookup optimizations for primary index and edge index

* fixed "collection is a nullptr" issue when starting a traversal from a transaction

* enable /_api/import on coordinator servers


v3.0.0 (2016-06-22)
-------------------

* minor GUI fixxes

* fix for replication and nonces


v3.0.0-rc3 (2016-06-19)
-----------------------

* renamed various Foxx errors to no longer refer to Foxx services as apps

* adjusted various error messages in Foxx to be more informative

* specifying "files" in a Foxx manifest to be mounted at the service root
  no longer results in 404s when trying to access non-file routes

* undeclared path parameters in Foxx no longer break the service

* trusted reverse proxy support is now handled more consistently

* ArangoDB request compatibility and user are now exposed in Foxx

* all bundled NPM modules have been upgraded to their latest versions


v3.0.0-rc2 (2016-06-12)
-----------------------

* added option `--server.max-packet-size` for client tools

* renamed option `--server.ssl-protocol` to `--ssl.protocol` in client tools
  (was already done for arangod, but overlooked for client tools)

* fix handling of `--ssl.protocol` value 5 (TLS v1.2) in client tools, which
  claimed to support it but didn't

* config file can use '@include' to include a different config file as base


v3.0.0-rc1 (2016-06-10)
-----------------------

* the user management has changed: it now has users that are independent of
  databases. A user can have one or more database assigned to the user.

* forward ported V8 Comparator bugfix for inline heuristics from
  https://github.com/v8/v8/commit/5ff7901e24c2c6029114567de5a08ed0f1494c81

* changed to-string conversion for AQL objects and arrays, used by the AQL
  function `TO_STRING()` and implicit to-string casts in AQL

  - arrays are now converted into their JSON-stringify equivalents, e.g.

    - `[ ]` is now converted to `[]`
    - `[ 1, 2, 3 ]` is now converted to `[1,2,3]`
    - `[ "test", 1, 2 ] is now converted to `["test",1,2]`

    Previous versions of ArangoDB converted arrays with no members into the
    empty string, and non-empty arrays into a comma-separated list of member
    values, without the surrounding angular brackets. Additionally, string
    array members were not enclosed in quotes in the result string:

    - `[ ]` was converted to ``
    - `[ 1, 2, 3 ]` was converted to `1,2,3`
    - `[ "test", 1, 2 ] was converted to `test,1,2`

  - objects are now converted to their JSON-stringify equivalents, e.g.

    - `{ }` is converted to `{}`
    - `{ a: 1, b: 2 }` is converted to `{"a":1,"b":2}`
    - `{ "test" : "foobar" }` is converted to `{"test":"foobar"}`

    Previous versions of ArangoDB always converted objects into the string
    `[object Object]`

  This change affects also the AQL functions `CONCAT()` and `CONCAT_SEPARATOR()`
  which treated array values differently in previous versions. Previous versions
  of ArangoDB automatically flattened array values on the first level of the array,
  e.g. `CONCAT([1, 2, 3, [ 4, 5, 6 ]])` produced `1,2,3,4,5,6`. Now this will produce
  `[1,2,3,[4,5,6]]`. To flatten array members on the top level, you can now use
  the more explicit `CONCAT(FLATTEN([1, 2, 3, [4, 5, 6]], 1))`.

* added C++ implementations for AQL functions `SLICE()`, `CONTAINS()` and
  `RANDOM_TOKEN()`

* as a consequence of the upgrade to V8 version 5, the implementation of the
  JavaScript `Buffer` object had to be changed. JavaScript `Buffer` objects in
  ArangoDB now always store their data on the heap. There is no shared pool
  for small Buffer values, and no pointing into existing Buffer data when
  extracting slices. This change may increase the cost of creating Buffers with
  short contents or when peeking into existing Buffers, but was required for
  safer memory management and to prevent leaks.

* the `db` object's function `_listDatabases()` was renamed to just `_databases()`
  in order to make it more consistent with the existing `_collections()` function.
  Additionally the `db` object's `_listEndpoints()` function was renamed to just
  `_endpoints()`.

* changed default value of `--server.authentication` from `false` to `true` in
  configuration files etc/relative/arangod.conf and etc/arangodb/arangod.conf.in.
  This means the server will be started with authentication enabled by default,
  requiring all client connections to provide authentication data when connecting
  to ArangoDB. Authentication can still be turned off via setting the value of
  `--server.authentication` to `false` in ArangoDB's configuration files or by
  specifying the option on the command-line.

* Changed result format for querying all collections via the API GET `/_api/collection`.

  Previous versions of ArangoDB returned an object with an attribute named `collections`
  and an attribute named `names`. Both contained all available collections, but
  `collections` contained the collections as an array, and `names` contained the
  collections again, contained in an object in which the attribute names were the
  collection names, e.g.

  ```
  {
    "collections": [
      {"id":"5874437","name":"test","isSystem":false,"status":3,"type":2},
      {"id":"17343237","name":"something","isSystem":false,"status":3,"type":2},
      ...
    ],
    "names": {
      "test": {"id":"5874437","name":"test","isSystem":false,"status":3,"type":2},
      "something": {"id":"17343237","name":"something","isSystem":false,"status":3,"type":2},
      ...
    }
  }
  ```
  This result structure was redundant, and therefore has been simplified to just

  ```
  {
    "result": [
      {"id":"5874437","name":"test","isSystem":false,"status":3,"type":2},
      {"id":"17343237","name":"something","isSystem":false,"status":3,"type":2},
      ...
    ]
  }
  ```

  in ArangoDB 3.0.

* added AQL functions `TYPENAME()` and `HASH()`

* renamed arangob tool to arangobench

* added AQL string comparison operator `LIKE`

  The operator can be used to compare strings like this:

      value LIKE search

  The operator is currently implemented by calling the already existing AQL
  function `LIKE`.

  This change also makes `LIKE` an AQL keyword. Using `LIKE` in either case as
  an attribute or collection name in AQL thus requires quoting.

* make AQL optimizer rule "remove-unnecessary-calculations" fire in more cases

  The rule will now remove calculations that are used exactly once in other
  expressions (e.g. `LET a = doc RETURN a.value`) and calculations,
  or calculations that are just references (e.g. `LET a = b`).

* renamed AQL optimizer rule "merge-traversal-filter" to "optimize-traversals"
  Additionally, the optimizer rule will remove unused edge and path result variables
  from the traversal in case they are specified in the `FOR` section of the traversal,
  but not referenced later in the query. This saves constructing edges and paths
  results.

* added AQL optimizer rule "inline-subqueries"

  This rule can pull out certain subqueries that are used as an operand to a `FOR`
  loop one level higher, eliminating the subquery completely. For example, the query

      FOR i IN (FOR j IN [1,2,3] RETURN j) RETURN i

  will be transformed by the rule to:

      FOR i IN [1,2,3] RETURN i

  The query

      FOR name IN (FOR doc IN _users FILTER doc.status == 1 RETURN doc.name) LIMIT 2 RETURN name

  will be transformed into

      FOR tmp IN _users FILTER tmp.status == 1 LIMIT 2 RETURN tmp.name

  The rule will only fire when the subquery is used as an operand to a `FOR` loop, and
  if the subquery does not contain a `COLLECT` with an `INTO` variable.

* added new endpoint "srv://" for DNS service records

* The result order of the AQL functions VALUES and ATTRIBUTES has never been
  guaranteed and it only had the "correct" ordering by accident when iterating
  over objects that were not loaded from the database. This accidental behavior
  is now changed by introduction of VelocyPack. No ordering is guaranteed unless
  you specify the sort parameter.

* removed configure option `--enable-logger`

* added AQL array comparison operators

  All AQL comparison operators now also exist in an array variant. In the
  array variant, the operator is preceded with one of the keywords *ALL*, *ANY*
  or *NONE*. Using one of these keywords changes the operator behavior to
  execute the comparison operation for all, any, or none of its left hand
  argument values. It is therefore expected that the left hand argument
  of an array operator is an array.

  Examples:

      [ 1, 2, 3 ] ALL IN [ 2, 3, 4 ]   // false
      [ 1, 2, 3 ] ALL IN [ 1, 2, 3 ]   // true
      [ 1, 2, 3 ] NONE IN [ 3 ]        // false
      [ 1, 2, 3 ] NONE IN [ 23, 42 ]   // true
      [ 1, 2, 3 ] ANY IN [ 4, 5, 6 ]   // false
      [ 1, 2, 3 ] ANY IN [ 1, 42 ]     // true
      [ 1, 2, 3 ] ANY == 2             // true
      [ 1, 2, 3 ] ANY == 4             // false
      [ 1, 2, 3 ] ANY > 0              // true
      [ 1, 2, 3 ] ANY <= 1             // true
      [ 1, 2, 3 ] NONE < 99            // false
      [ 1, 2, 3 ] NONE > 10            // true
      [ 1, 2, 3 ] ALL > 2              // false
      [ 1, 2, 3 ] ALL > 0              // true
      [ 1, 2, 3 ] ALL >= 3             // false
      ["foo", "bar"] ALL != "moo"      // true
      ["foo", "bar"] NONE == "bar"     // false
      ["foo", "bar"] ANY == "foo"      // true

* improved AQL optimizer to remove unnecessary sort operations in more cases

* allow enclosing AQL identifiers in forward ticks in addition to using
  backward ticks

  This allows for convenient writing of AQL queries in JavaScript template strings
  (which are delimited with backticks themselves), e.g.

      var q = `FOR doc IN ´collection´ RETURN doc.´name´`;

* allow to set `print.limitString` to configure the number of characters
  to output before truncating

* make logging configurable per log "topic"

  `--log.level <level>` sets the global log level to <level>, e.g. `info`,
  `debug`, `trace`.

  `--log.level topic=<level>` sets the log level for a specific topic.
  Currently, the following topics exist: `collector`, `compactor`, `mmap`,
  `performance`, `queries`, and `requests`. `performance` and `requests` are
  set to FATAL by default. `queries` is set to info. All others are
  set to the global level by default.

  The new log option `--log.output <definition>` allows directing the global
  or per-topic log output to different outputs. The output definition
  "<definition>" can be one of

    "-" for stdin
    "+" for stderr
    "syslog://<syslog-facility>"
    "syslog://<syslog-facility>/<application-name>"
    "file://<relative-path>"

  The option can be specified multiple times in order to configure the output
  for different log topics. To set up a per-topic output configuration, use
  `--log.output <topic>=<definition>`, e.g.

    queries=file://queries.txt

  logs all queries to the file "queries.txt".

* the option `--log.requests-file` is now deprecated. Instead use

    `--log.level requests=info`
    `--log.output requests=file://requests.txt`

* the option `--log.facility` is now deprecated. Instead use

    `--log.output requests=syslog://facility`

* the option `--log.performance` is now deprecated. Instead use

    `--log.level performance=trace`

* removed option `--log.source-filter`

* removed configure option `--enable-logger`

* change collection directory names to include a random id component at the end

  The new pattern is `collection-<id>-<random>`, where `<id>` is the collection
  id and `<random>` is a random number. Previous versions of ArangoDB used a
  pattern `collection-<id>` without the random number.

  ArangoDB 3.0 understands both the old and name directory name patterns.

* removed mostly unused internal spin-lock implementation

* removed support for pre-Windows 7-style locks. This removes compatibility for
  Windows versions older than Windows 7 (e.g. Windows Vista, Windows XP) and
  Windows 2008R2 (e.g. Windows 2008).

* changed names of sub-threads started by arangod

* added option `--default-number-of-shards` to arangorestore, allowing creating
  collections with a specifiable number of shards from a non-cluster dump

* removed support for CoffeeScript source files

* removed undocumented SleepAndRequeue

* added WorkMonitor to inspect server threads

* when downloading a Foxx service from the web interface the suggested filename
  is now based on the service's mount path instead of simply "app.zip"

* the `@arangodb/request` response object now stores the parsed JSON response
  body in a property `json` instead of `body` when the request was made using the
  `json` option. The `body` instead contains the response body as a string.

* the Foxx API has changed significantly, 2.8 services are still supported
  using a backwards-compatible "legacy mode"


v2.8.12 (XXXX-XX-XX)
--------------------

* issue #2091: decrease connect timeout to 5 seconds on startup

* fixed issue #2072

* slightly better error diagnostics for some replication errors

* fixed issue #1977

* fixed issue in `INTERSECTION` AQL function with duplicate elements
  in the source arrays

* fixed issue #1962

* fixed issue #1959

* export aqlQuery template handler as require('org/arangodb').aql for forwards-compatibility


v2.8.11 (2016-07-13)
--------------------

* fixed array index batch insertion issues for hash indexes that caused problems when
  no elements remained for insertion

* fixed issue #1937


v2.8.10 (2016-07-01)
--------------------

* make sure next local _rev value used for a document is at least as high as the
  _rev value supplied by external sources such as replication

* make adding a collection in both read- and write-mode to a transaction behave as
  expected (write includes read). This prevents the `unregister collection used in
  transaction` error

* fixed sometimes invalid result for `byExample(...).count()` when an index plus
  post-filtering was used

* fixed "collection is a nullptr" issue when starting a traversal from a transaction

* honor the value of startup option `--database.wait-for-sync` (that is used to control
  whether new collections are created with `waitForSync` set to `true` by default) also
  when creating collections via the HTTP API (and thus the ArangoShell). When creating
  a collection via these mechanisms, the option was ignored so far, which was inconsistent.

* fixed issue #1826: arangosh --javascript.execute: internal error (geo index issue)

* fixed issue #1823: Arango crashed hard executing very simple query on windows


v2.8.9 (2016-05-13)
-------------------

* fixed escaping and quoting of extra parameters for executables in Mac OS X App

* added "waiting for" status variable to web interface collection figures view

* fixed undefined behavior in query cache invaldation

* fixed access to /_admin/statistics API in case statistics are disable via option
  `--server.disable-statistics`

* Foxx manager will no longer fail hard when Foxx store is unreachable unless installing
  a service from the Foxx store (e.g. when behind a firewall or GitHub is unreachable).


v2.8.8 (2016-04-19)
-------------------

* fixed issue #1805: Query: internal error (location: arangod/Aql/AqlValue.cpp:182).
  Please report this error to arangodb.com (while executing)

* allow specifying collection name prefixes for `_from` and `_to` in arangoimp:

  To avoid specifying complete document ids (consisting of collection names and document
  keys) for *_from* and *_to* values when importing edges with arangoimp, there are now
  the options *--from-collection-prefix* and *--to-collection-prefix*.

  If specified, these values will be automatically prepended to each value in *_from*
  (or *_to* resp.). This allows specifying only document keys inside *_from* and/or *_to*.

  *Example*

      > arangoimp --from-collection-prefix users --to-collection-prefix products ...

  Importing the following document will then create an edge between *users/1234* and
  *products/4321*:

  ```js
  { "_from" : "1234", "_to" : "4321", "desc" : "users/1234 is connected to products/4321" }
  ```

* requests made with the interactive system API documentation in the web interface
  (Swagger) will now respect the active database instead of always using `_system`


v2.8.7 (2016-04-07)
-------------------

* optimized primary=>secondary failover

* fix to-boolean conversion for documents in AQL

* expose the User-Agent HTTP header from the ArangoShell since Github seems to
  require it now, and we use the ArangoShell for fetching Foxx repositories from Github

* work with http servers that only send

* fixed potential race condition between compactor and collector threads

* fix removal of temporary directories on arangosh exit

* javadoc-style comments in Foxx services are no longer interpreted as
  Foxx comments outside of controller/script/exports files (#1748)

* removed remaining references to class syntax for Foxx Model and Repository
  from the documentation

* added a safe-guard for corrupted master-pointer


v2.8.6 (2016-03-23)
-------------------

* arangosh can now execute JavaScript script files that contain a shebang
  in the first line of the file. This allows executing script files directly.

  Provided there is a script file `/path/to/script.js` with the shebang
  `#!arangosh --javascript.execute`:

      > cat /path/to/script.js
      #!arangosh --javascript.execute
      print("hello from script.js");

  If the script file is made executable

      > chmod a+x /path/to/script.js

  it can be invoked on the shell directly and use arangosh for its execution:

      > /path/to/script.js
      hello from script.js

  This did not work in previous versions of ArangoDB, as the whole script contents
  (including the shebang) were treated as JavaScript code.
  Now shebangs in script files will now be ignored for all files passed to arangosh's
  `--javascript.execute` parameter.

  The alternative way of executing a JavaScript file with arangosh still works:

      > arangosh --javascript.execute /path/to/script.js
      hello from script.js

* added missing reset of traversal state for nested traversals.
  The state of nested traversals (a traversal in an AQL query that was
  located in a repeatedly executed subquery or inside another FOR loop)
  was not reset properly, so that multiple invocations of the same nested
  traversal with different start vertices led to the nested traversal
  always using the start vertex provided on the first invocation.

* fixed issue #1781: ArangoDB startup time increased tremendously

* fixed issue #1783: SIGHUP should rotate the log


v2.8.5 (2016-03-11)
-------------------

* Add OpenSSL handler for TLS V1.2 as sugested by kurtkincaid in #1771

* fixed issue #1765 (The webinterface should display the correct query time)
  and #1770 (Display ACTUAL query time in aardvark's AQL editor)

* Windows: the unhandled exception handler now calls the windows logging
  facilities directly without locks.
  This fixes lockups on crashes from the logging framework.

* improve nullptr handling in logger.

* added new endpoint "srv://" for DNS service records

* `org/arangodb/request` no longer sets the content-type header to the
  string "undefined" when no content-type header should be sent (issue #1776)


v2.8.4 (2016-03-01)
-------------------

* global modules are no longer incorrectly resolved outside the ArangoDB
  JavaScript directory or the Foxx service's root directory (issue #1577)

* improved error messages from Foxx and JavaScript (issues #1564, #1565, #1744)


v2.8.3 (2016-02-22)
-------------------

* fixed AQL filter condition collapsing for deeply-nested cases, potentially
  enabling usage of indexes in some dedicated cases

* added parentheses in AQL explain command output to correctly display precedence
  of logical and arithmetic operators

* Foxx Model event listeners defined on the model are now correctly invoked by
  the Repository methods (issue #1665)

* Deleting a Foxx service in the frontend should now always succeed even if the
  files no longer exist on the file system (issue #1358)

* Routing actions loaded from the database no longer throw exceptions when
  trying to load other modules using "require"

* The `org/arangodb/request` response object now sets a property `json` to the
  parsed JSON response body in addition to overwriting the `body` property when
  the request was made using the `json` option.

* Improved Windows stability

* Fixed a bug in the interactive API documentation that would escape slashes
  in document-handle fields. Document handles are now provided as separate
  fields for collection name and document key.


v2.8.2 (2016-02-09)
-------------------

* the continuous replication applier will now prevent the master's WAL logfiles
  from being removed if they are still needed by the applier on the slave. This
  should help slaves that suffered from masters garbage collection WAL logfiles
  which would have been needed by the slave later.

  The initial synchronization will block removal of still needed WAL logfiles
  on the master for 10 minutes initially, and will extend this period when further
  requests are made to the master. Initial synchronization hands over its handle
  for blocking logfile removal to the continuous replication when started via
  the *setupReplication* function. In this case, continuous replication will
  extend the logfile removal blocking period for the required WAL logfiles when
  the slave makes additional requests.

  All handles that block logfile removal will time out automatically after at
  most 5 minutes should a master not be contacted by the slave anymore (e.g. in
  case the slave's replication is turned off, the slaves loses the connection
  to the master or the slave goes down).

* added all-in-one function *setupReplication* to synchronize data from master
  to slave and start the continuous replication:

      require("@arangodb/replication").setupReplication(configuration);

  The command will return when the initial synchronization is finished and the
  continuous replication has been started, or in case the initial synchronization
  has failed.

  If the initial synchronization is successful, the command will store the given
  configuration on the slave. It also configures the continuous replication to start
  automatically if the slave is restarted, i.e. *autoStart* is set to *true*.

  If the command is run while the slave's replication applier is already running,
  it will first stop the running applier, drop its configuration and do a
  resynchronization of data with the master. It will then use the provided configration,
  overwriting any previously existing replication configuration on the slave.

  The following example demonstrates how to use the command for setting up replication
  for the *_system* database. Note that it should be run on the slave and not the
  master:

      db._useDatabase("_system");
      require("@arangodb/replication").setupReplication({
	endpoint: "tcp://master.domain.org:8529",
	username: "myuser",
	password: "mypasswd",
	verbose: false,
	includeSystem: false,
	incremental: true,
	autoResync: true
      });

* the *sync* and *syncCollection* functions now always start the data synchronization
  as an asynchronous server job. The call to *sync* or *syncCollection* will block
  until synchronization is either complete or has failed with an error. The functions
  will automatically poll the slave periodically for status updates.

  The main benefit is that the connection to the slave does not need to stay open
  permanently and is thus not affected by timeout issues. Additionally the caller does
  not need to query the synchronization status from the slave manually as this is
  now performed automatically by these functions.

* fixed undefined behavior when explaining some types of AQL traversals, fixed
  display of some types of traversals in AQL explain output


v2.8.1 (2016-01-29)
-------------------

* Improved AQL Pattern matching by allowing to specify a different traversal
  direction for one or many of the edge collections.

      FOR v, e, p IN OUTBOUND @start @@ec1, INBOUND @@ec2, @@ec3

  will traverse *ec1* and *ec3* in the OUTBOUND direction and for *ec2* it will use
  the INBOUND direction. These directions can be combined in arbitrary ways, the
  direction defined after *IN [steps]* will we used as default direction and can
  be overriden for specific collections.
  This feature is only available for collection lists, it is not possible to
  combine it with graph names.

* detect more types of transaction deadlocks early

* fixed display of relational operators in traversal explain output

* fixed undefined behavior in AQL function `PARSE_IDENTIFIER`

* added "engines" field to Foxx services generated in the admin interface

* added AQL function `IS_SAME_COLLECTION`:

  *IS_SAME_COLLECTION(collection, document)*: Return true if *document* has the same
  collection id as the collection specified in *collection*. *document* can either be
  a [document handle](../Glossary/README.md#document-handle) string, or a document with
  an *_id* attribute. The function does not validate whether the collection actually
  contains the specified document, but only compares the name of the specified collection
  with the collection name part of the specified document.
  If *document* is neither an object with an *id* attribute nor a *string* value,
  the function will return *null* and raise a warning.

      /* true */
      IS_SAME_COLLECTION('_users', '_users/my-user')
      IS_SAME_COLLECTION('_users', { _id: '_users/my-user' })

      /* false */
      IS_SAME_COLLECTION('_users', 'foobar/baz')
      IS_SAME_COLLECTION('_users', { _id: 'something/else' })


v2.8.0 (2016-01-25)
-------------------

* avoid recursive locking


v2.8.0-beta8 (2016-01-19)
-------------------------

* improved internal datafile statistics for compaction and compaction triggering
  conditions, preventing excessive growth of collection datafiles under some
  workloads. This should also fix issue #1596.

* renamed AQL optimizer rule `remove-collect-into` to `remove-collect-variables`

* fixed primary and edge index lookups prematurely aborting searches when the
  specified id search value contained a different collection than the collection
  the index was created for


v2.8.0-beta7 (2016-01-06)
-------------------------

* added vm.runInThisContext

* added AQL keyword `AGGREGATE` for use in AQL `COLLECT` statement

  Using `AGGREGATE` allows more efficient aggregation (incrementally while building
  the groups) than previous versions of AQL, which built group aggregates afterwards
  from the total of all group values.

  `AGGREGATE` can be used inside a `COLLECT` statement only. If used, it must follow
  the declaration of grouping keys:

      FOR doc IN collection
	COLLECT gender = doc.gender AGGREGATE minAge = MIN(doc.age), maxAge = MAX(doc.age)
	RETURN { gender, minAge, maxAge }

  or, if no grouping keys are used, it can follow the `COLLECT` keyword:

      FOR doc IN collection
	COLLECT AGGREGATE minAge = MIN(doc.age), maxAge = MAX(doc.age)
	RETURN {
  minAge, maxAge
}

  Only specific expressions are allowed on the right-hand side of each `AGGREGATE`
  assignment:

  - on the top level the expression must be a call to one of the supported aggregation
    functions `LENGTH`, `MIN`, `MAX`, `SUM`, `AVERAGE`, `STDDEV_POPULATION`, `STDDEV_SAMPLE`,
    `VARIANCE_POPULATION`, or `VARIANCE_SAMPLE`

  - the expression must not refer to variables introduced in the `COLLECT` itself

* Foxx: mocha test paths with wildcard characters (asterisks) now work on Windows

* reserved AQL keyword `NONE` for future use

* web interface: fixed a graph display bug concerning dashboard view

* web interface: fixed several bugs during the dashboard initialize process

* web interface: included several bugfixes: #1597, #1611, #1623

* AQL query optimizer now converts `LENGTH(collection-name)` to an optimized
  expression that returns the number of documents in a collection

* adjusted the behavior of the expansion (`[*]`) operator in AQL for non-array values

  In ArangoDB 2.8, calling the expansion operator on a non-array value will always
  return an empty array. Previous versions of ArangoDB expanded non-array values by
  calling the `TO_ARRAY()` function for the value, which for example returned an
  array with a single value for boolean, numeric and string input values, and an array
  with the object's values for an object input value. This behavior was inconsistent
  with how the expansion operator works for the array indexes in 2.8, so the behavior
  is now unified:

  - if the left-hand side operand of `[*]` is an array, the array will be returned as
    is when calling `[*]` on it
  - if the left-hand side operand of `[*]` is not an array, an empty array will be
    returned by `[*]`

  AQL queries that rely on the old behavior can be changed by either calling `TO_ARRAY`
  explicitly or by using the `[*]` at the correct position.

  The following example query will change its result in 2.8 compared to 2.7:

      LET values = "foo" RETURN values[*]

  In 2.7 the query has returned the array `[ "foo" ]`, but in 2.8 it will return an
  empty array `[ ]`. To make it return the array `[ "foo" ]` again, an explicit
  `TO_ARRAY` function call is needed in 2.8 (which in this case allows the removal
  of the `[*]` operator altogether). This also works in 2.7:

      LET values = "foo" RETURN TO_ARRAY(values)

  Another example:

      LET values = [ { name: "foo" }, { name: "bar" } ]
      RETURN values[*].name[*]

  The above returned `[ [ "foo" ], [ "bar" ] ] in 2.7. In 2.8 it will return
  `[ [ ], [ ] ]`, because the value of `name` is not an array. To change the results
  to the 2.7 style, the query can be changed to

      LET values = [ { name: "foo" }, { name: "bar" } ]
      RETURN values[* RETURN TO_ARRAY(CURRENT.name)]

  The above also works in 2.7.
  The following types of queries won't change:

      LET values = [ 1, 2, 3 ] RETURN values[*]
      LET values = [ { name: "foo" }, { name: "bar" } ] RETURN values[*].name
      LET values = [ { names: [ "foo", "bar" ] }, { names: [ "baz" ] } ] RETURN values[*].names[*]
      LET values = [ { names: [ "foo", "bar" ] }, { names: [ "baz" ] } ] RETURN values[*].names[**]

* slightly adjusted V8 garbage collection strategy so that collection eventually
  happens in all contexts that hold V8 external references to documents and
  collections.

  also adjusted default value of `--javascript.gc-frequency` from 10 seconds to
  15 seconds, as less internal operations are carried out in JavaScript.

* fixes for AQL optimizer and traversal

* added `--create-collection-type` option to arangoimp

  This allows specifying the type of the collection to be created when
  `--create-collection` is set to `true`.

* Foxx export cache should no longer break if a broken app is loaded in the
  web admin interface.


v2.8.0-beta2 (2015-12-16)
-------------------------

* added AQL query optimizer rule "sort-in-values"

  This rule pre-sorts the right-hand side operand of the `IN` and `NOT IN`
  operators so the operation can use a binary search with logarithmic complexity
  instead of a linear search. The rule is applied when the right-hand side
  operand of an `IN` or `NOT IN` operator in a filter condition is a variable that
  is defined in a different loop/scope than the operator itself. Additionally,
  the filter condition must consist of solely the `IN` or `NOT IN` operation
  in order to avoid any side-effects.

* changed collection status terminology in web interface for collections for
  which an unload request has been issued from `in the process of being unloaded`
  to `will be unloaded`.

* unloading a collection via the web interface will now trigger garbage collection
  in all v8 contexts and force a WAL flush. This increases the chances of perfoming
  the unload faster.

* added the following attributes to the result of `collection.figures()` and the
  corresponding HTTP API at `PUT /_api/collection/<name>/figures`:

  - `documentReferences`: The number of references to documents in datafiles
    that JavaScript code currently holds. This information can be used for
    debugging compaction and unload issues.
  - `waitingFor`: An optional string value that contains information about
    which object type is at the head of the collection's cleanup queue. This
    information can be used for debugging compaction and unload issues.
  - `compactionStatus.time`: The point in time the compaction for the collection
    was last executed. This information can be used for debugging compaction
    issues.
  - `compactionStatus.message`: The action that was performed when the compaction
    was last run for the collection. This information can be used for debugging
    compaction issues.

  Note: `waitingFor` and `compactionStatus` may be empty when called on a coordinator
  in a cluster.

* the compaction will now provide queryable status info that can be used to track
  its progress. The compaction status is displayed in the web interface, too.

* better error reporting for arangodump and arangorestore

* arangodump will now fail by default when trying to dump edges that
  refer to already dropped collections. This can be circumvented by
  specifying the option `--force true` when invoking arangodump

* fixed cluster upgrade procedure

* the AQL functions `NEAR` and `WITHIN` now have stricter validations
  for their input parameters `limit`, `radius` and `distance`. They may now throw
  exceptions when invalid parameters are passed that may have not led
  to exceptions in previous versions.

* deprecation warnings now log stack traces

* Foxx: improved backwards compatibility with 2.5 and 2.6

  - reverted Model and Repository back to non-ES6 "classes" because of
    compatibility issues when using the extend method with a constructor

  - removed deprecation warnings for extend and controller.del

  - restored deprecated method Model.toJSONSchema

  - restored deprecated `type`, `jwt` and `sessionStorageApp` options
    in Controller#activateSessions

* Fixed a deadlock problem in the cluster


v2.8.0-beta1 (2015-12-06)
-------------------------

* added AQL function `IS_DATESTRING(value)`

  Returns true if *value* is a string that can be used in a date function.
  This includes partial dates such as *2015* or *2015-10* and strings containing
  invalid dates such as *2015-02-31*. The function will return false for all
  non-string values, even if some of them may be usable in date functions.


v2.8.0-alpha1 (2015-12-03)
--------------------------

* added AQL keywords `GRAPH`, `OUTBOUND`, `INBOUND` and `ANY` for use in graph
  traversals, reserved AQL keyword `ALL` for future use

  Usage of these keywords as collection names, variable names or attribute names
  in AQL queries will not be possible without quoting. For example, the following
  AQL query will still work as it uses a quoted collection name and a quoted
  attribute name:

      FOR doc IN `OUTBOUND`
	RETURN doc.`any`

* issue #1593: added AQL `POW` function for exponentation

* added cluster execution site info in explain output for AQL queries

* replication improvements:

  - added `autoResync` configuration parameter for continuous replication.

    When set to `true`, a replication slave will automatically trigger a full data
    re-synchronization with the master when the master cannot provide the log data
    the slave had asked for. Note that `autoResync` will only work when the option
    `requireFromPresent` is also set to `true` for the continuous replication, or
    when the continuous syncer is started and detects that no start tick is present.

    Automatic re-synchronization may transfer a lot of data from the master to the
    slave and may be expensive. It is therefore turned off by default.
    When turned off, the slave will never perform an automatic re-synchronization
    with the master.

  - added `idleMinWaitTime` and `idleMaxWaitTime` configuration parameters for
    continuous replication.

    These parameters can be used to control the minimum and maximum wait time the
    slave will (intentionally) idle and not poll for master log changes in case the
    master had sent the full logs already.
    The `idleMaxWaitTime` value will only be used when `adapativePolling` is set
    to `true`. When `adaptivePolling` is disable, only `idleMinWaitTime` will be
    used as a constant time span in which the slave will not poll the master for
    further changes. The default values are 0.5 seconds for `idleMinWaitTime` and
    2.5 seconds for `idleMaxWaitTime`, which correspond to the hard-coded values
    used in previous versions of ArangoDB.

  - added `initialSyncMaxWaitTime` configuration parameter for initial and continuous
    replication

    This option controls the maximum wait time (in seconds) that the initial
    synchronization will wait for a response from the master when fetching initial
    collection data. If no response is received within this time period, the initial
    synchronization will give up and fail. This option is also relevant for
    continuous replication in case *autoResync* is set to *true*, as then the
    continuous replication may trigger a full data re-synchronization in case
    the master cannot the log data the slave had asked for.

  - HTTP requests sent from the slave to the master during initial synchronization
    will now be retried if they fail with connection problems.

  - the initial synchronization now logs its progress so it can be queried using
    the regular replication status check APIs.

  - added `async` attribute for `sync` and `syncCollection` operations called from
    the ArangoShell. Setthing this attribute to `true` will make the synchronization
    job on the server go into the background, so that the shell does not block. The
    status of the started asynchronous synchronization job can be queried from the
    ArangoShell like this:

	/* starts initial synchronization */
	var replication = require("@arangodb/replication");
	var id = replication.sync({
	  endpoint: "tcp://master.domain.org:8529",
	  username: "myuser",
	  password: "mypasswd",
	  async: true
       });

       /* now query the id of the returned async job and print the status */
       print(replication.getSyncResult(id));

    The result of `getSyncResult()` will be `false` while the server-side job
    has not completed, and different to `false` if it has completed. When it has
    completed, all job result details will be returned by the call to `getSyncResult()`.


* fixed non-deterministic query results in some cluster queries

* fixed issue #1589

* return HTTP status code 410 (gone) instead of HTTP 408 (request timeout) for
  server-side operations that are canceled / killed. Sending 410 instead of 408
  prevents clients from re-starting the same (canceled) operation. Google Chrome
  for example sends the HTTP request again in case it is responded with an HTTP
  408, and this is exactly the opposite of the desired behavior when an operation
  is canceled / killed by the user.

* web interface: queries in AQL editor now cancelable

* web interface: dashboard - added replication information

* web interface: AQL editor now supports bind parameters

* added startup option `--server.hide-product-header` to make the server not send
  the HTTP response header `"Server: ArangoDB"` in its HTTP responses. By default,
  the option is turned off so the header is still sent as usual.

* added new AQL function `UNSET_RECURSIVE` to recursively unset attritutes from
  objects/documents

* switched command-line editor in ArangoShell and arangod to linenoise-ng

* added automatic deadlock detection for transactions

  In case a deadlock is detected, a multi-collection operation may be rolled back
  automatically and fail with error 29 (`deadlock detected`). Client code for
  operations containing more than one collection should be aware of this potential
  error and handle it accordingly, either by giving up or retrying the transaction.

* Added C++ implementations for the AQL arithmetic operations and the following
  AQL functions:
  - ABS
  - APPEND
  - COLLECTIONS
  - CURRENT_DATABASE
  - DOCUMENT
  - EDGES
  - FIRST
  - FIRST_DOCUMENT
  - FIRST_LIST
  - FLATTEN
  - FLOOR
  - FULLTEXT
  - LAST
  - MEDIAN
  - MERGE_RECURSIVE
  - MINUS
  - NEAR
  - NOT_NULL
  - NTH
  - PARSE_IDENTIFIER
  - PERCENTILE
  - POP
  - POSITION
  - PUSH
  - RAND
  - RANGE
  - REMOVE_NTH
  - REMOVE_VALUE
  - REMOVE_VALUES
  - ROUND
  - SHIFT
  - SQRT
  - STDDEV_POPULATION
  - STDDEV_SAMPLE
  - UNSHIFT
  - VARIANCE_POPULATION
  - VARIANCE_SAMPLE
  - WITHIN
  - ZIP

* improved performance of skipping over many documents in an AQL query when no
  indexes and no filters are used, e.g.

      FOR doc IN collection
	LIMIT 1000000, 10
	RETURN doc

* Added array indexes

  Hash indexes and skiplist indexes can now optionally be defined for array values
  so they index individual array members.

  To define an index for array values, the attribute name is extended with the
  expansion operator `[*]` in the index definition:

      arangosh> db.colName.ensureHashIndex("tags[*]");

  When given the following document

      { tags: [ "AQL", "ArangoDB", "Index" ] }

  the index will now contain the individual values `"AQL"`, `"ArangoDB"` and `"Index"`.

  Now the index can be used for finding all documents having `"ArangoDB"` somewhere in their
  tags array using the following AQL query:

      FOR doc IN colName
	FILTER "ArangoDB" IN doc.tags[*]
	RETURN doc

* rewrote AQL query optimizer rule `use-index-range` and renamed it to `use-indexes`.
  The name change affects rule names in the optimizer's output.

* rewrote AQL execution node `IndexRangeNode` and renamed it to `IndexNode`. The name
  change affects node names in the optimizer's explain output.

* added convenience function `db._explain(query)` for human-readable explanation
  of AQL queries

* module resolution as used by `require` now behaves more like in node.js

* the `org/arangodb/request` module now returns response bodies for error responses
  by default. The old behavior of not returning bodies for error responses can be
  re-enabled by explicitly setting the option `returnBodyOnError` to `false` (#1437)


v2.7.6 (2016-01-30)
-------------------

* detect more types of transaction deadlocks early


v2.7.5 (2016-01-22)
-------------------

* backported added automatic deadlock detection for transactions

  In case a deadlock is detected, a multi-collection operation may be rolled back
  automatically and fail with error 29 (`deadlock detected`). Client code for
  operations containing more than one collection should be aware of this potential
  error and handle it accordingly, either by giving up or retrying the transaction.

* improved internal datafile statistics for compaction and compaction triggering
  conditions, preventing excessive growth of collection datafiles under some
  workloads. This should also fix issue #1596.

* Foxx export cache should no longer break if a broken app is loaded in the
  web admin interface.

* Foxx: removed some incorrect deprecation warnings.

* Foxx: mocha test paths with wildcard characters (asterisks) now work on Windows


v2.7.4 (2015-12-21)
-------------------

* slightly adjusted V8 garbage collection strategy so that collection eventually
  happens in all contexts that hold V8 external references to documents and
  collections.

* added the following attributes to the result of `collection.figures()` and the
  corresponding HTTP API at `PUT /_api/collection/<name>/figures`:

  - `documentReferences`: The number of references to documents in datafiles
    that JavaScript code currently holds. This information can be used for
    debugging compaction and unload issues.
  - `waitingFor`: An optional string value that contains information about
    which object type is at the head of the collection's cleanup queue. This
    information can be used for debugging compaction and unload issues.
  - `compactionStatus.time`: The point in time the compaction for the collection
    was last executed. This information can be used for debugging compaction
    issues.
  - `compactionStatus.message`: The action that was performed when the compaction
    was last run for the collection. This information can be used for debugging
    compaction issues.

  Note: `waitingFor` and `compactionStatus` may be empty when called on a coordinator
  in a cluster.

* the compaction will now provide queryable status info that can be used to track
  its progress. The compaction status is displayed in the web interface, too.


v2.7.3 (2015-12-17)
-------------------

* fixed some replication value conversion issues when replication applier properties
  were set via ArangoShell

* fixed disappearing of documents for collections transferred via `sync` or
  `syncCollection` if the collection was dropped right before synchronization
  and drop and (re-)create collection markers were located in the same WAL file

* fixed an issue where overwriting the system sessions collection would break
  the web interface when authentication is enabled


v2.7.2 (2015-12-01)
-------------------

* replication improvements:

  - added `autoResync` configuration parameter for continuous replication.

    When set to `true`, a replication slave will automatically trigger a full data
    re-synchronization with the master when the master cannot provide the log data
    the slave had asked for. Note that `autoResync` will only work when the option
    `requireFromPresent` is also set to `true` for the continuous replication, or
    when the continuous syncer is started and detects that no start tick is present.

    Automatic re-synchronization may transfer a lot of data from the master to the
    slave and may be expensive. It is therefore turned off by default.
    When turned off, the slave will never perform an automatic re-synchronization
    with the master.

  - added `idleMinWaitTime` and `idleMaxWaitTime` configuration parameters for
    continuous replication.

    These parameters can be used to control the minimum and maximum wait time the
    slave will (intentionally) idle and not poll for master log changes in case the
    master had sent the full logs already.
    The `idleMaxWaitTime` value will only be used when `adapativePolling` is set
    to `true`. When `adaptivePolling` is disable, only `idleMinWaitTime` will be
    used as a constant time span in which the slave will not poll the master for
    further changes. The default values are 0.5 seconds for `idleMinWaitTime` and
    2.5 seconds for `idleMaxWaitTime`, which correspond to the hard-coded values
    used in previous versions of ArangoDB.

  - added `initialSyncMaxWaitTime` configuration parameter for initial and continuous
    replication

    This option controls the maximum wait time (in seconds) that the initial
    synchronization will wait for a response from the master when fetching initial
    collection data. If no response is received within this time period, the initial
    synchronization will give up and fail. This option is also relevant for
    continuous replication in case *autoResync* is set to *true*, as then the
    continuous replication may trigger a full data re-synchronization in case
    the master cannot the log data the slave had asked for.

  - HTTP requests sent from the slave to the master during initial synchronization
    will now be retried if they fail with connection problems.

  - the initial synchronization now logs its progress so it can be queried using
    the regular replication status check APIs.

* fixed non-deterministic query results in some cluster queries

* added missing lock instruction for primary index in compactor size calculation

* fixed issue #1589

* fixed issue #1583

* fixed undefined behavior when accessing the top level of a document with the `[*]`
  operator

* fixed potentially invalid pointer access in shaper when the currently accessed
  document got re-located by the WAL collector at the very same time

* Foxx: optional configuration options no longer log validation errors when assigned
  empty values (#1495)

* Foxx: constructors provided to Repository and Model sub-classes via extend are
  now correctly called (#1592)


v2.7.1 (2015-11-07)
-------------------

* switch to linenoise next generation

* exclude `_apps` collection from replication

  The slave has its own `_apps` collection which it populates on server start.
  When replicating data from the master to the slave, the data from the master may
  clash with the slave's own data in the `_apps` collection. Excluding the `_apps`
  collection from replication avoids this.

* disable replication appliers when starting in modes `--upgrade`, `--no-server`
  and `--check-upgrade`

* more detailed output in arango-dfdb

* fixed "no start tick" issue in replication applier

  This error could occur after restarting a slave server after a shutdown
  when no data was ever transferred from the master to the slave via the
  continuous replication

* fixed problem during SSL client connection abort that led to scheduler thread
  staying at 100% CPU saturation

* fixed potential segfault in AQL `NEIGHBORS` function implementation when C++ function
  variant was used and collection names were passed as strings

* removed duplicate target for some frontend JavaScript files from the Makefile

* make AQL function `MERGE()` work on a single array parameter, too.
  This allows combining the attributes of multiple objects from an array into
  a single object, e.g.

      RETURN MERGE([
	{ foo: 'bar' },
	{ quux: 'quetzalcoatl', ruled: true },
	{ bar: 'baz', foo: 'done' }
      ])

  will now return:

      {
	"foo": "done",
	"quux": "quetzalcoatl",
	"ruled": true,
	"bar": "baz"
      }

* fixed potential deadlock in collection status changing on Windows

* fixed hard-coded `incremental` parameter in shell implementation of
  `syncCollection` function in replication module

* fix for GCC5: added check for '-stdlib' option


v2.7.0 (2015-10-09)
-------------------

* fixed request statistics aggregation
  When arangod was started in supervisor mode, the request statistics always showed
  0 requests, as the statistics aggregation thread did not run then.

* read server configuration files before dropping privileges. this ensures that
  the SSL keyfile specified in the configuration can be read with the server's start
  privileges (i.e. root when using a standard ArangoDB package).

* fixed replication with a 2.6 replication configuration and issues with a 2.6 master

* raised default value of `--server.descriptors-minimum` to 1024

* allow Foxx apps to be installed underneath URL path `/_open/`, so they can be
  (intentionally) accessed without authentication.

* added *allowImplicit* sub-attribute in collections declaration of transactions.
  The *allowImplicit* attributes allows making transactions fail should they
  read-access a collection that was not explicitly declared in the *collections*
  array of the transaction.

* added "special" password ARANGODB_DEFAULT_ROOT_PASSWORD. If you pass
  ARANGODB_DEFAULT_ROOT_PASSWORD as password, it will read the password
  from the environment variable ARANGODB_DEFAULT_ROOT_PASSWORD


v2.7.0-rc2 (2015-09-22)
-----------------------

* fix over-eager datafile compaction

  This should reduce the need to compact directly after loading a collection when a
  collection datafile contained many insertions and updates for the same documents. It
  should also prevent from re-compacting already merged datafiles in case not many
  changes were made. Compaction will also make fewer index lookups than before.

* added `syncCollection()` function in module `org/arangodb/replication`

  This allows synchronizing the data of a single collection from a master to a slave
  server. Synchronization can either restore the whole collection by transferring all
  documents from the master to the slave, or incrementally by only transferring documents
  that differ. This is done by partitioning the collection's entire key space into smaller
  chunks and comparing the data chunk-wise between master and slave. Only chunks that are
  different will be re-transferred.

  The `syncCollection()` function can be used as follows:

      require("org/arangodb/replication").syncCollection(collectionName, options);

  e.g.

      require("org/arangodb/replication").syncCollection("myCollection", {
	endpoint: "tcp://127.0.0.1:8529",  /* master */
	username: "root",                  /* username for master */
	password: "secret",                /* password for master */
	incremental: true                  /* use incremental mode */
      });


* additionally allow the following characters in document keys:

  `(` `)` `+` `,` `=` `;` `$` `!` `*` `'` `%`


v2.7.0-rc1 (2015-09-17)
-----------------------

* removed undocumented server-side-only collection functions:
  * collection.OFFSET()
  * collection.NTH()
  * collection.NTH2()
  * collection.NTH3()

* upgraded Swagger to version 2.0 for the Documentation

  This gives the user better prepared test request structures.
  More conversions will follow so finally client libraries can be auto-generated.

* added extra AQL functions for date and time calculation and manipulation.
  These functions were contributed by GitHub users @CoDEmanX and @friday.
  A big thanks for their work!

  The following extra date functions are available from 2.7 on:

  * `DATE_DAYOFYEAR(date)`: Returns the day of year number of *date*.
    The return values range from 1 to 365, or 366 in a leap year respectively.

  * `DATE_ISOWEEK(date)`: Returns the ISO week date of *date*.
    The return values range from 1 to 53. Monday is considered the first day of the week.
    There are no fractional weeks, thus the last days in December may belong to the first
    week of the next year, and the first days in January may be part of the previous year's
    last week.

  * `DATE_LEAPYEAR(date)`: Returns whether the year of *date* is a leap year.

  * `DATE_QUARTER(date)`: Returns the quarter of the given date (1-based):
    * 1: January, February, March
    * 2: April, May, June
    * 3: July, August, September
    * 4: October, November, December

  - *DATE_DAYS_IN_MONTH(date)*: Returns the number of days in *date*'s month (28..31).

  * `DATE_ADD(date, amount, unit)`: Adds *amount* given in *unit* to *date* and
    returns the calculated date.

    *unit* can be either of the following to specify the time unit to add or
    subtract (case-insensitive):
    - y, year, years
    - m, month, months
    - w, week, weeks
    - d, day, days
    - h, hour, hours
    - i, minute, minutes
    - s, second, seconds
    - f, millisecond, milliseconds

    *amount* is the number of *unit*s to add (positive value) or subtract
    (negative value).

  * `DATE_SUBTRACT(date, amount, unit)`: Subtracts *amount* given in *unit* from
    *date* and returns the calculated date.

    It works the same as `DATE_ADD()`, except that it subtracts. It is equivalent
    to calling `DATE_ADD()` with a negative amount, except that `DATE_SUBTRACT()`
    can also subtract ISO durations. Note that negative ISO durations are not
    supported (i.e. starting with `-P`, like `-P1Y`).

  * `DATE_DIFF(date1, date2, unit, asFloat)`: Calculate the difference
    between two dates in given time *unit*, optionally with decimal places.
    Returns a negative value if *date1* is greater than *date2*.

  * `DATE_COMPARE(date1, date2, unitRangeStart, unitRangeEnd)`: Compare two
    partial dates and return true if they match, false otherwise. The parts to
    compare are defined by a range of time units.

    The full range is: years, months, days, hours, minutes, seconds, milliseconds.
    Pass the unit to start from as *unitRangeStart*, and the unit to end with as
    *unitRangeEnd*. All units in between will be compared. Leave out *unitRangeEnd*
    to only compare *unitRangeStart*.

  * `DATE_FORMAT(date, format)`: Format a date according to the given format string.
    It supports the following placeholders (case-insensitive):
    - %t: timestamp, in milliseconds since midnight 1970-01-01
    - %z: ISO date (0000-00-00T00:00:00.000Z)
    - %w: day of week (0..6)
    - %y: year (0..9999)
    - %yy: year (00..99), abbreviated (last two digits)
    - %yyyy: year (0000..9999), padded to length of 4
    - %yyyyyy: year (-009999 .. +009999), with sign prefix and padded to length of 6
    - %m: month (1..12)
    - %mm: month (01..12), padded to length of 2
    - %d: day (1..31)
    - %dd: day (01..31), padded to length of 2
    - %h: hour (0..23)
    - %hh: hour (00..23), padded to length of 2
    - %i: minute (0..59)
    - %ii: minute (00..59), padded to length of 2
    - %s: second (0..59)
    - %ss: second (00..59), padded to length of 2
    - %f: millisecond (0..999)
    - %fff: millisecond (000..999), padded to length of 3
    - %x: day of year (1..366)
    - %xxx: day of year (001..366), padded to length of 3
    - %k: ISO week date (1..53)
    - %kk: ISO week date (01..53), padded to length of 2
    - %l: leap year (0 or 1)
    - %q: quarter (1..4)
    - %a: days in month (28..31)
    - %mmm: abbreviated English name of month (Jan..Dec)
    - %mmmm: English name of month (January..December)
    - %www: abbreviated English name of weekday (Sun..Sat)
    - %wwww: English name of weekday (Sunday..Saturday)
    - %&: special escape sequence for rare occasions
    - %%: literal %
    - %: ignored

* new WAL logfiles and datafiles are now created non-sparse

  This prevents SIGBUS signals being raised when memory of a sparse datafile is accessed
  and the disk is full and the accessed file part is not actually disk-backed. In
  this case the mapped memory region is not necessarily backed by physical memory, and
  accessing the memory may raise SIGBUS and crash arangod.

* the `internal.download()` function and the module `org/arangodb/request` used some
  internal library function that handled the sending of HTTP requests from inside of
  ArangoDB. This library unconditionally set an HTTP header `Accept-Encoding: gzip`
  in all outgoing HTTP requests.

  This has been fixed in 2.7, so `Accept-Encoding: gzip` is not set automatically anymore.
  Additionally, the header `User-Agent: ArangoDB` is not set automatically either. If
  client applications desire to send these headers, they are free to add it when
  constructing the requests using the `download` function or the request module.

* fixed issue #1436: org/arangodb/request advertises deflate without supporting it

* added template string generator function `aqlQuery` for generating AQL queries

  This can be used to generate safe AQL queries with JavaScript parameter
  variables or expressions easily:

      var name = 'test';
      var attributeName = '_key';
      var query = aqlQuery`FOR u IN users FILTER u.name == ${name} RETURN u.${attributeName}`;
      db._query(query);

* report memory usage for document header data (revision id, pointer to data etc.)
  in `db.collection.figures()`. The memory used for document headers will now
  show up in the already existing attribute `indexes.size`. Due to that, the index
  sizes reported by `figures()` in 2.7 will be higher than those reported by 2.6,
  but the 2.7 values are more accurate.

* IMPORTANT CHANGE: the filenames in dumps created by arangodump now contain
  not only the name of the dumped collection, but also an additional 32-digit hash
  value. This is done to prevent overwriting dump files in case-insensitive file
  systems when there exist multiple collections with the same name (but with
  different cases).

  For example, if a database has two collections: `test` and `Test`, previous
  versions of ArangoDB created the files

  * `test.structure.json` and `test.data.json` for collection `test`
  * `Test.structure.json` and `Test.data.json` for collection `Test`

  This did not work for case-insensitive filesystems, because the files for the
  second collection would have overwritten the files of the first. arangodump in
  2.7 will create the following filenames instead:

  * `test_098f6bcd4621d373cade4e832627b4f6.structure.json` and `test_098f6bcd4621d373cade4e832627b4f6.data.json`
  * `Test_0cbc6611f5540bd0809a388dc95a615b.structure.json` and `Test_0cbc6611f5540bd0809a388dc95a615b.data.json`

  These filenames will be unambiguous even in case-insensitive filesystems.

* IMPORTANT CHANGE: make arangod actually close lingering client connections
  when idle for at least the duration specified via `--server.keep-alive-timeout`.
  In previous versions of ArangoDB, connections were not closed by the server
  when the timeout was reached and the client was still connected. Now the
  connection is properly closed by the server in case of timeout. Client
  applications relying on the old behavior may now need to reconnect to the
  server when their idle connections time out and get closed (note: connections
  being idle for a long time may be closed by the OS or firewalls anyway -
  client applications should be aware of that and try to reconnect).

* IMPORTANT CHANGE: when starting arangod, the server will drop the process
  privileges to the specified values in options `--server.uid` and `--server.gid`
  instantly after parsing the startup options.

  That means when either `--server.uid` or `--server.gid` are set, the privilege
  change will happen earlier. This may prevent binding the server to an endpoint
  with a port number lower than 1024 if the arangodb user has no privileges
  for that. Previous versions of ArangoDB changed the privileges later, so some
  startup actions were still carried out under the invoking user (i.e. likely
  *root* when started via init.d or system scripts) and especially binding to
  low port numbers was still possible there.

  The default privileges for user *arangodb* will not be sufficient for binding
  to port numbers lower than 1024. To have an ArangoDB 2.7 bind to a port number
  lower than 1024, it needs to be started with either a different privileged user,
  or the privileges of the *arangodb* user have to raised manually beforehand.

* added AQL optimizer rule `patch-update-statements`

* Linux startup scripts and systemd configuration for arangod now try to
  adjust the NOFILE (number of open files) limits for the process. The limit
  value is set to 131072 (128k) when ArangoDB is started via start/stop
  commands

* When ArangoDB is started/stopped manually via the start/stop commands, the
  main process will wait for up to 10 seconds after it forks the supervisor
  and arangod child processes. If the startup fails within that period, the
  start/stop script will fail with an exit code other than zero. If the
  startup of the supervisor or arangod is still ongoing after 10 seconds,
  the main program will still return with exit code 0. The limit of 10 seconds
  is arbitrary because the time required for a startup is not known in advance.

* added startup option `--database.throw-collection-not-loaded-error`

  Accessing a not-yet loaded collection will automatically load a collection
  on first access. This flag controls what happens in case an operation
  would need to wait for another thread to finalize loading a collection. If
  set to *true*, then the first operation that accesses an unloaded collection
  will load it. Further threads that try to access the same collection while
  it is still loading immediately fail with an error (1238, *collection not loaded*).
  This is to prevent all server threads from being blocked while waiting on the
  same collection to finish loading. When the first thread has completed loading
  the collection, the collection becomes regularly available, and all operations
  from that point on can be carried out normally, and error 1238 will not be
  thrown anymore for that collection.

  If set to *false*, the first thread that accesses a not-yet loaded collection
  will still load it. Other threads that try to access the collection while
  loading will not fail with error 1238 but instead block until the collection
  is fully loaded. This configuration might lead to all server threads being
  blocked because they are all waiting for the same collection to complete
  loading. Setting the option to *true* will prevent this from happening, but
  requires clients to catch error 1238 and react on it (maybe by scheduling
  a retry for later).

  The default value is *false*.

* added better control-C support in arangosh

  When CTRL-C is pressed in arangosh, it will now print a `^C` first. Pressing
  CTRL-C again will reset the prompt if something was entered before, or quit
  arangosh if no command was entered directly before.

  This affects the arangosh version build with Readline-support only (Linux
  and MacOS).

  The MacOS version of ArangoDB for Homebrew now depends on Readline, too. The
  Homebrew formula has been changed accordingly.
  When self-compiling ArangoDB on MacOS without Homebrew, Readline now is a
  prerequisite.

* increased default value for collection-specific `indexBuckets` value from 1 to 8

  Collections created from 2.7 on will use the new default value of `8` if not
  overridden on collection creation or later using
  `collection.properties({ indexBuckets: ... })`.

  The `indexBuckets` value determines the number of buckets to use for indexes of
  type `primary`, `hash` and `edge`. Having multiple index buckets allows splitting
  an index into smaller components, which can be filled in parallel when a collection
  is loading. Additionally, resizing and reallocation of indexes are faster and
  less intrusive if the index uses multiple buckets, because resize and reallocation
  will affect only data in a single bucket instead of all index values.

  The index buckets will be filled in parallel when loading a collection if the collection
  has an `indexBuckets` value greater than 1 and the collection contains a significant
  amount of documents/edges (the current threshold is 256K documents but this value
  may change in future versions of ArangoDB).

* changed HTTP client to use poll instead of select on Linux and MacOS

  This affects the ArangoShell and user-defined JavaScript code running inside
  arangod that initiates its own HTTP calls.

  Using poll instead of select allows using arbitrary high file descriptors
  (bigger than the compiled in FD_SETSIZE). Server connections are still handled using
  epoll, which has never been affected by FD_SETSIZE.

* implemented AQL `LIKE` function using ICU regexes

* added `RETURN DISTINCT` for AQL queries to return unique results:

      FOR doc IN collection
	RETURN DISTINCT doc.status

  This change also introduces `DISTINCT` as an AQL keyword.

* removed `createNamedQueue()` and `addJob()` functions from org/arangodb/tasks

* use less locks and more atomic variables in the internal dispatcher
  and V8 context handling implementations. This leads to improved throughput in
  some ArangoDB internals and allows for higher HTTP request throughput for
  many operations.

  A short overview of the improvements can be found here:

  https://www.arangodb.com/2015/08/throughput-enhancements/

* added shorthand notation for attribute names in AQL object literals:

      LET name = "Peter"
      LET age = 42
      RETURN { name, age }

  The above is the shorthand equivalent of the generic form

      LET name = "Peter"
      LET age = 42
      RETURN { name : name, age : age }

* removed configure option `--enable-timings`

  This option did not have any effect.

* removed configure option `--enable-figures`

  This option previously controlled whether HTTP request statistics code was
  compiled into ArangoDB or not. The previous default value was `true` so
  statistics code was available in official packages. Setting the option to
  `false` led to compile errors so it is doubtful the default value was
  ever changed. By removing the option some internal statistics code was also
  simplified.

* removed run-time manipulation methods for server endpoints:

  * `db._removeEndpoint()`
  * `db._configureEndpoint()`
  * HTTP POST `/_api/endpoint`
  * HTTP DELETE `/_api/endpoint`

* AQL query result cache

  The query result cache can optionally cache the complete results of all or selected AQL queries.
  It can be operated in the following modes:

  * `off`: the cache is disabled. No query results will be stored
  * `on`: the cache will store the results of all AQL queries unless their `cache`
    attribute flag is set to `false`
  * `demand`: the cache will store the results of AQL queries that have their
    `cache` attribute set to `true`, but will ignore all others

  The mode can be set at server startup using the `--database.query-cache-mode` configuration
  option and later changed at runtime.

  The following HTTP REST APIs have been added for controlling the query cache:

  * HTTP GET `/_api/query-cache/properties`: returns the global query cache configuration
  * HTTP PUT `/_api/query-cache/properties`: modifies the global query cache configuration
  * HTTP DELETE `/_api/query-cache`: invalidates all results in the query cache

  The following JavaScript functions have been added for controlling the query cache:

  * `require("org/arangodb/aql/cache").properties()`: returns the global query cache configuration
  * `require("org/arangodb/aql/cache").properties(properties)`: modifies the global query cache configuration
  * `require("org/arangodb/aql/cache").clear()`: invalidates all results in the query cache

* do not link arangoimp against V8

* AQL function call arguments optimization

  This will lead to arguments in function calls inside AQL queries not being copied but passed
  by reference. This may speed up calls to functions with bigger argument values or queries that
  call functions a lot of times.

* upgraded V8 version to 4.3.61

* removed deprecated AQL `SKIPLIST` function.

  This function was introduced in older versions of ArangoDB with a less powerful query optimizer to
  retrieve data from a skiplist index using a `LIMIT` clause. It was marked as deprecated in ArangoDB
  2.6.

  Since ArangoDB 2.3 the behavior of the `SKIPLIST` function can be emulated using regular AQL
  constructs, e.g.

      FOR doc IN @@collection
	FILTER doc.value >= @value
	SORT doc.value DESC
	LIMIT 1
	RETURN doc

* the `skip()` function for simple queries does not accept negative input any longer.
  This feature was deprecated in 2.6.0.

* fix exception handling

  In some cases JavaScript exceptions would re-throw without information of the original problem.
  Now the original exception is logged for failure analysis.

* based REST API method PUT `/_api/simple/all` on the cursor API and make it use AQL internally.

  The change speeds up this REST API method and will lead to additional query information being
  returned by the REST API. Clients can use this extra information or ignore it.

* Foxx Queue job success/failure handlers arguments have changed from `(jobId, jobData, result, jobFailures)` to `(result, jobData, job)`.

* added Foxx Queue job options `repeatTimes`, `repeatUntil` and `repeatDelay` to automatically re-schedule jobs when they are completed.

* added Foxx manifest configuration type `password` to mask values in the web interface.

* fixed default values in Foxx manifest configurations sometimes not being used as defaults.

* fixed optional parameters in Foxx manifest configurations sometimes not being cleared correctly.

* Foxx dependencies can now be marked as optional using a slightly more verbose syntax in your manifest file.

* converted Foxx constructors to ES6 classes so you can extend them using class syntax.

* updated aqb to 2.0.

* updated chai to 3.0.

* Use more madvise calls to speed up things when memory is tight, in particular
  at load time but also for random accesses later.

* Overhauled web interface

  The web interface now has a new design.

  The API documentation for ArangoDB has been moved from "Tools" to "Links" in the web interface.

  The "Applications" tab in the web interfaces has been renamed to "Services".


v2.6.12 (2015-12-02)
--------------------

* fixed disappearing of documents for collections transferred via `sync` if the
  the collection was dropped right before synchronization and drop and (re-)create
  collection markers were located in the same WAL file

* added missing lock instruction for primary index in compactor size calculation

* fixed issue #1589

* fixed issue #1583

* Foxx: optional configuration options no longer log validation errors when assigned
  empty values (#1495)


v2.6.11 (2015-11-18)
--------------------

* fixed potentially invalid pointer access in shaper when the currently accessed
  document got re-located by the WAL collector at the very same time


v2.6.10 (2015-11-10)
--------------------

* disable replication appliers when starting in modes `--upgrade`, `--no-server`
  and `--check-upgrade`

* more detailed output in arango-dfdb

* fixed potential deadlock in collection status changing on Windows

* issue #1521: Can't dump/restore with user and password


v2.6.9 (2015-09-29)
-------------------

* added "special" password ARANGODB_DEFAULT_ROOT_PASSWORD. If you pass
  ARANGODB_DEFAULT_ROOT_PASSWORD as password, it will read the password
  from the environment variable ARANGODB_DEFAULT_ROOT_PASSWORD

* fixed failing AQL skiplist, sort and limit combination

  When using a Skiplist index on an attribute (say "a") and then using sort
  and skip on this attribute caused the result to be empty e.g.:

    require("internal").db.test.ensureSkiplist("a");
    require("internal").db._query("FOR x IN test SORT x.a LIMIT 10, 10");

  Was always empty no matter how many documents are stored in test.
  This is now fixed.

v2.6.8 (2015-09-09)
-------------------

* ARM only:

  The ArangoDB packages for ARM require the kernel to allow unaligned memory access.
  How the kernel handles unaligned memory access is configurable at runtime by
  checking and adjusting the contents `/proc/cpu/alignment`.

  In order to operate on ARM, ArangoDB requires the bit 1 to be set. This will
  make the kernel trap and adjust unaligned memory accesses. If this bit is not
  set, the kernel may send a SIGBUS signal to ArangoDB and terminate it.

  To set bit 1 in `/proc/cpu/alignment` use the following command as a privileged
  user (e.g. root):

      echo "2" > /proc/cpu/alignment

  Note that this setting affects all user processes and not just ArangoDB. Setting
  the alignment with the above command will also not make the setting permanent,
  so it will be lost after a restart of the system. In order to make the setting
  permanent, it should be executed during system startup or before starting arangod.

  The ArangoDB start/stop scripts do not adjust the alignment setting, but rely on
  the environment to have the correct alignment setting already. The reason for this
  is that the alignment settings also affect all other user processes (which ArangoDB
  is not aware of) and thus may have side-effects outside of ArangoDB. It is therefore
  more reasonable to have the system administrator carry out the change.


v2.6.7 (2015-08-25)
-------------------

* improved AssocMulti index performance when resizing.

  This makes the edge index perform less I/O when under memory pressure.


v2.6.6 (2015-08-23)
-------------------

* added startup option `--server.additional-threads` to create separate queues
  for slow requests.


v2.6.5 (2015-08-17)
-------------------

* added startup option `--database.throw-collection-not-loaded-error`

  Accessing a not-yet loaded collection will automatically load a collection
  on first access. This flag controls what happens in case an operation
  would need to wait for another thread to finalize loading a collection. If
  set to *true*, then the first operation that accesses an unloaded collection
  will load it. Further threads that try to access the same collection while
  it is still loading immediately fail with an error (1238, *collection not loaded*).
  This is to prevent all server threads from being blocked while waiting on the
  same collection to finish loading. When the first thread has completed loading
  the collection, the collection becomes regularly available, and all operations
  from that point on can be carried out normally, and error 1238 will not be
  thrown anymore for that collection.

  If set to *false*, the first thread that accesses a not-yet loaded collection
  will still load it. Other threads that try to access the collection while
  loading will not fail with error 1238 but instead block until the collection
  is fully loaded. This configuration might lead to all server threads being
  blocked because they are all waiting for the same collection to complete
  loading. Setting the option to *true* will prevent this from happening, but
  requires clients to catch error 1238 and react on it (maybe by scheduling
  a retry for later).

  The default value is *false*.

* fixed busy wait loop in scheduler threads that sometimes consumed 100% CPU while
  waiting for events on connections closed unexpectedly by the client side

* handle attribute `indexBuckets` when restoring collections via arangorestore.
  Previously the `indexBuckets` attribute value from the dump was ignored, and the
   server default value for `indexBuckets` was used when restoring a collection.

* fixed "EscapeValue already set error" crash in V8 actions that might have occurred when
  canceling V8-based operations.


v2.6.4 (2015-08-01)
-------------------

* V8: Upgrade to version 4.1.0.27 - this is intended to be the stable V8 version.

* fixed issue #1424: Arango shell should not processing arrows pushing on keyboard


v2.6.3 (2015-07-21)
-------------------

* issue #1409: Document values with null character truncated


v2.6.2 (2015-07-04)
-------------------

* fixed issue #1383: bindVars for HTTP API doesn't work with empty string

* fixed handling of default values in Foxx manifest configurations

* fixed handling of optional parameters in Foxx manifest configurations

* fixed a reference error being thrown in Foxx queues when a function-based job type is used that is not available and no options object is passed to queue.push


v2.6.1 (2015-06-24)
-------------------

* Add missing swagger files to cmake build. fixes #1368

* fixed documentation errors


v2.6.0 (2015-06-20)
-------------------

* using negative values for `SimpleQuery.skip()` is deprecated.
  This functionality will be removed in future versions of ArangoDB.

* The following simple query functions are now deprecated:

  * collection.near
  * collection.within
  * collection.geo
  * collection.fulltext
  * collection.range
  * collection.closedRange

  This also lead to the following REST API methods being deprecated from now on:

  * PUT /_api/simple/near
  * PUT /_api/simple/within
  * PUT /_api/simple/fulltext
  * PUT /_api/simple/range

  It is recommended to replace calls to these functions or APIs with equivalent AQL queries,
  which are more flexible because they can be combined with other operations:

      FOR doc IN NEAR(@@collection, @latitude, @longitude, @limit)
	RETURN doc

      FOR doc IN WITHIN(@@collection, @latitude, @longitude, @radius, @distanceAttributeName)
	RETURN doc

      FOR doc IN FULLTEXT(@@collection, @attributeName, @queryString, @limit)
	RETURN doc

      FOR doc IN @@collection
	FILTER doc.value >= @left && doc.value < @right
	LIMIT @skip, @limit
	RETURN doc`

  The above simple query functions and REST API methods may be removed in future versions
  of ArangoDB.

* deprecated now-obsolete AQL `SKIPLIST` function

  The function was introduced in older versions of ArangoDB with a less powerful query optimizer to
  retrieve data from a skiplist index using a `LIMIT` clause.

  Since 2.3 the same goal can be achieved by using regular AQL constructs, e.g.

      FOR doc IN collection FILTER doc.value >= @value SORT doc.value DESC LIMIT 1 RETURN doc

* fixed issues when switching the database inside tasks and during shutdown of database cursors

  These features were added during 2.6 alpha stage so the fixes affect devel/2.6-alpha builds only

* issue #1360: improved foxx-manager help

* added `--enable-tcmalloc` configure option.

  When this option is set, arangod and the client tools will be linked against tcmalloc, which replaces
  the system allocator. When the option is set, a tcmalloc library must be present on the system under
  one of the names `libtcmalloc`, `libtcmalloc_minimal` or `libtcmalloc_debug`.

  As this is a configure option, it is supported for manual builds on Linux-like systems only. tcmalloc
  support is currently experimental.

* issue #1353: Windows: HTTP API - incorrect path in errorMessage

* issue #1347: added option `--create-database` for arangorestore.

  Setting this option to `true` will now create the target database if it does not exist. When creating
  the target database, the username and passwords passed to arangorestore will be used to create an
  initial user for the new database.

* issue #1345: advanced debug information for User Functions

* issue #1341: Can't use bindvars in UPSERT

* fixed vulnerability in JWT implementation.

* changed default value of option `--database.ignore-datafile-errors` from `true` to `false`

  If the new default value of `false` is used, then arangod will refuse loading collections that contain
  datafiles with CRC mismatches or other errors. A collection with datafile errors will then become
  unavailable. This prevents follow up errors from happening.

  The only way to access such collection is to use the datafile debugger (arango-dfdb) and try to repair
  or truncate the datafile with it.

  If `--database.ignore-datafile-errors` is set to `true`, then collections will become available
  even if parts of their data cannot be loaded. This helps availability, but may cause (partial) data
  loss and follow up errors.

* added server startup option `--server.session-timeout` for controlling the timeout of user sessions
  in the web interface

* add sessions and cookie authentication for ArangoDB's web interface

  ArangoDB's built-in web interface now uses sessions. Session information ids are stored in cookies,
  so clients using the web interface must accept cookies in order to use it

* web interface: display query execution time in AQL editor

* web interface: renamed AQL query *submit* button to *execute*

* web interface: added query explain feature in AQL editor

* web interface: demo page added. only working if demo data is available, hidden otherwise

* web interface: added support for custom app scripts with optional arguments and results

* web interface: mounted apps that need to be configured are now indicated in the app overview

* web interface: added button for running tests to app details

* web interface: added button for configuring app dependencies to app details

* web interface: upgraded API documentation to use Swagger 2

* INCOMPATIBLE CHANGE

  removed startup option `--log.severity`

  The docs for `--log.severity` mentioned lots of severities (e.g. `exception`, `technical`, `functional`, `development`)
  but only a few severities (e.g. `all`, `human`) were actually used, with `human` being the default and `all` enabling the
  additional logging of requests. So the option pretended to control a lot of things which it actually didn't. Additionally,
  the option `--log.requests-file` was around for a long time already, also controlling request logging.

  Because the `--log.severity` option effectively did not control that much, it was removed. A side effect of removing the
  option is that 2.5 installations which used `--log.severity all` will not log requests after the upgrade to 2.6. This can
  be adjusted by setting the `--log.requests-file` option.

* add backtrace to fatal log events

* added optional `limit` parameter for AQL function `FULLTEXT`

* make fulltext index also index text values contained in direct sub-objects of the indexed
  attribute.

  Previous versions of ArangoDB only indexed the attribute value if it was a string. Sub-attributes
  of the index attribute were ignored when fulltext indexing.

  Now, if the index attribute value is an object, the object's values will each be included in the
  fulltext index if they are strings. If the index attribute value is an array, the array's values
  will each be included in the fulltext index if they are strings.

  For example, with a fulltext index present on the `translations` attribute, the following text
  values will now be indexed:

      var c = db._create("example");
      c.ensureFulltextIndex("translations");
      c.insert({ translations: { en: "fox", de: "Fuchs", fr: "renard", ru: "лиса" } });
      c.insert({ translations: "Fox is the English translation of the German word Fuchs" });
      c.insert({ translations: [ "ArangoDB", "document", "database", "Foxx" ] });

      c.fulltext("translations", "лиса").toArray();       // returns only first document
      c.fulltext("translations", "Fox").toArray();        // returns first and second documents
      c.fulltext("translations", "prefix:Fox").toArray(); // returns all three documents

* added batch document removal and lookup commands:

      collection.lookupByKeys(keys)
      collection.removeByKeys(keys)

  These commands can be used to perform multi-document lookup and removal operations efficiently
  from the ArangoShell. The argument to these operations is an array of document keys.

  Also added HTTP APIs for batch document commands:

  * PUT /_api/simple/lookup-by-keys
  * PUT /_api/simple/remove-by-keys

* properly prefix document address URLs with the current database name for calls to the REST
  API method GET `/_api/document?collection=...` (that method will return partial URLs to all
  documents in the collection).

  Previous versions of ArangoDB returned the URLs starting with `/_api/` but without the current
  database name, e.g. `/_api/document/mycollection/mykey`. Starting with 2.6, the response URLs
  will include the database name as well, e.g. `/_db/_system/_api/document/mycollection/mykey`.

* added dedicated collection export HTTP REST API

  ArangoDB now provides a dedicated collection export API, which can take snapshots of entire
  collections more efficiently than the general-purpose cursor API. The export API is useful
  to transfer the contents of an entire collection to a client application. It provides optional
  filtering on specific attributes.

  The export API is available at endpoint `POST /_api/export?collection=...`. The API has the
  same return value structure as the already established cursor API (`POST /_api/cursor`).

  An introduction to the export API is given in this blog post:
  http://jsteemann.github.io/blog/2015/04/04/more-efficient-data-exports/

* subquery optimizations for AQL queries

  This optimization avoids copying intermediate results into subqueries that are not required
  by the subquery.

  A brief description can be found here:
  http://jsteemann.github.io/blog/2015/05/04/subquery-optimizations/

* return value optimization for AQL queries

  This optimization avoids copying the final query result inside the query's main `ReturnNode`.

  A brief description can be found here:
  http://jsteemann.github.io/blog/2015/05/04/return-value-optimization-for-aql/

* speed up AQL queries containing big `IN` lists for index lookups

  `IN` lists used for index lookups had performance issues in previous versions of ArangoDB.
  These issues have been addressed in 2.6 so using bigger `IN` lists for filtering is much
  faster.

  A brief description can be found here:
  http://jsteemann.github.io/blog/2015/05/07/in-list-improvements/

* allow `@` and `.` characters in document keys, too

  This change also leads to document keys being URL-encoded when returned in HTTP `location`
  response headers.

* added alternative implementation for AQL COLLECT

  The alternative method uses a hash table for grouping and does not require its input elements
  to be sorted. It will be taken into account by the optimizer for `COLLECT` statements that do
  not use an `INTO` clause.

  In case a `COLLECT` statement can use the hash table variant, the optimizer will create an extra
  plan for it at the beginning of the planning phase. In this plan, no extra `SORT` node will be
  added in front of the `COLLECT` because the hash table variant of `COLLECT` does not require
  sorted input. Instead, a `SORT` node will be added after it to sort its output. This `SORT` node
  may be optimized away again in later stages. If the sort order of the result is irrelevant to
  the user, adding an extra `SORT null` after a hash `COLLECT` operation will allow the optimizer to
  remove the sorts altogether.

  In addition to the hash table variant of `COLLECT`, the optimizer will modify the original plan
  to use the regular `COLLECT` implementation. As this implementation requires sorted input, the
  optimizer will insert a `SORT` node in front of the `COLLECT`. This `SORT` node may be optimized
  away in later stages.

  The created plans will then be shipped through the regular optimization pipeline. In the end,
  the optimizer will pick the plan with the lowest estimated total cost as usual. The hash table
  variant does not require an up-front sort of the input, and will thus be preferred over the
  regular `COLLECT` if the optimizer estimates many input elements for the `COLLECT` node and
  cannot use an index to sort them.

  The optimizer can be explicitly told to use the regular *sorted* variant of `COLLECT` by
  suffixing a `COLLECT` statement with `OPTIONS { "method" : "sorted" }`. This will override the
  optimizer guesswork and only produce the *sorted* variant of `COLLECT`.

  A blog post on the new `COLLECT` implementation can be found here:
  http://jsteemann.github.io/blog/2015/04/22/collecting-with-a-hash-table/

* refactored HTTP REST API for cursors

  The HTTP REST API for cursors (`/_api/cursor`) has been refactored to improve its performance
  and use less memory.

  A post showing some of the performance improvements can be found here:
  http://jsteemann.github.io/blog/2015/04/01/improvements-for-the-cursor-api/

* simplified return value syntax for data-modification AQL queries

  ArangoDB 2.4 since version allows to return results from data-modification AQL queries. The
  syntax for this was quite limited and verbose:

      FOR i IN 1..10
	INSERT { value: i } IN test
	LET inserted = NEW
	RETURN inserted

  The `LET inserted = NEW RETURN inserted` was required literally to return the inserted
  documents. No calculations could be made using the inserted documents.

  This is now more flexible. After a data-modification clause (e.g. `INSERT`, `UPDATE`, `REPLACE`,
  `REMOVE`, `UPSERT`) there can follow any number of `LET` calculations. These calculations can
  refer to the pseudo-values `OLD` and `NEW` that are created by the data-modification statements.

  This allows returning projections of inserted or updated documents, e.g.:

      FOR i IN 1..10
	INSERT { value: i } IN test
	RETURN { _key: NEW._key, value: i }

  Still not every construct is allowed after a data-modification clause. For example, no functions
  can be called that may access documents.

  More information can be found here:
  http://jsteemann.github.io/blog/2015/03/27/improvements-for-data-modification-queries/

* added AQL `UPSERT` statement

  This adds an `UPSERT` statement to AQL that is a combination of both `INSERT` and `UPDATE` /
  `REPLACE`. The `UPSERT` will search for a matching document using a user-provided example.
  If no document matches the example, the *insert* part of the `UPSERT` statement will be
  executed. If there is a match, the *update* / *replace* part will be carried out:

      UPSERT { page: 'index.html' }                 /* search example */
	INSERT { page: 'index.html', pageViews: 1 } /* insert part */
	UPDATE { pageViews: OLD.pageViews + 1 }     /* update part */
	IN pageViews

  `UPSERT` can be used with an `UPDATE` or `REPLACE` clause. The `UPDATE` clause will perform
  a partial update of the found document, whereas the `REPLACE` clause will replace the found
  document entirely. The `UPDATE` or `REPLACE` parts can refer to the pseudo-value `OLD`, which
  contains all attributes of the found document.

  `UPSERT` statements can optionally return values. In the following query, the return
  attribute `found` will return the found document before the `UPDATE` was applied. If no
  document was found, `found` will contain a value of `null`. The `updated` result attribute will
  contain the inserted / updated document:

      UPSERT { page: 'index.html' }                 /* search example */
	INSERT { page: 'index.html', pageViews: 1 } /* insert part */
	UPDATE { pageViews: OLD.pageViews + 1 }     /* update part */
	IN pageViews
	RETURN { found: OLD, updated: NEW }

  A more detailed description of `UPSERT` can be found here:
  http://jsteemann.github.io/blog/2015/03/27/preview-of-the-upsert-command/

* adjusted default configuration value for `--server.backlog-size` from 10 to 64.

* issue #1231: bug xor feature in AQL: LENGTH(null) == 4

  This changes the behavior of the AQL `LENGTH` function as follows:

  - if the single argument to `LENGTH()` is `null`, then the result will now be `0`. In previous
    versions of ArangoDB, the result of `LENGTH(null)` was `4`.

  - if the single argument to `LENGTH()` is `true`, then the result will now be `1`. In previous
    versions of ArangoDB, the result of `LENGTH(true)` was `4`.

  - if the single argument to `LENGTH()` is `false`, then the result will now be `0`. In previous
    versions of ArangoDB, the result of `LENGTH(false)` was `5`.

  The results of `LENGTH()` with string, numeric, array object argument values do not change.

* issue #1298: Bulk import if data already exists (#1298)

  This change extends the HTTP REST API for bulk imports as follows:

  When documents are imported and the `_key` attribute is specified for them, the import can be
  used for inserting and updating/replacing documents. Previously, the import could be used for
  inserting new documents only, and re-inserting a document with an existing key would have failed
  with a *unique key constraint violated* error.

  The above behavior is still the default. However, the API now allows controlling the behavior
  in case of a unique key constraint error via the optional URL parameter `onDuplicate`.

  This parameter can have one of the following values:

  - `error`: when a unique key constraint error occurs, do not import or update the document but
    report an error. This is the default.

  - `update`: when a unique key constraint error occurs, try to (partially) update the existing
    document with the data specified in the import. This may still fail if the document would
    violate secondary unique indexes. Only the attributes present in the import data will be
    updated and other attributes already present will be preserved. The number of updated documents
    will be reported in the `updated` attribute of the HTTP API result.

  - `replace`: when a unique key constraint error occurs, try to fully replace the existing
    document with the data specified in the import. This may still fail if the document would
    violate secondary unique indexes. The number of replaced documents will be reported in the
    `updated` attribute of the HTTP API result.

  - `ignore`: when a unique key constraint error occurs, ignore this error. There will be no
    insert, update or replace for the particular document. Ignored documents will be reported
    separately in the `ignored` attribute of the HTTP API result.

  The result of the HTTP import API will now contain the attributes `ignored` and `updated`, which
  contain the number of ignored and updated documents respectively. These attributes will contain a
  value of zero unless the `onDuplicate` URL parameter is set to either `update` or `replace`
  (in this case the `updated` attribute may contain non-zero values) or `ignore` (in this case the
  `ignored` attribute may contain a non-zero value).

  To support the feature, arangoimp also has a new command line option `--on-duplicate` which can
  have one of the values `error`, `update`, `replace`, `ignore`. The default value is `error`.

  A few examples for using arangoimp with the `--on-duplicate` option can be found here:
  http://jsteemann.github.io/blog/2015/04/14/updating-documents-with-arangoimp/

* changed behavior of `db._query()` in the ArangoShell:

  if the command's result is printed in the shell, the first 10 results will be printed. Previously
  only a basic description of the underlying query result cursor was printed. Additionally, if the
  cursor result contains more than 10 results, the cursor is assigned to a global variable `more`,
  which can be used to iterate over the cursor result.

  Example:

      arangosh [_system]> db._query("FOR i IN 1..15 RETURN i")
      [object ArangoQueryCursor, count: 15, hasMore: true]

      [
	1,
	2,
	3,
	4,
	5,
	6,
	7,
	8,
	9,
	10
      ]

      type 'more' to show more documents


      arangosh [_system]> more
      [object ArangoQueryCursor, count: 15, hasMore: false]

      [
	11,
	12,
	13,
	14,
	15
      ]

* Disallow batchSize value 0 in HTTP `POST /_api/cursor`:

  The HTTP REST API `POST /_api/cursor` does not accept a `batchSize` parameter value of
  `0` any longer. A batch size of 0 never made much sense, but previous versions of ArangoDB
  did not check for this value. Now creating a cursor using a `batchSize` value 0 will
  result in an HTTP 400 error response

* REST Server: fix memory leaks when failing to add jobs

* 'EDGES' AQL Function

  The AQL function `EDGES` got a new fifth option parameter.
  Right now only one option is available: 'includeVertices'. This is a boolean parameter
  that allows to modify the result of the `EDGES` function.
  Default is 'includeVertices: false' which does not have any effect.
  'includeVertices: true' modifies the result, such that
  {vertex: <vertexDocument>, edge: <edgeDocument>} is returned.

* INCOMPATIBLE CHANGE:

  The result format of the AQL function `NEIGHBORS` has been changed.
  Before it has returned an array of objects containing 'vertex' and 'edge'.
  Now it will only contain the vertex directly.
  Also an additional option 'includeData' has been added.
  This is used to define if only the 'vertex._id' value should be returned (false, default),
  or if the vertex should be looked up in the collection and the complete JSON should be returned
  (true).
  Using only the id values can lead to significantly improved performance if this is the only information
  required.

  In order to get the old result format prior to ArangoDB 2.6, please use the function EDGES instead.
  Edges allows for a new option 'includeVertices' which, set to true, returns exactly the format of NEIGHBORS.
  Example:

      NEIGHBORS(<vertexCollection>, <edgeCollection>, <vertex>, <direction>, <example>)

  This can now be achieved by:

      EDGES(<edgeCollection>, <vertex>, <direction>, <example>, {includeVertices: true})

  If you are nesting several NEIGHBORS steps you can speed up their performance in the following way:

  Old Example:

  FOR va IN NEIGHBORS(Users, relations, 'Users/123', 'outbound') FOR vc IN NEIGHBORS(Products, relations, va.vertex._id, 'outbound') RETURN vc

  This can now be achieved by:

  FOR va IN NEIGHBORS(Users, relations, 'Users/123', 'outbound') FOR vc IN NEIGHBORS(Products, relations, va, 'outbound', null, {includeData: true}) RETURN vc
													  ^^^^                  ^^^^^^^^^^^^^^^^^^^
												  Use intermediate directly     include Data for final

* INCOMPATIBLE CHANGE:

  The AQL function `GRAPH_NEIGHBORS` now provides an additional option `includeData`.
  This option allows controlling whether the function should return the complete vertices
  or just their IDs. Returning only the IDs instead of the full vertices can lead to
  improved performance .

  If provided, `includeData` is set to `true`, all vertices in the result will be returned
  with all their attributes. The default value of `includeData` is `false`.
  This makes the default function results incompatible with previous versions of ArangoDB.

  To get the old result style in ArangoDB 2.6, please set the options as follows in calls
  to `GRAPH_NEIGHBORS`:

      GRAPH_NEIGHBORS(<graph>, <vertex>, { includeData: true })

* INCOMPATIBLE CHANGE:

  The AQL function `GRAPH_COMMON_NEIGHBORS` now provides an additional option `includeData`.
  This option allows controlling whether the function should return the complete vertices
  or just their IDs. Returning only the IDs instead of the full vertices can lead to
  improved performance .

  If provided, `includeData` is set to `true`, all vertices in the result will be returned
  with all their attributes. The default value of `includeData` is `false`.
  This makes the default function results incompatible with previous versions of ArangoDB.

  To get the old result style in ArangoDB 2.6, please set the options as follows in calls
  to `GRAPH_COMMON_NEIGHBORS`:

      GRAPH_COMMON_NEIGHBORS(<graph>, <vertexExamples1>, <vertexExamples2>, { includeData: true }, { includeData: true })

* INCOMPATIBLE CHANGE:

  The AQL function `GRAPH_SHORTEST_PATH` now provides an additional option `includeData`.
  This option allows controlling whether the function should return the complete vertices
  and edges or just their IDs. Returning only the IDs instead of full vertices and edges
  can lead to improved performance .

  If provided, `includeData` is set to `true`, all vertices and edges in the result will
  be returned with all their attributes. There is also an optional parameter `includePath` of
  type object.
  It has two optional sub-attributes `vertices` and `edges`, both of type boolean.
  Both can be set individually and the result will include all vertices on the path if
  `includePath.vertices == true` and all edges if `includePath.edges == true` respectively.

  The default value of `includeData` is `false`, and paths are now excluded by default.
  This makes the default function results incompatible with previous versions of ArangoDB.

  To get the old result style in ArangoDB 2.6, please set the options as follows in calls
  to `GRAPH_SHORTEST_PATH`:

      GRAPH_SHORTEST_PATH(<graph>, <source>, <target>, { includeData: true, includePath: { edges: true, vertices: true } })

  The attributes `startVertex` and `vertex` that were present in the results of `GRAPH_SHORTEST_PATH`
  in previous versions of ArangoDB will not be produced in 2.6. To calculate these attributes in 2.6,
  please extract the first and last elements from the `vertices` result attribute.

* INCOMPATIBLE CHANGE:

  The AQL function `GRAPH_DISTANCE_TO` will now return only the id the destination vertex
  in the `vertex` attribute, and not the full vertex data with all vertex attributes.

* INCOMPATIBLE CHANGE:

  All graph measurements functions in JavaScript module `general-graph` that calculated a
  single figure previously returned an array containing just the figure. Now these functions
  will return the figure directly and not put it inside an array.

  The affected functions are:

  * `graph._absoluteEccentricity`
  * `graph._eccentricity`
  * `graph._absoluteCloseness`
  * `graph._closeness`
  * `graph._absoluteBetweenness`
  * `graph._betweenness`
  * `graph._radius`
  * `graph._diameter`

* Create the `_graphs` collection in new databases with `waitForSync` attribute set to `false`

  The previous `waitForSync` value was `true`, so default the behavior when creating and dropping
  graphs via the HTTP REST API changes as follows if the new settings are in effect:

  * `POST /_api/graph` by default returns `HTTP 202` instead of `HTTP 201`
  * `DELETE /_api/graph/graph-name` by default returns `HTTP 202` instead of `HTTP 201`

  If the `_graphs` collection still has its `waitForSync` value set to `true`, then the HTTP status
  code will not change.

* Upgraded ICU to version 54; this increases performance in many places.
  based on https://code.google.com/p/chromium/issues/detail?id=428145

* added support for HTTP push aka chunked encoding

* issue #1051: add info whether server is running in service or user mode?

  This will add a "mode" attribute to the result of the result of HTTP GET `/_api/version?details=true`

  "mode" can have the following values:

  - `standalone`: server was started manually (e.g. on command-line)
  - `service`: service is running as Windows service, in daemon mode or under the supervisor

* improve system error messages in Windows port

* increased default value of `--server.request-timeout` from 300 to 1200 seconds for client tools
  (arangosh, arangoimp, arangodump, arangorestore)

* increased default value of `--server.connect-timeout` from 3 to 5 seconds for client tools
  (arangosh, arangoimp, arangodump, arangorestore)

* added startup option `--server.foxx-queues-poll-interval`

  This startup option controls the frequency with which the Foxx queues manager is checking
  the queue (or queues) for jobs to be executed.

  The default value is `1` second. Lowering this value will result in the queue manager waking
  up and checking the queues more frequently, which may increase CPU usage of the server.
  When not using Foxx queues, this value can be raised to save some CPU time.

* added startup option `--server.foxx-queues`

  This startup option controls whether the Foxx queue manager will check queue and job entries.
  Disabling this option can reduce server load but will prevent jobs added to Foxx queues from
  being processed at all.

  The default value is `true`, enabling the Foxx queues feature.

* make Foxx queues really database-specific.

  Foxx queues were and are stored in a database-specific collection `_queues`. However, a global
  cache variable for the queues led to the queue names being treated database-independently, which
  was wrong.

  Since 2.6, Foxx queues names are truly database-specific, so the same queue name can be used in
  two different databases for two different queues. Until then, it is advisable to think of queues
  as already being database-specific, and using the database name as a queue name prefix to be
  avoid name conflicts, e.g.:

      var queueName = "myQueue";
      var Foxx = require("org/arangodb/foxx");
      Foxx.queues.create(db._name() + ":" + queueName);

* added support for Foxx queue job types defined as app scripts.

  The old job types introduced in 2.4 are still supported but are known to cause issues in 2.5
  and later when the server is restarted or the job types are not defined in every thread.

  The new job types avoid this issue by storing an explicit mount path and script name rather
  than an assuming the job type is defined globally. It is strongly recommended to convert your
  job types to the new script-based system.

* renamed Foxx sessions option "sessionStorageApp" to "sessionStorage". The option now also accepts session storages directly.

* Added the following JavaScript methods for file access:
  * fs.copyFile() to copy single files
  * fs.copyRecursive() to copy directory trees
  * fs.chmod() to set the file permissions (non-Windows only)

* Added process.env for accessing the process environment from JavaScript code

* Cluster: kickstarter shutdown routines will more precisely follow the shutdown of its nodes.

* Cluster: don't delete agency connection objects that are currently in use.

* Cluster: improve passing along of HTTP errors

* fixed issue #1247: debian init script problems

* multi-threaded index creation on collection load

  When a collection contains more than one secondary index, they can be built in memory in
  parallel when the collection is loaded. How many threads are used for parallel index creation
  is determined by the new configuration parameter `--database.index-threads`. If this is set
  to 0, indexes are built by the opening thread only and sequentially. This is equivalent to
  the behavior in 2.5 and before.

* speed up building up primary index when loading collections

* added `count` attribute to `parameters.json` files of collections. This attribute indicates
  the number of live documents in the collection on unload. It is read when the collection is
  (re)loaded to determine the initial size for the collection's primary index

* removed remainders of MRuby integration, removed arangoirb

* simplified `controllers` property in Foxx manifests. You can now specify a filename directly
  if you only want to use a single file mounted at the base URL of your Foxx app.

* simplified `exports` property in Foxx manifests. You can now specify a filename directly if
  you only want to export variables from a single file in your Foxx app.

* added support for node.js-style exports in Foxx exports. Your Foxx exports file can now export
  arbitrary values using the `module.exports` property instead of adding properties to the
  `exports` object.

* added `scripts` property to Foxx manifests. You should now specify the `setup` and `teardown`
  files as properties of the `scripts` object in your manifests and can define custom,
  app-specific scripts that can be executed from the web interface or the CLI.

* added `tests` property to Foxx manifests. You can now define test cases using the `mocha`
  framework which can then be executed inside ArangoDB.

* updated `joi` package to 6.0.8.

* added `extendible` package.

* added Foxx model lifecycle events to repositories. See #1257.

* speed up resizing of edge index.

* allow to split an edge index into buckets which are resized individually.
  This is controlled by the `indexBuckets` attribute in the `properties`
  of the collection.

* fix a cluster deadlock bug in larger clusters by marking a thread waiting
  for a lock on a DBserver as blocked


v2.5.7 (2015-08-02)
-------------------

* V8: Upgrade to version 4.1.0.27 - this is intended to be the stable V8 version.


v2.5.6 (2015-07-21)
-------------------

* alter Windows build infrastructure so we can properly store pdb files.

* potentially fixed issue #1313: Wrong metric calculation at dashboard

  Escape whitespace in process name when scanning /proc/pid/stats

  This fixes statistics values read from that file

* Fixed variable naming in AQL `COLLECT INTO` results in case the COLLECT is placed
  in a subquery which itself is followed by other constructs that require variables


v2.5.5 (2015-05-29)
-------------------

* fixed vulnerability in JWT implementation.

* fixed format string for reading /proc/pid/stat

* take into account barriers used in different V8 contexts


v2.5.4 (2015-05-14)
-------------------

* added startup option `--log.performance`: specifying this option at startup will log
  performance-related info messages, mainly timings via the regular logging mechanisms

* cluster fixes

* fix for recursive copy under Windows


v2.5.3 (2015-04-29)
-------------------

* Fix fs.move to work across filesystem borders; Fixes Foxx app installation problems;
  issue #1292.

* Fix Foxx app install when installed on a different drive on Windows

* issue #1322: strange AQL result

* issue #1318: Inconsistent db._create() syntax

* issue #1315: queries to a collection fail with an empty response if the
  collection contains specific JSON data

* issue #1300: Make arangodump not fail if target directory exists but is empty

* allow specifying higher values than SOMAXCONN for `--server.backlog-size`

  Previously, arangod would not start when a `--server.backlog-size` value was
  specified that was higher than the platform's SOMAXCONN header value.

  Now, arangod will use the user-provided value for `--server.backlog-size` and
  pass it to the listen system call even if the value is higher than SOMAXCONN.
  If the user-provided value is higher than SOMAXCONN, arangod will log a warning
  on startup.

* Fixed a cluster deadlock bug. Mark a thread that is in a RemoteBlock as
  blocked to allow for additional dispatcher threads to be started.

* Fix locking in cluster by using another ReadWriteLock class for collections.

* Add a second DispatcherQueue for AQL in the cluster. This fixes a
  cluster-AQL thread explosion bug.


v2.5.2 (2015-04-11)
-------------------

* modules stored in _modules are automatically flushed when changed

* added missing query-id parameter in documentation of HTTP DELETE `/_api/query` endpoint

* added iterator for edge index in AQL queries

  this change may lead to less edges being read when used together with a LIMIT clause

* make graph viewer in web interface issue less expensive queries for determining
  a random vertex from the graph, and for determining vertex attributes

* issue #1285: syntax error, unexpected $undefined near '@_to RETURN obj

  this allows AQL bind parameter names to also start with underscores

* moved /_api/query to C++

* issue #1289: Foxx models created from database documents expose an internal method

* added `Foxx.Repository#exists`

* parallelize initialization of V8 context in multiple threads

* fixed a possible crash when the debug-level was TRACE

* cluster: do not initialize statistics collection on each
  coordinator, this fixes a race condition at startup

* cluster: fix a startup race w.r.t. the _configuration collection

* search for db:// JavaScript modules only after all local files have been
  considered, this speeds up the require command in a cluster considerably

* general cluster speedup in certain areas


v2.5.1 (2015-03-19)
-------------------

* fixed bug that caused undefined behavior when an AQL query was killed inside
  a calculation block

* fixed memleaks in AQL query cleanup in case out-of-memory errors are thrown

* by default, Debian and RedHat packages are built with debug symbols

* added option `--database.ignore-logfile-errors`

  This option controls how collection datafiles with a CRC mismatch are treated.

  If set to `false`, CRC mismatch errors in collection datafiles will lead
  to a collection not being loaded at all. If a collection needs to be loaded
  during WAL recovery, the WAL recovery will also abort (if not forced with
  `--wal.ignore-recovery-errors true`). Setting this flag to `false` protects
  users from unintentionally using a collection with corrupted datafiles, from
  which only a subset of the original data can be recovered.

  If set to `true`, CRC mismatch errors in collection datafiles will lead to
  the datafile being partially loaded. All data up to until the mismatch will
  be loaded. This will enable users to continue with collection datafiles
  that are corrupted, but will result in only a partial load of the data.
  The WAL recovery will still abort when encountering a collection with a
  corrupted datafile, at least if `--wal.ignore-recovery-errors` is not set to
  `true`.

  The default value is *true*, so for collections with corrupted datafiles
  there might be partial data loads once the WAL recovery has finished. If
  the WAL recovery will need to load a collection with a corrupted datafile,
  it will still stop when using the default values.

* INCOMPATIBLE CHANGE:

  make the arangod server refuse to start if during startup it finds a non-readable
  `parameter.json` file for a database or a collection.

  Stopping the startup process in this case requires manual intervention (fixing
  the unreadable files), but prevents follow-up errors due to ignored databases or
  collections from happening.

* datafiles and `parameter.json` files written by arangod are now created with read and write
  privileges for the arangod process user, and with read and write privileges for the arangod
  process group.

  Previously, these files were created with user read and write permissions only.

* INCOMPATIBLE CHANGE:

  abort WAL recovery if one of the collection's datafiles cannot be opened

* INCOMPATIBLE CHANGE:

  never try to raise the privileges after dropping them, this can lead to a race condition while
  running the recovery

  If you require to run ArangoDB on a port lower than 1024, you must run ArangoDB as root.

* fixed inefficiencies in `remove` methods of general-graph module

* added option `--database.slow-query-threshold` for controlling the default AQL slow query
  threshold value on server start

* add system error strings for Windows on many places

* rework service startup so we announce 'RUNNING' only when we're finished starting.

* use the Windows eventlog for FATAL and ERROR - log messages

* fix service handling in NSIS Windows installer, specify human readable name

* add the ICU_DATA environment variable to the fatal error messages

* fixed issue #1265: arangod crashed with SIGSEGV

* fixed issue #1241: Wildcards in examples


v2.5.0 (2015-03-09)
-------------------

* installer fixes for Windows

* fix for downloading Foxx

* fixed issue #1258: http pipelining not working?


v2.5.0-beta4 (2015-03-05)
-------------------------

* fixed issue #1247: debian init script problems


v2.5.0-beta3 (2015-02-27)
-------------------------

* fix Windows install path calculation in arango

* fix Windows logging of long strings

* fix possible undefinedness of const strings in Windows


v2.5.0-beta2 (2015-02-23)
-------------------------

* fixed issue #1256: agency binary not found #1256

* fixed issue #1230: API: document/col-name/_key and cursor return different floats

* front-end: dashboard tries not to (re)load statistics if user has no access

* V8: Upgrade to version 3.31.74.1

* etcd: Upgrade to version 2.0 - This requires go 1.3 to compile at least.

* refuse to startup if ICU wasn't initialized, this will i.e. prevent errors from being printed,
  and libraries from being loaded.

* front-end: unwanted removal of index table header after creating new index

* fixed issue #1248: chrome: applications filtering not working

* fixed issue #1198: queries remain in aql editor (front-end) if you navigate through different tabs

* Simplify usage of Foxx

  Thanks to our user feedback we learned that Foxx is a powerful, yet rather complicated concept.
  With this release we tried to make it less complicated while keeping all its strength.
  That includes a rewrite of the documentation as well as some code changes as listed below:

  * Moved Foxx applications to a different folder.

    The naming convention now is: <app-path>/_db/<dbname>/<mountpoint>/APP
    Before it was: <app-path>/databases/<dbname>/<appname>:<appversion>
    This caused some trouble as apps where cached based on name and version and updates did not apply.
    Hence the path on filesystem and the app's access URL had no relation to one another.
    Now the path on filesystem is identical to the URL (except for slashes and the appended APP)

  * Rewrite of Foxx routing

    The routing of Foxx has been exposed to major internal changes we adjusted because of user feedback.
    This allows us to set the development mode per mount point without having to change paths and hold
    apps at separate locations.

  * Foxx Development mode

    The development mode used until 2.4 is gone. It has been replaced by a much more mature version.
    This includes the deprecation of the javascript.dev-app-path parameter, which is useless since 2.5.
    Instead of having two separate app directories for production and development, apps now reside in
    one place, which is used for production as well as for development.
    Apps can still be put into development mode, changing their behavior compared to production mode.
    Development mode apps are still reread from disk at every request, and still they ship more debug
    output.

    This change has also made the startup options `--javascript.frontend-development-mode` and
    `--javascript.dev-app-path` obsolete. The former option will not have any effect when set, and the
    latter option is only read and used during the upgrade to 2.5 and does not have any effects later.

  * Foxx install process

    Installing Foxx apps has been a two step process: import them into ArangoDB and mount them at a
    specific mount point. These operations have been joined together. You can install an app at one
    mount point, that's it. No fetch, mount, unmount, purge cycle anymore. The commands have been
    simplified to just:

    * install: get your Foxx app up and running
    * uninstall: shut it down and erase it from disk

  * Foxx error output

    Until 2.4 the errors produced by Foxx were not optimal. Often, the error message was just
    `unable to parse manifest` and contained only an internal stack trace.
    In 2.5 we made major improvements there, including a much more fine-grained error output that
    helps you debug your Foxx apps. The error message printed is now much closer to its source and
    should help you track it down.

    Also we added the default handlers for unhandled errors in Foxx apps:

    * You will get a nice internal error page whenever your Foxx app is called but was not installed
      due to any error
    * You will get a proper error message when having an uncaught error appears in any app route

    In production mode the messages above will NOT contain any information about your Foxx internals
    and are safe to be exposed to third party users.
    In development mode the messages above will contain the stacktrace (if available), making it easier for
    your in-house devs to track down errors in the application.

* added `console` object to Foxx apps. All Foxx apps now have a console object implementing
  the familiar Console API in their global scope, which can be used to log diagnostic
  messages to the database.

* added `org/arangodb/request` module, which provides a simple API for making HTTP requests
  to external services.

* added optimizer rule `propagate-constant-attributes`

  This rule will look inside `FILTER` conditions for constant value equality comparisons,
  and insert the constant values in other places in `FILTER`s. For example, the rule will
  insert `42` instead of `i.value` in the second `FILTER` of the following query:

      FOR i IN c1 FOR j IN c2 FILTER i.value == 42 FILTER j.value == i.value RETURN 1

* added `filtered` value to AQL query execution statistics

  This value indicates how many documents were filtered by `FilterNode`s in the AQL query.
  Note that `IndexRangeNode`s can also filter documents by selecting only the required ranges
  from the index. The `filtered` value will not include the work done by `IndexRangeNode`s,
  but only the work performed by `FilterNode`s.

* added support for sparse hash and skiplist indexes

  Hash and skiplist indexes can optionally be made sparse. Sparse indexes exclude documents
  in which at least one of the index attributes is either not set or has a value of `null`.

  As such documents are excluded from sparse indexes, they may contain fewer documents than
  their non-sparse counterparts. This enables faster indexing and can lead to reduced memory
  usage in case the indexed attribute does occur only in some, but not all documents of the
  collection. Sparse indexes will also reduce the number of collisions in non-unique hash
  indexes in case non-existing or optional attributes are indexed.

  In order to create a sparse index, an object with the attribute `sparse` can be added to
  the index creation commands:

      db.collection.ensureHashIndex(attributeName, { sparse: true });
      db.collection.ensureHashIndex(attributeName1, attributeName2, { sparse: true });
      db.collection.ensureUniqueConstraint(attributeName, { sparse: true });
      db.collection.ensureUniqueConstraint(attributeName1, attributeName2, { sparse: true });

      db.collection.ensureSkiplist(attributeName, { sparse: true });
      db.collection.ensureSkiplist(attributeName1, attributeName2, { sparse: true });
      db.collection.ensureUniqueSkiplist(attributeName, { sparse: true });
      db.collection.ensureUniqueSkiplist(attributeName1, attributeName2, { sparse: true });

  Note that in place of the above specialized index creation commands, it is recommended to use
  the more general index creation command `ensureIndex`:

  ```js
  db.collection.ensureIndex({ type: "hash", sparse: true, unique: true, fields: [ attributeName ] });
  db.collection.ensureIndex({ type: "skiplist", sparse: false, unique: false, fields: [ "a", "b" ] });
  ```

  When not explicitly set, the `sparse` attribute defaults to `false` for new indexes.

  This causes a change in behavior when creating a unique hash index without specifying the
  sparse flag: in 2.4, unique hash indexes were implicitly sparse, always excluding `null` values.
  There was no option to control this behavior, and sparsity was neither supported for non-unique
  hash indexes nor skiplists in 2.4. This implicit sparsity of unique hash indexes was considered
  an inconsistency, and therefore the behavior was cleaned up in 2.5. As of 2.5, indexes will
  only be created sparse if sparsity is explicitly requested. Existing unique hash indexes from 2.4
  or before will automatically be migrated so they are still sparse after the upgrade to 2.5.

  Geo indexes are implicitly sparse, meaning documents without the indexed location attribute or
  containing invalid location coordinate values will be excluded from the index automatically. This
  is also a change when compared to pre-2.5 behavior, when documents with missing or invalid
  coordinate values may have caused errors on insertion when the geo index' `unique` flag was set
  and its `ignoreNull` flag was not.

  This was confusing and has been rectified in 2.5. The method `ensureGeoConstaint()` now does the
  same as `ensureGeoIndex()`. Furthermore, the attributes `constraint`, `unique`, `ignoreNull` and
  `sparse` flags are now completely ignored when creating geo indexes.

  The same is true for fulltext indexes. There is no need to specify non-uniqueness or sparsity for
  geo or fulltext indexes. They will always be non-unique and sparse.

  As sparse indexes may exclude some documents, they cannot be used for every type of query.
  Sparse hash indexes cannot be used to find documents for which at least one of the indexed
  attributes has a value of `null`. For example, the following AQL query cannot use a sparse
  index, even if one was created on attribute `attr`:

      FOR doc In collection
	FILTER doc.attr == null
	RETURN doc

  If the lookup value is non-constant, a sparse index may or may not be used, depending on
  the other types of conditions in the query. If the optimizer can safely determine that
  the lookup value cannot be `null`, a sparse index may be used. When uncertain, the optimizer
  will not make use of a sparse index in a query in order to produce correct results.

  For example, the following queries cannot use a sparse index on `attr` because the optimizer
  will not know beforehand whether the comparison values for `doc.attr` will include `null`:

      FOR doc In collection
	FILTER doc.attr == SOME_FUNCTION(...)
	RETURN doc

      FOR other IN otherCollection
	FOR doc In collection
	  FILTER doc.attr == other.attr
	  RETURN doc

  Sparse skiplist indexes can be used for sorting if the optimizer can safely detect that the
  index range does not include `null` for any of the index attributes.

* inspection of AQL data-modification queries will now detect if the data-modification part
  of the query can run in lockstep with the data retrieval part of the query, or if the data
  retrieval part must be executed before the data modification can start.

  Executing the two in lockstep allows using much smaller buffers for intermediate results
  and starts the actual data-modification operations much earlier than if the two phases
  were executed separately.

* Allow dynamic attribute names in AQL object literals

  This allows using arbitrary expressions to construct attribute names in object
  literals specified in AQL queries. To disambiguate expressions and other unquoted
  attribute names, dynamic attribute names need to be enclosed in brackets (`[` and `]`).
  Example:

      FOR i IN 1..100
	RETURN { [ CONCAT('value-of-', i) ] : i }

* make AQL optimizer rule "use-index-for-sort" remove sort also in case a non-sorted
  index (e.g. a hash index) is used for only equality lookups and all sort attributes
  are covered by the index.

  Example that does not require an extra sort (needs hash index on `value`):

      FOR doc IN collection FILTER doc.value == 1 SORT doc.value RETURN doc

  Another example that does not require an extra sort (with hash index on `value1`, `value2`):

      FOR doc IN collection FILTER doc.value1 == 1 && doc.value2 == 2 SORT doc.value1, doc.value2 RETURN doc

* make AQL optimizer rule "use-index-for-sort" remove sort also in case the sort criteria
  excludes the left-most index attributes, but the left-most index attributes are used
  by the index for equality-only lookups.

  Example that can use the index for sorting (needs skiplist index on `value1`, `value2`):

      FOR doc IN collection FILTER doc.value1 == 1 SORT doc.value2 RETURN doc

* added selectivity estimates for primary index, edge index, and hash index

  The selectivity estimates are returned by the `GET /_api/index` REST API method
  in a sub-attribute `selectivityEstimate` for each index that supports it. This
  attribute will be omitted for indexes that do not provide selectivity estimates.
  If provided, the selectivity estimate will be a numeric value between 0 and 1.

  Selectivity estimates will also be reported in the result of `collection.getIndexes()`
  for all indexes that support this. If no selectivity estimate can be determined for
  an index, the attribute `selectivityEstimate` will be omitted here, too.

  The web interface also shows selectivity estimates for each index that supports this.

  Currently the following index types can provide selectivity estimates:
  - primary index
  - edge index
  - hash index (unique and non-unique)

  No selectivity estimates will be provided when running in cluster mode.

* fixed issue #1226: arangod log issues

* added additional logger if arangod is started in foreground mode on a tty

* added AQL optimizer rule "move-calculations-down"

* use exclusive native SRWLocks on Windows instead of native mutexes

* added AQL functions `MD5`, `SHA1`, and `RANDOM_TOKEN`.

* reduced number of string allocations when parsing certain AQL queries

  parsing numbers (integers or doubles) does not require a string allocation
  per number anymore

* RequestContext#bodyParam now accepts arbitrary joi schemas and rejects invalid (but well-formed) request bodies.

* enforce that AQL user functions are wrapped inside JavaScript function () declarations

  AQL user functions were always expected to be wrapped inside a JavaScript function, but previously
  this was not enforced when registering a user function. Enforcing the AQL user functions to be contained
  inside functions prevents functions from doing some unexpected things that may have led to undefined
  behavior.

* Windows service uninstalling: only remove service if it points to the currently running binary,
  or --force was specified.

* Windows (debug only): print stacktraces on crash and run minidump

* Windows (cygwin): if you run arangosh in a cygwin shell or via ssh we will detect this and use
  the appropriate output functions.

* Windows: improve process management

* fix IPv6 reverse ip lookups - so far we only did IPv4 addresses.

* improve join documentation, add outer join example

* run jslint for unit tests too, to prevent "memory leaks" by global js objects with native code.

* fix error logging for exceptions - we wouldn't log the exception message itself so far.

* improve error reporting in the http client (Windows & *nix)

* improve error reports in cluster

* Standard errors can now contain custom messages.


v2.4.7 (XXXX-XX-XX)
-------------------

* fixed issue #1282: Geo WITHIN_RECTANGLE for nested lat/lng


v2.4.6 (2015-03-18)
-------------------

* added option `--database.ignore-logfile-errors`

  This option controls how collection datafiles with a CRC mismatch are treated.

  If set to `false`, CRC mismatch errors in collection datafiles will lead
  to a collection not being loaded at all. If a collection needs to be loaded
  during WAL recovery, the WAL recovery will also abort (if not forced with
  `--wal.ignore-recovery-errors true`). Setting this flag to `false` protects
  users from unintentionally using a collection with corrupted datafiles, from
  which only a subset of the original data can be recovered.

  If set to `true`, CRC mismatch errors in collection datafiles will lead to
  the datafile being partially loaded. All data up to until the mismatch will
  be loaded. This will enable users to continue with a collection datafiles
  that are corrupted, but will result in only a partial load of the data.
  The WAL recovery will still abort when encountering a collection with a
  corrupted datafile, at least if `--wal.ignore-recovery-errors` is not set to
  `true`.

  The default value is *true*, so for collections with corrupted datafiles
  there might be partial data loads once the WAL recovery has finished. If
  the WAL recovery will need to load a collection with a corrupted datafile,
  it will still stop when using the default values.

* INCOMPATIBLE CHANGE:

  make the arangod server refuse to start if during startup it finds a non-readable
  `parameter.json` file for a database or a collection.

  Stopping the startup process in this case requires manual intervention (fixing
  the unreadable files), but prevents follow-up errors due to ignored databases or
  collections from happening.

* datafiles and `parameter.json` files written by arangod are now created with read and write
  privileges for the arangod process user, and with read and write privileges for the arangod
  process group.

  Previously, these files were created with user read and write permissions only.

* INCOMPATIBLE CHANGE:

  abort WAL recovery if one of the collection's datafiles cannot be opened

* INCOMPATIBLE CHANGE:

  never try to raise the privileges after dropping them, this can lead to a race condition while
  running the recovery

  If you require to run ArangoDB on a port lower than 1024, you must run ArangoDB as root.

* fixed inefficiencies in `remove` methods of general-graph module

* added option `--database.slow-query-threshold` for controlling the default AQL slow query
  threshold value on server start


v2.4.5 (2015-03-16)
-------------------

* added elapsed time to HTTP request logging output (`--log.requests-file`)

* added AQL current and slow query tracking, killing of AQL queries

  This change enables retrieving the list of currently running AQL queries inside the selected database.
  AQL queries with an execution time beyond a certain threshold can be moved to a "slow query" facility
  and retrieved from there. Queries can also be killed by specifying the query id.

  This change adds the following HTTP REST APIs:

  - `GET /_api/query/current`: for retrieving the list of currently running queries
  - `GET /_api/query/slow`: for retrieving the list of slow queries
  - `DELETE /_api/query/slow`: for clearing the list of slow queries
  - `GET /_api/query/properties`: for retrieving the properties for query tracking
  - `PUT /_api/query/properties`: for adjusting the properties for query tracking
  - `DELETE /_api/query/<id>`: for killing an AQL query

  The following JavaScript APIs have been added:

  - require("org/arangodb/aql/queries").current();
  - require("org/arangodb/aql/queries").slow();
  - require("org/arangodb/aql/queries").clearSlow();
  - require("org/arangodb/aql/queries").properties();
  - require("org/arangodb/aql/queries").kill();

* fixed issue #1265: arangod crashed with SIGSEGV

* fixed issue #1241: Wildcards in examples

* fixed comment parsing in Foxx controllers


v2.4.4 (2015-02-24)
-------------------

* fixed the generation template for foxx apps. It now does not create deprecated functions anymore

* add custom visitor functionality for `GRAPH_NEIGHBORS` function, too

* increased default value of traversal option *maxIterations* to 100 times of its previous
  default value


v2.4.3 (2015-02-06)
-------------------

* fix multi-threading with openssl when running under Windows

* fix timeout on socket operations when running under Windows

* Fixed an error in Foxx routing which caused some apps that worked in 2.4.1 to fail with status 500: `undefined is not a function` errors in 2.4.2
  This error was occurring due to seldom internal rerouting introduced by the malformed application handler.


v2.4.2 (2015-01-30)
-------------------

* added custom visitor functionality for AQL traversals

  This allows more complex result processing in traversals triggered by AQL. A few examples
  are shown in [this article](http://jsteemann.github.io/blog/2015/01/28/using-custom-visitors-in-aql-graph-traversals/).

* improved number of results estimated for nodes of type EnumerateListNode and SubqueryNode
  in AQL explain output

* added AQL explain helper to explain arbitrary AQL queries

  The helper function prints the query execution plan and the indexes to be used in the
  query. It can be invoked from the ArangoShell or the web interface as follows:

      require("org/arangodb/aql/explainer").explain(query);

* enable use of indexes for certain AQL conditions with non-equality predicates, in
  case the condition(s) also refer to indexed attributes

  The following queries will now be able to use indexes:

      FILTER a.indexed == ... && a.indexed != ...
      FILTER a.indexed == ... && a.nonIndexed != ...
      FILTER a.indexed == ... && ! (a.indexed == ...)
      FILTER a.indexed == ... && ! (a.nonIndexed == ...)
      FILTER a.indexed == ... && ! (a.indexed != ...)
      FILTER a.indexed == ... && ! (a.nonIndexed != ...)
      FILTER (a.indexed == ... && a.nonIndexed == ...) || (a.indexed == ... && a.nonIndexed == ...)
      FILTER (a.indexed == ... && a.nonIndexed != ...) || (a.indexed == ... && a.nonIndexed != ...)

* Fixed spuriously occurring "collection not found" errors when running queries on local
  collections on a cluster DB server

* Fixed upload of Foxx applications to the server for apps exceeding approx. 1 MB zipped.

* Malformed Foxx applications will now return a more useful error when any route is requested.

  In Production a Foxx app mounted on /app will display an html page on /app/* stating a 503 Service temporarily not available.
  It will not state any information about your Application.
  Before it was a 404 Not Found without any information and not distinguishable from a correct not found on your route.

  In Development Mode the html page also contains information about the error occurred.

* Unhandled errors thrown in Foxx routes are now handled by the Foxx framework itself.

  In Production the route will return a status 500 with a body {error: "Error statement"}.
  In Development the route will return a status 500 with a body {error: "Error statement", stack: "..."}

  Before, it was status 500 with a plain text stack including ArangoDB internal routing information.

* The Applications tab in web interface will now request development apps more often.
  So if you have a fixed a syntax error in your app it should always be visible after reload.


v2.4.1 (2015-01-19)
-------------------

* improved WAL recovery output

* fixed certain OR optimizations in AQL optimizer

* better diagnostics for arangoimp

* fixed invalid result of HTTP REST API method `/_admin/foxx/rescan`

* fixed possible segmentation fault when passing a Buffer object into a V8 function
  as a parameter

* updated AQB module to 1.8.0.


v2.4.0 (2015-01-13)
-------------------

* updated AQB module to 1.7.0.

* fixed V8 integration-related crashes

* make `fs.move(src, dest)` also fail when both `src` and `dest` are
  existing directories. This ensures the same behavior of the move operation
  on different platforms.

* fixed AQL insert operation for multi-shard collections in cluster

* added optional return value for AQL data-modification queries.
  This allows returning the documents inserted, removed or updated with the query, e.g.

      FOR doc IN docs REMOVE doc._key IN docs LET removed = OLD RETURN removed
      FOR doc IN docs INSERT { } IN docs LET inserted = NEW RETURN inserted
      FOR doc IN docs UPDATE doc._key WITH { } IN docs LET previous = OLD RETURN previous
      FOR doc IN docs UPDATE doc._key WITH { } IN docs LET updated = NEW RETURN updated

  The variables `OLD` and `NEW` are automatically available when a `REMOVE`, `INSERT`,
  `UPDATE` or `REPLACE` statement is immediately followed by a `LET` statement.
  Note that the `LET` and `RETURN` statements in data-modification queries are not as
  flexible as the general versions of `LET` and `RETURN`. When returning documents from
  data-modification operations, only a single variable can be assigned using `LET`, and
  the assignment can only be either `OLD` or `NEW`, but not an arbitrary expression. The
  `RETURN` statement also allows using the just-created variable only, and no arbitrary
  expressions.


v2.4.0-beta1 (2014-12-26)
--------------------------

* fixed superstates in FoxxGenerator

* fixed issue #1065: Aardvark: added creation of documents and edges with _key property

* fixed issue #1198: Aardvark: current AQL editor query is now cached

* Upgraded V8 version from 3.16.14 to 3.29.59

  The built-in version of V8 has been upgraded from 3.16.14 to 3.29.59.
  This activates several ES6 (also dubbed *Harmony* or *ES.next*) features in
  ArangoDB, both in the ArangoShell and the ArangoDB server. They can be
  used for scripting and in server-side actions such as Foxx routes, traversals
  etc.

  The following ES6 features are available in ArangoDB 2.4 by default:

  * iterators
  * the `of` operator
  * symbols
  * predefined collections types (Map, Set etc.)
  * typed arrays

  Many other ES6 features are disabled by default, but can be made available by
  starting arangod or arangosh with the appropriate options:

  * arrow functions
  * proxies
  * generators
  * String, Array, and Number enhancements
  * constants
  * enhanced object and numeric literals

  To activate all these ES6 features in arangod or arangosh, start it with
  the following options:

      arangosh --javascript.v8-options="--harmony --harmony_generators"

  More details on the available ES6 features can be found in
  [this blog](https://jsteemann.github.io/blog/2014/12/19/using-es6-features-in-arangodb/).

* Added Foxx generator for building Hypermedia APIs

  A more detailed description is [here](https://www.arangodb.com/2014/12/08/building-hypermedia-apis-foxxgenerator)

* New `Applications` tab in web interface:

  The `applications` tab got a complete redesign.
  It will now only show applications that are currently running on ArangoDB.
  For a selected application, a new detailed view has been created.
  This view provides a better overview of the app:
  * author
  * license
  * version
  * contributors
  * download links
  * API documentation

  To install a new application, a new dialog is now available.
  It provides the features already available in the console application `foxx-manager` plus some more:
  * install an application from Github
  * install an application from a zip file
  * install an application from ArangoDB's application store
  * create a new application from scratch: this feature uses a generator to
    create a Foxx application with pre-defined CRUD methods for a given list
    of collections. The generated Foxx app can either be downloaded as a zip file or
    be installed on the server. Starting with a new Foxx app has never been easier.

* fixed issue #1102: Aardvark: Layout bug in documents overview

  The documents overview was entirely destroyed in some situations on Firefox.
  We replaced the plugin we used there.

* fixed issue #1168: Aardvark: pagination buttons jumping

* fixed issue #1161: Aardvark: Click on Import JSON imports previously uploaded file

* removed configure options `--enable-all-in-one-v8`, `--enable-all-in-one-icu`,
  and `--enable-all-in-one-libev`.

* global internal rename to fix naming incompatibilities with JSON:

  Internal functions with names containing `array` have been renamed to `object`,
  internal functions with names containing `list` have been renamed to `array`.
  The renaming was mainly done in the C++ parts. The documentation has also been
  adjusted so that the correct JSON type names are used in most places.

  The change also led to the addition of a few function aliases in AQL:

  * `TO_LIST` now is an alias of the new `TO_ARRAY`
  * `IS_LIST` now is an alias of the new `IS_ARRAY`
  * `IS_DOCUMENT` now is an alias of the new `IS_OBJECT`

  The changed also renamed the option `mergeArrays` to `mergeObjects` for AQL
  data-modification query options and HTTP document modification API

* AQL: added optimizer rule "remove-filter-covered-by-index"

  This rule removes FilterNodes and CalculationNodes from an execution plan if the
  filter is already covered by a previous IndexRangeNode. Removing the CalculationNode
  and the FilterNode will speed up query execution because the query requires less
  computation.

* AQL: added optimizer rule "remove-sort-rand"

  This rule removes a `SORT RAND()` expression from a query and moves the random
  iteration into the appropriate `EnumerateCollectionNode`. This is more efficient
  than individually enumerating and then sorting randomly.

* AQL: range optimizations for IN and OR

  This change enables usage of indexes for several additional cases. Filters containing
  the `IN` operator can now make use of indexes, and multiple OR- or AND-combined filter
  conditions can now also use indexes if the filters are accessing the same indexed
  attribute.

  Here are a few examples of queries that can now use indexes but couldn't before:

    FOR doc IN collection
      FILTER doc.indexedAttribute == 1 || doc.indexedAttribute > 99
      RETURN doc

    FOR doc IN collection
      FILTER doc.indexedAttribute IN [ 3, 42 ] || doc.indexedAttribute > 99
      RETURN doc

    FOR doc IN collection
      FILTER (doc.indexedAttribute > 2 && doc.indexedAttribute < 10) ||
	     (doc.indexedAttribute > 23 && doc.indexedAttribute < 42)
      RETURN doc

* fixed issue #500: AQL parentheses issue

  This change allows passing subqueries as AQL function parameters without using
  duplicate brackets (e.g. `FUNC(query)` instead of `FUNC((query))`

* added optional `COUNT` clause to AQL `COLLECT`

  This allows more efficient group count calculation queries, e.g.

      FOR doc IN collection
	COLLECT age = doc.age WITH COUNT INTO length
	RETURN { age: age, count: length }

  A count-only query is also possible:

      FOR doc IN collection
	COLLECT WITH COUNT INTO length
	RETURN length

* fixed missing makeDirectory when fetching a Foxx application from a zip file

* fixed issue #1134: Change the default endpoint to localhost

  This change will modify the IP address ArangoDB listens on to 127.0.0.1 by default.
  This will make new ArangoDB installations unaccessible from clients other than
  localhost unless changed. This is a security feature.

  To make ArangoDB accessible from any client, change the server's configuration
  (`--server.endpoint`) to either `tcp://0.0.0.0:8529` or the server's publicly
  visible IP address.

* deprecated `Repository#modelPrototype`. Use `Repository#model` instead.

* IMPORTANT CHANGE: by default, system collections are included in replication and all
  replication API return values. This will lead to user accounts and credentials
  data being replicated from master to slave servers. This may overwrite
  slave-specific database users.

  If this is undesired, the `_users` collection can be excluded from replication
  easily by setting the `includeSystem` attribute to `false` in the following commands:

  * replication.sync({ includeSystem: false });
  * replication.applier.properties({ includeSystem: false });

  This will exclude all system collections (including `_aqlfunctions`, `_graphs` etc.)
  from the initial synchronization and the continuous replication.

  If this is also undesired, it is also possible to specify a list of collections to
  exclude from the initial synchronization and the continuous replication using the
  `restrictCollections` attribute, e.g.:

      replication.applier.properties({
	includeSystem: true,
	restrictType: "exclude",
	restrictCollections: [ "_users", "_graphs", "foo" ]
      });

  The HTTP API methods for fetching the replication inventory and for dumping collections
  also support the `includeSystem` control flag via a URL parameter.

* removed DEPRECATED replication methods:
  * `replication.logger.start()`
  * `replication.logger.stop()`
  * `replication.logger.properties()`
  * HTTP PUT `/_api/replication/logger-start`
  * HTTP PUT `/_api/replication/logger-stop`
  * HTTP GET `/_api/replication/logger-config`
  * HTTP PUT `/_api/replication/logger-config`

* fixed issue #1174, which was due to locking problems in distributed
  AQL execution

* improved cluster locking for AQL avoiding deadlocks

* use DistributeNode for modifying queries with REPLACE and UPDATE, if
  possible


v2.3.6 (2015-XX-XX)
-------------------

* fixed AQL subquery optimization that produced wrong result when multiple subqueries
  directly followed each other and and a directly following `LET` statement did refer
  to any but the first subquery.


v2.3.5 (2015-01-16)
-------------------

* fixed intermittent 404 errors in Foxx apps after mounting or unmounting apps

* fixed issue #1200: Expansion operator results in "Cannot call method 'forEach' of null"

* fixed issue #1199: Cannot unlink root node of plan


v2.3.4 (2014-12-23)
-------------------

* fixed cerberus path for MyArangoDB


v2.3.3 (2014-12-17)
-------------------

* fixed error handling in instantiation of distributed AQL queries, this
  also fixes a bug in cluster startup with many servers

* issue #1185: parse non-fractional JSON numbers with exponent (e.g. `4e-261`)

* issue #1159: allow --server.request-timeout and --server.connect-timeout of 0


v2.3.2 (2014-12-09)
-------------------

* fixed issue #1177: Fix bug in the user app's storage

* fixed issue #1173: AQL Editor "Save current query" resets user password

* fixed missing makeDirectory when fetching a Foxx application from a zip file

* put in warning about default changed: fixed issue #1134: Change the default endpoint to localhost

* fixed issue #1163: invalid fullCount value returned from AQL

* fixed range operator precedence

* limit default maximum number of plans created by AQL optimizer to 256 (from 1024)

* make AQL optimizer not generate an extra plan if an index can be used, but modify
  existing plans in place

* fixed AQL cursor ttl (time-to-live) issue

  Any user-specified cursor ttl value was not honored since 2.3.0.

* fixed segfault in AQL query hash index setup with unknown shapes

* fixed memleaks

* added AQL optimizer rule for removing `INTO` from a `COLLECT` statement if not needed

* fixed issue #1131

  This change provides the `KEEP` clause for `COLLECT ... INTO`. The `KEEP` clause
  allows controlling which variables will be kept in the variable created by `INTO`.

* fixed issue #1147, must protect dispatcher ID for etcd

v2.3.1 (2014-11-28)
-------------------

* recreate password if missing during upgrade

* fixed issue #1126

* fixed non-working subquery index optimizations

* do not restrict summary of Foxx applications to 60 characters

* fixed display of "required" path parameters in Foxx application documentation

* added more optimizations of constants values in AQL FILTER conditions

* fixed invalid or-to-in optimization for FILTERs containing comparisons
  with boolean values

* fixed replication of `_graphs` collection

* added AQL list functions `PUSH`, `POP`, `UNSHIFT`, `SHIFT`, `REMOVE_VALUES`,
  `REMOVE_VALUE`, `REMOVE_NTH` and `APPEND`

* added AQL functions `CALL` and `APPLY` to dynamically call other functions

* fixed AQL optimizer cost estimation for LIMIT node

* prevent Foxx queues from permanently writing to the journal even when
  server is idle

* fixed AQL COLLECT statement with INTO clause, which copied more variables
  than v2.2 and thus lead to too much memory consumption.
  This deals with #1107.

* fixed AQL COLLECT statement, this concerned every COLLECT statement,
  only the first group had access to the values of the variables before
  the COLLECT statement. This deals with #1127.

* fixed some AQL internals, where sometimes too many items were
  fetched from upstream in the presence of a LIMIT clause. This should
  generally improve performance.


v2.3.0 (2014-11-18)
-------------------

* fixed syslog flags. `--log.syslog` is deprecated and setting it has no effect,
  `--log.facility` now works as described. Application name has been changed from
  `triagens` to `arangod`. It can be changed using `--log.application`. The syslog
  will only contain the actual log message. The datetime prefix is omitted.

* fixed deflate in SimpleHttpClient

* fixed issue #1104: edgeExamples broken or changed

* fixed issue #1103: Error while importing user queries

* fixed issue #1100: AQL: HAS() fails on doc[attribute_name]

* fixed issue #1098: runtime error when creating graph vertex

* hide system applications in **Applications** tab by default

  Display of system applications can be toggled by using the *system applications*
  toggle in the UI.

* added HTTP REST API for managing tasks (`/_api/tasks`)

* allow passing character lists as optional parameter to AQL functions `TRIM`,
  `LTRIM` and `RTRIM`

  These functions now support trimming using custom character lists. If no character
  lists are specified, all whitespace characters will be removed as previously:

      TRIM("  foobar\t \r\n ")         // "foobar"
      TRIM(";foo;bar;baz, ", "; ")     // "foo;bar;baz"

* added AQL string functions `LTRIM`, `RTRIM`, `FIND_FIRST`, `FIND_LAST`, `SPLIT`,
  `SUBSTITUTE`

* added AQL functions `ZIP`, `VALUES` and `PERCENTILE`

* made AQL functions `CONCAT` and `CONCAT_SEPARATOR` work with list arguments

* dynamically create extra dispatcher threads if required

* fixed issue #1097: schemas in the API docs no longer show required properties as optional


v2.3.0-beta2 (2014-11-08)
-------------------------

* front-end: new icons for uploading and downloading JSON documents into a collection

* front-end: fixed documents pagination css display error

* front-end: fixed flickering of the progress view

* front-end: fixed missing event for documents filter function

* front-end: jsoneditor: added CMD+Return (Mac) CTRL+Return (Linux/Win) shortkey for
  saving a document

* front-end: added information tooltip for uploading json documents.

* front-end: added database management view to the collapsed navigation menu

* front-end: added collection truncation feature

* fixed issue #1086: arangoimp: Odd errors if arguments are not given properly

* performance improvements for AQL queries that use JavaScript-based expressions
  internally

* added AQL geo functions `WITHIN_RECTANGLE` and `IS_IN_POLYGON`

* fixed non-working query results download in AQL editor of web interface

* removed debug print message in AQL editor query export routine

* fixed issue #1075: Aardvark: user name required even if auth is off #1075

  The fix for this prefills the username input field with the current user's
  account name if any and `root` (the default username) otherwise. Additionally,
  the tooltip text has been slightly adjusted.

* fixed issue #1069: Add 'raw' link to swagger ui so that the raw swagger
  json can easily be retrieved

  This adds a link to the Swagger API docs to an application's detail view in
  the **Applications** tab of the web interface. The link produces the Swagger
  JSON directly. If authentication is turned on, the link requires authentication,
  too.

* documentation updates


v2.3.0-beta1 (2014-11-01)
-------------------------

* added dedicated `NOT IN` operator for AQL

  Previously, a `NOT IN` was only achievable by writing a negated `IN` condition:

      FOR i IN ... FILTER ! (i IN [ 23, 42 ]) ...

  This can now alternatively be expressed more intuitively as follows:

      FOR i IN ... FILTER i NOT IN [ 23, 42 ] ...

* added alternative logical operator syntax for AQL

  Previously, the logical operators in AQL could only be written as:
  - `&&`: logical and
  - `||`: logical or
  - `!`: negation

  ArangoDB 2.3 introduces the alternative variants for these operators:
  - `AND`: logical and
  - `OR`: logical or
  - `NOT`: negation

  The new syntax is just an alternative to the old syntax, allowing easier
  migration from SQL. The old syntax is still fully supported and will be.

* improved output of `ArangoStatement.parse()` and POST `/_api/query`

  If an AQL query can be parsed without problems, The return value of
  `ArangoStatement.parse()` now contains an attribute `ast` with the abstract
  syntax tree of the query (before optimizations). Though this is an internal
  representation of the query and is subject to change, it can be used to inspect
  how ArangoDB interprets a given query.

* improved `ArangoStatement.explain()` and POST `/_api/explain`

  The commands for explaining AQL queries have been improved.

* added command-line option `--javascript.v8-contexts` to control the number of
  V8 contexts created in arangod.

  Previously, the number of V8 contexts was equal to the number of server threads
  (as specified by option `--server.threads`).

  However, it may be sensible to create different amounts of threads and V8
  contexts. If the option is not specified, the number of V8 contexts created
  will be equal to the number of server threads. Thus no change in configuration
  is required to keep the old behavior.

  If you are using the default config files or merge them with your local config
  files, please review if the default number of server threads is okay in your
  environment. Additionally you should verify that the number of V8 contexts
  created (as specified in option `--javascript.v8-contexts`) is okay.

* the number of server.threads specified is now the minimum of threads
  started. There are situation in which threads are waiting for results of
  distributed database servers. In this case the number of threads is
  dynamically increased.

* removed index type "bitarray"

  Bitarray indexes were only half-way documented and integrated in previous versions
  of ArangoDB so their benefit was limited. The support for bitarray indexes has
  thus been removed in ArangoDB 2.3. It is not possible to create indexes of type
  "bitarray" with ArangoDB 2.3.

  When a collection is opened that contains a bitarray index definition created
  with a previous version of ArangoDB, ArangoDB will ignore it and log the following
  warning:

      index type 'bitarray' is not supported in this version of ArangoDB and is ignored

  Future versions of ArangoDB may automatically remove such index definitions so the
  warnings will eventually disappear.

* removed internal "_admin/modules/flush" in order to fix requireApp

* added basic support for handling binary data in Foxx

  Requests with binary payload can be processed in Foxx applications by
  using the new method `res.rawBodyBuffer()`. This will return the unparsed request
  body as a Buffer object.

  There is now also the method `req.requestParts()` available in Foxx to retrieve
  the individual components of a multipart HTTP request.

  Buffer objects can now be used when setting the response body of any Foxx action.
  Additionally, `res.send()` has been added as a convenience method for returning
  strings, JSON objects or buffers from a Foxx action:

      res.send("<p>some HTML</p>");
      res.send({ success: true });
      res.send(new Buffer("some binary data"));

  The convenience method `res.sendFile()` can now be used to easily return the
  contents of a file from a Foxx action:

      res.sendFile(applicationContext.foxxFilename("image.png"));

  `fs.write` now accepts not only strings but also Buffer objects as second parameter:

      fs.write(filename, "some data");
      fs.write(filename, new Buffer("some binary data"));

  `fs.readBuffer` can be used to return the contents of a file in a Buffer object.

* improved performance of insertion into non-unique hash indexes significantly in case
  many duplicate keys are used in the index

* issue #1042: set time zone in log output

  the command-line option `--log.use-local-time` was added to print dates and times in
  the server-local timezone instead of UTC

* command-line options that require a boolean value now validate the
  value given on the command-line

  This prevents issues if no value is specified for an option that
  requires a boolean value. For example, the following command-line would
  have caused trouble in 2.2, because `--server.endpoint` would have been
  used as the value for the `--server.disable-authentication` options
  (which requires a boolean value):

      arangod --server.disable-authentication --server.endpoint tcp://127.0.0.1:8529 data

  In 2.3, running this command will fail with an error and requires to
  be modified to:

      arangod --server.disable-authentication true --server.endpoint tcp://127.0.0.1:8529 data

* improved performance of CSV import in arangoimp

* fixed issue #1027: Stack traces are off-by-one

* fixed issue #1026: Modules loaded in different files within the same app
  should refer to the same module

* fixed issue #1025: Traversal not as expected in undirected graph

* added a _relation function in the general-graph module.

  This deprecated _directedRelation and _undirectedRelation.
  ArangoDB does not offer any constraints for undirected edges
  which caused some confusion of users how undirected relations
  have to be handled. Relation now only supports directed relations
  and the user can actively simulate undirected relations.

* changed return value of Foxx.applicationContext#collectionName:

  Previously, the function could return invalid collection names because
  invalid characters were not replaced in the application name prefix, only
  in the collection name passed.

  Now, the function replaces invalid characters also in the application name
  prefix, which might to slightly different results for application names that
  contained any characters outside the ranges [a-z], [A-Z] and [0-9].

* prevent XSS in AQL editor and logs view

* integrated tutorial into ArangoShell and web interface

* added option `--backslash-escape` for arangoimp when running CSV file imports

* front-end: added download feature for (filtered) documents

* front-end: added download feature for the results of a user query

* front-end: added function to move documents to another collection

* front-end: added sort-by attribute to the documents filter

* front-end: added sorting feature to database, graph management and user management view.

* issue #989: front-end: Databases view not refreshing after deleting a database

* issue #991: front-end: Database search broken

* front-end: added infobox which shows more information about a document (_id, _rev, _key) or
  an edge (_id, _rev, _key, _from, _to). The from and to attributes are clickable and redirect
  to their document location.

* front-end: added edit-mode for deleting multiple documents at the same time.

* front-end: added delete button to the detailed document/edge view.

* front-end: added visual feedback for saving documents/edges inside the editor (error/success).

* front-end: added auto-focusing for the first input field in a modal.

* front-end: added validation for user input in a modal.

* front-end: user defined queries are now stored inside the database and are bound to the current
  user, instead of using the local storage functionality of the browsers. The outcome of this is
  that user defined queries are now independently usable from any device. Also queries can now be
  edited through the standard document editor of the front-end through the _users collection.

* front-end: added import and export functionality for user defined queries.

* front-end: added new keywords and functions to the aql-editor theme

* front-end: applied tile-style to the graph view

* front-end: now using the new graph api including multi-collection support

* front-end: foxx apps are now deletable

* front-end: foxx apps are now installable and updateable through github, if github is their
  origin.

* front-end: added foxx app version control. Multiple versions of a single foxx app are now
  installable and easy to manage and are also arranged in groups.

* front-end: the user-set filter of a collection is now stored until the user navigates to
  another collection.

* front-end: fetching and filtering of documents, statistics, and query operations are now
  handled with asynchronous ajax calls.

* front-end: added progress indicator if the front-end is waiting for a server operation.

* front-end: fixed wrong count of documents in the documents view of a collection.

* front-end: fixed unexpected styling of the manage db view and navigation.

* front-end: fixed wrong handling of select fields in a modal view.

* front-end: fixed wrong positioning of some tooltips.

* automatically call `toJSON` function of JavaScript objects (if present)
  when serializing them into database documents. This change allows
  storing JavaScript date objects in the database in a sensible manner.


v2.2.7 (2014-11-19)
-------------------

* fixed issue #998: Incorrect application URL for non-system Foxx apps

* fixed issue #1079: AQL editor: keyword WITH in UPDATE query is not highlighted

* fix memory leak in cluster nodes

* fixed registration of AQL user-defined functions in Web UI (JS shell)

* fixed error display in Web UI for certain errors
  (now error message is printed instead of 'undefined')

* fixed issue #1059: bug in js module console

* fixed issue #1056: "fs": zip functions fail with passwords

* fixed issue #1063: Docs: measuring unit of --wal.logfile-size?

* fixed issue #1062: Docs: typo in 14.2 Example data


v2.2.6 (2014-10-20)
-------------------

* fixed issue #972: Compilation Issue

* fixed issue #743: temporary directories are now unique and one can read
  off the tool that created them, if empty, they are removed atexit

* Highly improved performance of all AQL GRAPH_* functions.

* Orphan collections in general graphs can now be found via GRAPH_VERTICES
  if either "any" or no direction is defined

* Fixed documentation for AQL function GRAPH_NEIGHBORS.
  The option "vertexCollectionRestriction" is meant to filter the target
  vertices only, and should not filter the path.

* Fixed a bug in GRAPH_NEIGHBORS which enforced only empty results
  under certain conditions


v2.2.5 (2014-10-09)
-------------------

* fixed issue #961: allow non-JSON values in undocument request bodies

* fixed issue 1028: libicu is now statically linked

* fixed cached lookups of collections on the server, which may have caused spurious
  problems after collection rename operations


v2.2.4 (2014-10-01)
-------------------

* fixed accessing `_from` and `_to` attributes in `collection.byExample` and
  `collection.firstExample`

  These internal attributes were not handled properly in the mentioned functions, so
  searching for them did not always produce documents

* fixed issue #1030: arangoimp 2.2.3 crashing, not logging on large Windows CSV file

* fixed issue #1025: Traversal not as expected in undirected graph

* fixed issue #1020

  This requires re-introducing the startup option `--database.force-sync-properties`.

  This option can again be used to force fsyncs of collection, index and database properties
  stored as JSON strings on disk in files named `parameter.json`. Syncing these files after
  a write may be necessary if the underlying storage does not sync file contents by itself
  in a "sensible" amount of time after a file has been written and closed.

  The default value is `true` so collection, index and database properties will always be
  synced to disk immediately. This affects creating, renaming and dropping collections as
  well as creating and dropping databases and indexes. Each of these operations will perform
  an additional fsync on the `parameter.json` file if the option is set to `true`.

  It might be sensible to set this option to `false` for workloads that create and drop a
  lot of collections (e.g. test runs).

  Document operations such as creating, updating and dropping documents are not affected
  by this option.

* fixed issue #1016: AQL editor bug

* fixed issue #1014: WITHIN function returns wrong distance

* fixed AQL shortest path calculation in function `GRAPH_SHORTEST_PATH` to return
  complete vertex objects instead of just vertex ids

* allow changing of attributes of documents stored in server-side JavaScript variables

  Previously, the following did not work:

      var doc = db.collection.document(key);
      doc._key = "abc"; // overwriting internal attributes not supported
      doc.value = 123;  // overwriting existing attributes not supported

  Now, modifying documents stored in server-side variables (e.g. `doc` in the above case)
  is supported. Modifying the variables will not update the documents in the database,
  but will modify the JavaScript object (which can be written back to the database using
  `db.collection.update` or `db.collection.replace`)

* fixed issue #997: arangoimp apparently doesn't support files >2gig on Windows

  large file support (requires using `_stat64` instead of `stat`) is now supported on
  Windows


v2.2.3 (2014-09-02)
-------------------

* added `around` for Foxx controller

* added `type` option for HTTP API `GET /_api/document?collection=...`

  This allows controlling the type of results to be returned. By default, paths to
  documents will be returned, e.g.

      [
	`/_api/document/test/mykey1`,
	`/_api/document/test/mykey2`,
	...
      ]

  To return a list of document ids instead of paths, the `type` URL parameter can be
  set to `id`:

      [
	`test/mykey1`,
	`test/mykey2`,
	...
      ]

  To return a list of document keys only, the `type` URL parameter can be set to `key`:

      [
	`mykey1`,
	`mykey2`,
	...
      ]


* properly capitalize HTTP response header field names in case the `x-arango-async`
  HTTP header was used in a request.

* fixed several documentation issues

* speedup for several general-graph functions, AQL functions starting with `GRAPH_`
  and traversals


v2.2.2 (2014-08-08)
-------------------

* allow storing non-reserved attribute names starting with an underscore

  Previous versions of ArangoDB parsed away all attribute names that started with an
  underscore (e.g. `_test', '_foo', `_bar`) on all levels of a document (root level
  and sub-attribute levels). While this behavior was documented, it was unintuitive and
  prevented storing documents inside other documents, e.g.:

      {
	"_key" : "foo",
	"_type" : "mydoc",
	"references" : [
	  {
	    "_key" : "something",
	    "_rev" : "...",
	    "value" : 1
	  },
	  {
	    "_key" : "something else",
	    "_rev" : "...",
	    "value" : 2
	  }
	]
      }

  In the above example, previous versions of ArangoDB removed all attributes and
  sub-attributes that started with underscores, meaning the embedded documents would lose
  some of their attributes. 2.2.2 should preserve such attributes, and will also allow
  storing user-defined attribute names on the top-level even if they start with underscores
  (such as `_type` in the above example).

* fix conversion of JavaScript String, Number and Boolean objects to JSON.

  Objects created in JavaScript using `new Number(...)`, `new String(...)`, or
  `new Boolean(...)` were not converted to JSON correctly.

* fixed a race condition on task registration (i.e. `require("org/arangodb/tasks").register()`)

  this race condition led to undefined behavior when a just-created task with no offset and
  no period was instantly executed and deleted by the task scheduler, before the `register`
  function returned to the caller.

* changed run-tests.sh to execute all suitable tests.

* switch to new version of gyp

* fixed upgrade button


v2.2.1 (2014-07-24)
-------------------

* fixed hanging write-ahead log recovery for certain cases that involved dropping
  databases

* fixed issue with --check-version: when creating a new database the check failed

* issue #947 Foxx applicationContext missing some properties

* fixed issue with --check-version: when creating a new database the check failed

* added startup option `--wal.suppress-shape-information`

  Setting this option to `true` will reduce memory and disk space usage and require
  less CPU time when modifying documents or edges. It should therefore be turned on
  for standalone ArangoDB servers. However, for servers that are used as replication
  masters, setting this option to `true` will effectively disable the usage of the
  write-ahead log for replication, so it should be set to `false` for any replication
  master servers.

  The default value for this option is `false`.

* added optional `ttl` attribute to specify result cursor expiration for HTTP API method
  `POST /_api/cursor`

  The `ttl` attribute can be used to prevent cursor results from timing out too early.

* issue #947: Foxx applicationContext missing some properties

* (reported by Christian Neubauer):

  The problem was that in Google's V8, signed and unsigned chars are not always declared cleanly.
  so we need to force v8 to compile with forced signed chars which is done by the Flag:
    -fsigned-char
  at least it is enough to follow the instructions of compiling arango on rasperry
  and add "CFLAGS='-fsigned-char'" to the make command of V8 and remove the armv7=0

* Fixed a bug with the replication client. In the case of single document
  transactions the collection was not write locked.


v2.2.0 (2014-07-10)
-------------------

* The replication methods `logger.start`, `logger.stop` and `logger.properties` are
  no-ops in ArangoDB 2.2 as there is no separate replication logger anymore. Data changes
  are logged into the write-ahead log in ArangoDB 2.2, and not separately by the
  replication logger. The replication logger object is still there in ArangoDB 2.2 to
  ensure backwards-compatibility, however, logging cannot be started, stopped or
  configured anymore. Using any of these methods will do nothing.

  This also affects the following HTTP API methods:
  - `PUT /_api/replication/logger-start`
  - `PUT /_api/replication/logger-stop`
  - `GET /_api/replication/logger-config`
  - `PUT /_api/replication/logger-config`

  Using any of these methods is discouraged from now on as they will be removed in
  future versions of ArangoDB.

* INCOMPATIBLE CHANGE: replication of transactions has changed. Previously, transactions
  were logged on a master in one big block and shipped to a slave in one block, too.
  Now transactions will be logged and replicated as separate entries, allowing transactions
  to be bigger and also ensure replication progress.

  This change also affects the behavior of the `stop` method of the replication applier.
  If the replication applier is now stopped manually using the `stop` method and later
  restarted using the `start` method, any transactions that were unfinished at the
  point of stopping will be aborted on a slave, even if they later commit on the master.

  In ArangoDB 2.2, stopping the replication applier manually should be avoided unless the
  goal is to stop replication permanently or to do a full resync with the master anyway.
  If the replication applier still must be stopped, it should be made sure that the
  slave has fetched and applied all pending operations from a master, and that no
  extra transactions are started on the master before the `stop` command on the slave
  is executed.

  Replication of transactions in ArangoDB 2.2 might also lock the involved collections on
  the slave while a transaction is either committed or aborted on the master and the
  change has been replicated to the slave. This change in behavior may be important for
  slave servers that are used for read-scaling. In order to avoid long lasting collection
  locks on the slave, transactions should be kept small.

  The `_replication` system collection is not used anymore in ArangoDB 2.2 and its usage is
  discouraged.

* INCOMPATIBLE CHANGE: the figures reported by the `collection.figures` method
  now only reflect documents and data contained in the journals and datafiles of
  collections. Documents or deletions contained only in the write-ahead log will
  not influence collection figures until the write-ahead log garbage collection
  kicks in. The figures for a collection might therefore underreport the total
  resource usage of a collection.

  Additionally, the attributes `lastTick` and `uncollectedLogfileEntries` have been
  added to the result of the `figures` operation and the HTTP API method
  `PUT /_api/collection/figures`

* added `insert` method as an alias for `save`. Documents can now be inserted into
  a collection using either method:

      db.test.save({ foo: "bar" });
      db.test.insert({ foo: "bar" });

* added support for data-modification AQL queries

* added AQL keywords `INSERT`, `UPDATE`, `REPLACE` and `REMOVE` (and `WITH`) to
  support data-modification AQL queries.

  Unquoted usage of these keywords for attribute names in AQL queries will likely
  fail in ArangoDB 2.2. If any such attribute name needs to be used in a query, it
  should be enclosed in backticks to indicate the usage of a literal attribute
  name.

  For example, the following query will fail in ArangoDB 2.2 with a parse error:

      FOR i IN foo RETURN i.remove

  and needs to be rewritten like this:

      FOR i IN foo RETURN i.`remove`

* disallow storing of JavaScript objects that contain JavaScript native objects
  of type `Date`, `Function`, `RegExp` or `External`, e.g.

      db.test.save({ foo: /bar/ });
      db.test.save({ foo: new Date() });

  will now print

      Error: <data> cannot be converted into JSON shape: could not shape document

  Previously, objects of these types were silently converted into an empty object
  (i.e. `{ }`).

  To store such objects in a collection, explicitly convert them into strings
  like this:

      db.test.save({ foo: String(/bar/) });
      db.test.save({ foo: String(new Date()) });

* The replication methods `logger.start`, `logger.stop` and `logger.properties` are
  no-ops in ArangoDB 2.2 as there is no separate replication logger anymore. Data changes
  are logged into the write-ahead log in ArangoDB 2.2, and not separately by the
  replication logger. The replication logger object is still there in ArangoDB 2.2 to
  ensure backwards-compatibility, however, logging cannot be started, stopped or
  configured anymore. Using any of these methods will do nothing.

  This also affects the following HTTP API methods:
  - `PUT /_api/replication/logger-start`
  - `PUT /_api/replication/logger-stop`
  - `GET /_api/replication/logger-config`
  - `PUT /_api/replication/logger-config`

  Using any of these methods is discouraged from now on as they will be removed in
  future versions of ArangoDB.

* INCOMPATIBLE CHANGE: replication of transactions has changed. Previously, transactions
  were logged on a master in one big block and shipped to a slave in one block, too.
  Now transactions will be logged and replicated as separate entries, allowing transactions
  to be bigger and also ensure replication progress.

  This change also affects the behavior of the `stop` method of the replication applier.
  If the replication applier is now stopped manually using the `stop` method and later
  restarted using the `start` method, any transactions that were unfinished at the
  point of stopping will be aborted on a slave, even if they later commit on the master.

  In ArangoDB 2.2, stopping the replication applier manually should be avoided unless the
  goal is to stop replication permanently or to do a full resync with the master anyway.
  If the replication applier still must be stopped, it should be made sure that the
  slave has fetched and applied all pending operations from a master, and that no
  extra transactions are started on the master before the `stop` command on the slave
  is executed.

  Replication of transactions in ArangoDB 2.2 might also lock the involved collections on
  the slave while a transaction is either committed or aborted on the master and the
  change has been replicated to the slave. This change in behavior may be important for
  slave servers that are used for read-scaling. In order to avoid long lasting collection
  locks on the slave, transactions should be kept small.

  The `_replication` system collection is not used anymore in ArangoDB 2.2 and its usage is
  discouraged.

* INCOMPATIBLE CHANGE: the figures reported by the `collection.figures` method
  now only reflect documents and data contained in the journals and datafiles of
  collections. Documents or deletions contained only in the write-ahead log will
  not influence collection figures until the write-ahead log garbage collection
  kicks in. The figures for a collection might therefore underreport the total
  resource usage of a collection.

  Additionally, the attributes `lastTick` and `uncollectedLogfileEntries` have been
  added to the result of the `figures` operation and the HTTP API method
  `PUT /_api/collection/figures`

* added `insert` method as an alias for `save`. Documents can now be inserted into
  a collection using either method:

      db.test.save({ foo: "bar" });
      db.test.insert({ foo: "bar" });

* added support for data-modification AQL queries

* added AQL keywords `INSERT`, `UPDATE`, `REPLACE` and `REMOVE` (and `WITH`) to
  support data-modification AQL queries.

  Unquoted usage of these keywords for attribute names in AQL queries will likely
  fail in ArangoDB 2.2. If any such attribute name needs to be used in a query, it
  should be enclosed in backticks to indicate the usage of a literal attribute
  name.

  For example, the following query will fail in ArangoDB 2.2 with a parse error:

      FOR i IN foo RETURN i.remove

  and needs to be rewritten like this:

      FOR i IN foo RETURN i.`remove`

* disallow storing of JavaScript objects that contain JavaScript native objects
  of type `Date`, `Function`, `RegExp` or `External`, e.g.

      db.test.save({ foo: /bar/ });
      db.test.save({ foo: new Date() });

  will now print

      Error: <data> cannot be converted into JSON shape: could not shape document

  Previously, objects of these types were silently converted into an empty object
  (i.e. `{ }`).

  To store such objects in a collection, explicitly convert them into strings
  like this:

      db.test.save({ foo: String(/bar/) });
      db.test.save({ foo: String(new Date()) });

* honor startup option `--server.disable-statistics` when deciding whether or not
  to start periodic statistics collection jobs

  Previously, the statistics collection jobs were started even if the server was
  started with the `--server.disable-statistics` flag being set to `true`

* removed startup option `--random.no-seed`

  This option had no effect in previous versions of ArangoDB and was thus removed.

* removed startup option `--database.remove-on-drop`

  This option was used for debugging only.

* removed startup option `--database.force-sync-properties`

  This option is now superfluous as collection properties are now stored in the
  write-ahead log.

* introduced write-ahead log

  All write operations in an ArangoDB server instance are automatically logged
  to the server's write-ahead log. The write-ahead log is a set of append-only
  logfiles, and it is used in case of a crash recovery and for replication.
  Data from the write-ahead log will eventually be moved into the journals or
  datafiles of collections, allowing the server to remove older write-ahead log
  logfiles. Figures of collections will be updated when data are moved from the
  write-ahead log into the journals or datafiles of collections.

  Cross-collection transactions in ArangoDB should benefit considerably by this
  change, as less writes than in previous versions are required to ensure the data
  of multiple collections are atomically and durably committed. All data-modifying
  operations inside transactions (insert, update, remove) will write their
  operations into the write-ahead log directly, making transactions with multiple
  operations also require less physical memory than in previous versions of ArangoDB,
  that required all transaction data to fit into RAM.

  The `_trx` system collection is not used anymore in ArangoDB 2.2 and its usage is
  discouraged.

  The data in the write-ahead log can also be used in the replication context.
  The `_replication` collection that was used in previous versions of ArangoDB to
  store all changes on the server is not used anymore in ArangoDB 2.2. Instead,
  slaves can read from a master's write-ahead log to get informed about most
  recent changes. This removes the need to store data-modifying operations in
  both the actual place and the `_replication` collection.

* removed startup option `--server.disable-replication-logger`

  This option is superfluous in ArangoDB 2.2. There is no dedicated replication
  logger in ArangoDB 2.2. There is now always the write-ahead log, and it is also
  used as the server's replication log. Specifying the startup option
  `--server.disable-replication-logger` will do nothing in ArangoDB 2.2, but the
  option should not be used anymore as it might be removed in a future version.

* changed behavior of replication logger

  There is no dedicated replication logger in ArangoDB 2.2 as there is the
  write-ahead log now. The existing APIs for starting and stopping the replication
  logger still exist in ArangoDB 2.2 for downwards-compatibility, but calling
  the start or stop operations are no-ops in ArangoDB 2.2. When querying the
  replication logger status via the API, the server will always report that the
  replication logger is running. Configuring the replication logger is a no-op
  in ArangoDB 2.2, too. Changing the replication logger configuration has no
  effect. Instead, the write-ahead log configuration can be changed.

* removed MRuby integration for arangod

  ArangoDB had an experimental MRuby integration in some of the publish builds.
  This wasn't continuously developed, and so it has been removed in ArangoDB 2.2.

  This change has led to the following startup options being superfluous:

  - `--ruby.gc-interval`
  - `--ruby.action-directory`
  - `--ruby.modules-path`
  - `--ruby.startup-directory`

  Specifying these startup options will do nothing in ArangoDB 2.2, but the
  options should be avoided from now on as they might be removed in future versions.

* reclaim index memory when last document in collection is deleted

  Previously, deleting documents from a collection did not lead to index sizes being
  reduced. Instead, the already allocated index memory was re-used when a collection
  was refilled.

  Now, index memory for primary indexes and hash indexes is reclaimed instantly when
  the last document from a collection is removed.

* inlined and optimized functions in hash indexes

* added AQL TRANSLATE function

  This function can be used to perform lookups from static lists, e.g.

      LET countryNames = { US: "United States", UK: "United Kingdom", FR: "France" }
      RETURN TRANSLATE("FR", countryNames)

* fixed datafile debugger

* fixed check-version for empty directory

* moved try/catch block to the top of routing chain

* added mountedApp function for foxx-manager

* fixed issue #883: arango 2.1 - when starting multi-machine cluster, UI web
  does not change to cluster overview

* fixed dfdb: should not start any other V8 threads

* cleanup of version-check, added module org/arangodb/database-version,
  added --check-version option

* fixed issue #881: [2.1.0] Bombarded (every 10 sec or so) with
  "WARNING format string is corrupt" when in non-system DB Dashboard

* specialized primary index implementation to allow faster hash table
  rebuilding and reduce lookups in datafiles for the actual value of `_key`.

* issue #862: added `--overwrite` option to arangoimp

* removed number of property lookups for documents during AQL queries that
  access documents

* prevent buffering of long print results in arangosh's and arangod's print
  command

  this change will emit buffered intermediate print results and discard the
  output buffer to quickly deliver print results to the user, and to prevent
  constructing very large buffers for large results

* removed sorting of attribute names for use in a collection's shaper

  sorting attribute names was done on document insert to keep attributes
  of a collection in sorted order for faster comparisons. The sort order
  of attributes was only used in one particular and unlikely case, so it
  was removed. Collections with many different attribute names should
  benefit from this change by faster inserts and slightly less memory usage.

* fixed a bug in arangodump which got the collection name in _from and _to
  attributes of edges wrong (all were "_unknown")

* fixed a bug in arangorestore which did not recognize wrong _from and _to
  attributes of edges

* improved error detection and reporting in arangorestore


v2.1.1 (2014-06-06)
-------------------

* fixed dfdb: should not start any other V8 threads

* signature for collection functions was modified

  The basic change was the substitution of the input parameter of the
  function by an generic options object which can contain multiple
  option parameter of the function.
  Following functions were modified
  remove
  removeBySample
  replace
  replaceBySample
  update
  updateBySample

  Old signature is yet supported but it will be removed in future versions

v2.1.0 (2014-05-29)
-------------------

* implemented upgrade procedure for clusters

* fixed communication issue with agency which prevented reconnect
  after an agent failure

* fixed cluster dashboard in the case that one but not all servers
  in the cluster are down

* fixed a bug with coordinators creating local database objects
  in the wrong order (_system needs to be done first)

* improved cluster dashboard


v2.1.0-rc2 (2014-05-25)
-----------------------

* fixed issue #864: Inconsistent behavior of AQL REVERSE(list) function


v2.1.0-rc1 (XXXX-XX-XX)
-----------------------

* added server-side periodic task management functions:

  - require("org/arangodb/tasks").register(): registers a periodic task
  - require("org/arangodb/tasks").unregister(): unregisters and removes a
    periodic task
  - require("org/arangodb/tasks").get(): retrieves a specific tasks or all
    existing tasks

  the previous undocumented function `internal.definePeriodic` is now
  deprecated and will be removed in a future release.

* decrease the size of some seldom used system collections on creation.

  This will make these collections use less disk space and mapped memory.

* added AQL date functions

* added AQL FLATTEN() list function

* added index memory statistics to `db.<collection>.figures()` function

  The `figures` function will now return a sub-document `indexes`, which lists
  the number of indexes in the `count` sub-attribute, and the total memory
  usage of the indexes in bytes in the `size` sub-attribute.

* added AQL CURRENT_DATABASE() function

  This function returns the current database's name.

* added AQL CURRENT_USER() function

  This function returns the current user from an AQL query. The current user is the
  username that was specified in the `Authorization` HTTP header of the request. If
  authentication is turned off or the query was executed outside a request context,
  the function will return `null`.

* fixed issue #796: Searching with newline chars broken?

  fixed slightly different handling of backslash escape characters in a few
  AQL functions. Now handling of escape sequences should be consistent, and
  searching for newline characters should work the same everywhere

* added OpenSSL version check for configure

  It will report all OpenSSL versions < 1.0.1g as being too old.
  `configure` will only complain about an outdated OpenSSL version but not stop.

* require C++ compiler support (requires g++ 4.8, clang++ 3.4 or Visual Studio 13)

* less string copying returning JSONified documents from ArangoDB, e.g. via
  HTTP GET `/_api/document/<collection>/<document>`

* issue #798: Lower case http headers from arango

  This change allows returning capitalized HTTP headers, e.g.
  `Content-Length` instead of `content-length`.
  The HTTP spec says that headers are case-insensitive, but
  in fact several clients rely on a specific case in response
  headers.
  This change will capitalize HTTP headers if the `X-Arango-Version`
  request header is sent by the client and contains a value of at
  least `20100` (for version 2.1). The default value for the
  compatibility can also be set at server start, using the
  `--server.default-api-compatibility` option.

* simplified usage of `db._createStatement()`

  Previously, the function could not be called with a query string parameter as
  follows:

      db._createStatement(queryString);

  Calling it as above resulted in an error because the function expected an
  object as its parameter. From now on, it's possible to call the function with
  just the query string.

* make ArangoDB not send back a `WWW-Authenticate` header to a client in case the
  client sends the `X-Omit-WWW-Authenticate` HTTP header.

  This is done to prevent browsers from showing their built-in HTTP authentication
  dialog for AJAX requests that require authentication.
  ArangoDB will still return an HTTP 401 (Unauthorized) if the request doesn't
  contain valid credentials, but it will omit the `WWW-Authenticate` header,
  allowing clients to bypass the browser's authentication dialog.

* added REST API method HTTP GET `/_api/job/job-id` to query the status of an
  async job without potentially fetching it from the list of done jobs

* fixed non-intuitive behavior in jobs API: previously, querying the status
  of an async job via the API HTTP PUT `/_api/job/job-id` removed a currently
  executing async job from the list of queryable jobs on the server.
  Now, when querying the result of an async job that is still executing,
  the job is kept in the list of queryable jobs so its result can be fetched
  by a subsequent request.

* use a new data structure for the edge index of an edge collection. This
  improves the performance for the creation of the edge index and in
  particular speeds up removal of edges in graphs. Note however that
  this change might change the order in which edges starting at
  or ending in a vertex are returned. However, this order was never
  guaranteed anyway and it is not sensible to guarantee any particular
  order.

* provide a size hint to edge and hash indexes when initially filling them
  this will lead to less re-allocations when populating these indexes

  this may speed up building indexes when opening an existing collection

* don't requeue identical context methods in V8 threads in case a method is
  already registered

* removed arangod command line option `--database.remove-on-compacted`

* export the sort attribute for graph traversals to the HTTP interface

* add support for arangodump/arangorestore for clusters


v2.0.8 (XXXX-XX-XX)
-------------------

* fixed too-busy iteration over skiplists

  Even when a skiplist query was restricted by a limit clause, the skiplist
  index was queried without the limit. this led to slower-than-necessary
  execution times.

* fixed timeout overflows on 32 bit systems

  this bug has led to problems when select was called with a high timeout
  value (2000+ seconds) on 32bit systems that don't have a forgiving select
  implementation. when the call was made on these systems, select failed
  so no data would be read or sent over the connection

  this might have affected some cluster-internal operations.

* fixed ETCD issues on 32 bit systems

  ETCD was non-functional on 32 bit systems at all. The first call to the
  watch API crashed it. This was because atomic operations worked on data
  structures that were not properly aligned on 32 bit systems.

* fixed issue #848: db.someEdgeCollection.inEdge does not return correct
  value when called the 2nd time after a .save to the edge collection


v2.0.7 (2014-05-05)
-------------------

* issue #839: Foxx Manager missing "unfetch"

* fixed a race condition at startup

  this fixes undefined behavior in case the logger was involved directly at
  startup, before the logger initialization code was called. This should have
  occurred only for code that was executed before the invocation of main(),
  e.g. during ctor calls of statically defined objects.


v2.0.6 (2014-04-22)
-------------------

* fixed issue #835: arangosh doesn't show correct database name



v2.0.5 (2014-04-21)
-------------------

* Fixed a caching problem in IE JS Shell

* added cancelation for async jobs

* upgraded to new gyp for V8

* new Windows installer


v2.0.4 (2014-04-14)
-------------------

* fixed cluster authentication front-end issues for Firefox and IE, there are
  still problems with Chrome


v2.0.3 (2014-04-14)
-------------------

* fixed AQL optimizer bug

* fixed front-end issues

* added password change dialog


v2.0.2 (2014-04-06)
-------------------

* during cluster startup, do not log (somewhat expected) connection errors with
  log level error, but with log level info

* fixed dashboard modals

* fixed connection check for cluster planning front end: firefox does
  not support async:false

* document how to persist a cluster plan in order to relaunch an existing
  cluster later


v2.0.1 (2014-03-31)
-------------------

* make ArangoDB not send back a `WWW-Authenticate` header to a client in case the
  client sends the `X-Omit-WWW-Authenticate` HTTP header.

  This is done to prevent browsers from showing their built-in HTTP authentication
  dialog for AJAX requests that require authentication.
  ArangoDB will still return an HTTP 401 (Unauthorized) if the request doesn't
  contain valid credentials, but it will omit the `WWW-Authenticate` header,
  allowing clients to bypass the browser's authentication dialog.

* fixed isses in arango-dfdb:

  the dfdb was not able to unload certain system collections, so these couldn't be
  inspected with the dfdb sometimes. Additionally, it did not truncate corrupt
  markers from datafiles under some circumstances

* added `changePassword` attribute for users

* fixed non-working "save" button in collection edit view of web interface
  clicking the save button did nothing. one had to press enter in one of the input
  fields to send modified form data

* fixed V8 compile error on MacOS X

* prevent `body length: -9223372036854775808` being logged in development mode for
  some Foxx HTTP responses

* fixed several bugs in web interface dashboard

* fixed issue #783: coffee script not working in manifest file

* fixed issue #783: coffee script not working in manifest file

* fixed issue #781: Cant save current query from AQL editor ui

* bumped version in `X-Arango-Version` compatibility header sent by arangosh and other
  client tools from `1.5` to `2.0`.

* fixed startup options for arango-dfdb, added details option for arango-dfdb

* fixed display of missing error messages and codes in arangosh

* when creating a collection via the web interface, the collection type was always
  "document", regardless of the user's choice


v2.0.0 (2014-03-10)
-------------------

* first 2.0 release


v2.0.0-rc2 (2014-03-07)
-----------------------

* fixed cluster authorization


v2.0.0-rc1 (2014-02-28)
-----------------------

* added sharding :-)

* added collection._dbName attribute to query the name of the database from a collection

  more detailed documentation on the sharding and cluster features can be found in the user
  manual, section **Sharding**

* INCOMPATIBLE CHANGE: using complex values in AQL filter conditions with operators other
  than equality (e.g. >=, >, <=, <) will disable usage of skiplist indexes for filter
  evaluation.

  For example, the following queries will be affected by change:

      FOR doc IN docs FILTER doc.value < { foo: "bar" } RETURN doc
      FOR doc IN docs FILTER doc.value >= [ 1, 2, 3 ] RETURN doc

  The following queries will not be affected by the change:

      FOR doc IN docs FILTER doc.value == 1 RETURN doc
      FOR doc IN docs FILTER doc.value == "foo" RETURN doc
      FOR doc IN docs FILTER doc.value == [ 1, 2, 3 ] RETURN doc
      FOR doc IN docs FILTER doc.value == { foo: "bar" } RETURN doc

* INCOMPATIBLE CHANGE: removed undocumented method `collection.saveOrReplace`

  this feature was never advertised nor documented nor tested.

* INCOMPATIBLE CHANGE: removed undocumented REST API method `/_api/simple/BY-EXAMPLE-HASH`

  this feature was never advertised nor documented nor tested.

* added explicit startup parameter `--server.reuse-address`

  This flag can be used to control whether sockets should be acquired with the SO_REUSEADDR
  flag.

  Regardless of this setting, sockets on Windows are always acquired using the
  SO_EXCLUSIVEADDRUSE flag.

* removed undocumented REST API method GET `/_admin/database-name`

* added user validation API at POST `/_api/user/<username>`

* slightly improved users management API in `/_api/user`:

  Previously, when creating a new user via HTTP POST, the username needed to be
  passed in an attribute `username`. When users were returned via this API,
  the usernames were returned in an attribute named `user`. This was slightly
  confusing and was changed in 2.0 as follows:

  - when adding a user via HTTP POST, the username can be specified in an attribute
  `user`. If this attribute is not used, the API will look into the attribute `username`
  as before and use that value.
  - when users are returned via HTTP GET, the usernames are still returned in an
    attribute `user`.

  This change should be fully downwards-compatible with the previous version of the API.

* added AQL SLICE function to extract slices from lists

* made module loader more node compatible

* the startup option `--javascript.package-path` for arangosh is now deprecated and does
  nothing. Using it will not cause an error, but the option is ignored.

* added coffee script support

* Several UI improvements.

* Exchanged icons in the graphviewer toolbar

* always start networking and HTTP listeners when starting the server (even in
  console mode)

* allow vertex and edge filtering with user-defined functions in TRAVERSAL,
  TRAVERSAL_TREE and SHORTEST_PATH AQL functions:

      // using user-defined AQL functions for edge and vertex filtering
      RETURN TRAVERSAL(friends, friendrelations, "friends/john", "outbound", {
	followEdges: "myfunctions::checkedge",
	filterVertices: "myfunctions::checkvertex"
      })

      // using the following custom filter functions
      var aqlfunctions = require("org/arangodb/aql/functions");
      aqlfunctions.register("myfunctions::checkedge", function (config, vertex, edge, path) {
	return (edge.type !== 'dislikes'); // don't follow these edges
      }, false);

      aqlfunctions.register("myfunctions::checkvertex", function (config, vertex, path) {
	if (vertex.isDeleted || ! vertex.isActive) {
	  return [ "prune", "exclude" ]; // exclude these and don't follow them
	}
	return [ ]; // include everything else
      }, false);

* fail if invalid `strategy`, `order` or `itemOrder` attribute values
  are passed to the AQL TRAVERSAL function. Omitting these attributes
  is not considered an error, but specifying an invalid value for any
  of these attributes will make an AQL query fail.

* issue #751: Create database through API should return HTTP status code 201

  By default, the server now returns HTTP 201 (created) when creating a new
  database successfully. To keep compatibility with older ArangoDB versions, the
  startup parameter `--server.default-api-compatibility` can be set to a value
  of `10400` to indicate API compatibility with ArangoDB 1.4. The compatibility
  can also be enforced by setting the `X-Arango-Version` HTTP header in a
  client request to this API on a per-request basis.

* allow direct access from the `db` object to collections whose names start
  with an underscore (e.g. db._users).

  Previously, access to such collections via the `db` object was possible from
  arangosh, but not from arangod (and thus Foxx and actions). The only way
  to access such collections from these places was via the `db._collection(<name>)`
  workaround.

* allow `\n` (as well as `\r\n`) as line terminator in batch requests sent to
  `/_api/batch` HTTP API.

* use `--data-binary` instead of `--data` parameter in generated cURL examples

* issue #703: Also show path of logfile for fm.config()

* issue #675: Dropping a collection used in "graph" module breaks the graph

* added "static" Graph.drop() method for graphs API

* fixed issue #695: arangosh server.password error

* use pretty-printing in `--console` mode by default

* simplified ArangoDB startup options

  Some startup options are now superfluous or their usage is simplified. The
  following options have been changed:

  * `--javascript.modules-path`: this option has been removed. The modules paths
    are determined by arangod and arangosh automatically based on the value of
    `--javascript.startup-directory`.

    If the option is set on startup, it is ignored so startup will not abort with
    an error `unrecognized option`.

  * `--javascript.action-directory`: this option has been removed. The actions
    directory is determined by arangod automatically based on the value of
    `--javascript.startup-directory`.

    If the option is set on startup, it is ignored so startup will not abort with
    an error `unrecognized option`.

  * `--javascript.package-path`: this option is still available but it is not
    required anymore to set the standard package paths (e.g. `js/npm`). arangod
    will automatically use this standard package path regardless of whether it
    was specified via the options.

    It is possible to use this option to add additional package paths to the
    standard value.

  Configuration files included with arangod are adjusted accordingly.

* layout of the graphs tab adapted to better fit with the other tabs

* database selection is moved to the bottom right corner of the web interface

* removed priority queue index type

  this feature was never advertised nor documented nor tested.

* display internal attributes in document source view of web interface

* removed separate shape collections

  When upgrading to ArangoDB 2.0, existing collections will be converted to include
  shapes and attribute markers in the datafiles instead of using separate files for
  shapes.

  When a collection is converted, existing shapes from the SHAPES directory will
  be written to a new datafile in the collection directory, and the SHAPES directory
  will be removed afterwards.

  This saves up to 2 MB of memory and disk space for each collection
  (savings are higher, the less different shapes there are in a collection).
  Additionally, one less file descriptor per opened collection will be used.

  When creating a new collection, the amount of sync calls may be reduced. The same
  may be true for documents with yet-unknown shapes. This may help performance
  in these cases.

* added AQL functions `NTH` and `POSITION`

* added signal handler for arangosh to save last command in more cases

* added extra prompt placeholders for arangosh:
  - `%e`: current endpoint
  - `%u`: current user

* added arangosh option `--javascript.gc-interval` to control amount of
  garbage collection performed by arangosh

* fixed issue #651: Allow addEdge() to take vertex ids in the JS library

* removed command-line option `--log.format`

  In previous versions, this option did not have an effect for most log messages, so
  it got removed.

* removed C++ logger implementation

  Logging inside ArangoDB is now done using the LOG_XXX() macros. The LOGGER_XXX()
  macros are gone.

* added collection status "loading"


v1.4.16 (XXXX-XX-XX)
--------------------

* fixed too eager datafile deletion

  this issue could have caused a crash when the compaction had marked datafiles as obsolete
  and they were removed while "old" temporary query results still pointed to the old datafile
  positions

* fixed issue #826: Replication fails when a collection's configuration changes


v1.4.15 (2014-04-19)
--------------------

* bugfix for AQL query optimizer

  the following type of query was too eagerly optimized, leading to errors in code-generation:

      LET a = (FOR i IN [] RETURN i) LET b = (FOR i IN [] RETURN i) RETURN 1

  the problem occurred when both lists in the subqueries were empty. In this case invalid code
  was generated and the query couldn't be executed.


v1.4.14 (2014-04-05)
--------------------

* fixed race conditions during shape / attribute insertion

  A race condition could have led to spurious `cannot find attribute #xx` or
  `cannot find shape #xx` (where xx is a number) warning messages being logged
  by the server. This happened when a new attribute was inserted and at the same
  time was queried by another thread.

  Also fixed a race condition that may have occurred when a thread tried to
  access the shapes / attributes hash tables while they were resized. In this
  cases, the shape / attribute may have been hashed to a wrong slot.

* fixed a memory barrier / cpu synchronization problem with libev, affecting
  Windows with Visual Studio 2013 (probably earlier versions are affected, too)

  The issue is described in detail here:
  http://lists.schmorp.de/pipermail/libev/2014q1/002318.html


v1.4.13 (2014-03-14)
--------------------

* added diagnostic output for Foxx application upload

* allow dump & restore from ArangoDB 1.4 with an ArangoDB 2.0 server

* allow startup options `temp-path` and `default-language` to be specified from the arangod
  configuration file and not only from the command line

* fixed too eager compaction

  The compaction will now wait for several seconds before trying to re-compact the same
  collection. Additionally, some other limits have been introduced for the compaction.


v1.4.12 (2014-03-05)
--------------------

* fixed display bug in web interface which caused the following problems:
  - documents were displayed in web interface as being empty
  - document attributes view displayed many attributes with content "undefined"
  - document source view displayed many attributes with name "TYPEOF" and value "undefined"
  - an alert popping up in the browser with message "Datatables warning..."

* re-introduced old-style read-write locks to supports Windows versions older than
  Windows 2008R2 and Windows 7. This should re-enable support for Windows Vista and
  Windows 2008.


v1.4.11 (2014-02-27)
--------------------

* added SHORTEST_PATH AQL function

  this calculates the shortest paths between two vertices, using the Dijkstra
  algorithm, employing a min-heap

  By default, ArangoDB does not know the distance between any two vertices and
  will use a default distance of 1. A custom distance function can be registered
  as an AQL user function to make the distance calculation use any document
  attributes or custom logic:

      RETURN SHORTEST_PATH(cities, motorways, "cities/CGN", "cities/MUC", "outbound", {
	paths: true,
	distance: "myfunctions::citydistance"
      })

      // using the following custom distance function
      var aqlfunctions = require("org/arangodb/aql/functions");
      aqlfunctions.register("myfunctions::distance", function (config, vertex1, vertex2, edge) {
	return Math.sqrt(Math.pow(vertex1.x - vertex2.x) + Math.pow(vertex1.y - vertex2.y));
      }, false);

* fixed bug in Graph.pathTo function

* fixed small memleak in AQL optimizer

* fixed access to potentially uninitialized variable when collection had a cap constraint


v1.4.10 (2014-02-21)
--------------------

* fixed graph constructor to allow graph with some parameter to be used

* added node.js "events" and "stream"

* updated npm packages

* added loading of .json file

* Fixed http return code in graph api with waitForSync parameter.

* Fixed documentation in graph, simple and index api.

* removed 2 tests due to change in ruby library.

* issue #756: set access-control-expose-headers on CORS response

  the following headers are now whitelisted by ArangoDB in CORS responses:
  - etag
  - content-encoding
  - content-length
  - location
  - server
  - x-arango-errors
  - x-arango-async-id


v1.4.9 (2014-02-07)
-------------------

* return a document's current etag in response header for HTTP HEAD requests on
  documents that return an HTTP 412 (precondition failed) error. This allows
  retrieving the document's current revision easily.

* added AQL function `SKIPLIST` to directly access skiplist indexes from AQL

  This is a shortcut method to use a skiplist index for retrieving specific documents in
  indexed order. The function capability is rather limited, but it may be used
  for several cases to speed up queries. The documents are returned in index order if
  only one condition is used.

      /* return all documents with mycollection.created > 12345678 */
      FOR doc IN SKIPLIST(mycollection, { created: [[ '>', 12345678 ]] })
	RETURN doc

      /* return first document with mycollection.created > 12345678 */
      FOR doc IN SKIPLIST(mycollection, { created: [[ '>', 12345678 ]] }, 0, 1)
	RETURN doc

      /* return all documents with mycollection.created between 12345678 and 123456790 */
      FOR doc IN SKIPLIST(mycollection, { created: [[ '>', 12345678 ], [ '<=', 123456790 ]] })
	RETURN doc

      /* return all documents with mycollection.a equal 1 and .b equal 2 */
      FOR doc IN SKIPLIST(mycollection, { a: [[ '==', 1 ]], b: [[ '==', 2 ]] })
	RETURN doc

  The function requires a skiplist index with the exact same attributes to
  be present on the specified collection. All attributes present in the skiplist
  index must be specified in the conditions specified for the `SKIPLIST` function.
  Attribute declaration order is important, too: attributes must be specified in the
  same order in the condition as they have been declared in the skiplist index.

* added command-line option `--server.disable-authentication-unix-sockets`

  with this option, authentication can be disabled for all requests coming
  in via UNIX domain sockets, enabling clients located on the same host as
  the ArangoDB server to connect without authentication.
  Other connections (e.g. TCP/IP) are not affected by this option.

  The default value for this option is `false`.
  Note: this option is only supported on platforms that support Unix domain
  sockets.

* call global arangod instance destructor on shutdown

* issue #755: TRAVERSAL does not use strategy, order and itemOrder options

  these options were not honored when configuring a traversal via the AQL
  TRAVERSAL function. Now, these options are used if specified.

* allow vertex and edge filtering with user-defined functions in TRAVERSAL,
  TRAVERSAL_TREE and SHORTEST_PATH AQL functions:

      // using user-defined AQL functions for edge and vertex filtering
      RETURN TRAVERSAL(friends, friendrelations, "friends/john", "outbound", {
	followEdges: "myfunctions::checkedge",
	filterVertices: "myfunctions::checkvertex"
      })

      // using the following custom filter functions
      var aqlfunctions = require("org/arangodb/aql/functions");
      aqlfunctions.register("myfunctions::checkedge", function (config, vertex, edge, path) {
	return (edge.type !== 'dislikes'); // don't follow these edges
      }, false);

      aqlfunctions.register("myfunctions::checkvertex", function (config, vertex, path) {
	if (vertex.isDeleted || ! vertex.isActive) {
	  return [ "prune", "exclude" ]; // exclude these and don't follow them
	}
	return [ ]; // include everything else
      }, false);

* issue #748: add vertex filtering to AQL's TRAVERSAL[_TREE]() function


v1.4.8 (2014-01-31)
-------------------

* install foxx apps in the web interface

* fixed a segfault in the import API


v1.4.7 (2014-01-23)
-------------------

* issue #744: Add usage example arangoimp from Command line

* issue #738: added __dirname, __filename pseudo-globals. Fixes #733. (@by pluma)

* mount all Foxx applications in system apps directory on startup


v1.4.6 (2014-01-20)
-------------------

* issue #736: AQL function to parse collection and key from document handle

* added fm.rescan() method for Foxx-Manager

* fixed issue #734: foxx cookie and route problem

* added method `fm.configJson` for arangosh

* include `startupPath` in result of API `/_api/foxx/config`


v1.4.5 (2014-01-15)
-------------------

* fixed issue #726: Alternate Windows Install Method

* fixed issue #716: dpkg -P doesn't remove everything

* fixed bugs in description of HTTP API `_api/index`

* fixed issue #732: Rest API GET revision number

* added missing documentation for several methods in HTTP API `/_api/edge/...`

* fixed typos in description of HTTP API `_api/document`

* defer evaluation of AQL subqueries and logical operators (lazy evaluation)

* Updated font in WebFrontend, it now contains a version that renders properly on Windows

* generally allow function return values as call parameters to AQL functions

* fixed potential deadlock in global context method execution

* added override file "arangod.conf.local" (and co)


v1.4.4 (2013-12-24)
-------------------

* uid and gid are now set in the scripts, there is no longer a separate config file for
  arangod when started from a script

* foxx-manager is now an alias for arangosh

* arango-dfdb is now an alias for arangod, moved from bin to sbin

* changed from readline to linenoise for Windows

* added --install-service and --uninstall-service for Windows

* removed --daemon and --supervisor for Windows

* arangosh and arangod now uses the config-file which maps the binary name, i. e. if you
  rename arangosh to foxx-manager it will use the config file foxx-manager.conf

* fixed lock file for Windows

* fixed issue #711, #687: foxx-manager throws internal errors

* added `--server.ssl-protocol` option for client tools
  this allows connecting from arangosh, arangoimp, arangoimp etc. to an ArangoDB
  server that uses a non-default value for `--server.ssl-protocol`. The default
  value for the SSL protocol is 4 (TLSv1). If the server is configured to use a
  different protocol, it was not possible to connect to it with the client tools.

* added more detailed request statistics

  This adds the number of async-executed HTTP requests plus the number of HTTP
  requests per individual HTTP method type.

* added `--force` option for arangorestore
  this option allows continuing a restore operation even if the server reports errors
  in the middle of the restore operation

* better error reporting for arangorestore
  in case the server returned an HTTP error, arangorestore previously reported this
  error as `internal error` without any details only. Now server-side errors are
  reported by arangorestore with the server's error message

* include more system collections in dumps produced by arangodump
  previously some system collections were intentionally excluded from dumps, even if the
  dump was run with `--include-system-collections`. for example, the collections `_aal`,
  `_modules`, `_routing`, and `_users` were excluded. This makes sense in a replication
  context but not always in a dump context.
  When specifying `--include-system-collections`, arangodump will now include the above-
  mentioned collections in the dump, too. Some other system collections are still excluded
  even when the dump is run with `--include-system-collections`, for example `_replication`
  and `_trx`.

* fixed issue #701: ArangoStatement undefined in arangosh

* fixed typos in configuration files


v1.4.3 (2013-11-25)
-------------------

* fixed a segfault in the AQL optimizer, occurring when a constant non-list value was
  used on the right-hand side of an IN operator that had a collection attribute on the
  left-hand side

* issue #662:

  Fixed access violation errors (crashes) in the Windows version, occurring under some
  circumstances when accessing databases with multiple clients in parallel

* fixed issue #681: Problem with ArchLinux PKGBUILD configuration


v1.4.2 (2013-11-20)
-------------------

* fixed issue #669: Tiny documentation update

* ported Windows version to use native Windows API SRWLocks (slim read-write locks)
  and condition variables instead of homemade versions

  MSDN states the following about the compatibility of SRWLocks and Condition Variables:

      Minimum supported client:
      Windows Server 2008 [desktop apps | Windows Store apps]

      Minimum supported server:
      Windows Vista [desktop apps | Windows Store apps]

* fixed issue #662: ArangoDB on Windows hanging

  This fixes a deadlock issue that occurred on Windows when documents were written to
  a collection at the same time when some other thread tried to drop the collection.

* fixed file-based logging in Windows

  the logger complained on startup if the specified log file already existed

* fixed startup of server in daemon mode (`--daemon` startup option)

* fixed a segfault in the AQL optimizer

* issue #671: Method graph.measurement does not exist

* changed Windows condition variable implementation to use Windows native
  condition variables

  This is an attempt to fix spurious Windows hangs as described in issue #662.

* added documentation for JavaScript traversals

* added --code-page command-line option for Windows version of arangosh

* fixed a problem when creating edges via the web interface.

  The problem only occurred if a collection was created with type "document
  collection" via the web interface, and afterwards was dropped and re-created
  with type "edge collection". If the web interface page was not reloaded,
  the old collection type (document) was cached, making the subsequent creation
  of edges into the (seeming-to-be-document) collection fail.

  The fix is to not cache the collection type in the web interface. Users of
  an older version of the web interface can reload the collections page if they
  are affected.

* fixed a caching problem in arangosh: if a collection was created using the web
  interface, and then removed via arangosh, arangosh did not actually drop the
  collection due to caching.

  Because the `drop` operation was not carried out, this caused misleading error
  messages when trying to re-create the collection (e.g. `cannot create collection:
  duplicate name`).

* fixed ALT-introduced characters for arangosh console input on Windows

  The Windows readline port was not able to handle characters that are built
  using CTRL or ALT keys. Regular characters entered using the CTRL or ALT keys
  were silently swallowed and not passed to the terminal input handler.

  This did not seem to cause problems for the US keyboard layout, but was a
  severe issue for keyboard layouts that require the ALT (or ALT-GR) key to
  construct characters. For example, entering the character `{` with a German
  keyboard layout requires pressing ALT-GR + 9.

* fixed issue #665: Hash/skiplist combo madness bit my ass

  this fixes a problem with missing/non-deterministic rollbacks of inserts in
  case of a unique constraint violation into a collection with multiple secondary
  indexes (with at least one of them unique)

* fixed issue #664: ArangoDB installer on Windows requires drive c:

* partly fixed issue #662: ArangoDB on Windows hanging

  This fixes dropping databases on Windows. In previous 1.4 versions on Windows,
  one shape collection file was not unloaded and removed when dropping a database,
  leaving one directory and one shape collection file in the otherwise-dropped
  database directory.

* fixed issue #660: updated documentation on indexes


v1.4.1 (2013-11-08)
-------------------

* performance improvements for skip-list deletes


v1.4.1-rc1 (2013-11-07)
-----------------------

* fixed issue #635: Web-Interface should have a "Databases" Menu for Management

* fixed issue #624: Web-Interface is missing a Database selector

* fixed segfault in bitarray query

* fixed issue #656: Cannot create unique index through web interface

* fixed issue #654: bitarray index makes server down

* fixed issue #653: Slow query

* fixed issue #650: Randomness of any() should be improved

* made AQL `DOCUMENT()` function polymorphic and work with just one parameter.

  This allows using the `DOCUMENT` function like this:

      DOCUMENT('users/john')
      DOCUMENT([ 'users/john', 'users/amy' ])

  in addition to the existing use cases:

      DOCUMENT(users, 'users/john')
      DOCUMENT(users, 'john')
      DOCUMENT(users, [ 'users/john' ])
      DOCUMENT(users, [ 'users/john', 'users/amy' ])
      DOCUMENT(users, [ 'john', 'amy' ])

* simplified usage of ArangoDB batch API

  It is not necessary anymore to send the batch boundary in the HTTP `Content-Type`
  header. Previously, the batch API expected the client to send a Content-Type header
  of`multipart/form-data; boundary=<some boundary value>`. This is still supported in
  ArangoDB 2.0, but clients can now also omit this header. If the header is not
  present in a client request, ArangoDB will ignore the request content type and
  read the MIME boundary from the beginning of the request body.

  This also allows using the batch API with the Swagger "Try it out" feature (which is
  not too good at sending a different or even dynamic content-type request header).

* added API method GET `/_api/database/user`

  This returns the list of databases a specific user can see without changing the
  username/passwd.

* issue #424: Documentation about IDs needs to be upgraded


v1.4.0 (2013-10-29)
-------------------

* fixed issue #648: /batch API is missing from Web Interface API Documentation (Swagger)

* fixed issue #647: Icon tooltips missing

* fixed issue #646: index creation in web interface

* fixed issue #645: Allow jumping from edge to linked vertices

* merged PR for issue #643: Some minor corrections and a link to "Downloads"

* fixed issue #642: Completion of error handling

* fixed issue #639: compiling v1.4 on maverick produces warnings on -Wstrict-null-sentinel

* fixed issue #634: Web interface bug: Escape does not always propagate

* fixed issue #620: added startup option `--server.default-api-compatibility`

  This adds the following changes to the ArangoDB server and clients:
  - the server provides a new startup option `--server.default-api-compatibility`.
    This option can be used to determine the compatibility of (some) server API
    return values. The value for this parameter is a server version number,
    calculated as follows: `10000 * major + 100 * minor` (e.g. `10400` for ArangoDB
    1.3). The default value is `10400` (1.4), the minimum allowed value is `10300`
    (1.3).

    When setting this option to a value lower than the current server version,
    the server might respond with old-style results to "old" clients, increasing
    compatibility with "old" (non-up-to-date) clients.

  - the server will on each incoming request check for an HTTP header
    `x-arango-version`. Clients can optionally set this header to the API
    version number they support. For example, if a client sends the HTTP header
    `x-arango-version: 10300`, the server will pick this up and might send ArangoDB
    1.3-style responses in some situations.

    Setting either the startup parameter or using the HTTP header (or both) allows
    running "old" clients with newer versions of ArangoDB, without having to adjust
    the clients too much.

  - the `location` headers returned by the server for the APIs `/_api/document/...`
    and `/_api/collection/...` will have different values depending on the used API
    version. If the API compatibility is `10300`, the `location` headers returned
    will look like this:

	location: /_api/document/....

    whereas when an API compatibility of `10400` or higher is used, the `location`
    headers will look like this:

	location: /_db/<database name>/_api/document/...

  Please note that even in the presence of this, old API versions still may not
  be supported forever by the server.

* fixed issue #643: Some minor corrections and a link to "Downloads" by @frankmayer

* started issue #642: Completion of error handling

* fixed issue #639: compiling v1.4 on maverick produces warnings on
  -Wstrict-null-sentinel

* fixed issue #621: Standard Config needs to be fixed

* added function to manage indexes (web interface)

* improved server shutdown time by signaling shutdown to applicationserver,
  logging, cleanup and compactor threads

* added foxx-manager `replace` command

* added foxx-manager `installed` command (a more intuitive alias for `list`)

* fixed issue #617: Swagger API is missing '/_api/version'

* fixed issue #615: Swagger API: Some commands have no parameter entry forms

* fixed issue #614: API : Typo in : Request URL /_api/database/current

* fixed issue #609: Graph viz tool - different background color

* fixed issue #608: arangosh config files - eventually missing in the manual

* fixed issue #607: Admin interface: no core documentation

* fixed issue #603: Aardvark Foxx App Manager

* fixed a bug in type-mapping between AQL user functions and the AQL layer

  The bug caused errors like the following when working with collection documents
  in an AQL user function:

      TypeError: Cannot assign to read only property '_id' of #<ShapedJson>

* create less system collections when creating a new database

  This is achieved by deferring collection creation until the collections are actually
  needed by ArangoDB. The following collections are affected by the change:
  - `_fishbowl`
  - `_structures`


v1.4.0-beta2 (2013-10-14)
-------------------------

* fixed compaction on Windows

  The compaction on Windows did not ftruncate the cleaned datafiles to a smaller size.
  This has been fixed so not only the content of the files is cleaned but also files
  are re-created with potentially smaller sizes.

* only the following system collections will be excluded from replication from now on:
  - `_replication`
  - `_trx`
  - `_users`
  - `_aal`
  - `_fishbowl`
  - `_modules`
  - `_routing`

  Especially the following system collections will now be included in replication:
  - `_aqlfunctions`
  - `_graphs`

  In previous versions of ArangoDB, all system collections were excluded from the
  replication.

  The change also caused a change in the replication logger and applier:
  in previous versions of ArangoDB, only a collection's id was logged for an operation.
  This has not caused problems for non-system collections but for system collections
  there ids might differ. In addition to a collection id ArangoDB will now also log the
  name of a collection for each replication event.

  The replication applier will now look for the collection name attribute in logged
  events preferably.

* added database selection to arango-dfdb

* provide foxx-manager, arangodump, and arangorestore in Windows build

* ArangoDB 1.4 will refuse to start if option `--javascript.app-path` is not set.

* added startup option `--server.allow-method-override`

  This option can be set to allow overriding the HTTP request method in a request using
  one of the following custom headers:

  - x-http-method-override
  - x-http-method
  - x-method-override

  This allows bypassing proxies and tools that would otherwise just let certain types of
  requests pass. Enabling this option may impose a security risk, so it should only be
  used in very controlled environments.

  The default value for this option is `false` (no method overriding allowed).

* added "details" URL parameter for bulk import API

  Setting the `details` URL parameter to `true` in a call to POST `/_api/import` will make
  the import return details about non-imported documents in the `details` attribute. If
  `details` is `false` or omitted, no `details` attribute will be present in the response.
  This is the same behavior that previous ArangoDB versions exposed.

* added "complete" option for bulk import API

  Setting the `complete` URL parameter to `true` in a call to POST `/_api/import` will make
  the import completely fail if at least one of documents cannot be imported successfully.

  It defaults to `false`, which will make ArangoDB continue importing the other documents
  from the import even if some documents cannot be imported. This is the same behavior that
  previous ArangoDB versions exposed.

* added missing swagger documentation for `/_api/log`

* calling `/_api/logs` (or `/_admin/logs`) is only permitted from the `_system` database now.

  Calling this API method for/from other database will result in an HTTP 400.

' ported fix from https://github.com/novus/nvd3/commit/0894152def263b8dee60192f75f66700cea532cc

  This prevents JavaScript errors from occurring in Chrome when in the admin interface,
  section "Dashboard".

* show current database name in web interface (bottom right corner)

* added missing documentation for /_api/import in swagger API docs

* allow specification of database name for replication sync command replication applier

  This allows syncing from a master database with a different name than the slave database.

* issue #601: Show DB in prompt

  arangosh now displays the database name as part of the prompt by default.

  Can change the prompt by using the `--prompt` option, e.g.

      > arangosh --prompt "my db is named \"%d\"> "


v1.4.0-beta1 (2013-10-01)
-------------------------

* make the Foxx manager use per-database app directories

  Each database now has its own subdirectory for Foxx applications. Each database
  can thus use different Foxx applications if required. A Foxx app for a specific
  database resides in `<app-path>/databases/<database-name>/<app-name>`.

  System apps are shared between all databases. They reside in `<app-path>/system/<app-name>`.

* only trigger an engine reset in development mode for URLs starting with `/dev/`

  This prevents ArangoDB from reloading all Foxx applications when it is not
  actually necessary.

* changed error code from 10 (bad parameter) to 1232 (invalid key generator) for
  errors that are due to an invalid key generator specification when creating a new
  collection

* automatic detection of content-type / mime-type for Foxx assets based on filenames,
  added possibility to override auto detection

* added endpoint management API at `/_api/endpoint`

* changed HTTP return code of PUT `/_api/cursor` from 400 to 404 in case a
  non-existing cursor is referred to

* issue #360: added support for asynchronous requests

  Incoming HTTP requests with the headers `x-arango-async: true` or
  `x-arango-async: store` will be answered by the server instantly with a generic
  HTTP 202 (Accepted) response.

  The actual requests will be queued and processed by the server asynchronously,
  allowing the client to continue sending other requests without waiting for the
  server to process the actually requested operation.

  The exact point in time when a queued request is executed is undefined. If an
  error occurs during execution of an asynchronous request, the client will not
  be notified by the server.

  The maximum size of the asynchronous task queue can be controlled using the new
  option `--scheduler.maximal-queue-size`. If the queue contains this many number of
  tasks and a new asynchronous request comes in, the server will reject it with an
  HTTP 500 (internal server error) response.

  Results of incoming requests marked with header `x-arango-async: true` will be
  discarded by the server immediately. Clients have no way of accessing the result
  of such asynchronously executed request. This is just _fire and forget_.

  To later retrieve the result of an asynchronously executed request, clients can
  mark a request with the header `x-arango-async: keep`. This makes the server
  store the result of the request in memory until explicitly fetched by a client
  via the `/_api/job` API. The `/_api/job` API also provides methods for basic
  inspection of which pending or already finished requests there are on the server,
  plus ways for garbage collecting unneeded results.

* Added new option `--scheduler.maximal-queue-size`.

* issue #590: Manifest Lint

* added data dump and restore tools, arangodump and arangorestore.

  arangodump can be used to create a logical dump of an ArangoDB database, or
  just dedicated collections. It can be used to dump both a collection's structure
  (properties and indexes) and data (documents).

  arangorestore can be used to restore data from a dump created with arangodump.
  arangorestore currently does not re-create any indexes, and doesn't yet handle
  referenced documents in edges properly when doing just partial restores.
  This will be fixed until 1.4 stable.

* introduced `--server.database` option for arangosh, arangoimp, and arangob.

  The option allows these client tools to use a certain database for their actions.
  In arangosh, the current database can be switched at any time using the command

      db._useDatabase(<name>);

  When no database is specified, all client tools will assume they should use the
  default database `_system`. This is done for downwards-compatibility reasons.

* added basic multi database support (alpha)

  New databases can be created using the REST API POST `/_api/database` and the
  shell command `db._createDatabase(<name>)`.

  The default database in ArangoDB is called `_system`. This database is always
  present and cannot be deleted by the user. When an older version of ArangoDB is
  upgraded to 1.4, the previously only database will automatically become the
  `_system` database.

  New databases can be created with the above commands, and can be deleted with the
  REST API DELETE `/_api/database/<name>` or the shell command `db._dropDatabase(<name>);`.

  Deleting databases is still unstable in ArangoDB 1.4 alpha and might crash the
  server. This will be fixed until 1.4 stable.

  To access a specific database via the HTTP REST API, the `/_db/<name>/` prefix
  can be used in all URLs. ArangoDB will check if an incoming request starts with
  this prefix, and will automatically pick the database name from it. If the prefix
  is not there, ArangoDB will assume the request is made for the default database
  (`_system`). This is done for downwards-compatibility reasons.

  That means, the following URL pathnames are logically identical:

      /_api/document/mycollection/1234
      /_db/_system/document/mycollection/1234

  To access a different database (e.g. `test`), the URL pathname would look like this:

      /_db/test/document/mycollection/1234

  New databases can also be created and existing databases can only be dropped from
  within the default database (`_system`). It is not possible to drop the `_system`
  database itself.

  Cross-database operations are unintended and unsupported. The intention of the
  multi-database feature is to have the possibility to have a few databases managed
  by ArangoDB in parallel, but to only access one database at a time from a connection
  or a request.

  When accessing the web interface via the URL pathname `/_admin/html/` or `/_admin/aardvark`,
  the web interface for the default database (`_system`) will be displayed.
  To access the web interface for a different database, the database name can be
  put into the URLs as a prefix, e.g. `/_db/test/_admin/html` or
  `/_db/test/_admin/aardvark`.

  All internal request handlers and also all user-defined request handlers and actions
  (including Foxx) will only get to see the unprefixed URL pathnames (i.e. excluding
  any database name prefix). This is to ensure downwards-compatibility.

  To access the name of the requested database from any action (including Foxx), use
  use `req.database`.

  For example, when calling the URL `/myapp/myaction`, the content of `req.database`
  will be `_system` (the default database because no database got specified) and the
  content of `req.url` will be `/myapp/myaction`.

  When calling the URL `/_db/test/myapp/myaction`, the content of `req.database` will be
  `test`, and the content of `req.url` will still be `/myapp/myaction`.

* Foxx now excludes files starting with . (dot) when bundling assets

  This mitigates problems with editor swap files etc.

* made the web interface a Foxx application

  This change caused the files for the web interface to be moved from `html/admin` to
  `js/apps/aardvark` in the file system.

  The base URL for the admin interface changed from `_admin/html/index.html` to
  `_admin/aardvark/index.html`.

  The "old" redirection to `_admin/html/index.html` will now produce a 404 error.

  When starting ArangoDB with the `--upgrade` option, this will automatically be remedied
  by putting in a redirection from `/` to `/_admin/aardvark/index.html`, and from
  `/_admin/html/index.html` to `/_admin/aardvark/index.html`.

  This also obsoletes the following configuration (command-line) options:
  - `--server.admin-directory`
  - `--server.disable-admin-interface`

  when using these now obsolete options when the server is started, no error is produced
  for downwards-compatibility.

* changed User-Agent value sent by arangoimp, arangosh, and arangod from "VOC-Agent" to
  "ArangoDB"

* changed journal file creation behavior as follows:

  Previously, a journal file for a collection was always created when a collection was
  created. When a journal filled up and became full, the current journal was made a
  datafile, and a new (empty) journal was created automatically. There weren't many
  intended situations when a collection did not have at least one journal.

  This is changed now as follows:
  - when a collection is created, no journal file will be created automatically
  - when there is a write into a collection without a journal, the journal will be
    created lazily
  - when there is a write into a collection with a full journal, a new journal will
    be created automatically

  From the end user perspective, nothing should have changed, except that there is now
  less disk usage for empty collections. Disk usage of infrequently updated collections
  might also be reduced significantly by running the `rotate()` method of a collection,
  and not writing into a collection subsequently.

* added method `collection.rotate()`

  This allows premature rotation of a collection's current journal file into a (read-only)
  datafile. The purpose of using `rotate()` is to prematurely allow compaction (which is
  performed on datafiles only) on data, even if the journal was not filled up completely.

  Using `rotate()` may make sense in the following scenario:

      c = db._create("test");
      for (i = 0; i < 1000; ++i) {
	c.save(...); // insert lots of data here
      }

      ...
      c.truncate(); // collection is now empty
      // only data in datafiles will be compacted by following compaction runs
      // all data in the current journal would not be compacted

      // calling rotate will make the current journal a datafile, and thus make it
      // eligible for compaction
      c.rotate();

  Using `rotate()` may also be useful when data in a collection is known to not change
  in the immediate future. After having completed all write operations on a collection,
  performing a `rotate()` will reduce the size of the current journal to the actually
  required size (remember that journals are pre-allocated with a specific size) before
  making the journal a datafile. Thus `rotate()` may cause disk space savings, even if
  the datafiles does not qualify for compaction after rotation.

  Note: rotating the journal is asynchronous, so that the actual rotation may be executed
  after `rotate()` returns to the caller.

* changed compaction to merge small datafiles together (up to 3 datafiles are merged in
  a compaction run)

  In the regular case, this should leave less small datafiles stay around on disk and allow
  using less file descriptors in total.

* added AQL MINUS function

* added AQL UNION_DISTINCT function (more efficient than combination of `UNIQUE(UNION())`)

* updated mruby to 2013-08-22

* issue #587: Add db._create() in help for startup arangosh

* issue #586: Share a link on installation instructions in the User Manual

* issue #585: Bison 2.4 missing on Mac for custom build

* issue #584: Web interface images broken in devel

* issue #583: Small documentation update

* issue #581: Parameter binding for attributes

* issue #580: Small improvements (by @guidoreina)

* issue #577: Missing documentation for collection figures in implementor manual

* issue #576: Get disk usage for collections and graphs

  This extends the result of the REST API for /_api/collection/figures with
  the attributes `compactors.count`, `compactors.fileSize`, `shapefiles.count`,
  and `shapefiles.fileSize`.

* issue #575: installing devel version on mac (low prio)

* issue #574: Documentation (POST /_admin/routing/reload)

* issue #558: HTTP cursors, allow count to ignore LIMIT


v1.4.0-alpha1 (2013-08-02)
--------------------------

* added replication. check online manual for details.

* added server startup options `--server.disable-replication-logger` and
  `--server.disable-replication-applier`

* removed action deployment tool, this now handled with Foxx and its manager or
  by kaerus node utility

* fixed a server crash when using byExample / firstExample inside a transaction
  and the collection contained a usable hash/skiplist index for the example

* defineHttp now only expects a single context

* added collection detail dialog (web interface)

  Shows collection properties, figures (datafiles, journals, attributes, etc.)
  and indexes.

* added documents filter (web interface)

  Allows searching for documents based on attribute values. One or many filter
  conditions can be defined, using comparison operators such as '==', '<=', etc.

* improved AQL editor (web interface)

  Editor supports keyboard shortcuts (Submit, Undo, Redo, Select).
  Editor allows saving and reusing of user-defined queries.
  Added example queries to AQL editor.
  Added comment button.

* added document import (web interface)

  Allows upload of JSON-data from files. Files must have an extension of .json.

* added dashboard (web interface)

  Shows the status of replication and multiple system charts, e.g.
  Virtual Memory Size, Request Time, HTTP Connections etc.

* added API method `/_api/graph` to query all graphs with all properties.

* added example queries in web interface AQL editor

* added arango.reconnect(<host>) method for arangosh to dynamically switch server or
  user name

* added AQL range operator `..`

  The `..` operator can be used to easily iterate over a sequence of numeric
  values. It will produce a list of values in the defined range, with both bounding
  values included.

  Example:

      2010..2013

  will produce the following result:

      [ 2010, 2011, 2012, 2013 ]

* added AQL RANGE function

* added collection.first(count) and collection.last(count) document access functions

  These functions allow accessing the first or last n documents in a collection. The order
  is determined by document insertion/update time.

* added AQL INTERSECTION function

* INCOMPATIBLE CHANGE: changed AQL user function namespace resolution operator from `:` to `::`

  AQL user-defined functions were introduced in ArangoDB 1.3, and the namespace resolution
  operator for them was the single colon (`:`). A function call looked like this:

      RETURN mygroup:myfunc()

  The single colon caused an ambiguity in the AQL grammar, making it indistinguishable from
  named attributes or the ternary operator in some cases, e.g.

      { mygroup:myfunc ? mygroup:myfunc }

  The change of the namespace resolution operator from `:` to `::` fixes this ambiguity.

  Existing user functions in the database will be automatically fixed when starting ArangoDB
  1.4 with the `--upgrade` option. However, queries using user-defined functions need to be
  adjusted on the client side to use the new operator.

* allow multiple AQL LET declarations separated by comma, e.g.
  LET a = 1, b = 2, c = 3

* more useful AQL error messages

  The error position (line/column) is more clearly indicated for parse errors.
  Additionally, if a query references a collection that cannot be found, the error
  message will give a hint on the collection name

* changed return value for AQL `DOCUMENT` function in case document is not found

  Previously, when the AQL `DOCUMENT` function was called with the id of a document and
  the document could not be found, it returned `undefined`. This value is not part of the
  JSON type system and this has caused some problems.
  Starting with ArangoDB 1.4, the `DOCUMENT` function will return `null` if the document
  looked for cannot be found.

  In case the function is called with a list of documents, it will continue to return all
  found documents, and will not return `null` for non-found documents. This has not changed.

* added single line comments for AQL

  Single line comments can be started with a double forward slash: `//`.
  They end at the end of the line, or the end of the query string, whichever is first.

* fixed documentation issues #567, #568, #571.

* added collection.checksum(<withData>) method to calculate CRC checksums for
  collections

  This can be used to
  - check if data in a collection has changed
  - compare the contents of two collections on different ArangoDB instances

* issue #565: add description line to aal.listAvailable()

* fixed several out-of-memory situations when double freeing or invalid memory
  accesses could happen

* less msyncing during the creation of collections

  This is achieved by not syncing the initial (standard) markers in shapes collections.
  After all standard markers are written, the shapes collection will get synced.

* renamed command-line option `--log.filter` to `--log.source-filter` to avoid
  misunderstandings

* introduced new command-line option `--log.content-filter` to optionally restrict
  logging to just specific log messages (containing the filter string, case-sensitive).

  For example, to filter on just log entries which contain `ArangoDB`, use:

      --log.content-filter "ArangoDB"

* added optional command-line option `--log.requests-file` to log incoming HTTP
  requests to a file.

  When used, all HTTP requests will be logged to the specified file, containing the
  client IP address, HTTP method, requests URL, HTTP response code, and size of the
  response body.

* added a signal handler for SIGUSR1 signal:

  when ArangoDB receives this signal, it will respond all further incoming requests
  with an HTTP 503 (Service Unavailable) error. This will be the case until another
  SIGUSR1 signal is caught. This will make ArangoDB start serving requests regularly
  again. Note: this is not implemented on Windows.

* limited maximum request URI length to 16384 bytes:

  Incoming requests with longer request URIs will be responded to with an HTTP
  414 (Request-URI Too Long) error.

* require version 1.0 or 1.1 in HTTP version signature of requests sent by clients:

  Clients sending requests with a non-HTTP 1.0 or non-HTTP 1.1 version number will
  be served with an HTTP 505 (HTTP Version Not Supported) error.

* updated manual on indexes:

  using system attributes such as `_id`, `_key`, `_from`, `_to`, `_rev` in indexes is
  disallowed and will be rejected by the server. This was the case since ArangoDB 1.3,
  but was not properly documented.

* issue #563: can aal become a default object?

  aal is now a prefab object in arangosh

* prevent certain system collections from being renamed, dropped, or even unloaded.

  Which restrictions there are for which system collections may vary from release to
  release, but users should in general not try to modify system collections directly
  anyway.

  Note: there are no such restrictions for user-created collections.

* issue #559: added Foxx documentation to user manual

* added server startup option `--server.authenticate-system-only`. This option can be
  used to restrict the need for HTTP authentication to internal functionality and APIs,
  such as `/_api/*` and `/_admin/*`.
  Setting this option to `true` will thus force authentication for the ArangoDB APIs
  and the web interface, but allow unauthenticated requests for other URLs (including
  user defined actions and Foxx applications).
  The default value of this option is `false`, meaning that if authentication is turned
  on, authentication is still required for *all* incoming requests. Only by setting the
  option to `true` this restriction is lifted and authentication becomes required for
  URLs starting with `/_` only.

  Please note that authentication still needs to be enabled regularly by setting the
  `--server.disable-authentication` parameter to `false`. Otherwise no authentication
  will be required for any URLs as before.

* protect collections against unloading when there are still document barriers around.

* extended cap constraints to optionally limit the active data size in a collection to
  a specific number of bytes.

  The arguments for creating a cap constraint are now:
  `collection.ensureCapConstraint(<count>, <byteSize>);`

  It is supported to specify just a count as in ArangoDB 1.3 and before, to specify
  just a fileSize, or both. The first met constraint will trigger the automated
  document removal.

* added `db._exists(doc)` and `collection.exists(doc)` for easy document existence checks

* added API `/_api/current-database` to retrieve information about the database the
  client is currently connected to (note: the API `/_api/current-database` has been
  removed in the meantime. The functionality is accessible via `/_api/database/current`
  now).

* ensure a proper order of tick values in datafiles/journals/compactors.
  any new files written will have the _tick values of their markers in order. for
  older files, there are edge cases at the beginning and end of the datafiles when
  _tick values are not properly in order.

* prevent caching of static pages in PathHandler.
  whenever a static page is requested that is served by the general PathHandler, the
  server will respond to HTTP GET requests with a "Cache-Control: max-age=86400" header.

* added "doCompact" attribute when creating collections and to collection.properties().
  The attribute controls whether collection datafiles are compacted.

* changed the HTTP return code from 400 to 404 for some cases when there is a referral
  to a non-existing collection or document.

* introduced error code 1909 `too many iterations` that is thrown when graph traversals
  hit the `maxIterations` threshold.

* optionally limit traversals to a certain number of iterations
  the limitation can be achieved via the traversal API by setting the `maxIterations`
  attribute, and also via the AQL `TRAVERSAL` and `TRAVERSAL_TREE` functions by setting
  the same attribute. If traversals are not limited by the end user, a server-defined
  limit for `maxIterations` may be used to prevent server-side traversals from running
  endlessly.

* added graph traversal API at `/_api/traversal`

* added "API" link in web interface, pointing to REST API generated with Swagger

* moved "About" link in web interface into "links" menu

* allow incremental access to the documents in a collection from out of AQL
  this allows reading documents from a collection chunks when a full collection scan
  is required. memory usage might be must lower in this case and queries might finish
  earlier if there is an additional LIMIT statement

* changed AQL COLLECT to use a stable sort, so any previous SORT order is preserved

* issue #547: Javascript error in the web interface

* issue #550: Make AQL graph functions support key in addition to id

* issue #526: Unable to escape when an errorneous command is entered into the js shell

* issue #523: Graph and vertex methods for the javascript api

* issue #517: Foxx: Route parameters with capital letters fail

* issue #512: Binded Parameters for LIMIT


v1.3.3 (2013-08-01)
-------------------

* issue #570: updateFishbowl() fails once

* updated and fixed generated examples

* issue #559: added Foxx documentation to user manual

* added missing error reporting for errors that happened during import of edges


v1.3.2 (2013-06-21)
-------------------

* fixed memleak in internal.download()

* made the shape-collection journal size adaptive:
  if too big shapes come in, a shape journal will be created with a big-enough size
  automatically. the maximum size of a shape journal is still restricted, but to a
  very big value that should never be reached in practice.

* fixed a segfault that occurred when inserting documents with a shape size bigger
  than the default shape journal size (2MB)

* fixed a locking issue in collection.truncate()

* fixed value overflow in accumulated filesizes reported by collection.figures()

* issue #545: AQL FILTER unnecessary (?) loop

* issue #549: wrong return code with --daemon


v1.3.1 (2013-05-24)
-------------------

* removed currently unused _ids collection

* fixed usage of --temp-path in aranogd and arangosh

* issue #540: suppress return of temporary internal variables in AQL

* issue #530: ReferenceError: ArangoError is not a constructor

* issue #535: Problem with AQL user functions javascript API

* set --javascript.app-path for test execution to prevent startup error

* issue #532: Graph _edgesCache returns invalid data?

* issue #531: Arangod errors

* issue #529: Really weird transaction issue

* fixed usage of --temp-path in aranogd and arangosh


v1.3.0 (2013-05-10)
-------------------

* fixed problem on restart ("datafile-xxx is not sealed") when server was killed
  during a compaction run

* fixed leak when using cursors with very small batchSize

* issue #508: `unregistergroup` function not mentioned in http interface docs

* issue #507: GET /_api/aqlfunction returns code inside parentheses

* fixed issue #489: Bug in aal.install

* fixed issue 505: statistics not populated on MacOS


v1.3.0-rc1 (2013-04-24)
-----------------------

* updated documentation for 1.3.0

* added node modules and npm packages

* changed compaction to only compact datafiles with more at least 10% of dead
  documents (byte size-wise)

* issue #498: fixed reload of authentication info when using
  `require("org/arangodb/users").reload()`

* issue #495: Passing an empty array to create a document results in a
  "phantom" document

* added more precision for requests statistics figures

* added "sum" attribute for individual statistics results in statistics API
  at /_admin/statistics

* made "limit" an optional parameter in AQL function NEAR().
  limit can now be either omitted completely, or set to 0. If so, an internal
  default value (currently 100) will be applied for the limit.

* issue #481

* added "attributes.count" to output of `collection.figures()`
  this also affects the REST API /_api/collection/<name>/figures

* added IndexedPropertyGetter for ShapedJson objects

* added API for user-defined AQL functions

* issue #475: A better error message for deleting a non-existent graph

* issue #474: Web interface problems with the JS Shell

* added missing documentation for AQL UNION function

* added transaction support.
  This provides ACID transactions for ArangoDB. Transactions can be invoked
  using the `db._executeTransaction()` function, or the `/_api/transaction`
  REST API.

* switched to semantic versioning (at least for alpha & alpha naming)

* added saveOrReplace() for server-side JS

v1.3.alpha1 (2013-04-05)
------------------------

* cleanup of Module, Package, ArangoApp and modules "internal", "fs", "console"

* use Error instead of string in throw to allow stack-trace

* issue #454: error while creation of Collection

* make `collection.count()` not recalculate the number of documents on the fly, but
  use some internal document counters.

* issue #457: invalid string value in web interface

* make datafile id (datafile->_fid) identical to the numeric part of the filename.
  E.g. the datafile `journal-123456.db` will now have a datafile marker with the same
  fid (i.e. `123456`) instead of a different value. This change will only affect
  datafiles that are created with 1.3 and not any older files.
  The intention behind this change is to make datafile debugging easier.

* consistently discard document attributes with reserved names (system attributes)
  but without any known meaning, for example `_test`, `_foo`, ...

  Previously, these attributes were saved with the document regularly in some cases,
  but were discarded in other cases.
  Now these attributes are discarded consistently. "Real" system attributes such as
  `_key`, `_from`, `_to` are not affected and will work as before.

  Additionally, attributes with an empty name (``) are discarded when documents are
  saved.

  Though using reserved or empty attribute names in documents was not really and
  consistently supported in previous versions of ArangoDB, this change might cause
  an incompatibility for clients that rely on this feature.

* added server startup flag `--database.force-sync-properties` to force syncing of
  collection properties on collection creation, deletion and on property update.
  The default value is true to mimic the behavior of previous versions of ArangoDB.
  If set to false, collection properties are written to disk but no call to sync()
  is made.

* added detailed output of server version and components for REST APIs
  `/_admin/version` and `/_api/version`. To retrieve this extended information,
  call the REST APIs with URL parameter `details=true`.

* issue #443: For git-based builds include commit hash in version

* adjust startup log output to be more compact, less verbose

* set the required minimum number of file descriptors to 256.
  On server start, this number is enforced on systems that have rlimit. If the limit
  cannot be enforced, starting the server will fail.
  Note: 256 is considered to be the absolute minimum value. Depending on the use case
  for ArangoDB, a much higher number of file descriptors should be used.

  To avoid checking & potentially changing the number of maximum open files, use the
  startup option `--server.descriptors-minimum 0`

* fixed shapedjson to json conversion for special numeric values (NaN, +inf, -inf).
  Before, "NaN", "inf", or "-inf" were written into the JSONified output, but these
  values are not allowed in JSON. Now, "null" is written to the JSONified output as
  required.

* added AQL functions VARIANCE_POPULATION(), VARIANCE_SAMPLE(), STDDEV_POPULATION(),
  STDDEV_SAMPLE(), AVERAGE(), MEDIAN() to calculate statistical values for lists

* added AQL SQRT() function

* added AQL TRIM(), LEFT() and RIGHT() string functions

* fixed issue #436: GET /_api/document on edge

* make AQL REVERSE() and LENGTH() functions work on strings, too

* disabled DOT generation in `make doxygen`. this speeds up docs generation

* renamed startup option `--dispatcher.report-intervall` to `--dispatcher.report-interval`

* renamed startup option `--scheduler.report-intervall` to `--scheduler.report-interval`

* slightly changed output of REST API method /_admin/log.
  Previously, the log messages returned also contained the date and log level, now
  they will only contain the log message, and no date and log level information.
  This information can be re-created by API users from the `timestamp` and `level`
  attributes of the result.

* removed configure option `--enable-zone-debug`
  memory zone debugging is now automatically turned on when compiling with ArangoDB
  `--enable-maintainer-mode`

* removed configure option `--enable-arangob`
  arangob is now always included in the build


v1.2.3 (XXXX-XX-XX)
-------------------

* added optional parameter `edgexamples` for AQL function EDGES() and NEIGHBORS()

* added AQL function NEIGHBORS()

* added freebsd support

* fixed firstExample() query with `_id` and `_key` attributes

* issue triAGENS/ArangoDB-PHP#55: AQL optimizer may have mis-optimized duplicate
  filter statements with limit


v1.2.2 (2013-03-26)
-------------------

* fixed save of objects with common sub-objects

* issue #459: fulltext internal memory allocation didn't scale well
  This fix improves loading times for collections with fulltext indexes that have
  lots of equal words indexed.

* issue #212: auto-increment support

  The feature can be used by creating a collection with the extra `keyOptions`
  attribute as follows:

      db._create("mycollection", { keyOptions: { type: "autoincrement", offset: 1, increment: 10, allowUserKeys: true } });

  The `type` attribute will make sure the keys will be auto-generated if no
  `_key` attribute is specified for a document.

  The `allowUserKeys` attribute determines whether users might still supply own
  `_key` values with documents or if this is considered an error.

  The `increment` value determines the actual increment value, whereas the `offset`
  value can be used to seed to value sequence with a specific starting value.
  This will be useful later in a multi-master setup, when multiple servers can use
  different auto-increment seed values and thus generate non-conflicting auto-increment values.

  The default values currently are:

  - `allowUserKeys`: `true`
  - `offset`: `0`
  - `increment`: `1`

  The only other available key generator type currently is `traditional`.
  The `traditional` key generator will auto-generate keys in a fashion as ArangoDB
  always did (some increasing integer value, with a more or less unpredictable
  increment value).

  Note that for the `traditional` key generator there is only the option to disallow
  user-supplied keys and give the server the sole responsibility for key generation.
  This can be achieved by setting the `allowUserKeys` property to `false`.

  This change also introduces the following errors that API implementors may want to check
  the return values for:

  - 1222: `document key unexpected`: will be raised when a document is created with
    a `_key` attribute, but the underlying collection was set up with the `keyOptions`
    attribute `allowUserKeys: false`.

  - 1225: `out of keys`: will be raised when the auto-increment key generator runs
    out of keys. This may happen when the next key to be generated is 2^64 or higher.
    In practice, this will only happen if the values for `increment` or `offset` are
    not set appropriately, or if users are allowed to supply own keys, those keys
    are near the 2^64 threshold, and later the auto-increment feature kicks in and
    generates keys that cross that threshold.

    In practice it should not occur with proper configuration and proper usage of the
    collections.

  This change may also affect the following REST APIs:
  - POST `/_api/collection`: the server does now accept the optional `keyOptions`
    attribute in the second parameter
  - GET `/_api/collection/properties`: will return the `keyOptions` attribute as part
    of the collection's properties. The previous optional attribute `createOptions`
    is now gone.

* fixed `ArangoStatement.explain()` method with bind variables

* fixed misleading "cursor not found" error message in arangosh that occurred when
  `count()` was called for client-side cursors

* fixed handling of empty attribute names, which may have crashed the server under
  certain circumstances before

* fixed usage of invalid pointer in error message output when index description could
  not be opened


v1.2.1 (2013-03-14)
-------------------

* issue #444: please darken light color in arangosh

* issue #442: pls update post install info on osx

* fixed conversion of special double values (NaN, -inf, +inf) when converting from
  shapedjson to JSON

* fixed compaction of markers (location of _key was not updated correctly in memory,
  leading to _keys pointing to undefined memory after datafile rotation)

* fixed edge index key pointers to use document master pointer plus offset instead
  of direct _key address

* fixed case when server could not create any more journal or compactor files.
  Previously a wrong status code may have been returned, and not being able to create
  a new compactor file may have led to an infinite loop with error message
  "could not create compactor".

* fixed value truncation for numeric filename parts when renaming datafiles/journals


v1.2.0 (2013-03-01)
-------------------

* by default statistics are now switch off; in order to enable comment out
  the "disable-statistics = yes" line in "arangod.conf"

* fixed issue #435: csv parser skips data at buffer border

* added server startup option `--server.disable-statistics` to turn off statistics
  gathering without recompilation of ArangoDB.
  This partly addresses issue #432.

* fixed dropping of indexes without collection name, e.g.
  `db.xxx.dropIndex("123456");`
  Dropping an index like this failed with an assertion error.

* fixed issue #426: arangoimp should be able to import edges into edge collections

* fixed issue #425: In case of conflict ArangoDB returns HTTP 400 Bad request
  (with 1207 Error) instead of HTTP 409 Conflict

* fixed too greedy token consumption in AQL for negative values:
  e.g. in the statement `RETURN { a: 1 -2 }` the minus token was consumed as part
  of the value `-2`, and not interpreted as the binary arithmetic operator


v1.2.beta3 (2013-02-22)
-----------------------

* issue #427: ArangoDB Importer Manual has no navigation links (previous|home|next)

* issue #319: Documentation missing for Emergency console and incomplete for datafile debugger.

* issue #370: add documentation for reloadRouting and flushServerModules

* issue #393: added REST API for user management at /_api/user

* issue #393, #128: added simple cryptographic functions for user actions in module "crypto":
  * require("org/arangodb/crypto").md5()
  * require("org/arangodb/crypto").sha256()
  * require("org/arangodb/crypto").rand()

* added replaceByExample() Javascript and REST API method

* added updateByExample() Javascript and REST API method

* added optional "limit" parameter for removeByExample() Javascript and REST API method

* fixed issue #413

* updated bundled V8 version from 3.9.4 to 3.16.14.1
  Note: the Windows version used a more recent version (3.14.0.1) and was not updated.

* fixed issue #404: keep original request url in request object


v1.2.beta2 (2013-02-15)
-----------------------

* fixed issue #405: 1.2 compile warnings

* fixed issue #333: [debian] Group "arangodb" is not used when starting vie init.d script

* added optional parameter 'excludeSystem' to GET /_api/collection
  This parameter can be used to disable returning system collections in the list
  of all collections.

* added AQL functions KEEP() and UNSET()

* fixed issue #348: "HTTP Interface for Administration and Monitoring"
  documentation errors.

* fix stringification of specific positive int64 values. Stringification of int64
  values with the upper 32 bits cleared and the 33rd bit set were broken.

* issue #395:  Collection properties() function should return 'isSystem' for
  Javascript and REST API

* make server stop after upgrade procedure when invoked with `--upgrade option`.
  When started with the `--upgrade` option, the server will perfom
  the upgrade, and then exit with a status code indicating the result of the
  upgrade (0 = success, 1 = failure). To start the server regularly in either
  daemon or console mode, the `--upgrade` option must not be specified.
  This change was introduced to allow init.d scripts check the result of
  the upgrade procedure, even in case an upgrade was successful.
  this was introduced as part of issue #391.

* added AQL function EDGES()

* added more crash-protection when reading corrupted collections at startup

* added documentation for AQL function CONTAINS()

* added AQL function LIKE()

* replaced redundant error return code 1520 (Unable to open collection) with error code
  1203 (Collection not found). These error codes have the same meanings, but one of
  them was returned from AQL queries only, the other got thrown by other parts of
  ArangoDB. Now, error 1203 (Collection not found) is used in AQL too in case a
  non-existing collection is used.

v1.2.beta1 (2013-02-01)
-----------------------

* fixed issue #382: [Documentation error] Maschine... should be Machine...

* unified history file locations for arangod, arangosh, and arangoirb.
  - The readline history for arangod (emergency console) is now stored in file
    $HOME/.arangod. It was stored in $HOME/.arango before.
  - The readline history for arangosh is still stored in $HOME/.arangosh.
  - The readline history for arangoirb is now stored in $HOME/.arangoirb. It was
    stored in $HOME/.arango-mrb before.

* fixed issue #381: _users user should have a unique constraint

* allow negative list indexes in AQL to access elements from the end of a list,
  e.g. ```RETURN values[-1]``` will return the last element of the `values` list.

* collection ids, index ids, cursor ids, and document revision ids created and
  returned by ArangoDB are now returned as strings with numeric content inside.
  This is done to prevent some value overrun/truncation in any part of the
  complete client/server workflow.
  In ArangoDB 1.1 and before, these values were previously returned as
  (potentially very big) integer values. This may cause problems (clipping, overrun,
  precision loss) for clients that do not support big integers natively and store
  such values in IEEE754 doubles internally. This type loses precision after about
  52 bits and is thus not safe to hold an id.
  Javascript and 32 bit-PHP are examples for clients that may cause such problems.
  Therefore, ids are now returned by ArangoDB as strings, with the string
  content being the integer value as before.

  Example for documents ("_rev" attribute):
  - Document returned by ArangoDB 1.1: { "_rev": 1234, ... }
  - Document returned by ArangoDB 1.2: { "_rev": "1234", ... }

  Example for collections ("id" attribute / "_id" property):
  - Collection returned by ArangoDB 1.1: { "id": 9327643, "name": "test", ... }
  - Collection returned by ArangoDB 1.2: { "id": "9327643", "name": "test", ... }

  Example for cursors ("id" attribute):
  - Collection returned by ArangoDB 1.1: { "id": 11734292, "hasMore": true, ... }
  - Collection returned by ArangoDB 1.2: { "id": "11734292", "hasMore": true, ... }

* global variables are not automatically available anymore when starting the
  arangod Javascript emergency console (i.e. ```arangod --console```).

  Especially, the variables `db`, `edges`, and `internal` are not available
  anymore. `db` and `internal` can be made available in 1.2 by
  ```var db = require("org/arangodb").db;``` and
  ```var internal = require("internal");```, respectively.
  The reason for this change is to get rid of global variables in the server
  because this will allow more specific inclusion of functionality.

  For convenience, the global variable `db` is still available by default in
  arangosh. The global variable `edges`, which since ArangoDB 1.1 was kind of
  a redundant wrapper of `db`, has been removed in 1.2 completely.
  Please use `db` instead, and if creating an edge collection, use the explicit
  ```db._createEdgeCollection()``` command.

* issue #374: prevent endless redirects when calling admin interface with
  unexpected URLs

* issue #373: TRAVERSAL() `trackPaths` option does not work. Instead `paths` does work

* issue #358: added support for CORS

* honor optional waitForSync property for document removal, replace, update, and
  save operations in arangosh. The waitForSync parameter for these operations
  was previously honored by the REST API and on the server-side, but not when
  the waitForSync parameter was specified for a document operation in arangosh.

* calls to db.collection.figures() and /_api/collection/<collection>/figures now
  additionally return the number of shapes used in the collection in the
  extra attribute "shapes.count"

* added AQL TRAVERSAL_TREE() function to return a hierarchical result from a traversal

* added AQL TRAVERSAL() function to return the results from a traversal

* added AQL function ATTRIBUTES() to return the attribute names of a document

* removed internal server-side AQL functions from global scope.

  Now the AQL internal functions can only be accessed via the exports of the
  ahuacatl module, which can be included via ```require("org/arangodb/ahuacatl")```.
  It shouldn't be necessary for clients to access this module at all, but
  internal code may use this module.

  The previously global AQL-related server-side functions were moved to the
  internal namespace. This produced the following function name changes on
  the server:

     old name              new name
     ------------------------------------------------------
     AHUACATL_RUN       => require("internal").AQL_QUERY
     AHUACATL_EXPLAIN   => require("internal").AQL_EXPLAIN
     AHUACATL_PARSE     => require("internal").AQL_PARSE

  Again, clients shouldn't have used these functions at all as there is the
  ArangoStatement object to execute AQL queries.

* fixed issue #366: Edges index returns strange description

* added AQL function MATCHES() to check a document against a list of examples

* added documentation and tests for db.collection.removeByExample

* added --progress option for arangoimp. This will show the percentage of the input
  file that has been processed by arangoimp while the import is still running. It can
  be used as a rough indicator of progress for the entire import.

* make the server log documents that cannot be imported via /_api/import into the
  logfile using the warning log level. This may help finding illegal documents in big
  import runs.

* check on server startup whether the database directory and all collection directories
  are writable. if not, the server startup will be aborted. this prevents serious
  problems with collections being non-writable and this being detected at some pointer
  after the server has been started

* allow the following AQL constructs: FUNC(...)[...], FUNC(...).attribute

* fixed issue #361: Bug in Admin Interface. Header disappears when clicking new collection

* Added in-memory only collections

  Added collection creation parameter "isVolatile":
  if set to true, the collection is created as an in-memory only collection,
  meaning that all document data of that collection will reside in memory only,
  and will not be stored permanently to disk.
  This means that all collection data will be lost when the collection is unloaded
  or the server is shut down.
  As this collection type does not have datafile disk overhead for the regular
  document operations, it may be faster than normal disk-backed collections. The
  actual performance gains strongly depend on the underlying OS, filesystem, and
  settings though.
  This collection type should be used for caches only and not for any sensible data
  that cannot be re-created otherwise.
  Some platforms, namely Windows, currently do not support this collection type.
  When creating an in-memory collection on such platform, an error message will be
  returned by ArangoDB telling the user the platform does not support it.

  Note: in-memory collections are an experimental feature. The feature might
  change drastically or even be removed altogether in a future version of ArangoDB.

* fixed issue #353: Please include "pretty print" in Emergency Console

* fixed issue #352: "pretty print" console.log
  This was achieved by adding the dump() function for the "internal" object

* reduced insertion time for edges index
  Inserting into the edges index now avoids costly comparisons in case of a hash
  collision, reducing the prefilling/loading timer for bigger edge collections

* added fulltext queries to AQL via FULLTEXT() function. This allows search
  fulltext indexes from an AQL query to find matching documents

* added fulltext index type. This index type allows indexing words and prefixes of
  words from a specific document attribute. The index can be queries using a
  SimpleQueryFull object, the HTTP REST API at /_api/simple/fulltext, or via AQL

* added collection.revision() method to determine whether a collection has changed.
  The revision method returns a revision string that can be used by client programs
  for equality/inequality comparisons. The value returned by the revision method
  should be treated by clients as an opaque string and clients should not try to
  figure out the sense of the revision id. This is still useful enough to check
  whether data in a collection has changed.

* issue #346: adaptively determine NUMBER_HEADERS_PER_BLOCK

* issue #338: arangosh cursor positioning problems

* issue #326: use limit optimization with filters

* issue #325: use index to avoid sorting

* issue #324: add limit optimization to AQL

* removed arango-password script and added Javascript functionality to add/delete
  users instead. The functionality is contained in module `users` and can be invoked
  as follows from arangosh and arangod:
  * require("users").save("name", "passwd");
  * require("users").replace("name", "newPasswd");
  * require("users").remove("name");
  * require("users").reload();
  These functions are intentionally not offered via the web interface.
  This also addresses issue #313

* changed print output in arangosh and the web interface for JSON objects.
  Previously, printing a JSON object in arangosh resulted in the attribute values
  being printed as proper JSON, but attribute names were printed unquoted and
  unescaped. This was fine for the purpose of arangosh, but lead to invalid
  JSON being produced. Now, arangosh will produce valid JSON that can be used
  to send it back to ArangoDB or use it with arangoimp etc.

* fixed issue #300: allow importing documents via the REST /_api/import API
  from a JSON list, too.
  So far, the API only supported importing from a format that had one JSON object
  on each line. This is sometimes inconvenient, e.g. when the result of an AQL
  query or any other list is to be imported. This list is a JSON list and does not
  necessary have a document per line if pretty-printed.
  arangoimp now supports the JSON list format, too. However, the format requires
  arangoimp and the server to read the entire dataset at once. If the dataset is
  too big (bigger than --max-upload-size) then the import will be rejected. Even if
  increased, the entire list must fit in memory on both the client and the server,
  and this may be more resource-intensive than importing individual lines in chunks.

* removed unused parameter --reuse-ids for arangoimp. This parameter did not have
  any effect in 1.2, was never publicly announced and did evil (TM) things.

* fixed issue #297 (partly): added whitespace between command line and
  command result in arangosh, added shell colors for better usability

* fixed issue #296: system collections not usable from AQL

* fixed issue #295: deadlock on shutdown

* fixed issue #293: AQL queries should exploit edges index

* fixed issue #292: use index when filtering on _key in AQL

* allow user-definable document keys
  users can now define their own document keys by using the _key attribute
  when creating new documents or edges. Once specified, the value of _key is
  immutable.
  The restrictions for user-defined key values are:
  * the key must be at most 254 bytes long
  * it must consist of the letters a-z (lower or upper case), the digits 0-9,
    the underscore (_) or dash (-) characters only
  * any other characters, especially multi-byte sequences, whitespace or
    punctuation characters cannot be used inside key values

  Specifying a document key is optional when creating new documents. If no
  document key is specified, ArangoDB will create a document key itself.
  There are no guarantees about the format and pattern of auto-generated document
  keys other than the above restrictions.
  Clients should therefore treat auto-generated document keys as opaque values.
  Keys can be used to look up and reference documents, e.g.:
  * saving a document: `db.users.save({ "_key": "fred", ... })`
  * looking up a document: `db.users.document("fred")`
  * referencing other documents: `edges.relations.save("users/fred", "users/john", ...)`

  This change is downwards-compatible to ArangoDB 1.1 because in ArangoDB 1.1
  users were not able to define their own keys. If the user does not supply a _key
  attribute when creating a document, ArangoDB 1.2 will still generate a key of
  its own as ArangoDB 1.1 did. However, all documents returned by ArangoDB 1.2 will
  include a _key attribute and clients should be able to handle that (e.g. by
  ignoring it if not needed). Documents returned will still include the _id attribute
  as in ArangoDB 1.1.

* require collection names everywhere where a collection id was allowed in
  ArangoDB 1.1 & 1.0
  This change requires clients to use a collection name in place of a collection id
  at all places the client deals with collections.
  Examples:
  * creating edges: the _from and _to attributes must now contain collection names instead
    of collection ids: `edges.relations.save("test/my-key1", "test/my-key2", ...)`
  * retrieving edges: the returned _from and _to attributes now will contain collection
    names instead of ids, too: _from: `test/fred` instead of `1234/3455`
  * looking up documents: db.users.document("fred") or db._document("users/fred")

  Collection names must be used in REST API calls instead of collection ids, too.
  This change is thus not completely downwards-compatible to ArangoDB 1.1. ArangoDB 1.1
  required users to use collection ids in many places instead of collection names.
  This was unintuitive and caused overhead in cases when just the collection name was
  known on client-side but not its id. This overhead can now be avoided so clients can
  work with the collection names directly. There is no need to work with collection ids
  on the client side anymore.
  This change will likely require adjustments to API calls issued by clients, and also
  requires a change in how clients handle the _id value of returned documents. Previously,
  the _id value of returned documents contained the collection id, a slash separator and
  the document number. Since 1.2, _id will contain the collection name, a slash separator
  and the document key. The same applies to the _from and _to attribute values of edges
  that are returned by ArangoDB.

  Also removed (now unnecessary) location header in responses of the collections REST API.
  The location header was previously returned because it was necessary for clients.
  When clients created a collection, they specified the collection name. The collection
  id was generated on the server, but the client needed to use the server-generated
  collection id for further API calls, e.g. when creating edges etc. Therefore, the
  full collection URL, also containing the collection id, was returned by the server in
  responses to the collection API, in the HTTP location header.
  Returning the location header has become unnecessary in ArangoDB 1.2 because users
  can access collections by name and do not need to care about collection ids.


v1.1.3 (2013-XX-XX)
-------------------

* fix case when an error message was looked up for an error code but no error
  message was found. In this case a NULL ptr was returned and not checked everywhere.
  The place this error popped up was when inserting into a non-unique hash index
  failed with a specific, invalid error code.

* fixed issue #381:  db._collection("_users").getIndexes();

* fixed issue #379: arango-password fatal issue javscript.startup-directory

* fixed issue #372: Command-Line Options for the Authentication and Authorization


v1.1.2 (2013-01-20)
-------------------

* upgraded to mruby 2013-01-20 583983385b81c21f82704b116eab52d606a609f4

* fixed issue #357: Some spelling and grammar errors

* fixed issue #355: fix quotes in pdf manual

* fixed issue #351: Strange arangosh error message for long running query

* fixed randomly hanging connections in arangosh on MacOS

* added "any" query method: this returns a random document from a collection. It
  is also available via REST HTTP at /_api/simple/any.

* added deployment tool

* added getPeerVertex

* small fix for logging of long messages: the last character of log messages longer
  than 256 bytes was not logged.

* fixed truncation of human-readable log messages for web interface: the trailing \0
  byte was not appended for messages longer than 256 bytes

* fixed issue #341: ArangoDB crashes when stressed with Batch jobs
  Contrary to the issue title, this did not have anything to do with batch jobs but
  with too high memory usage. The memory usage of ArangoDB is now reduced for cases
   when there are lots of small collections with few documents each

* started with issue #317: Feature Request (from Google Groups): DATE handling

* backported issue #300: Extend arangoImp to Allow importing result set-like
  (list of documents) formatted files

* fixed issue #337: "WaitForSync" on new collection does not work on Win/X64

* fixed issue #336: Collections REST API docs

* fixed issue #335: mmap errors due to wrong memory address calculation

* fixed issue #332: arangoimp --use-ids parameter seems to have no impact

* added option '--server.disable-authentication' for arangosh as well. No more passwd
  prompts if not needed

* fixed issue #330: session logging for arangosh

* fixed issue #329: Allow passing script file(s) as parameters for arangosh to run

* fixed issue #328: 1.1 compile warnings

* fixed issue #327: Javascript parse errors in front end


v1.1.1 (2012-12-18)
-------------------

* fixed issue #339: DELETE /_api/cursor/cursor-identifier return incollect errorNum

  The fix for this has led to a signature change of the function actions.resultNotFound().
  The meaning of parameter #3 for This function has changed from the error message string
  to the error code. The error message string is now parameter #4.
  Any client code that uses this function in custom actions must be adjusted.

* fixed issue #321: Problem upgrading arangodb 1.0.4 to 1.1.0 with Homebrew (OSX 10.8.2)

* fixed issue #230: add navigation and search for online documentation

* fixed issue #315: Strange result in PATH

* fixed issue #323: Wrong function returned in error message of AQL CHAR_LENGTH()

* fixed some log errors on startup / shutdown due to pid file handling and changing
  of directories


v1.1.0 (2012-12-05)
-------------------

* WARNING:
  arangod now performs a database version check at startup. It will look for a file
  named "VERSION" in its database directory. If the file is not present, arangod will
  perform an automatic upgrade of the database directory. This should be the normal
  case when upgrading from ArangoDB 1.0 to ArangoDB 1.1.

  If the VERSION file is present but is from an older version of ArangoDB, arangod
  will refuse to start and ask the user to run a manual upgrade first. A manual upgrade
  can be performed by starting arangod with the option `--upgrade`.

  This upgrade procedure shall ensure that users have full control over when they
  perform any updates/upgrades of their data, and can plan backups accordingly. The
  procedure also guarantees that the server is not run without any required system
  collections or with in incompatible data state.

* added AQL function DOCUMENT() to retrieve a document by its _id value

* fixed issue #311: fixed segfault on unload

* fixed issue #309: renamed stub "import" button from web interface

* fixed issue #307: added WaitForSync column in collections list in in web interface

* fixed issue #306: naming in web interface

* fixed issue #304: do not clear AQL query text input when switching tabs in
  web interface

* fixed issue #303: added documentation about usage of var keyword in web interface

* fixed issue #301: PATCH does not work in web interface

# fixed issue #269: fix make distclean & clean

* fixed issue #296: system collections not usable from AQL

* fixed issue #295: deadlock on shutdown

* added collection type label to web interface

* fixed issue #290: the web interface now disallows creating non-edges in edge collections
  when creating collections via the web interface, the collection type must also be
  specified (default is document collection)

* fixed issue #289: tab-completion does not insert any spaces

* fixed issue #282: fix escaping in web interface

* made AQL function NOT_NULL take any number of arguments. Will now return its
  first argument that is not null, or null if all arguments are null. This is downwards
  compatible.

* changed misleading AQL function name NOT_LIST() to FIRST_LIST() and slightly changed
  the behavior. The function will now return its first argument that is a list, or null
  if none of the arguments are lists.
  This is mostly downwards-compatible. The only change to the previous implementation in
  1.1-beta will happen if two arguments were passed and the 1st and 2nd arguments were
  both no lists. In previous 1.1, the 2nd argument was returned as is, but now null
  will be returned.

* add AQL function FIRST_DOCUMENT(), with same behavior as FIRST_LIST(), but working
  with documents instead of lists.

* added UPGRADING help text

* fixed issue #284: fixed Javascript errors when adding edges/vertices without own
  attributes

* fixed issue #283: AQL LENGTH() now works on documents, too

* fixed issue #281: documentation for skip lists shows wrong example

* fixed AQL optimizer bug, related to OR-combined conditions that filtered on the
  same attribute but with different conditions

* fixed issue #277: allow usage of collection names when creating edges
  the fix of this issue also implies validation of collection names / ids passed to
  the REST edge create method. edges with invalid collection ids or names in the
  "from" or "to" values will be rejected and not saved


v1.1.beta2 (2012-11-13)
-----------------------

* fixed arangoirb compilation

* fixed doxygen


v1.1.beta1 (2012-10-24)
-----------------------

* fixed AQL optimizer bug

* WARNING:
  - the user has changed from "arango" to "arangodb", the start script has changed from
    "arangod" to "arangodb", the database directory has changed from "/var/arangodb" to
    "/var/lib/arangodb" to be compliant with various Linux policies

  - In 1.1, we have introduced types for collections: regular documents go into document
    collections, and edges go into edge collections. The prefixing (db.xxx vs. edges.xxx)
    works slightly different in 1.1: edges.xxx can still be used to access collections,
    however, it will not determine the type of existing collections anymore. To create an
    edge collection 1.1, you can use db._createEdgeCollection() or edges._create().
    And there's of course also db._createDocumentCollection().
    db._create() is also still there and will create a document collection by default,
    whereas edges._create() will create an edge collection.

  - the admin web interface that was previously available via the simple URL suffix /
    is now available via a dedicated URL suffix only: /_admin/html
    The reason for this is that routing and URLs are now subject to changes by the end user,
    and only URLs parts prefixed with underscores (e.g. /_admin or /_api) are reserved
    for ArangoDB's internal usage.

* the server now handles requests with invalid Content-Length header values as follows:
  - if Content-Length is negative, the server will respond instantly with HTTP 411
    (length required)

  - if Content-Length is positive but shorter than the supplied body, the server will
    respond with HTTP 400 (bad request)

  - if Content-Length is positive but longer than the supplied body, the server will
    wait for the client to send the missing bytes. The server allows 90 seconds for this
    and will close the connection if the client does not send the remaining data

  - if Content-Length is bigger than the maximum allowed size (512 MB), the server will
    fail with HTTP 413 (request entity too large).

  - if the length of the HTTP headers is greater than the maximum allowed size (1 MB),
    the server will fail with HTTP 431 (request header fields too large)

* issue #265: allow optional base64 encoding/decoding of action response data

* issue #252: create _modules collection using arango-upgrade (note: arango-upgrade was
  finally replaced by the `--upgrade` option for arangod)

* issue #251: allow passing arbitrary options to V8 engine using new command line option:
  --javascript.v8-options. Using this option, the Harmony features or other settings in
  v8 can be enabled if the end user requires them

* issue #248: allow AQL optimizer to pull out completely uncorrelated subqueries to the
  top level, resulting in less repeated evaluation of the subquery

* upgraded to Doxygen 1.8.0

* issue #247: added AQL function MERGE_RECURSIVE

* issue #246: added clear() function in arangosh

* issue #245: Documentation: Central place for naming rules/limits inside ArangoDB

* reduced size of hash index elements by 50 %, allowing more index elements to fit in
  memory

* issue #235: GUI Shell throws Error:ReferenceError: db is not defined

* issue #229: methods marked as "under construction"

* issue #228: remove unfinished APIs (/_admin/config/*)

* having the OpenSSL library installed is now a prerequisite to compiling ArangoDB
  Also removed the --enable-ssl configure option because ssl is always required.

* added AQL functions TO_LIST, NOT_LIST

* issue #224: add optional Content-Id for batch requests

* issue #221: more documentation on AQL explain functionality. Also added
  ArangoStatement.explain() client method

* added db._createStatement() method on server as well (was previously available
  on the client only)

* issue #219: continue in case of "document not found" error in PATHS() function

* issue #213: make waitForSync overridable on specific actions

* changed AQL optimizer to use indexes in more cases. Previously, indexes might
  not have been used when in a reference expression the inner collection was
  specified last. Example: FOR u1 IN users FOR u2 IN users FILTER u1._id == u2._id
  Previously, this only checked whether an index could be used for u2._id (not
  possible). It was not checked whether an index on u1._id could be used (possible).
  Now, for expressions that have references/attribute names on both sides of the
  above as above, indexes are checked for both sides.

* issue #204: extend the CSV import by TSV and by user configurable
  separator character(s)

* issue #180: added support for batch operations

* added startup option --server.backlog-size
  this allows setting the value of the backlog for the listen() system call.
  the default value is 10, the maximum value is platform-dependent

* introduced new configure option "--enable-maintainer-mode" for
  ArangoDB maintainers. this option replaces the previous compile switches
  --with-boost-test, --enable-bison, --enable-flex and --enable-errors-dependency
  the individual configure options have been removed. --enable-maintainer-mode
  turns them all on.

* removed potentially unused configure option --enable-memfail

* fixed issue #197: HTML web interface calls /_admin/user-manager/session

* fixed issue #195: VERSION file in database directory

* fixed issue #193: REST API HEAD request returns a message body on 404

* fixed issue #188: intermittent issues with 1.0.0
  (server-side cursors not cleaned up in all cases, pthreads deadlock issue)

* issue #189: key store should use ISO datetime format bug

* issue #187: run arango-upgrade on server start (note: arango-upgrade was finally
  replaced by the `--upgrade` option for arangod)n

* fixed issue #183: strange unittest error

* fixed issue #182: manual pages

* fixed issue #181: use getaddrinfo

* moved default database directory to "/var/lib/arangodb" in accordance with
  http://www.pathname.com/fhs/pub/fhs-2.3.html

* fixed issue #179: strange text in import manual

* fixed issue #178: test for aragoimp is missing

* fixed issue #177: a misleading error message was returned if unknown variables
  were used in certain positions in an AQL query.

* fixed issue #176: explain how to use AQL from the arangosh

* issue #175: re-added hidden (and deprecated) option --server.http-port. This
  option is only there to be downwards-compatible to Arango 1.0.

* fixed issue #174: missing Documentation for `within`

* fixed issue #170: add db.<coll_name>.all().toArray() to arangosh help screen

* fixed issue #169: missing argument in Simple Queries

* added program arango-upgrade. This program must be run after installing ArangoDB
  and after upgrading from a previous version of ArangoDB. The arango-upgrade script
  will ensure all system collections are created and present in the correct state.
  It will also perform any necessary data updates.
  Note: arango-upgrade was finally replaced by the `--upgrade` option for arangod.

* issue #153: edge collection should be a flag for a collection
  collections now have a type so that the distinction between document and edge
  collections can now be done at runtime using a collection's type value.
  A collection's type can be queried in Javascript using the <collection>.type() method.

  When new collections are created using db._create(), they will be document
  collections by default. When edge._create() is called, an edge collection will be created.
  To explicitly create a collection of a specific/different type, use the methods
  _createDocumentCollection() or _createEdgeCollection(), which are available for
  both the db and the edges object.
  The Javascript objects ArangoEdges and ArangoEdgesCollection have been removed
  completely.
  All internal and test code has been adjusted for this, and client code
  that uses edges.* should also still work because edges is still there and creates
  edge collections when _create() is called.

  INCOMPATIBLE CHANGE: Client code might still need to be changed in the following aspect:
  Previously, collections did not have a type so documents and edges could be inserted
  in the same collection. This is now disallowed. Edges can only be inserted into
  edge collections now. As there were no collection types in 1.0, ArangoDB will perform
  an automatic upgrade when migrating from 1.0 to 1.1.
  The automatic upgrade will check every collection and determine its type as follows:
  - if among the first 50 documents in the collection there are documents with
    attributes "_from" and "_to", the collection is typed as an edge collection
  - if among the first 50 documents in the collection there are no documents with
    attributes "_from" and "_to", the collection is made as a document collection

* issue #150: call V8 garbage collection on server periodically

* issue #110: added support for partial updates

  The REST API for documents now offers an HTTP PATCH method to partially update
  documents. Overwriting/replacing documents is still available via the HTTP PUT method
  as before. The Javascript API in the shell also offers a new update() method in extension to
  the previously existing replace() method.


v1.0.4 (2012-11-12)
-------------------

* issue #275: strange error message in arangosh 1.0.3 at startup


v1.0.3 (2012-11-08)
-------------------

* fixed AQL optimizer bug

* issue #273: fixed segfault in arangosh on HTTP 40x

* issue #265: allow optional base64 encoding/decoding of action response data

* issue #252: _modules collection not created automatically


v1.0.2 (2012-10-22)
-------------------

* repository CentOS-X.Y moved to CentOS-X, same for Debian

* bugfix for rollback from edges

* bugfix for hash indexes

* bugfix for StringBuffer::erase_front

* added autoload for modules

* added AQL function TO_LIST


v1.0.1 (2012-09-30)
-------------------

* draft for issue #165: front-end application howto

* updated mruby to cf8fdea4a6598aa470e698e8cbc9b9b492319d

* fix for issue #190: install doesn't create log directory

* fix for issue #194: potential race condition between creating and dropping collections

* fix for issue #193: REST API HEAD request returns a message body on 404

* fix for issue #188: intermittent issues with 1.0.0

* fix for issue #163: server cannot create collection because of abandoned files

* fix for issue #150: call V8 garbage collection on server periodically


v1.0.0 (2012-08-17)
-------------------

* fix for issue #157: check for readline and ncurses headers, not only libraries


v1.0.beta4 (2012-08-15)
-----------------------

* fix for issue #152: fix memleak for barriers


v1.0.beta3 (2012-08-10)
-----------------------

* fix for issue #151: Memleak, collection data not removed

* fix for issue #149: Inconsistent port for admin interface

* fix for issue #163: server cannot create collection because of abandoned files

* fix for issue #157: check for readline and ncurses headers, not only libraries

* fix for issue #108: db.<collection>.truncate() inefficient

* fix for issue #109: added startup note about cached collection names and how to
  refresh them

* fix for issue #156: fixed memleaks in /_api/import

* fix for issue #59: added tests for /_api/import

* modified return value for calls to /_api/import: now, the attribute "empty" is
  returned as well, stating the number of empty lines in the input. Also changed the
  return value of the error code attribute ("errorNum") from 1100 ("corrupted datafile")
  to 400 ("bad request") in case invalid/unexpected JSON data was sent to the server.
  This error code is more appropriate as no datafile is broken but just input data is
  incorrect.

* fix for issue #152: Memleak for barriers

* fix for issue #151: Memleak, collection data not removed

* value of --database.maximal-journal-size parameter is now validated on startup. If
  value is smaller than the minimum value (currently 1048576), an error is thrown and
  the server will not start. Before this change, the global value of maximal journal
  size was not validated at server start, but only on collection level

* increased sleep value in statistics creation loop from 10 to 500 microseconds. This
  reduces accuracy of statistics values somewhere after the decimal points but saves
  CPU time.

* avoid additional sync() calls when writing partial shape data (attribute name data)
  to disk. sync() will still be called when the shape marker (will be written after
  the attributes) is written to disk

* issue #147: added flag --database.force-sync-shapes to force synching of shape data
  to disk. The default value is true so it is the same behavior as in version 1.0.
  if set to false, shape data is synched to disk if waitForSync for the collection is
  set to true, otherwise, shape data is not synched.

* fix for issue #145: strange issue on Travis: added epsilon for numeric comparison in
  geo index

* fix for issue #136: adjusted message during indexing

* issue #131: added timeout for HTTP keep-alive connections. The default value is 300
  seconds. There is a startup parameter server.keep-alive-timeout to configure the value.
  Setting it to 0 will disable keep-alive entirely on the server.

* fix for issue #137: AQL optimizer should use indexes for ref accesses with
  2 named attributes


v1.0.beta2 (2012-08-03)
-----------------------

* fix for issue #134: improvements for centos RPM

* fixed problem with disable-admin-interface in config file


v1.0.beta1 (2012-07-29)
-----------------------

* fixed issue #118: We need a collection "debugger"

* fixed issue #126: Access-Shaper must be cached

* INCOMPATIBLE CHANGE: renamed parameters "connect-timeout" and "request-timeout"
  for arangosh and arangoimp to "--server.connect-timeout" and "--server.request-timeout"

* INCOMPATIBLE CHANGE: authorization is now required on the server side
  Clients sending requests without HTTP authorization will be rejected with HTTP 401
  To allow backwards compatibility, the server can be started with the option
  "--server.disable-authentication"

* added options "--server.username" and "--server.password" for arangosh and arangoimp
  These parameters must be used to specify the user and password to be used when
  connecting to the server. If no password is given on the command line, arangosh/
  arangoimp will interactively prompt for a password.
  If no user name is specified on the command line, the default user "root" will be
  used.

* added startup option "--server.ssl-cipher-list" to determine which ciphers to
  use in SSL context. also added SSL_OP_CIPHER_SERVER_PREFERENCE to SSL default
  options so ciphers are tried in server and not in client order

* changed default SSL protocol to TLSv1 instead of SSLv2

* changed log-level of SSL-related messages

* added SSL connections if server is compiled with OpenSSL support. Use --help-ssl

* INCOMPATIBLE CHANGE: removed startup option "--server.admin-port".
  The new endpoints feature (see --server.endpoint) allows opening multiple endpoints
  anyway, and the distinction between admin and "other" endpoints can be emulated
  later using privileges.

* INCOMPATIBLE CHANGE: removed startup options "--port", "--server.port", and
  "--server.http-port" for arangod.
  These options have been replaced by the new "--server.endpoint" parameter

* INCOMPATIBLE CHANGE: removed startup option "--server" for arangosh and arangoimp.
  These options have been replaced by the new "--server.endpoint" parameter

* Added "--server.endpoint" option to arangod, arangosh, and arangoimp.
  For arangod, this option allows specifying the bind endpoints for the server
  The server can be bound to one or multiple endpoints at once. For arangosh
  and arangoimp, the option specifies the server endpoint to connect to.
  The following endpoint syntax is currently supported:
  - tcp://host:port or http@tcp://host:port (HTTP over IPv4)
  - tcp://[host]:port or http@tcp://[host]:port (HTTP over IPv6)
  - ssl://host:port or http@tcp://host:port (HTTP over SSL-encrypted IPv4)
  - ssl://[host]:port or http@tcp://[host]:port (HTTP over SSL-encrypted IPv6)
  - unix:///path/to/socket or http@unix:///path/to/socket (HTTP over UNIX socket)

  If no port is specified, the default port of 8529 will be used.

* INCOMPATIBLE CHANGE: removed startup options "--server.require-keep-alive" and
  "--server.secure-require-keep-alive".
  The server will now behave as follows which should be more conforming to the
  HTTP standard:
  * if a client sends a "Connection: close" header, the server will close the
    connection
  * if a client sends a "Connection: keep-alive" header, the server will not
    close the connection
  * if a client does not send any "Connection" header, the server will assume
    "keep-alive" if the request was an HTTP/1.1 request, and "close" if the
    request was an HTTP/1.0 request

* (minimal) internal optimizations for HTTP request parsing and response header
  handling

* fixed Unicode unescaping bugs for \f and surrogate pairs in BasicsC/strings.c

* changed implementation of TRI_BlockCrc32 algorithm to use 8 bytes at a time

* fixed issue #122: arangod doesn't start if <log.file> cannot be created

* fixed issue #121: wrong collection size reported

* fixed issue #98: Unable to change journalSize

* fixed issue #88: fds not closed

* fixed escaping of document data in HTML admin front end

* added HTTP basic authentication, this is always turned on

* added server startup option --server.disable-admin-interface to turn off the
  HTML admin interface

* honor server startup option --database.maximal-journal-size when creating new
  collections without specific journalsize setting. Previously, these
  collections were always created with journal file sizes of 32 MB and the
  --database.maximal-journal-size setting was ignored

* added server startup option --database.wait-for-sync to control the default
  behavior

* renamed "--unit-tests" to "--javascript.unit-tests"


v1.0.alpha3 (2012-06-30)
------------------------

* fixed issue #116: createCollection=create option doesn't work

* fixed issue #115: Compilation issue under OSX 10.7 Lion & 10.8 Mountain Lion
  (homebrew)

* fixed issue #114: image not found

* fixed issue #111: crash during "make unittests"

* fixed issue #104: client.js -> ARANGO_QUIET is not defined


v1.0.alpha2 (2012-06-24)
------------------------

* fixed issue #112: do not accept document with duplicate attribute names

* fixed issue #103: Should we cleanup the directory structure

* fixed issue #100: "count" attribute exists in cursor response with "count:
  false"

* fixed issue #84 explain command

* added new MRuby version (2012-06-02)

* added --log.filter

* cleanup of command line options:
** --startup.directory => --javascript.startup-directory
** --quite => --quiet
** --gc.interval => --javascript.gc-interval
** --startup.modules-path => --javascript.modules-path
** --action.system-directory => --javascript.action-directory
** --javascript.action-threads => removed (is now the same pool as --server.threads)

* various bug-fixes

* support for import

* added option SKIP_RANGES=1 for make unittests

* fixed several range-related assertion failures in the AQL query optimizer

* fixed AQL query optimizations for some edge cases (e.g. nested subqueries with
  invalid constant filter expressions)


v1.0.alpha1 (2012-05-28)
------------------------

Alpha Release of ArangoDB 1.0<|MERGE_RESOLUTION|>--- conflicted
+++ resolved
@@ -1,5 +1,4 @@
-<<<<<<< HEAD
-v3.4.5 (2019-XX-XX)
+v3.4.5 (XXXX-XX-XX)
 -------------------
 
 * add "PRUNE <condition>" to AQL Traversals. This allows to early abort searching of
@@ -7,16 +6,13 @@
   PRUNE is only allowed in the Traversal statement and only between the graphdefinition
   and the options of the traversal.
   e.g.:
-  FOR v, e, p IN 1..3 OUTBOUND @source GRAPH "myGraph"
-    PRUNE v.value == "bar"
-    OPTIONS {} /* These options remain optional */
-    RETURN v
+
+      FOR v, e, p IN 1..3 OUTBOUND @source GRAPH "myGraph"
+        PRUNE v.value == "bar"
+        OPTIONS {} /* These options remain optional */
+        RETURN v
+        
   for more details refer to the documentation chapter.
-
-v3.4.4 (2019-XX-XX)
-=======
-v3.4.5 (XXXX-XX-XX)
--------------------
 
 * added option `--console.history` to arangosh for controlling whether
   the command-line history should be loaded from and persisted in a file.
@@ -32,7 +28,6 @@
 
 
 v3.4.4 (2019-03-08)
->>>>>>> 7e1a74c6
 -------------------
 
 * follow up to fix JWT authentication in arangosh (#7530):
