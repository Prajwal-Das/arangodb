v3.4.5 (XXXX-XX-XX)
-------------------

<<<<<<< HEAD
* don't run compact() on a collection after a truncate() was done in the same transaction

  running compact() in the same transaction will only increase the data size on disk due to 
  RocksDB not being able to remove any documents physically due to the snapshot that is
  taken at transaction start.

  This change also exposes db.<collection>.compact() in the arangosh, in order to manually 
  run a compaction on the data range of a collection should it be needed for maintenance.
=======
* don't attempt to remove non-existing WAL files, because such attempt will
  trigger unnecessary error log messages in the RocksDB library
>>>>>>> ab320648

* added --log.file-mode to specify a file mode of newly created log files

* added --log.file-group to specify the group of newly created log files

* fixed some escaping issues within the web ui.

* fixed issue #8165: AQL optimizer does not pick up multiple Geo index

* fixed issue #8359: How to update a document with unique index (constraints)?

* when restarting a follower in active failover mode, try an incremental sync instead
  of a full resync

* add "PRUNE <condition>" to AQL Traversals. This allows to early abort searching of
  unnecessary branches within a traversal.
  PRUNE is only allowed in the Traversal statement and only between the graphdefinition
  and the options of the traversal.
  e.g.:

      FOR v, e, p IN 1..3 OUTBOUND @source GRAPH "myGraph"
        PRUNE v.value == "bar"
        OPTIONS {} /* These options remain optional */
        RETURN v
        
  for more details refer to the documentation chapter.

* added option `--console.history` to arangosh for controlling whether
  the command-line history should be loaded from and persisted in a file.

  The default value for this option is `true`. Setting it to `false`
  will make arangosh not load any command-line history from the history
  file, and not store the current session's history when the shell is
  exited. The command-line history will then only be available in the
  current shell session.

* display the server role when connecting arangosh against a server (e.g. 
  SINGLE, COORDINATOR)

* added replication applier state figures `totalDocuments` and `totalRemovals` to 
  access the number of document insert/replace operations and the number of document
  removals operations separately. Also added figures `totalApplyTime` and 
  `totalFetchTime` for determining the total time the replication spent for 
  applying changes or fetching new data from the master. Also added are the figures
  `averageApplyTime` and `averageFetchTime`, which show the average time spent
  for applying a batch or for fetching data from the master, resp.

* fixed race condition in which the value of the informational replication applier 
  figure `ticksBehind` could underflow and thus show a very huge number of ticks.

* always clear all ongoing replication transactions on the slave if the slave 
  discovers the data it has asked for is not present anymore on the master and the
  `requireFromPresent` value for the applier is set to `false`.
  
  In this case aborting the ongoing transactions on the slave is necessary because 
  they may have held exclusive locks on collections, which may otherwise not be 
  released.

* added option `--rocksdb.wal-archive-size-limit` for controlling the
  maximum total size (in bytes) of archived WAL files. The default is 0
  (meaning: unlimited).

  When setting the value to a size bigger than 0, the RocksDB storage engine
  will force a removal of archived WAL files if the total size of the archive
  exceeds the configured size. The option can be used to get rid of archived
  WAL files in a disk size-constrained environment.
  Note that archived WAL files are normally deleted automatically after a 
  short while when there is no follower attached that may read from the archive.
  However, in case when there are followers attached that may read from the
  archive, WAL files normally remain in the archive until their contents have 
  been streamed to the followers. In case there are slow followers that cannot
  catch up this will cause a growth of the WAL files archive over time. 
  The option `--rocksdb.wal-archive-size-limit` can now be used to force a 
  deletion of WAL files from the archive even if there are followers attached
  that may want to read the archive. In case the option is set and a leader
  deletes files from the archive that followers want to read, this will abort
  the replication on the followers. Followers can however restart the replication
  doing a resync.

* agents need to be able to overwrite a compacted state with same _key

* in case of resigned leader, set isReady=false in clusterInventory

* abort RemoveFollower job if not enough in-sync followers or leader failure

* fix shrinkCluster for satelliteCollections

* fix crash in agency supervision when leadership is lost

* speed up supervision in agency for large numbers of jobs

* fix log spamming after leader resignation in agency

v3.4.4 (2019-03-12)
-------------------

* added missing test for success in failed leader: this could lead
  to a crash

* follow up to fix JWT authentication in arangosh (#7530):
  also fix reconnect

* now also syncing _jobs and _queues collections in active failover mode

* fixed overflow in Windows NowNanos in RocksDB

* fixed issue #8165: AQL optimizer does not pick up multiple geo index

* when creating a new database with an initial user, set the database permission
  for this user as specified in the documentation

* Supervision fix: abort MoveShard job does not leave a lock behind,

* Supervision fix: abort MoveShard (leader) job moves forwards when point
  of no return has been reached,

* Supervision fix: abort CleanOutServer job does not leave server in
  ToBeCleanedServers,

* Supervision fix: move shard with data stopped to early due to wrong usage 
  of compare function

* Supervision fix: AddFollower only counts good followers, fixing a
  situation after a FailedLeader job could not find a new working
  follower

* Supervision fix: FailedLeader now also considers temporarily BAD
  servers as replacement followers and does not block servers which
  currently receive a new shard

* Supervision fix: Servers in ToBeCleanedServers are no longer considered
  as replacement servers

* Maintenance fix: added precondition of unchanged Plan in phase2

* Allow MoveShard from leader to a follower, thus swapping the two

* Supervision fix: Satellite collections, various fixes

* Add coordinator route for agency dump

* speed up replication of transactions containing updates of existing documents.

  The replication protocol does not provide any information on whether a document
  was inserted on the master or updated/replaced. Therefore the slave will always
  try an insert first, and move to a replace if the insert fails with "unique
  constraint violation". This case is however very costly in a bigger transaction,
  as the rollback of the insert will force the underlying RocksDB write batch to be
  entirely rewritten. To circumvent rewriting entire write batches, we now do a
  quick check if the target document already exists, and then branch to either
  insert or replace internally.


v3.4.3 (2019-02-19)
-------------------

* fixed JS AQL query objects with empty query strings not being recognized as AQL queries

* fixed issue #8137: NULL input field generates U_ILLEGAL_ARGUMENT_ERROR

* fixed issue #8108: AQL variable - not working query since upgrade to 3.4 release

* fixed possible segfault when using COLLECT with a LIMIT and an offset

* fixed COLLECT forgetting top-level variables after 1000 rows

* fix undefined behavior when calling user-defined AQL functions from an AQL
  query via a streaming cursor

* fix broken validation of tick range in arangodump

* updated bundled curl library to version 7.63.0

* added "peakMemoryUsage" in query results figures, showing the peak memory
  usage of the executed query. In a cluster, the value contains the peak memory
  usage across all shards, but it is not summed up across shards.

* data masking: better documentation, fixed default phone number,
  changed default range to -100 and 100 for integer masking function

* fix supervision's failed server handling to transactionally create
  all failed leader/followers along


v3.4.2.1 (2019-02-01)
---------------------

* upgrade to new velocypack version


v3.4.2 (2019-01-24)
-------------------

* added configurable masking of dumped data via `arangodump` tool to obfuscate exported sensible data

* upgraded to OpenSSL 1.1.0j

* fixed an issue with AQL query IN index lookup conditions being converted into
  empty arrays when they were shared between multiple nodes of a lookup condition
  that used an IN array lookup in an OR that was multiplied due to DNF transformations

  This issue affected queries such as the following

      FILTER (... && ...) || doc.indexAttribute IN non-empty-array

* upgraded arangodb starter version to 0.14.0

* upgraded arangosync version to 0.6.2

* fixed an issue where a crashed coordinator can lead to some Foxx queue jobs
  erroneously either left hanging or being restarted

* fix issue #7903: Regression on ISO8601 string compatibility in AQL

  millisecond parts of AQL date values were limited to up to 3 digits.
  Now the length of the millisecond part is unrestricted, but the
  millisecond precision is still limited to up to 3 digits.

* fix issue #7900: Bind values of `null` are not replaced by
  empty string anymore, when toggling between json and table
  view in the web-ui.

* Use base64url to encode and decode JWT parts.

* added AQL function `CHECK_DOCUMENT` for document validity checks

* when detecting parse errors in the JSON input sent to the restore API, now
  abort with a proper error containing the problem description instead of aborting
  but hiding there was a problem.

* do not respond with an internal error in case of JSON parse errors detected
  in incoming HTTP requests

* added arangorestore option `--cleanup-duplicate-attributes` to clean up input documents
  with redundant attribute names

  Importing such documents without the option set will make arangorestore fail with an
  error, and setting the option will make the restore process clean up the input by using
  just the first specified value for each redundant attribute.

* the arangorestore options `--default-number-of-shards` and `--default-replication-factor`
  are now deprecated in favor of the much more powerful options `--number-of-shards`
  and `--replication-factor`

  The new options `--number-of-shards` and `--replication-factor` allow specifying
  default values for the number of shards and the replication factor, resp. for all
  restored collections. If specified, these default values will be used regardless
  of whether the number of shards or the replication factor values are already present
  in the metadata of the dumped collections.

  It is also possible to override the values on a per-collection level by specifying
  the options multiple times, e.g.

      --number-of-shards 2 --number-of-shards mycollection=3 --number-of-shards test=4

  The above will create all collections with 2 shards, except the collection "mycollection"
  (3 shards) and "test" (4 shards).

  By omitting the default value, it is also possible to use the number of shards/replication
  factor values from the dump for all collections but the explicitly specified ones, e.g.

      --number-of-shards mycollection=3 --number-of-shards test=4

  This will use the number of shards as specified in the dump, except for the collections
  "mycollection" and "test".

  The `--replication-factor` option works similarly.

* validate uniqueness of attribute names in AQL in cases in which it was not
  done before. When constructing AQL objects via object literals, there was
  no validation about object attribute names being unique. For example, it was
  possible to create objects with duplicate attribute names as follows:

      INSERT { a: 1, a: 2 } INTO collection

  This resulted in a document having two "a" attributes, which is obviously
  undesired. Now, when an attribute value is used multiple times, only the first
  assigned value will be used for that attribute in AQL. It is not possible to
  specify the same attribute multiple times and overwrite the attribute's value
  with by that. That means in the above example, the value of "a" will be 1,
  and not 2.
  This changes the behavior for overriding attribute values in AQL compared to
  previous versions of ArangoDB, as previous versions in some cases allowed
  duplicate attribute names in objects/documents (which is undesired) and in
  other cases used the _last_ value assigned to an attribute instead of the _first_
  value. In order to explicitly override a value in an existing object, use the
  AQL MERGE function.

  To avoid all these issues, users are encouraged to use unambiguous attribute
  names in objects/documents in AQL. Outside of AQL, specifying the same attribute
  multiple times may even result in a parse error, e.g. when sending such data
  to ArangoDB's HTTP REST API.

* fixed issue #7834: AQL Query crashes instance

* Added --server.jwt-secret-keyfile option.

* Improve single threaded performance by scheduler optimization.

* Releveling logging in maintenance

v3.4.1 (2018-12-19)
-------------------

* fixed issue #7757: Using multiple filters on nested objects produces wrong results

* fixed issue #7763: Collect after update does not execute updates

* fixed issue #7586: a running query within the user interface was not shown
  if the active view was `Running Queries` or `Slow Query History`.

* fixed issue #7749: AQL Query result changed for COLLECT used on empty data/array

* fixed a rare thread local dead lock situation in replication:
  If a follower tries to get in sync in the last steps it requires
  a lock on the leader. If the follower cancels the lock before the leader
  has succeeded with locking we can end up with one thread being deadlocked.

* fix thread shutdown in _WIN32 builds

  Previous versions used a wrong comparison logic to determine the current
  thread id when shutting down a thread, leading to threads hanging in their
  destructors on thread shutdown

* reverted accidental change to error handling in geo index

  In previous versions, if non-valid geo coordinates were contained in the
  indexed field of a document, the document was simply ignored an not indexed.
  In 3.4.0, this was accidentally changed to generate an error, which caused
  the upgrade procedure to break in some cases.

* fixed TypeError being thrown instead of validation errors when Foxx manifest
  validation fails

* make AQL REMOVE operations use less memory with the RocksDB storage engine

  the previous implementation of batch removals read everything to remove into
  memory first before carrying out the first remove operation. The new version
  will only read in about 1000 documents each time and then remove these. Queries
  such as

      FOR doc IN collection FILTER ... REMOVE doc IN collection

  will benefit from this change in terms of memory usage.

* make `--help-all` now also show all hidden program options

  Previously hidden program options were only returned when invoking arangod or
  a client tool with the cryptic `--help-.` option. Now `--help-all` simply
  retuns them as well.

  The program options JSON description returned by `--dump-options` was also
  improved as follows:

  - the new boolean attribute "dynamic" indicates whether the option has a dynamic
    default value, i.e. a value that depends on the target host capabilities or
    configuration

  - the new boolean attribute "requiresValue" indicates whether a boolean option
    requires a value of "true" or "false" when specified. If "requiresValue" is
    false, then the option can be specified without a boolean value following it,
    and the option will still be set to true, e.g. `--server.authentication` is
    identical to `--server.authentication true`.

  - the new "category" attribute will contain a value of "command" for command-like
    options, such as `--version`, `--dump-options`, `--dump-dependencies` etc.,
    and "option" for all others.

* Fixed a bug in synchroneous replication intialisation for, where a
  shard's db server is rebooted during that period

v3.4.0 (2018-12-06)
-------------------

* Add license key checking to enterprise version in Docker containers.


v3.4.0-rc.5 (2018-11-29)
------------------------

* Persist and check default language (locale) selection.
  Previously we would not check if the language (`--default-language`) had changed
  when the server was restarted. This could cause issues with indexes over text fields,
  as it will resulted in undefined behavior within RocksDB (potentially missing entries,
  corruption, etc.). Now if the language is changed, ArangoDB will print out an error
  message on startup and abort.

* fixed issue #7522: FILTER logic totally broke for my query in 3.4-rc4

* export version and storage engine in `_admin/cluster/health` for Coordinators
  and DBServers.

* restrict the total amount of data to build up in all in-memory RocksDB write buffers
  by default to a certain fraction of the available physical RAM. This helps restricting
  memory usage for the arangod process, but may have an effect on the RocksDB storage
  engine's write performance.

  In ArangoDB 3.3 the governing configuration option `--rocksdb.total-write-buffer-size`
  had a default value of `0`, which meant that the memory usage was not limited. ArangoDB
  3.4 now changes the default value to about 50% of available physical RAM, and 512MiB
  for setups with less than 4GiB of RAM.

* lower default value for `--cache.size` startup option from about 30% of physical RAM to
  about 25% percent of physical RAM.

* fix internal issue #2786: improved confirmation dialog when clicking the truncate
  button in the web UI

* Updated joi library (web UI), improved Foxx mount path validation

* disable startup warning for Linux kernel variable `vm.overcommit_memory` settings
  values of 0 or 1.
  Effectively `overcommit_memory` settings value of 0 or 1 fix two memory-allocation
  related issues with the default memory allocator used in ArangoDB release builds on
  64bit Linux.
  The issues will remain when running with an `overcommit_memory` settings value of 2,
  so this is now discouraged.
  Setting `overcommit_memory` to 0 or 1 (0 is the Linux kernel's default) fixes issues
  with increasing numbers of memory mappings for the arangod process (which may lead
  to an out-of-memory situation if the kernel's maximum number of mappings threshold
  is hit) and an increasing amount of memory that the kernel counts as "committed".
  With an `overcommit_memory` setting of 0 or 1, an arangod process may either be
  killed by the kernel's OOM killer or will die with a segfault when accessing memory
  it has allocated before but the kernel could not provide later on. This is still
  more acceptable than the kernel not providing any more memory to the process when
  there is still physical memory left, which may have occurred with an `overcommit_memory`
  setting of 2 after the arangod process had done lots of allocations.

  In summary, the recommendation for the `overcommit_memory` setting is now to set it
  to 0 or 1 (0 is kernel default) and not use 2.

* fixed Foxx complaining about valid `$schema` value in manifest.json

* fix for supervision, which started failing servers using old transient store

* fixed a bug where indexes are used in the cluster while still being
  built on the db servers

* fix move leader shard: wait until all but the old leader are in sync.
  This fixes some unstable tests.

* cluster health features more elaborate agent records

* agency's supervision edited for advertised endpoints

v3.4.0-rc.4 (2018-11-04)
------------------------

* fixed Foxx queues not retrying jobs with infinite `maxFailures`

* increase AQL query string parsing performance for queries with many (100K+) string
  values contained in the query string

* increase timeouts for inter-node communication in the cluster

* fixed undefined behavior in `/_api/import` when importing a single document went
  wrong

* replication bugfixes

* stop printing `connection class corrupted` in arangosh

 when just starting the arangosh without a connection to a server and running
 code such as `require("internal")`, the shell always printed "connection class
 corrupted", which was somewhat misleading.

* add separate option `--query.slow-streaming-threshold` for tracking slow
  streaming queries with a different timeout value

* increase maximum number of collections/shards in an AQL query from 256 to 2048

* don't rely on `_modules` collection being present and usable for arangod startup

* force connection timeout to be 7 seconds to allow libcurl time to retry lost DNS
  queries.

* fixes a routing issue within the web ui after the use of views

* fixes some graph data parsing issues in the ui, e.g. cleaning up duplicate
  edges inside the graph viewer.

* in a cluster environment, the arangod process now exits if wrong credentials
  are used during the startup process.

* added option `--rocksdb.total-write-buffer-size` to limit total memory usage
  across all RocksDB in-memory write buffers

* suppress warnings from statistics background threads such as
  `WARNING caught exception during statistics processing: Expecting Object`
  during version upgrade


v3.4.0-rc.3 (2018-10-23)
------------------------

* fixed handling of broken Foxx services

  Installation now also fails when the service encounters an error when
  executed. Upgrading or replacing with a broken service will still result
  in the broken services being installed.

* restored error pages for broken Foxx services

  Services that could not be executed will now show an error page (with helpful
  information if development mode is enabled) instead of a generic 404 response.
  Requests to the service that do not prefer HTML (i.e. not a browser window)
  will receive a JSON formatted 503 error response instead.

* added support for `force` flag when upgrading Foxx services

  Using the `force` flag when upgrading or replacing a service falls back to
  installing the service if it does not already exist.

* The order of JSON object attribute keys in JSON return values will now be
  "random" in more cases. In JSON, there is no defined order for object attribute
  keys anyway, so ArangoDB is taking the freedom to return the attribute keys in
  a non-deterministic, seemingly unordered way.

* Fixed an AQL bug where the `optimize-traversals` rule was falsely applied to
  extensions with inline expressions and thereby ignoring them

* fix side-effects of sorting larger arrays (>= 16 members) of constant literal
  values in AQL, when the array was used not only for IN-value filtering but also
  later in the query.
  The array values were sorted so the IN-value lookup could use a binary search
  instead of a linear search, but this did not take into account that the array
  could have been used elsewhere in the query, e.g. as a return value. The fix
  will create a copy of the array and sort the copy, leaving the original array
  untouched.

* disallow empty LDAP password

* fixes validation of allowed or not allowed foxx service mount paths within
  the Web UI

* The single database or single coordinator statistics in a cluster
  environment within the Web UI sometimes got called way too often.
  This caused artifacts in the graphs, which is now fixed.

* An aardvark statistics route could not collect and sum up the statistics of
  all coordinators if one of them was ahead and had more results than the others

* Web UI now checks if server statistics are enabled before it sends its first
  request to the statistics API

* fix internal issue #486: immediate deletion (right after creation) of
  a view with a link to one collection and indexed data reports failure
  but removes the link

* fix internal issue #480: link to a collection is not added to a view
  if it was already added to other view

* fix internal issues #407, #445: limit ArangoSearch memory consumption
  so that it won't cause OOM while indexing large collections

* upgraded arangodb starter version to 0.13.5

* removed undocumented `db.<view>.toArray()` function from ArangoShell

* prevent creation of collections and views with the same in cluster setups

* fixed issue #6770: document update: ignoreRevs parameter ignored

* added AQL query optimizer rules `simplify-conditions` and `fuse-filters`

* improve inter-server communication performance:
  - move all response processing off Communicator's socket management thread
  - create multiple Communicator objects with ClusterComm, route via round robin
  - adjust Scheduler threads to always be active, and have designated priorities.

* fix internal issue #2770: the Query Profiling modal dialog in the Web UI
  was slightly malformed.

* fix internal issue #2035: the Web UI now updates its indices view to check
  whether new indices exist or not.

* fix internal issue #6808: newly created databases within the Web UI did not
  appear when used Internet Explorer 11 as a browser.

* fix internal issue #2957: the Web UI was not able to display more than 1000
  documents, even when it was set to a higher amount.

* fix internal issue #2688: the Web UI's graph viewer created malformed node
  labels if a node was expanded multiple times.

* fix internal issue #2785: web ui's sort dialog sometimes got rendered, even
  if it should not.

* fix internal issue #2764: the waitForSync property of a satellite collection
  could not be changed via the Web UI

* dynamically manage libcurl's number of open connections to increase performance
  by reducing the number of socket close and then reopen cycles

* recover short server id from agency after a restart of a cluster node

  this fixes problems with short server ids being set to 0 after a node restart,
  which then prevented cursor result load-forwarding between multiple coordinators
  to work properly

  this should fix arangojs#573

* increased default timeouts in replication

  this decreases the chances of followers not getting in sync with leaders because
  of replication operations timing out

* include forward-ported diagnostic options for debugging LDAP connections

* fixed internal issue #3065: fix variable replacements by the AQL query
  optimizer in arangosearch view search conditions

  The consequence of the missing replacements was that some queries using view
  search conditions could have failed with error messages such as

  "missing variable #3 (a) for node #7 (EnumerateViewNode) while planning registers"

* fixed internal issue #1983: the Web UI was showing a deletion confirmation
  multiple times.

* Restricted usage of views in AQL, they will throw an error now
  (e.g. "FOR v, e, p IN 1 OUTBOUND @start edgeCollection, view")
  instead of failing the server.

* Allow VIEWs within the AQL "WITH" statement in cluster environment.
  This will now prepare the query for all collections linked within a view.
  (e.g. "WITH view FOR v, e, p IN OUTBOUND 'collectionInView/123' edgeCollection"
  will now be executed properly and not fail with unregistered collection any more)

* Properly check permissions for all collections linked to a view when
  instantiating an AQL query in cluster environment

* support installation of ArangoDB on Windows into directories with multibyte
  character filenames on Windows platforms that used a non-UTF8-codepage

  This was supported on other platforms before, but never worked for ArangoDB's
  Windows version

* display shard synchronization progress for collections outside of the
  `_system` database

* change memory protection settings for memory given back to by the bundled
  JEMalloc memory allocator. This avoids splitting of existing memory mappings
  due to changes of the protection settings

* added missing implementation for `DeleteRangeCF` in RocksDB WAL tailing handler

* fixed agents busy looping gossip

* handle missing `_frontend` collections gracefully

  the `_frontend` system collection is not required for normal ArangoDB operations,
  so if it is missing for whatever reason, ensure that normal operations can go
  on.


v3.4.0-rc.2 (2018-09-30)
------------------------

* upgraded arangosync version to 0.6.0

* upgraded arangodb starter version to 0.13.3

* fixed issue #6611: Properly display JSON properties of user defined foxx services
  configuration within the web UI

* improved shards display in web UI: included arrows to better visualize that
  collection name sections can be expanded and collapsed

* added nesting support for `aql` template strings

* added support for `undefined` and AQL literals to `aql.literal`

* added `aql.join` function

* fixed issue #6583: Agency node segfaults if sent an authenticated HTTP
  request is sent to its port

* fixed issue #6601: Context cancelled (never ending query)

* added more AQL query results cache inspection and control functionality

* fixed undefined behavior in AQL query result cache

* the query editor within the web UI is now catching HTTP 501 responses
  properly

* added AQL VERSION function to return the server version as a string

* added startup parameter `--cluster.advertised-endpoints`

* AQL query optimizer now makes better choices regarding indexes to use in a
  query when there are multiple competing indexes and some of them are prefixes
  of others

  In this case, the optimizer could have preferred indexes that covered less
  attributes, but it should rather pick the indexes that covered more attributes.

  For example, if there was an index on ["a"] and another index on ["a", "b"], then
  previously the optimizer may have picked the index on just ["a"] instead the
  index on ["a", "b"] for queries that used all index attributes but did range
  queries on them (e.g. `FILTER doc.a == @val1 && doc.b >= @val2`).

* Added compression for the AQL intermediate results transfer in the cluster,
  leading to less data being transferred between coordinator and database servers
  in many cases

* forward-ported a bugfix from RocksDB (https://github.com/facebook/rocksdb/pull/4386)
  that fixes range deletions (used internally in ArangoDB when dropping or truncating
  collections)

  The non-working range deletes could have triggered errors such as
  `deletion check in index drop failed - not all documents in the index have been deleted.`
  when dropping or truncating collections

* improve error messages in Windows installer

* allow retrying installation in Windows installer in case an existing database is still
  running and needs to be manually shut down before continuing with the installation

* fix database backup functionality in Windows installer

* fixed memory leak in `/_api/batch` REST handler

* `db._profileQuery()` now also tracks operations triggered when using `LIMIT`
  clauses in a query

* added proper error messages when using views as an argument to AQL functions
  (doing so triggered an `internal error` before)

* fixed return value encoding for collection ids ("cid" attribute") in REST API
  `/_api/replication/logger-follow`

* fixed dumping and restoring of views with arangodump and arangorestore

* fix replication from 3.3 to 3.4

* fixed some TLS errors that occurred when combining HTTPS/TLS transport with the
  VelocyStream protocol (VST)

  That combination could have led to spurious errors such as "TLS padding error"
  or "Tag mismatch" and connections being closed

* make synchronous replication detect more error cases when followers cannot
  apply the changes from the leader

* fixed issue #6379: RocksDB arangorestore time degeneration on dead documents

* fixed issue #6495: Document not found when removing records

* fixed undefined behavior in cluster plan-loading procedure that may have
  unintentionally modified a shared structure

* reduce overhead of function initialization in AQL COLLECT aggregate functions,
  for functions COUNT/LENGTH, SUM and AVG

  this optimization will only be noticable when the COLLECT produces many groups
  and the "hash" COLLECT variant is used

* fixed potential out-of-bounds access in admin log REST handler `/_admin/log`,
  which could have led to the server returning an HTTP 500 error

* catch more exceptions in replication and handle them appropriately

* agency endpoint updates now go through RAFT

* fixed a cleanup issue in Current when a follower was removed from Plan

* catch exceptions in MaintenanceWorker thread

* fixed a bug in cleanOutServer which could lead to a cleaned out server
  still being a follower for some shard

v3.4.0-rc.1 (2018-09-06)
------------------------

* Release Candidate for 3.4.0, please check the `ReleaseNotes/KnownIssues34.md`
  file for a list of known issues.

* upgraded bundled RocksDB version to 5.16.0

* upgraded bundled Snappy compression library to 1.1.7

* fixed issue #5941: if using breadth first search in traversals uniqueness checks
  on path (vertices and edges) have not been applied. In SmartGraphs the checks
  have been executed properly.

* added more detailed progress output to arangorestore, showing the percentage of
  how much data is restored for bigger collections plus a set of overview statistics
  after each processed collection

* added option `--rocksdb.use-file-logging` to enable writing of RocksDB's own
  informational LOG files into RocksDB's database directory.

  This option is turned off by default, but can be enabled for debugging RocksDB
  internals and performance.

* improved error messages when managing Foxx services

  Install/replace/upgrade will now provide additional information when an error
  is encountered during setup. Errors encountered during a `require` call will
  also include information about the underlying cause in the error message.

* fixed some Foxx script names being displayed incorrectly in web UI and Foxx CLI

* major revision of the maintenance feature

* added `uuidv4` and `genRandomBytes` methods to crypto module

* added `hexSlice` methods `hexWrite` to JS Buffer type

* added `Buffer.from`, `Buffer.of`, `Buffer.alloc` and `Buffer.allocUnsafe`
  for improved compatibility with Node.js

* Foxx HTTP API errors now log stacktraces

* fixed issue #5831: custom queries in the ui could not be loaded if the user
  only has read access to the _system database.

* fixed issue #6128: ArangoDb Cluster: Task moved from DBS to Coordinator

* fixed some web ui action events related to Running Queries view and Slow
  Queries History view

* fixed internal issue #2566: corrected web UI alignment of the nodes table

* fixed issue #5736: Foxx HTTP API responds with 500 error when request body
  is too short

* fixed issue #6106: Arithmetic operator type casting documentation incorrect

* The arangosh now supports the velocystream transport protocol via the schemas
  "vst+tcp://", "vst+ssl://", "vst+unix://" schemes.

* The server will no longer lowercase the input in --server.endpoint. This means
  Unix domain socket paths will now  be treated as specified, previously they were lowercased

* fixed logging of requests. A wrong log level was used

* fixed issue #5943: misplaced database ui icon and wrong cursor type were used

* fixed issue #5354: updated the web UI JSON editor, improved usability

* fixed issue #5648: fixed error message when saving unsupported document types

* fixed internal issue #2812: Cluster fails to create many indexes in parallel

* Added C++ implementation, load balancer support, and user restriction to Pregel API.

  If an execution is accessed on a different coordinator than where it was
  created, the request(s) will be forwarded to the correct coordinator. If an
  execution is accessed by a different user than the one who created it, the
  request will be denied.

* the AQL editor in the web UI now supports detailed AQL query profiling

* fixed issue #5884: Subquery nodes are no longer created on DBServers

* intermediate commits in the RocksDB engine are now only enabled in standalone AQL queries

  (not within a JS transaction), standalone truncate as well as for the "import" API

* the AQL editor in the web UI now supports GeoJSON types and is able to render them.

* fixed issue #5035: fixed a vulnerability issue within the web ui's index view

* PR #5552: add "--latency true" option to arangoimport.  Lists microsecond latency

* added `"pbkdf2"` method to `@arangodb/foxx/auth` module

* the `@arangodb/foxx/auth` module now uses a different method to generate salts,
  so salts are no longer guaranteed to be alphanumeric

* fixed internal issue #2567: the Web UI was showing the possibility to move a shard
  from a follower to the current leader

* Renamed RocksDB engine-specific statistics figure `rocksdb.block-cache-used`
  to `rocksdb.block-cache-usage` in output of `db._engineStats()`

  The new figure name is in line with the statistics that the RocksDB library
  provides in its new versions.

* Added RocksDB engine-specific statistics figures `rocksdb.block-cache-capacity`,
  `rocksdb.block-cache-pinned-usage` as well as level-specific figures
  `rocksdb.num-files-at-level` and `rocksdb.compression-ratio-at-level` in
  output of `db._engineStats()`

* Added RocksDB-engine configuration option `--rocksdb.block-align-data-blocks`

  If set to true, data blocks are aligned on lesser of page size and block size,
  which may waste some memory but may reduce the number of cross-page I/Os operations.

* Usage RocksDB format version 3 for new block-based tables

* Bugfix: The AQL syntax variants `UPDATE/REPLACE k WITH d` now correctly take
  _rev from k instead of d (when ignoreRevs is false) and ignore d._rev.

* Added C++ implementation, load balancer support, and user restriction to tasks API

  If a task is accessed on a different coordinator than where it was created,
  the request(s) will be forwarded to the correct coordinator. If a
  task is accessed by a different user than the one who created it, the request
  will be denied.

* Added load balancer support and user-restriction to async jobs API.

  If an async job is accessed on a different coordinator than where it was
  created, the request(s) will be forwarded to the correct coordinator. If a
  job is accessed by a different user than the one who created it, the request
  will be denied.

* switch default storage engine from MMFiles to RocksDB

  In ArangoDB 3.4, the default storage engine for new installations is the RocksDB
  engine. This differs to previous versions (3.2 and 3.3), in which the default
  storage engine was the MMFiles engine.

  The MMFiles engine can still be explicitly selected as the storage engine for
  all new installations. It's only that the "auto" setting for selecting the storage
  engine will now use the RocksDB engine instead of MMFiles engine.

  In the following scenarios, the effectively selected storage engine for new
  installations will be RocksDB:

  * `--server.storage-engine rocksdb`
  * `--server.storage-engine auto`
  * `--server.storage-engine` option not specified

  The MMFiles storage engine will be selected for new installations only when
  explicitly selected:

  * `--server.storage-engine mmfiles`

  On upgrade, any existing ArangoDB installation will keep its previously selected
  storage engine. The change of the default storage engine is thus only relevant
  for new ArangoDB installations and/or existing cluster setups for which new server
  nodes get added later. All server nodes in a cluster setup should use the same
  storage engine to work reliably. Using different storage engines in a cluster is
  unsupported.

* added collection.indexes() as an alias for collection.getIndexes()

* disable V8 engine and JavaScript APIs for agency nodes

* renamed MMFiles engine compactor thread from "Compactor" to "MMFilesCompactor".

  This change will be visible only on systems which allow assigning names to
  threads.

* added configuration option `--rocksdb.sync-interval`

  This option specifies interval (in milliseconds) that ArangoDB will use to
  automatically synchronize data in RocksDB's write-ahead log (WAL) files to
  disk. Automatic syncs will only be performed for not-yet synchronized data,
  and only for operations that have been executed without the *waitForSync*
  attribute.

  Automatic synchronization is performed by a background thread. The default
  sync interval is 100 milliseconds.

  Note: this option is not supported on Windows platforms. Setting the sync
  interval to a value greater 0 will produce a startup warning.

* added AQL functions `TO_BASE64`, `TO_HEX`, `ENCODE_URI_COMPONENT` and `SOUNDEX`

* PR #5857: RocksDB engine would frequently request a new DelayToken.  This caused
  excessive write delay on the next Put() call.  Alternate approach taken.

* changed the thread handling in the scheduler. `--server.maximal-threads` will be
  the maximum number of threads for the scheduler.

* The option `--server.threads` is now obsolete.

* use sparse indexes in more cases now, when it is clear that the index attribute
  value cannot be null

* introduce SingleRemoteOperationNode via "optimize-cluster-single-document-operations"
  optimizer rule, which triggers single document operations directly from the coordinator
  instead of using a full-featured AQL setup. This saves cluster roundtrips.

  Queries directly referencing the document key benefit from this:

      UPDATE {_key: '1'} WITH {foo: 'bar'} IN collection RETURN OLD

* Added load balancer support and user-restriction to cursor API.

  If a cursor is accessed on a different coordinator than where it was created,
  the requests will be forwarded to the correct coordinator. If a cursor is
  accessed by a different user than the one who created it, the request will
  be denied.

* if authentication is turned on requests to databases by users with insufficient rights
 will be answered with the HTTP forbidden (401) response.

* upgraded bundled RocksDB library version to 5.15

* added key generators `uuid` and `padded`

  The `uuid` key generator generates universally unique 128 bit keys, which are
  stored in hexadecimal human-readable format.
  The `padded` key generator generates keys of a fixed length (16 bytes) in
  ascending lexicographical sort order.

* The REST API of `/_admin/status` added: "operationMode" filed with same meaning as
  the "mode" field and field "readOnly" that has the inverted meaning of the field
  "writeOpsEnabled". The old field names will be deprecated in upcoming versions.

* added `COUNT_DISTINCT` AQL function

* make AQL optimizer rule `collect-in-cluster` optimize aggregation functions
  `AVERAGE`, `VARIANCE`, `STDDEV`, `UNIQUE`, `SORTED_UNIQUE` and `COUNT_DISTINCT`
  in a cluster by pushing parts of the aggregation onto the DB servers and only
  doing the total aggregation on the coordinator

* replace JavaScript functions FULLTEXT, NEAR, WITHIN and WITHIN_RECTANGLE with
  regular AQL subqueries via a new optimizer rule "replace-function-with-index".

* the existing "fulltext-index-optimizer" optimizer rule has been removed because its
  duty is now handled by the "replace-function-with-index" rule.

* added option "--latency true" option to arangoimport. Lists microsecond latency
  statistics on 10 second intervals.

* fixed internal issue #2256: ui, document id not showing up when deleting a document

* fixed internal issue #2163: wrong labels within foxx validation of service
  input parameters

* fixed internal issue #2160: fixed misplaced tooltips in indices view

* Added exclusive option for rocksdb collections. Modifying AQL queries can
  now set the exclusive option as well as it can be set on JavaScript transactions.

* added optimizer rule "optimize-subqueries", which makes qualifying subqueries
  return less data

  The rule fires in the following situations:
  * in case only a few results are used from a non-modifying subquery, the rule
    will add a LIMIT statement into the subquery. For example

	LET docs = (
	  FOR doc IN collection
	    FILTER ...
	    RETURN doc
	)
	RETURN docs[0]

    will be turned into

	LET docs = (
	  FOR doc IN collection
	    FILTER ...
	    LIMIT 1
	    RETURN doc
	)
	RETURN docs[0]

    Another optimization performed by this rule is to modify the result value
    of subqueries in case only the number of results is checked later. For example

	RETURN LENGTH(
	  FOR doc IN collection
	    FILTER ...
	    RETURN doc
	)

    will be turned into

	RETURN LENGTH(
	  FOR doc IN collection
	    FILTER ...
	    RETURN true
	)

  This saves copying the document data from the subquery to the outer scope and may
  enable follow-up optimizations.

* fixed Foxx queues bug when queues are created in a request handler with an
  ArangoDB authentication header

* abort startup when using SSLv2 for a server endpoint, or when connecting with
  a client tool via an SSLv2 connection.

  SSLv2 has been disabled in the OpenSSL library by default in recent versions
  because of security vulnerabilities inherent in this protocol.

  As it is not safe at all to use this protocol, the support for it has also
  been stopped in ArangoDB. End users that use SSLv2 for connecting to ArangoDB
  should change the protocol from SSLv2 to TLSv12 if possible, by adjusting
  the value of the `--ssl.protocol` startup option.

* added `overwrite` option to document insert operations to allow for easier syncing.

  This implements almost the much inquired UPSERT. In reality it is a REPSERT
  (replace/insert) because only replacement and not modification of documents
  is possible. The option does not work in cluster collections with custom
  sharding.

* added startup option `--log.escape`

  This option toggles the escaping of log output.

  If set to `true` (which is the default value), then the logging will work
  as before, and the following characters in the log output are escaped:

  * the carriage return character (hex 0d)
  * the newline character (hex 0a)
  * the tabstop character (hex 09)
  * any other characters with an ordinal value less than hex 20

  If the option is set to `false`, no characters are escaped. Characters with
  an ordinal value less than hex 20 will not be printed in this mode but will
  be replaced with a space character (hex 20).

  A side effect of turning off the escaping is that it will reduce the CPU
  overhead for the logging. However, this will only be noticable when logging
  is set to a very verbose level (e.g. debug or trace).

* increased the default values for the startup options `--javascript.gc-interval`
  from every 1000 to every 2000 requests, and for `--javascript.gc-frequency` from
  30 to 60 seconds

  This will make the V8 garbage collection run less often by default than in previous
  versions, reducing CPU load a bit and leaving more contexts available on average.

* added `/_admin/repair/distributeShardsLike` that repairs collections with
  distributeShardsLike where the shards aren't actually distributed like in the
  prototype collection, as could happen due to internal issue #1770

* Fixed issue #4271: Change the behavior of the `fullCount` option for AQL query
  cursors so that it will only take into account `LIMIT` statements on the top level
  of the query.

  `LIMIT` statements in subqueries will not have any effect on the `fullCount` results
  any more.

* We added a new geo-spatial index implementation. On the RocksDB storage engine all
  installations will need to be upgraded with `--database.auto-upgrade true`. New geo
  indexes will now only report with the type `geo` instead of `geo1` or `geo2`.
  The index types `geo1` and `geo2` are now deprecated.
  Additionally we removed the deprecated flags `constraint` and `ignoreNull` from geo
  index definitions, these fields were initially deprecated in ArangoDB 2.5

* Add revision id to RocksDB values in primary indexes to speed up replication (~10x).

* PR #5238: Create a default pacing algorithm for arangoimport to avoid TimeoutErrors
  on VMs with limited disk throughput

* Starting a cluster with coordinators and DB servers using different storage engines
  is unsupported. Doing it anyway will now produce a warning on startup

* fixed issue #4919: C++ implementation of LIKE function now matches the old and correct
  behaviour of the javascript implementation.

* added `--json` option to arangovpack, allowing to treat its input as plain JSON data
  make arangovpack work without any configuration file

* added experimental arangodb startup option `--javascript.enabled` to enable/disable the
  initialization of the V8 JavaScript engine. Only expected to work on single-servers and
  agency deployments

* pull request #5201: eliminate race scenario where handlePlanChange could run infinite times
  after an execution exceeded 7.4 second time span

* UI: fixed an unreasonable event bug within the modal view engine

* pull request #5114: detect shutdown more quickly on heartbeat thread of coordinator and
  DB servers

* fixed issue #3811: gharial api is now checking existence of `_from` and `_to` vertices
  during edge creation

* There is a new method `_profileQuery` on the database object to execute a query and
  print an explain with annotated runtime information.

* Query cursors can now be created with option `profile`, with a value of 0, 1 or 2.
  This will cause queries to include more statistics in their results and will allow tracing
  of queries.

* fixed internal issue #2147: fixed database filter in UI

* fixed internal issue #2149: number of documents in the UI is not adjusted after moving them

* fixed internal issue #2150: UI - loading a saved query does not update the list of bind
  parameters

* removed option `--cluster.my-local-info` in favor of persisted server UUIDs

  The option `--cluster.my-local-info` was deprecated since ArangoDB 3.3.

* added new collection property `cacheEnabled` which enables in-memory caching for
  documents and primary index entries. Available only when using RocksDB

* arangodump now supports `--threads` option to dump collections in parallel

* arangorestore now supports `--threads` option to restore collections in parallel

* Improvement: The AQL query planner in cluster is now a bit more clever and
  can prepare AQL queries with less network overhead.

  This should speed up simple queries in cluster mode, on complex queries it
  will most likely not show any performance effect.
  It will especially show effects on collections with a very high amount of Shards.

* removed remainders of dysfunctional `/_admin/cluster-test` and `/_admin/clusterCheckPort`
  API endpoints and removed them from documentation

* added new query option `stream` to enable streaming query execution via the
  `POST /_api/cursor` rest interface.

* fixed issue #4698: databases within the UI are now displayed in a sorted order.

* Behavior of permissions for databases and collections changed:
  The new fallback rule for databases for which an access level is not explicitly specified:
  Choose the higher access level of:
    * A wildcard database grant
    * A database grant on the `_system` database
  The new fallback rule for collections for which an access level is not explicitly specified:
  Choose the higher access level of:
    * Any wildcard access grant in the same database, or on "*/*"
    * The access level for the current database
    * The access level for the `_system` database

* fixed issue #4583: add AQL ASSERT and AQL WARN

* renamed startup option `--replication.automatic-failover` to
  `--replication.active-failover`
  using the old option name will still work in ArangoDB 3.4, but the old option
  will be removed afterwards

* index selectivity estimates for RocksDB engine are now eventually consistent

  This change addresses a previous issue where some index updates could be
  "lost" from the view of the internal selectivity estimate, leading to
  inaccurate estimates. The issue is solved now, but there can be up to a second
  or so delay before updates are reflected in the estimates.

* support `returnOld` and `returnNew` attributes for in the following HTTP REST
  APIs:

  * /_api/gharial/<graph>/vertex/<collection>
  * /_api/gharial/<graph>/edge/<collection>

  The exception from this is that the HTTP DELETE verb for these APIs does not
  support `returnOld` because that would make the existing API incompatible

* fixed internal issue #478: remove unused and undocumented REST API endpoints
  _admin/statistics/short and _admin/statistics/long

  These APIs were available in ArangoDB's REST API, but have not been called by
  ArangoDB itself nor have they been part of the documented API. They have been
  superseded by other REST APIs and were partially dysfunctional. Therefore
  these two endpoints have been removed entirely.

* fixed issue #1532: reload users on restore

* fixed internal issue #1475: when restoring a cluster dump to a single server
  ignore indexes of type primary and edge since we mustn't create them here.

* fixed internal issue #1439: improve performance of any-iterator for RocksDB

* issue #1190: added option `--create-database` for arangoimport

* UI: updated dygraph js library to version 2.1.0

* renamed arangoimp to arangoimport for consistency
  Release packages will still install arangoimp as a symlink so user scripts
  invoking arangoimp do not need to be changed

* UI: Shard distribution view now has an accordion view instead of displaying
  all shards of all collections at once.

* fixed issue #4393: broken handling of unix domain sockets in JS_Download

* added AQL function `IS_KEY`
  this function checks if the value passed to it can be used as a document key,
  i.e. as the value of the `_key` attribute

* added AQL functions `SORTED` and `SORTED_UNIQUE`

  `SORTED` will return a sorted version of the input array using AQL's internal
  comparison order
  `SORTED_UNIQUE` will do the same, but additionally removes duplicates.

* added C++ implementation for AQL functions `DATE_NOW`, `DATE_ISO8601`,
  `DATE_TIMESTAMP`, `IS_DATESTRING`, `DATE_DAYOFWEEK`, `DATE_YEAR`,
  `DATE_MONTH`, `DATE_DAY`, `DATE_HOUR`, `DATE_MINUTE`, `DATE_SECOND`,
  `DATE_MILLISECOND`, `DATE_DAYOFYEAR`, `DATE_ISOWEEK`, `DATE_LEAPYEAR`,
  `DATE_QUARTER`, `DATE_DAYS_IN_MONTH`, `DATE_ADD`, `DATE_SUBTRACT`,
  `DATE_DIFF`, `DATE_COMPARE`, `TRANSLATE` and `SHA512`

* fixed a bug where clusterinfo missed changes to plan after agency
  callback is registred for create collection

* Foxx manifest.json files can now contain a $schema key with the value
  of "http://json.schemastore.org/foxx-manifest" to improve tooling support.

* fixed agency restart from compaction without data

* fixed agency's log compaction for internal issue #2249

* only load Plan and Current from agency when actually needed


v3.3.18 (XXXX-XX-XX)
--------------------

* improved logging in case of replication errors

* recover short server id from agency after a restart of a cluster node

  this fixes problems with short server ids being set to 0 after a node restart,
  which then prevented cursor result load-forwarding between multiple coordinators
  to work properly

  this should fix arangojs#573

* increased default timeouts in replication

  this decreases the chances of followers not getting in sync with leaders because
  of replication operations timing out

* fixed internal issue #1983: the Web UI was showing a deletion confirmation
  multiple times.

* handle missing `_frontend` collections gracefully

  the `_frontend` system collection is not required for normal ArangoDB operations,
  so if it is missing for whatever reason, ensure that normal operations can go
  on.


v3.3.17 (2018-10-04)
--------------------

* upgraded arangosync version to 0.6.0

* added several advanced options for configuring and debugging LDAP connections.
  Please note that some of the following options are platform-specific and may not
  work on all platforms or with all LDAP servers reliably:

  - `--ldap.serialized`: whether or not calls into the underlying LDAP library
    should be serialized.
    This option can be used to work around thread-unsafe LDAP library functionality.
  - `--ldap.serialize-timeout`: sets the timeout value that is used when waiting to
    enter the LDAP library call serialization lock. This is only meaningful when
    `--ldap.serialized` has been set to `true`.
  - `--ldap.retries`: number of tries to attempt a connection. Setting this to values
    greater than one will make ArangoDB retry to contact the LDAP server in case no
    connection can be made initially.
  - `--ldap.restart`: whether or not the LDAP library should implicitly restart
    connections
  - `--ldap.referrals`: whether or not the LDAP library should implicitly chase
    referrals
  - `--ldap.debug`: turn on internal OpenLDAP library output (warning: will print
    to stdout).
  - `--ldap.timeout`: timeout value (in seconds) for synchronous LDAP API calls
    (a value of 0 means default timeout).
  - `--ldap.network-timeout`: timeout value (in seconds) after which network operations
    following the initial connection return in case of no activity (a value of 0 means
    default timeout).
  - `--ldap.async-connect`: whether or not the connection to the LDAP library will
    be done asynchronously.

* fixed a shutdown race in ArangoDB's logger, which could have led to some buffered
  log messages being discarded on shutdown

* display shard synchronization progress for collections outside of the
  `_system` database

* fixed issue #6611: Properly display JSON properties of user defined foxx services
  configuration within the web UI

* fixed issue #6583: Agency node segfaults if sent an authenticated HTTP request is sent to its port

* when cleaning out a leader it could happen that it became follower instead of
  being removed completely

* make synchronous replication detect more error cases when followers cannot
  apply the changes from the leader

* fix some TLS errors that occurred when combining HTTPS/TLS transport with the
  VelocyStream protocol (VST)

  That combination could have led to spurious errors such as "TLS padding error"
  or "Tag mismatch" and connections being closed

* agency endpoint updates now go through RAFT


v3.3.16 (2018-09-19)
--------------------

* fix undefined behavior in AQL query result cache

* the query editor within the web ui is now catching http 501 responses
  properly

* fixed issue #6495 (Document not found when removing records)

* fixed undefined behavior in cluster plan-loading procedure that may have
  unintentionally modified a shared structure

* reduce overhead of function initialization in AQL COLLECT aggregate functions,
  for functions COUNT/LENGTH, SUM and AVG

  this optimization will only be noticable when the COLLECT produces many groups
  and the "hash" COLLECT variant is used

* fixed potential out-of-bounds access in admin log REST handler /_admin/log,
  which could have led to the server returning an HTTP 500 error

* catch more exceptions in replication and handle them appropriately


v3.3.15 (2018-09-10)
--------------------

* fixed an issue in the "sorted" AQL COLLECT variant, that may have led to producing
  an incorrect number of results

* upgraded arangodb starter version to 0.13.3

* fixed issue #5941 if using breadth-first search in traversals uniqueness checks
  on path (vertices and edges) have not been applied. In SmartGraphs the checks
  have been executed properly.

* added more detailed progress output to arangorestore, showing the percentage of
  how much data is restored for bigger collections plus a set of overview statistics
  after each processed collection

* added option `--rocksdb.use-file-logging` to enable writing of RocksDB's own
  informational LOG files into RocksDB's database directory.

  This option is turned off by default, but can be enabled for debugging RocksDB
  internals and performance.

* improved error messages when managing Foxx services

  Install/replace/upgrade will now provide additional information when an error
  is encountered during setup. Errors encountered during a `require` call will
  also include information about the underlying cause in the error message.

* fixed some Foxx script names being displayed incorrectly in web UI and Foxx CLI

* added startup option `--query.optimizer-max-plans value`

  This option allows limiting the number of query execution plans created by the
  AQL optimizer for any incoming queries. The default value is `128`.

  By adjusting this value it can be controlled how many different query execution
  plans the AQL query optimizer will generate at most for any given AQL query.
  Normally the AQL query optimizer will generate a single execution plan per AQL query,
  but there are some cases in which it creates multiple competing plans. More plans
  can lead to better optimized queries, however, plan creation has its costs. The
  more plans are created and shipped through the optimization pipeline, the more time
  will be spent in the optimizer.

  Lowering this option's value will make the optimizer stop creating additional plans
  when it has already created enough plans.

  Note that this setting controls the default maximum number of plans to create. The
  value can still be adjusted on a per-query basis by setting the *maxNumberOfPlans*
  attribute when running a query.

  This change also lowers the default maximum number of query plans from 192 to 128.

* bug fix: facilitate faster shutdown of coordinators and db servers

* cluster nodes should retry registering in agency until successful

* fixed some web ui action events related to Running Queries view and Slow
  Queries History view

* Create a default pacing algorithm for arangoimport to avoid TimeoutErrors
  on VMs with limited disk throughput

* backport PR 6150: establish unique function to indicate when
  application is terminating and therefore network retries should not occur

* backport PR #5201: eliminate race scenario where handlePlanChange
  could run infinite times after an execution exceeded 7.4 second time span


v3.3.14 (2018-08-15)
--------------------

* upgraded arangodb starter version to 0.13.1

* Foxx HTTP API errors now log stacktraces

* fixed issue #5736: Foxx HTTP API responds with 500 error when request body
  is too short

* fixed issue #5831: custom queries in the ui could not be loaded if the user
  only has read access to the _system database.

* fixed internal issue #2566: corrected web UI alignment of the nodes table

* fixed internal issue #2869: when attaching a follower with global applier to an
  authenticated leader already existing users have not been replicated, all users
  created/modified later are replicated.

* fixed internal issue #2865: dumping from an authenticated arangodb the users have
  not been included

* fixed issue #5943: misplaced database ui icon and wrong cursor type were used

* fixed issue #5354: updated the web UI JSON editor, improved usability

* fixed issue #5648: fixed error message when saving unsupported document types

* fixed issue #6076: Segmentation fault after AQL query

  This also fixes issues #6131 and #6174

* fixed issue #5884: Subquery nodes are no longer created on DBServers

* fixed issue #6031: Broken LIMIT in nested list iterations

* fixed internal issue #2812: Cluster fails to create many indexes in parallel

* intermediate commits in the RocksDB engine are now only enabled in standalone AQL
  queries (not within a JS transaction), standalone truncate as well as for the
  "import" API

* Bug fix: race condition could request data from Agency registry that did not
  exist yet.  This caused a throw that would end the Supervision thread.
  All registry query APIs no longer throw exceptions.


v3.3.13 (2018-07-26)
--------------------

* fixed internal issue #2567: the Web UI was showing the possibility to move a
  shard from a follower to the current leader

* fixed issue #5977: Unexpected execution plan when subquery contains COLLECT

* Bugfix: The AQL syntax variants `UPDATE/REPLACE k WITH d` now correctly take
  _rev from k instead of d (when ignoreRevs is false) and ignore d._rev.

* put an upper bound on the number of documents to be scanned when using
  `db.<collection>.any()` in the RocksDB storage engine

  previous versions of ArangoDB did a scan of a random amount of documents in
  the collection, up to the total number of documents available. this produced
  a random selection with a good quality, but needed to scan half the number
  of documents in the collection on average.

  The new version will only scan up to 500 documents, so it produces a less
  random result, but will be a lot faster especially for large collections.

  The implementation of `any()` for the MMFiles engine remains unchanged. The
  MMFiles engine will pick a random document from the entire range of the
  in-memory primary index without performing scans.

* return an empty result set instead of an "out of memory" exception when
  querying the geo index with invalid (out of range) coordinates

* added load balancer support and user-restriction to cursor API.

  If a cursor is accessed on a different coordinator than where it was created,
  the requests will be forwarded to the correct coordinator. If a cursor is
  accessed by a different user than the one who created it, the request will
  be denied.

* keep failed follower in followers list in Plan.

  This increases the changes of a failed follower getting back into sync if the
  follower comes back after a short time. In this case the follower can try to
  get in sync again, which normally takes less time than seeding a completely
  new follower.

* fix assertion failure and undefined behavior in Unix domain socket connections,
  introduced by 3.3.12

* added configuration option `--rocksdb.sync-interval`

  This option specifies interval (in milliseconds) that ArangoDB will use to
  automatically synchronize data in RocksDB's write-ahead log (WAL) files to
  disk. Automatic syncs will only be performed for not-yet synchronized data,
  and only for operations that have been executed without the *waitForSync*
  attribute.

  Automatic synchronization is performed by a background thread. The default
  sync interval is 0, meaning the automatic background syncing is turned off.
  Background syncing in 3.3 is opt-in, whereas in ArangoDB 3.4 the default sync
  interval will be 100 milliseconds.

  Note: this option is not supported on Windows platforms. Setting the sync
  interval to a value greater 0 will produce a startup warning.

* fixed graph creation sometimes failing with 'edge collection
  already used in edge def' when the edge definition contained multiple vertex
  collections, despite the edge definitions being identical

* inception could get caught in a trap, where agent configuration
  version and timeout multiplier lead to incapacitated agency

* fixed issue #5827: Batch request handling incompatible with .NET's default
  ContentType format

* fixed agency's log compaction for internal issue #2249

* inspector collects additionally disk data size and storage engine statistics


v3.3.12 (2018-07-12)
--------------------

* issue #5854: RocksDB engine would frequently request a new DelayToken.  This caused
  excessive write delay on the next Put() call.  Alternate approach taken.

* fixed graph creation under some circumstances failing with 'edge collection
  already used in edge def' despite the edge definitions being identical

* fixed issue #5727: Edge document with user provided key is inserted as many
  times as the number of shards, violating the primary index

* fixed internal issue #2658: AQL modification queries did not allow `_rev`
  checking. There is now a new option `ignoreRevs` which can be set to `false`
  in order to force AQL modification queries to match revision ids before
  doing any modifications

* fixed issue #5679: Replication applier restrictions will crash synchronisation
  after initial sync

* fixed potential issue in RETURN DISTINCT CollectBlock implementation
  that led to the block producing an empty result

* changed communication tasks to use boost strands instead of locks,
  this fixes a race condition with parallel VST communication over
  SSL

* fixed agency restart from compaction without data

* fixed for agent coming back to agency with changed endpoint and
  total data loss

* more patient agency tests to allow for ASAN tests to successfully finish


v3.3.11 (2018-06-26)
--------------------

* upgraded arangosync version to 0.5.3

* upgraded arangodb starter version to 0.12.0

* fixed internal issue #2559: "unexpected document key" error when custom
  shard keys are used and the "allowUserKeys" key generator option is set
  to false

* fixed AQL DOCUMENT lookup function for documents for sharded collections with
  more than a single shard and using a custom shard key (i.e. some shard
  key attribute other than `_key`).
  The previous implementation of DOCUMENT restricted to lookup to a single
  shard in all cases, though this restriction was invalid. That lead to
  `DOCUMENT` not finding documents in cases the wrong shard was contacted. The
  fixed implementation in 3.3.11 will reach out to all shards to find the
  document, meaning it will produce the correct result, but will cause more
  cluster-internal traffic. This increase in traffic may be high if the number
  of shards is also high, because each invocation of `DOCUMENT` will have to
  contact all shards.
  There will be no performance difference for non-sharded collections or
  collections that are sharded by `_key` or that only have a single shard.

* reimplemented replication view in web UI

* fixed internal issue #2256: ui, document id not showing up when deleting a document

* fixed internal issue #2163: wrong labels within foxx validation of service
  input parameters

* fixed internal issue #2160: fixed misplaced tooltips in indices view

* added new arangoinspect client tool, to help users and customers easily collect
  information of any ArangoDB server setup, and facilitate troubleshooting for the
  ArangoDB Support Team


v3.3.10 (2018-06-04)
--------------------

* make optimizer rule "remove-filter-covered-by-index" not stop after removing
  a sub-condition from a FILTER statement, but pass the optimized FILTER
  statement again into the optimizer rule for further optimizations.
  This allows optimizing away some more FILTER conditions than before.

* allow accessing /_admin/status URL on followers too in active failover setup

* fix cluster COLLECT optimization for attributes that were in "sorted" variant of
  COLLECT and that were provided by a sorted index on the collected attribute

* apply fulltext index optimization rule for multiple fulltext searches in
  the same query

  this fixes https://stackoverflow.com/questions/50496274/two-fulltext-searches-on-arangodb-cluster-v8-is-involved

* validate `_from` and `_to` values of edges on updates consistently

* fixed issue #5400: Unexpected AQL Result

* fixed issue #5429: Frequent 'updated local foxx repository' messages

* fixed issue #5252: Empty result if FULLTEXT() is used together with LIMIT offset

* fixed issue #5035: fixed a vulnerability issue within the web ui's index view

* inception was ignoring leader's configuration


v3.3.9 (2018-05-17)
-------------------

* added `/_admin/repair/distributeShardsLike` that repairs collections with
  distributeShardsLike where the shards aren't actually distributed like in the
  prototype collection, as could happen due to internal issue #1770

* fixed Foxx queues bug when queues are created in a request handler with an
  ArangoDB authentication header

* upgraded arangosync version to 0.5.1

* upgraded arangodb starter version to 0.11.3

* fix cluster upgrading issue introduced in 3.3.8

  the issue made arangod crash when starting a DB server with option
  `--database.auto-upgrade true`

* fix C++ implementation of AQL ZIP function to return each distinct attribute
  name only once. The previous implementation added non-unique attribute names
  multiple times, which led to follow-up issues.
  Now if an attribute name occurs multiple times in the input list of attribute
  names, it will only be incorporated once into the result object, with the
  value that corresponds to the first occurrence.
  This fix also changes the V8 implementation of the ZIP function, which now
  will always return the first value for non-unique attribute names and not the
  last occurring value.

* self heal during a Foxx service install, upgrade or replace no longer breaks
  the respective operation

* make /_api/index, /_api/database and /_api/user REST handlers use the scheduler's
  internal queue, so they do not run in an I/O handling thread

* fixed issue #4919: C++ implementation of LIKE function now matches the old and
  correct behavior of the JavaScript implementation.

* added REST API endpoint /_admin/server/availability for monitoring purposes

* UI: fixed an unreasonable event bug within the modal view engine

* fixed issue #3811: gharial api is now checking existence of _from and _to vertices
  during edge creation

* fixed internal issue #2149: number of documents in the UI is not adjusted after
  moving them

* fixed internal issue #2150: UI - loading a saved query does not update the list
  of bind parameters

* fixed internal issue #2147 - fixed database filter in UI

* fixed issue #4934: Wrong used GeoIndex depending on FILTER order

* added `query` and `aql.literal` helpers to `@arangodb` module.

* remove post-sort from GatherNode in cluster AQL queries that do use indexes
  for filtering but that do not require a sorted result

  This optimization can speed up gathering data from multiple shards, because
  it allows to remove a merge sort of the individual shards' results.

* extend the already existing "reduce-extraction-to-projection" AQL optimizer
  rule for RocksDB to provide projections of up to 5 document attributes. The
  previous implementation only supported a projection for a single document
  attribute. The new implementation will extract up to 5 document attributes from
  a document while scanning a collection via an EnumerateCollectionNode.
  Additionally the new version of the optimizer rule can also produce projections
  when scanning an index via an IndexNode.
  The optimization is benefial especially for huge documents because it will copy
  out only the projected attributes from the document instead of copying the entire
  document data from the storage engine.

  When applied, the explainer will show the projected attributes in a `projections`
  remark for an EnumerateCollectionNode or IndexNode. The optimization is limited
  to the RocksDB storage engine.

* added index-only optimization for AQL queries that can satisfy the retrieval of
  all required document attributes directly from an index.

  This optimization will be triggered for the RocksDB engine if an index is used
  that covers all required attributes of the document used later on in the query.
  If applied, it will save retrieving the actual document data (which would require
  an extra lookup in RocksDB), but will instead build the document data solely
  from the index values found. It will only be applied when using up to 5 attributes
  from the document, and only if the rest of the document data is not used later
  on in the query.

  The optimization is currently available for the RocksDB engine for the index types
  primary, edge, hash, skiplist and persistent.

  If the optimization is applied, it will show up as "index only" in an AQL
  query's execution plan for an IndexNode.

* added scan-only optimization for AQL queries that iterate over collections or
  indexes and that do not need to return the actual document values.

  Not fetching the document values from the storage engine will provide a
  considerable speedup when using the RocksDB engine, but may also help a bit
  in case of the MMFiles engine. The optimization will only be applied when
  full-scanning or index-scanning a collection without refering to any of its
  documents later on, and, for an IndexNode, if all filter conditions for the
  documents of the collection are covered by the index.

  If the optimization is applied, it will show up as "scan only" in an AQL
  query's execution plan for an EnumerateCollectionNode or an IndexNode.

* extend existing "collect-in-cluster" optimizer rule to run grouping, counting
  and deduplication on the DB servers in several cases, so that the coordinator
  will only need to sum up the potentially smaller results from the individual shards.

  The following types of COLLECT queries are covered now:
  - RETURN DISTINCT expr
  - COLLECT WITH COUNT INTO ...
  - COLLECT var1 = expr1, ..., varn = exprn (WITH COUNT INTO ...), without INTO or KEEP
  - COLLECT var1 = expr1, ..., varn = exprn AGGREGATE ..., without INTO or KEEP, for
    aggregate functions COUNT/LENGTH, SUM, MIN and MAX.

* honor specified COLLECT method in AQL COLLECT options

  for example, when the user explicitly asks for the COLLECT method
  to be `sorted`, the optimizer will now not produce an alternative
  version of the plan using the hash method.

  additionally, if the user explcitly asks for the COLLECT method to
  be `hash`, the optimizer will now change the existing plan to use
  the hash method if possible instead of just creating an alternative
  plan.

  `COLLECT ... OPTIONS { method: 'sorted' }` => always use sorted method
  `COLLECT ... OPTIONS { method: 'hash' }`   => use hash if this is technically possible
  `COLLECT ...` (no options)                 => create a plan using sorted, and another plan using hash method

* added bulk document lookups for MMFiles engine, which will improve the performance
  of document lookups from an inside an index in case the index lookup produces many
  documents


v3.3.8 (2018-04-24)
-------------------

* included version of ArangoDB Starter (`arangodb` binary) updated to v0.10.11,
  see [Starter changelog](https://github.com/arangodb-helper/arangodb/blob/master/CHANGELOG.md)

* added arangod startup option `--dump-options` to print all configuration parameters
  as a JSON object

* fixed: (Enterprise only) If you restore a SmartGraph where the collections
  are still existing and are supposed to be dropped on restore we ended up in
  duplicate name error. This is now gone and the SmartGraph is correctly restored.

* fix lookups by `_id` in smart graph edge collections

* improve startup resilience in case there are datafile errors (MMFiles)

  also allow repairing broken VERSION files automatically on startup by
  specifying the option `--database.ignore-datafile-errors true`

* fix issue #4582: UI query editor now supports usage of empty string as bind parameter value

* fixed internal issue #2148: Number of documents found by filter is misleading in web UI

* added startup option `--database.required-directory-state`

  using this option it is possible to require the database directory to be
  in a specific state on startup. the options for this value are:

  - non-existing: database directory must not exist
  - existing: database directory must exist
  - empty: database directory must exist but be empty
  - populated: database directory must exist and contain specific files already
  - any: any state allowed

* field "$schema" in Foxx manifest.json files no longer produce warnings

* added `@arangodb/locals` module to expose the Foxx service context as an
  alternative to using `module.context` directly.

* `db._executeTransaction` now accepts collection objects as collections.

* supervision can be put into maintenance mode


v3.3.7 (2018-04-11)
-------------------

* added hidden option `--query.registry-ttl` to control the lifetime of cluster AQL
  query parts

* fixed internal issue #2237: AQL queries on collections with replicationFactor:
  "satellite" crashed arangod in single server mode

* fixed restore of satellite collections: replicationFactor was set to 1 during
  restore

* fixed dump and restore of smart graphs:
  a) The dump will not include the hidden shadow collections anymore, they were dumped
     accidentially and only contain duplicated data.
  b) Restore will now ignore hidden shadow collections as all data is contained
     in the smart-edge collection. You can manually include these collections from an
     old dump (3.3.5 or earlier) by using `--force`.
  c) Restore of a smart-graph will now create smart collections properly instead
     of getting into `TIMEOUT_IN_CLUSTER_OPERATION`

* fixed issue in AQL query optimizer rule "restrict-to-single-shard", which
  may have sent documents to a wrong shard in AQL INSERT queries that specified
  the value for `_key` using an expression (and not a constant value)
  Important: if you were affected by this bug in v3.3.5 it is required that you
  recreate your dataset in v3.3.6 (i.e. dumping and restoring) instead of doing
  a simple binary upgrade

* added /_admin/status HTTP API for debugging purposes

* added ArangoShell helper function for packaging all information about an
  AQL query so it can be run and analyzed elsewhere:

  query = "FOR doc IN mycollection FILTER doc.value > 42 RETURN doc";
  require("@arangodb/aql/explainer").debugDump("/tmp/query-debug-info", query);

  Entitled users can send the generated file to the ArangoDB support to facilitate
  reproduction and debugging.

* added hidden option `--server.ask-jwt-secret`. This is an internal option
  for debugging and should not be exposed to end-users.

* fix for internal issue #2215. supervision will now wait for agent to
  fully prepare before adding 10 second grace period after leadership change

* fixed internal issue #2215's FailedLeader timeout bug

v3.3.5 (2018-03-28)
-------------------

* fixed issue #4934: Wrong used GeoIndex depending on FILTER order

* make build id appear in startup log message alongside with other version info

* make AQL data modification operations that are sent to all shards and that are
  supposed to return values (i.e. `RETURN OLD` or `RETURN NEW`) not return fake
  empty result rows if the document to be updated/replaced/removed was not present
  on the target shard

* added AQL optimizer rule `restrict-to-single-shard`

  This rule will kick in if a collection operation (index lookup or data
  modification operation) will only affect a single shard, and the operation can be
  restricted to the single shard and is not applied for all shards. This optimization
  can be applied for queries that access a collection only once in the query, and that
  do not use traversals, shortest path queries and that do not access collection data
  dynamically using the `DOCUMENT`, `FULLTEXT`, `NEAR` or `WITHIN` AQL functions.
  Additionally, the optimizer will only pull off this optimization if can safely
  determine the values of all the collection's shard keys from the query, and when the
  shard keys are covered by a single index (this is always true if the shard key is
  the default `_key`)

* display missing attributes of GatherNodes in AQL explain output

* make AQL optimizer rule `undistribute-remove-after-enum-coll` fire in a few
  more cases in which it is possible

* slightly improve index selection for the RocksDB engine when there are multiple
  competing indexes with the same attribute prefixes, but different amount of
  attributes covered. In this case, the more specialized index will be preferred
  now

* fix issue #4924: removeFollower now prefers to remove the last follower(s)

* added "collect-in-cluster" optimizer rule to have COLLECT WITH COUNT queries
  without grouping being executed on the DB servers and the coordinator only summing
  up the counts from the individual shards

* fixed issue #4900: Nested FOR query uses index but ignores other filters

* properly exit v8::Context in one place where it was missing before

* added hidden option `--cluster.index-create-timeout` for controlling the
  default value of the index creation timeout in cluster
  under normal circumstances, this option does not need to be adjusted

* increase default timeout for index creation in cluster to 3600s

* fixed issue #4843: Query-Result has more Docs than the Collection itself

* fixed the behavior of ClusterInfo when waiting for current to catch
  up with plan in create collection.

* fixed issue #4827: COLLECT on edge _to field doesn't group distinct values as expected (MMFiles)


v3.3.4 (2018-03-01)
-------------------

* fix AQL `fullCount` result value in some cluster cases when it was off a bit

* fix issue #4651: Simple query taking forever until a request timeout error

* fix issue #4657: fixed incomplete content type header

* Vastly improved the Foxx Store UI

* fix issue #4677: AQL WITH with bind parameters results in "access after data-modification"
  for two independent UPSERTs

* remove unused startup option `--ldap.permissions-attribute-name`

* fix issue #4457: create /var/tmp/arangod with correct user in supervisor mode

* remove long disfunctional admin/long_echo handler

* fixed Foxx API:

  * PUT /_api/foxx/service: Respect force flag
  * PATCH /_api/foxx/service: Check whether a service under given mount exists

* internal issue #1726: supervision failed to remove multiple servers
  from health monitoring at once.

* more information from inception, why agent is activated

* fixed a bug where supervision tried to deal with shards of virtual collections

* fix internal issue #1770: collection creation using distributeShardsLike yields
  errors and did not distribute shards correctly in the following cases:
  1. If numberOfShards * replicationFactor % nrDBServers != 0
     (shards * replication is not divisible by DBServers).
  2. If there was failover / move shard case on the leading collection
     and creating the follower collection afterwards.

* fix timeout issues in replication client expiration

* added missing edge filter to neighbors-only traversals
  in case a filter condition was moved into the traverser and the traversal was
  executed in breadth-first mode and was returning each visited vertex exactly
  once, and there was a filter on the edges of the path and the resulting vertices
  and edges were not used later, the edge filter was not applied

* fixed issue #4160: Run arangod with "--database.auto-upgrade" option always crash silently without error log

* fix internal issue #1848: AQL optimizer was trying to resolve attribute accesses
  to attributes of constant object values at query compile time, but only did so far
  the very first attribute in each object

  this fixes https://stackoverflow.com/questions/48648737/beginner-bug-in-for-loops-from-objects

* fix inconvenience: If we want to start server with a non-existing
  --javascript.app-path it will now be created (if possible)

* fixed: REST API `POST _api/foxx` now returns HTTP code 201 on success, as documented.
	 returned 200 before.

* fixed: REST API `PATCH _api/foxx/dependencies` now updates the existing dependencies
	 instead of replacing them.

* fixed: Foxx upload of single javascript file. You now can upload via http-url pointing
	 to a javascript file.

* fixed issue #4395: If your foxx app includes an `APP` folder it got
	 accidently removed by selfhealing this is not the case anymore.

* fixed internal issue #1969 - command apt-get purge/remove arangodb3e was failing


v3.3.3 (2018-01-16)
-------------------

* fix issue #4272: VERSION file keeps disappearing

* fix internal issue #81: quotation marks disappeared when switching table/json
  editor in the query editor ui

* added option `--rocksdb.throttle` to control whether write-throttling is enabled
  Write-throttling is turned on by default, to reduce chances of compactions getting
  too far behind and blocking incoming writes.

* fixed issue #4308: Crash when getter for error.name throws an error (on Windows)

* UI: fixed a query editor caching and parsing issue

* Fixed internal issue #1683: fixes an UI issue where a collection name gets wrongly cached
  within the documents overview of a collection.

* Fixed an issue with the index estimates in RocksDB in the case a transaction is aborted.
  Former the index estimates were modified if the transaction commited or not.
  Now they will only be modified if the transaction commited successfully.

* UI: optimized login view for very small screen sizes

* Truncate in RocksDB will now do intermediate commits every 10.000 documents
  if truncate fails or the server crashes during this operation all deletes
  that have been commited so far are persisted.

* make the default value of `--rocksdb.block-cache-shard-bits` use the RocksDB
  default value. This will mostly mean the default number block cache shard
  bits is lower than before, allowing each shard to store more data and cause
  less evictions from block cache

* issue #4222: Permission error preventing AQL query import / export on webui

* UI: optimized error messages for invalid query bind parameter

* UI: upgraded swagger ui to version 3.9.0

* issue #3504: added option `--force-same-database` for arangorestore

  with this option set to true, it is possible to make any arangorestore attempt
  fail if the specified target database does not match the database name
  specified in the source dump's "dump.json" file. it can thus be used to
  prevent restoring data into the "wrong" database

  The option is set to `false` by default to ensure backwards-compatibility

* make the default value of `--rocksdb.block-cache-shard-bits` use the RocksDB
  default value. This will mostly mean the default number block cache shard
  bits is lower than before, allowing each shard to store more data and cause
  less evictions from block cache

* fixed issue #4255: AQL SORT consuming too much memory

* fixed incorrect persistence of RAFT vote and term


v3.3.2 (2018-01-04)
-------------------

* fixed issue #4199: Internal failure: JavaScript exception in file 'arangosh.js'
  at 98,7: ArangoError 4: Expecting type String

* fixed issue in agency supervision with a good server being left in
  failedServers

* distinguish isReady and allInSync in clusterInventory

* fixed issue #4197: AQL statement not working in 3.3.1 when upgraded from 3.2.10

* do not reuse collection ids when restoring collections from a dump, but assign new collection ids, this should prevent collection id conflicts


v3.3.1 (2017-12-28)
-------------------

* UI: displayed wrong wfs property for a collection when using RocksDB as
  storage engine

* added `--ignore-missing` option to arangoimp
  this option allows importing lines with less fields than specified in the CSV
  header line

* changed misleading error message from "no leader" to "not a leader"

* optimize usage of AQL FULLTEXT index function to a FOR loop with index
  usage in some cases
  When the optimization is applied, this especially speeds up fulltext index
  queries in the cluster

* UI: improved the behavior during collection creation in a cluster environment

* Agency lockup fixes for very small machines.

* Agency performance improvement by finer grained locking.

* Use steady_clock in agency whereever possible.

* Agency prevent Supervision thread crash.

* Fix agency integer overflow in timeout calculation.


v3.3.0 (2017-12-14)
-------------------

* release version

* added a missing try/catch block in the supervision thread


v3.3.rc8 (2017-12-12)
---------------------

* UI: fixed broken Foxx configuration keys. Some valid configuration values
  could not be edited via the ui.

* UI: pressing the return key inside a select2 box no longer triggers the modal's
  success function

* UI: coordinators and db servers are now in sorted order (ascending)


v3.3.rc7 (2017-12-07)
---------------------

* fixed issue #3741: fix terminal color output in Windows

* UI: fixed issue #3822: disabled name input field for system collections

* fixed issue #3640: limit in subquery

* fixed issue #3745: Invalid result when using OLD object with array attribute in UPSERT statement

* UI: edge collections were wrongly added to from and to vertices select box during graph creation

* UI: added not found views for documents and collections

* UI: using default user database api during database creation now

* UI: the graph viewer backend now picks one random start vertex of the
  first 1000 documents instead of calling any(). The implementation of
  "any" is known to scale bad on huge collections with RocksDB.

* UI: fixed disappearing of the navigation label in some case special case

* UI: the graph viewer now displays updated label values correctly.
  Additionally the included node/edge editor now closes automatically
  after a successful node/edge update.

* fixed issue #3917: traversals with high maximal depth take extremely long
  in planning phase.


v3.3.rc4 (2017-11-28)
---------------------

* minor bug-fixes


v3.3.rc3 (2017-11-24)
---------------------

* bug-fixes


v3.3.rc2 (2017-11-22)
---------------------

* UI: document/edge editor now remembering their modes (e.g. code or tree)

* UI: optimized error messages for invalid graph definitions. Also fixed a
  graph renderer cleanup error.

* UI: added a delay within the graph viewer while changing the colors of the
  graph. Necessary due different browser behaviour.

* added options `--encryption.keyfile` and `--encryption.key-generator` to arangodump
  and arangorestore

* UI: the graph viewer now displays updated label values correctly.
  Additionally the included node/edge editor now closes automatically
  after a successful node/edge update.

* removed `--recycle-ids` option for arangorestore

  using that option could have led to problems on the restore, with potential
  id conflicts between the originating server (the source dump server) and the
  target server (the restore server)


v3.3.rc1 (2017-11-17)
---------------------

* add readonly mode REST API

* allow compilation of ArangoDB source code with g++ 7

* upgrade minimum required g++ compiler version to g++ 5.4
  That means ArangoDB source code will not compile with g++ 4.x or g++ < 5.4 anymore.

* AQL: during a traversal if a vertex is not found. It will not print an ERROR to the log and continue
  with a NULL value, but will register a warning at the query and continue with a NULL value.
  The situation is not desired as an ERROR as ArangoDB can store edges pointing to non-existing
  vertex which is perfectly valid, but it may be a n issue on the data model, so users
  can directly see it on the query now and do not "by accident" have to check the LOG output.

* introduce `enforceReplicationFactor` attribute for creating collections:
  this optional parameter controls if the coordinator should bail out during collection
  creation if there are not enough DBServers available for the desired `replicationFactor`.

* fixed issue #3516: Show execution time in arangosh

  this change adds more dynamic prompt components for arangosh
  The following components are now available for dynamic prompts,
  settable via the `--console.prompt` option in arangosh:

  - '%t': current time as timestamp
  - '%a': elpased time since ArangoShell start in seconds
  - '%p': duration of last command in seconds
  - '%d': name of current database
  - '%e': current endpoint
  - '%E': current endpoint without protocol
  - '%u': current user

  The time a command takes can be displayed easily by starting arangosh with `--console.prompt "%p> "`.

* make the ArangoShell refill its collection cache when a yet-unknown collection
  is first accessed. This fixes the following problem:

      arangosh1> db._collections();  // shell1 lists all collections
      arangosh2> db._create("test"); // shell2 now creates a new collection 'test'
      arangosh1> db.test.insert({}); // shell1 is not aware of the collection created
				     // in shell2, so the insert will fail

* make AQL `DISTINCT` not change the order of the results it is applied on

* incremental transfer of initial collection data now can handle partial
  responses for a chunk, allowing the leader/master to send smaller chunks
  (in terms of HTTP response size) and limit memory usage

  this optimization is only active if client applications send the "offset" parameter
  in their requests to PUT `/_api/replication/keys/<id>?type=docs`

* initial creation of shards for cluster collections is now faster with
  `replicationFactor` values bigger than 1. this is achieved by an optimization
  for the case when the collection on the leader is still empty

* potential fix for issue #3517: several "filesystem full" errors in logs
  while there's a lot of disk space

* added C++ implementations for AQL function `SUBSTRING()`, `LEFT()`, `RIGHT()` and `TRIM()`

* show C++ function name of call site in ArangoDB log output

  this requires option `--log.line-number` to be set to *true*

* UI: added word wrapping to query editor

* UI: fixed wrong user attribute name validation, issue #3228

* make AQL return a proper error message in case of a unique key constraint
  violation. previously it only returned the generic "unique constraint violated"
  error message but omitted the details about which index caused the problem.

  This addresses https://stackoverflow.com/questions/46427126/arangodb-3-2-unique-constraint-violation-id-or-key

* added option `--server.local-authentication`

* UI: added user roles

* added config option `--log.color` to toggle colorful logging to terminal

* added config option `--log.thread-name` to additionally log thread names

* usernames must not start with `:role:`, added new options:
    --server.authentication-timeout
    --ldap.roles-attribute-name
    --ldap.roles-transformation
    --ldap.roles-search
    --ldap.superuser-role
    --ldap.roles-include
    --ldap.roles-exclude

* performance improvements for full collection scans and a few other operations
  in MMFiles engine

* added `--rocksdb.encryption-key-generator` for enterprise

* removed `--compat28` parameter from arangodump and replication API

  older ArangoDB versions will no longer be supported by these tools.

* increase the recommended value for `/proc/sys/vm/max_map_count` to a value
  eight times as high as the previous recommended value. Increasing the
  values helps to prevent an ArangoDB server from running out of memory mappings.

  The raised minimum recommended value may lead to ArangoDB showing some startup
  warnings as follows:

      WARNING {memory} maximum number of memory mappings per process is 65530, which seems too low. it is recommended to set it to at least 512000
      WARNING {memory} execute 'sudo sysctl -w "vm.max_map_count=512000"'

* Foxx now warns about malformed configuration/dependency names and aliases in the manifest.


v3.2.17 (XXXX-XX-XX)
--------------------

* added missing virtual destructor for MMFiles transaction data context object

* make synchronous replication detect more error cases when followers cannot
  apply the changes from the leader

* fixed undefined behavior in cluster plan-loading procedure that may have
  unintentionally modified a shared structure

* cluster nodes should retry registering in agency until successful

* fixed issue #5354: updated the ui json editor, improved usability

* fixed issue #5648: fixed error message when saving unsupported document
  types

* fixed issue #5943: misplaced database ui icon and wrong cursor type were used


v3.2.16 (2018-07-12)
--------------------

* upgraded arangodb starter version to 0.12.0

* make edge cache initialization and invalidation more portable by avoiding memset
  on non-POD types

* fixed internal issue #2256: ui, document id not showing up when deleting a document

* fixed issue #5400: Unexpected AQL Result

* Fixed issue #5035: fixed a vulnerability issue within the web ui's index view

* issue one HTTP call less per cluster AQL query

* self heal during a Foxx service install, upgrade or replace no longer breaks
  the respective operation

* inception was ignoring leader's configuration

* inception could get caught in a trap, where agent configuration
  version and timeout multiplier lead to incapacitated agency

* more patient agency tests to allow for ASAN tests to successfully finish

* fixed for agent coming back to agency with changed endpoint and
  total data loss

* fixed agency restart from compaction without data


v3.2.15 (2018-05-13)
--------------------

* upgraded arangodb starter version to 0.11.2

* make /_api/index and /_api/database REST handlers use the scheduler's internal
  queue, so they do not run in an I/O handling thread

* fixed issue #3811: gharial api is now checking existence of _from and _to vertices
  during edge creation


v3.2.14 (2018-04-20)
--------------------

* field "$schema" in Foxx manifest.json files no longer produce warnings

* added `@arangodb/locals` module to expose the Foxx service context as an
  alternative to using `module.context` directly.

* the internal implementation of REST API `/_api/simple/by-example` now uses
  C++ instead of JavaScript

* supervision can be switched to maintenance mode f.e. for rolling upgrades


v3.2.13 (2018-04-13)
--------------------

* improve startup resilience in case there are datafile errors (MMFiles)

  also allow repairing broken VERSION files automatically on startup by
  specifying the option `--database.ignore-datafile-errors true`

* fix issue #4582: UI query editor now supports usage of empty string as bind parameter value

* fix issue #4924: removeFollower now prefers to remove the last follower(s)

* fixed issue #4934: Wrong used GeoIndex depending on FILTER order

* fixed the behavior of clusterinfo when waiting for current to catch
  up with plan in create collection.

* fix for internal issue #2215. supervision will now wait for agent to
  fully prepare before adding 10 second grace period after leadership change

* fixed interal issue #2215 FailedLeader timeout bug


v3.2.12 (2018-02-27)
--------------------

* remove long disfunctional admin/long_echo handler

* fixed Foxx API:

  * PUT /_api/foxx/service: Respect force flag
  * PATCH /_api/foxx/service: Check whether a service under given mount exists

* fix issue #4457: create /var/tmp/arangod with correct user in supervisor mode

* fix internal issue #1848

  AQL optimizer was trying to resolve attribute accesses
  to attributes of constant object values at query compile time, but only did so far
  the very first attribute in each object

  this fixes https://stackoverflow.com/questions/48648737/beginner-bug-in-for-loops-from-objects

* fix inconvenience: If we want to start server with a non-existing
  --javascript.app-path it will now be created (if possible)

* fixed: REST API `POST _api/foxx` now returns HTTP code 201 on success, as documented.
	 returned 200 before.

* fixed: REST API `PATCH _api/foxx/dependencies` now updates the existing dependencies
	 instead of replacing them.

* fixed: Foxx upload of single javascript file. You now can upload via http-url pointing
	 to a javascript file.

* fixed issue #4395: If your foxx app includes an `APP` folder it got accidently removed by selfhealing
	 this is not the case anymore.

* fix internal issue 1770: collection creation using distributeShardsLike yields
  errors and did not distribute shards correctly in the following cases:
  1. If numberOfShards * replicationFactor % nrDBServers != 0
     (shards * replication is not divisible by DBServers).
  2. If there was failover / move shard case on the leading collection
     and creating the follower collection afterwards.

* fix timeout issues in replication client expiration

+ fix some inconsistencies in replication for RocksDB engine that could have led
  to some operations not being shipped from master to slave servers

* fix issue #4272: VERSION file keeps disappearing

* fix internal issue #81: quotation marks disappeared when switching table/json
  editor in the query editor ui

* make the default value of `--rocksdb.block-cache-shard-bits` use the RocksDB
  default value. This will mostly mean the default number block cache shard
  bits is lower than before, allowing each shard to store more data and cause
  less evictions from block cache

* fix issue #4393: broken handling of unix domain sockets in
  JS_Download

* fix internal bug #1726: supervision failed to remove multiple
  removed servers from health UI

* fixed internal issue #1969 - command apt-get purge/remove arangodb3e was failing

* fixed a bug where supervision tried to deal with shards of virtual collections


v3.2.11 (2018-01-17)
--------------------

* Fixed an issue with the index estimates in RocksDB in the case a transaction is aborted.
  Former the index estimates were modified if the transaction commited or not.
  Now they will only be modified if the transaction commited successfully.

* Truncate in RocksDB will now do intermediate commits every 10.000 documents
  if truncate fails or the server crashes during this operation all deletes
  that have been commited so far are persisted.

* fixed issue #4308: Crash when getter for error.name throws an error (on Windows)

* UI: fixed a query editor caching and parsing issue for arrays and objects

* Fixed internal issue #1684: Web UI: saving arrays/objects as bind parameters faulty

* Fixed internal issue #1683: fixes an UI issue where a collection name gets wrongly cached
  within the documents overview of a collection.

* issue #4222: Permission error preventing AQL query import / export on webui

* UI: optimized login view for very small screen sizes

* UI: Shard distribution view now has an accordion view instead of displaying
  all shards of all collections at once.

* UI: optimized error messages for invalid query bind parameter

* fixed missing transaction events in RocksDB asynchronous replication

* fixed issue #4255: AQL SORT consuming too much memory

* fixed issue #4199: Internal failure: JavaScript exception in file 'arangosh.js'
  at 98,7: ArangoError 4: Expecting type String

* fixed issue #3818: Foxx configuration keys cannot contain spaces (will not save)

* UI: displayed wrong "waitForSync" property for a collection when
  using RocksDB as storage engine

* prevent binding to the same combination of IP and port on Windows

* fixed incorrect persistence of RAFT vote and term


v3.2.10 (2017-12-22)
--------------------

* replication: more robust initial sync

* fixed a bug in the RocksDB engine that would prevent recalculated
  collection counts to be actually stored

* fixed issue #4095: Inconsistent query execution plan

* fixed issue #4056: Executing empty query causes crash

* fixed issue #4045: Out of memory in `arangorestore` when no access
  rights to dump files

* fixed issue #3031: New Graph: Edge definitions with edges in
  fromCollections and toCollections

* fixed issue #2668: UI: when following wrong link from edge to vertex in
  nonexisting collection misleading error is printed

* UI: improved the behavior during collection creation in a cluster environment

* UI: the graph viewer backend now picks one random start vertex of the
  first 1000 documents instead of calling any(). The implementation of
  any is known to scale bad on huge collections with rocksdb.

* fixed snapshots becoming potentially invalid after intermediate commits in
  the RocksDB engine

* backport agency inquire API changes

* fixed issue #3822: Field validation error in ArangoDB UI - Minor

* UI: fixed disappearing of the navigation label in some cases

* UI: fixed broken foxx configuration keys. Some valid configuration values
  could not be edited via the ui.

* fixed issue #3640: limit in subquery

* UI: edge collections were wrongly added to from and to vertices select
  box during graph creation

* fixed issue #3741: fix terminal color output in Windows

* fixed issue #3917: traversals with high maximal depth take extremely long
  in planning phase.

* fix equality comparison for MMFiles documents in AQL functions UNIQUE
  and UNION_DISTINCT


v3.2.9 (2017-12-04)
-------------------

* under certain conditions, replication could stop. Now fixed by adding an
  equality check for requireFromPresent tick value

* fixed locking for replication context info in RocksDB engine
  this fixes undefined behavior when parallel requests are made to the
  same replication context

* UI: added not found views for documents and collections

* fixed issue #3858: Foxx queues stuck in 'progress' status

* allow compilation of ArangoDB source code with g++ 7

* fixed issue #3224: Issue in the Foxx microservices examples

* fixed a deadlock in user privilege/permission change routine

* fixed a deadlock on server shutdown

* fixed some collection locking issues in MMFiles engine

* properly report commit errors in AQL write queries to the caller for the
  RocksDB engine

* UI: optimized error messages for invalid graph definitions. Also fixed a
  graph renderer cleanrenderer cleanup error.

* UI: document/edge editor now remembering their modes (e.g. code or tree)

* UI: added a delay within the graph viewer while changing the colors of the
  graph. Necessary due different browser behaviour.

* fix removal of failed cluster nodes via web interface

* back port of ClusterComm::wait fix in devel
  among other things this fixes too eager dropping of other followers in case
  one of the followers does not respond in time

* transact interface in agency should not be inquired as of now

* inquiry tests and blocking of inquiry on AgencyGeneralTransaction

v3.2.8 (2017-11-18)
-------------------

* fixed a race condition occuring when upgrading via linux package manager

* fixed authentication issue during replication


v3.2.7 (2017-11-13)
-------------------

* Cluster customers, which have upgraded from 3.1 to 3.2 need to upgrade
  to 3.2.7. The cluster supervision is otherwise not operational.

* Fixed issue #3597: AQL with path filters returns unexpected results
  In some cases breadth first search in combination with vertex filters
  yields wrong result, the filter was not applied correctly.

* fixed some undefined behavior in some internal value caches for AQL GatherNodes
  and SortNodes, which could have led to sorted results being effectively not
  correctly sorted.

* make the replication applier for the RocksDB engine start automatically after a
  restart of the server if the applier was configured with its `autoStart` property
  set to `true`. previously the replication appliers were only automatically restarted
  at server start for the MMFiles engine.

* fixed arangodump batch size adaptivity in cluster mode and upped default batch size
  for arangodump

  these changes speed up arangodump in cluster context

* smart graphs now return a proper inventory in response to replication inventory
  requests

* fixed issue #3618: Inconsistent behavior of OR statement with object bind parameters

* only users with read/write rights on the "_system" database can now execute
  "_admin/shutdown" as well as modify properties of the write-ahead log (WAL)

* increase default maximum number of V8 contexts to at least 16 if not explicitly
  configured otherwise.
  the procedure for determining the actual maximum value of V8 contexts is unchanged
  apart from the value `16` and works as follows:
  - if explicitly set, the value of the configuration option `--javascript.v8-contexts`
    is used as the maximum number of V8 contexts
  - when the option is not set, the maximum number of V8 contexts is determined
    by the configuration option `--server.threads` if that option is set. if
    `--server.threads` is not set, then the maximum number of V8 contexts is the
    server's reported hardware concurrency (number of processors visible
    to the arangod process). if that would result in a maximum value of less than 16
    in any of these two cases, then the maximum value will be increased to 16.

* fixed issue #3447: ArangoError 1202: AQL: NotFound: (while executing) when
  updating collection

* potential fix for issue #3581: Unexpected "rocksdb unique constraint
  violated" with unique hash index

* fixed geo index optimizer rule for geo indexes with a single (array of coordinates)
  attribute.

* improved the speed of the shards overview in cluster (API endpoint /_api/cluster/shardDistribution API)
  It is now guaranteed to return after ~2 seconds even if the entire cluster is unresponsive.

* fix agency precondition check for complex objects
  this fixes issues with several CAS operations in the agency

* several fixes for agency restart and shutdown

* the cluster-internal representation of planned collection objects is now more
  lightweight than before, using less memory and not allocating any cache for indexes
  etc.

* fixed issue #3403: How to kill long running AQL queries with the browser console's
  AQL (display issue)

* fixed issue #3549: server reading ENGINE config file fails on common standard
  newline character

* UI: fixed error notifications for collection modifications

* several improvements for the truncate operation on collections:

  * the timeout for the truncate operation was increased in cluster mode in
    order to prevent too frequent "could not truncate collection" errors

  * after a truncate operation, collections in MMFiles still used disk space.
    to reclaim disk space used by truncated collection, the truncate actions
    in the web interface and from the ArangoShell now issue an extra WAL flush
    command (in cluster mode, this command is also propagated to all servers).
    the WAL flush allows all servers to write out any pending operations into the
    datafiles of the truncated collection. afterwards, a final journal rotate
    command is sent, which enables the compaction to entirely remove all datafiles
    and journals for the truncated collection, so that all disk space can be
    reclaimed

  * for MMFiles a special method will be called after a truncate operation so that
    all indexes of the collection can free most of their memory. previously some
    indexes (hash and skiplist indexes) partially kept already allocated memory
    in order to avoid future memory allocations

  * after a truncate operation in the RocksDB engine, an additional compaction
    will be triggered for the truncated collection. this compaction removes all
    deletions from the key space so that follow-up scans over the collection's key
    range do not have to filter out lots of already-removed values

  These changes make truncate operations potentially more time-consuming than before,
  but allow for memory/disk space savings afterwards.

* enable JEMalloc background threads for purging and returning unused memory
  back to the operating system (Linux only)

  JEMalloc will create its background threads on demand. The number of background
  threads is capped by the number of CPUs or active arenas. The background threads run
  periodically and purge unused memory pages, allowing memory to be returned to the
  operating system.

  This change will make the arangod process create several additional threads.
  It is accompanied by an increased `TasksMax` value in the systemd service configuration
  file for the arangodb3 service.

* upgraded bundled V8 engine to bugfix version v5.7.492.77

  this upgrade fixes a memory leak in upstream V8 described in
  https://bugs.chromium.org/p/v8/issues/detail?id=5945 that will result in memory
  chunks only getting uncommitted but not unmapped


v3.2.6 (2017-10-26)
-------------------

* UI: fixed event cleanup in cluster shards view

* UI: reduced cluster dashboard api calls

* fixed a permission problem that prevented collection contents to be displayed
  in the web interface

* removed posix_fadvise call from RocksDB's PosixSequentialFile::Read(). This is
  consistent with Facebook PR 2573 (#3505)

  this fix should improve the performance of the replication with the RocksDB
  storage engine

* allow changing of collection replication factor for existing collections

* UI: replicationFactor of a collection is now changeable in a cluster
  environment

* several fixes for the cluster agency

* fixed undefined behavior in the RocksDB-based geo index

* fixed Foxxmaster failover

* purging or removing the Debian/Ubuntu arangodb3 packages now properly stops
  the arangod instance before actuallying purging or removing


v3.2.5 (2017-10-16)
-------------------

* general-graph module and _api/gharial now accept cluster options
  for collection creation. It is now possible to set replicationFactor and
  numberOfShards for all collections created via this graph object.
  So adding a new collection will not result in a singleShard and
  no replication anymore.

* fixed issue #3408: Hard crash in query for pagination

* minimum number of V8 contexts in console mode must be 2, not 1. this is
  required to ensure the console gets one dedicated V8 context and all other
  operations have at least one extra context. This requirement was not enforced
  anymore.

* fixed issue #3395: AQL: cannot instantiate CollectBlock with undetermined
  aggregation method

* UI: fixed wrong user attribute name validation, issue #3228

* fix potential overflow in CRC marker check when a corrupted CRC marker
  is found at the very beginning of an MMFiles datafile

* UI: fixed unresponsive events in cluster shards view

* Add statistics about the V8 context counts and number of available/active/busy
  threads we expose through the server statistics interface.


v3.2.4 (2017-09-26)
-------------------

* UI: no default index selected during index creation

* UI: added replicationFactor option during SmartGraph creation

* make the MMFiles compactor perform less writes during normal compaction
  operation

  This partially fixes issue #3144

* make the MMFiles compactor configurable

  The following options have been added:

* `--compaction.db-sleep-time`: sleep interval between two compaction runs
    (in s)
  * `--compaction.min-interval"`: minimum sleep time between two compaction
     runs (in s)
  * `--compaction.min-small-data-file-size`: minimal filesize threshold
    original datafiles have to be below for a compaction
  * `--compaction.dead-documents-threshold`: minimum unused count of documents
    in a datafile
  * `--compaction.dead-size-threshold`: how many bytes of the source data file
    are allowed to be unused at most
  * `--compaction.dead-size-percent-threshold`: how many percent of the source
    datafile should be unused at least
  * `--compaction.max-files`: Maximum number of files to merge to one file
  * `--compaction.max-result-file-size`: how large may the compaction result
    file become (in bytes)
  * `--compaction.max-file-size-factor`: how large the resulting file may
    be in comparison to the collection's `--database.maximal-journal-size' setting`

* fix downwards-incompatibility in /_api/explain REST handler

* fix Windows implementation for fs.getTempPath() to also create a
  sub-directory as we do on linux

* fixed a multi-threading issue in cluster-internal communication

* performance improvements for traversals and edge lookups

* removed internal memory zone handling code. the memory zones were a leftover
  from the early ArangoDB days and did not provide any value in the current
  implementation.

* (Enterprise only) added `skipInaccessibleCollections` option for AQL queries:
  if set, AQL queries (especially graph traversals) will treat collections to
  which a user has no access rights to as if these collections were empty.

* adjusted scheduler thread handling to start and stop less threads in
  normal operations

* leader-follower replication catchup code has been rewritten in C++

* early stage AQL optimization now also uses the C++ implementations of
  AQL functions if present. Previously it always referred to the JavaScript
  implementations and ignored the C++ implementations. This change gives
  more flexibility to the AQL optimizer.

* ArangoDB tty log output is now colored for log messages with levels
  FATAL, ERR and WARN.

* changed the return values of AQL functions `REGEX_TEST` and `REGEX_REPLACE`
  to `null` when the input regex is invalid. Previous versions of ArangoDB
  partly returned `false` for invalid regexes and partly `null`.

* added `--log.role` option for arangod

  When set to `true`, this option will make the ArangoDB logger print a single
  character with the server's role into each logged message. The roles are:

  - U: undefined/unclear (used at startup)
  - S: single server
  - C: coordinator
  - P: primary
  - A: agent

  The default value for this option is `false`, so no roles will be logged.


v3.2.3 (2017-09-07)
-------------------

* fixed issue #3106: orphan collections could not be registered in general-graph module

* fixed wrong selection of the database inside the internal cluster js api

* added startup option `--server.check-max-memory-mappings` to make arangod check
  the number of memory mappings currently used by the process and compare it with
  the maximum number of allowed mappings as determined by /proc/sys/vm/max_map_count

  The default value is `true`, so the checks will be performed. When the current
  number of mappings exceeds 90% of the maximum number of mappings, the creation
  of further V8 contexts will be deferred.

  Note that this option is effective on Linux systems only.

* arangoimp now has a `--remove-attribute` option

* added V8 context lifetime control options
  `--javascript.v8-contexts-max-invocations` and `--javascript.v8-contexts-max-age`

  These options allow specifying after how many invocations a used V8 context is
  disposed, or after what time a V8 context is disposed automatically after its
  creation. If either of the two thresholds is reached, an idl V8 context will be
  disposed.

  The default value of `--javascript.v8-contexts-max-invocations` is 0, meaning that
  the maximum number of invocations per context is unlimited. The default value
  for `--javascript.v8-contexts-max-age` is 60 seconds.

* fixed wrong UI cluster health information

* fixed issue #3070: Add index in _jobs collection

* fixed issue #3125: HTTP Foxx API JSON parsing

* fixed issue #3120: Foxx queue: job isn't running when server.authentication = true

* fixed supervision failure detection and handling, which happened with simultaneous
  agency leadership change


v3.2.2 (2017-08-23)
-------------------

* make "Rebalance shards" button work in selected database only, and not make
  it rebalance the shards of all databases

* fixed issue #2847: adjust the response of the DELETE `/_api/users/database/*` calls

* fixed issue #3075: Error when upgrading arangoDB on linux ubuntu 16.04

* fixed a buffer overrun in linenoise console input library for long input strings

* increase size of the linenoise input buffer to 8 KB

* abort compilation if the detected GCC or CLANG isn't in the range of compilers
  we support

* fixed spurious cluster hangups by always sending AQL-query related requests
  to the correct servers, even after failover or when a follower drops

  The problem with the previous shard-based approach was that responsibilities
  for shards may change from one server to another at runtime, after the query
  was already instanciated. The coordinator and other parts of the query then
  sent further requests for the query to the servers now responsible for the
  shards.
  However, an AQL query must send all further requests to the same servers on
  which the query was originally instanciated, even in case of failover.
  Otherwise this would potentially send requests to servers that do not know
  about the query, and would also send query shutdown requests to the wrong
  servers, leading to abandoned queries piling up and using resources until
  they automatically time out.

* fixed issue with RocksDB engine acquiring the collection count values too
  early, leading to the collection count values potentially being slightly off
  even in exclusive transactions (for which the exclusive access should provide
  an always-correct count value)

* fixed some issues in leader-follower catch-up code, specifically for the
  RocksDB engine

* make V8 log fatal errors to syslog before it terminates the process.
  This change is effective on Linux only.

* fixed issue with MMFiles engine creating superfluous collection journals
  on shutdown

* fixed issue #3067: Upgrade from 3.2 to 3.2.1 reset autoincrement keys

* fixed issue #3044: ArangoDB server shutdown unexpectedly

* fixed issue #3039: Incorrect filter interpretation

* fixed issue #3037: Foxx, internal server error when I try to add a new service

* improved MMFiles fulltext index document removal performance
  and fulltext index query performance for bigger result sets

* ui: fixed a display bug within the slow and running queries view

* ui: fixed a bug when success event triggers twice in a modal

* ui: fixed the appearance of the documents filter

* ui: graph vertex collections not restricted to 10 anymore

* fixed issue #2835: UI detection of JWT token in case of server restart or upgrade

* upgrade jemalloc version to 5.0.1

  This fixes problems with the memory allocator returing "out of memory" when
  calling munmap to free memory in order to return it to the OS.

  It seems that calling munmap on Linux can increase the number of mappings, at least
  when a region is partially unmapped. This can lead to the process exceeding its
  maximum number of mappings, and munmap and future calls to mmap returning errors.

  jemalloc version 5.0.1 does not have the `--enable-munmap` configure option anymore,
  so the problem is avoided. To return memory to the OS eventually, jemalloc 5's
  background purge threads are used on Linux.

* fixed issue #2978: log something more obvious when you log a Buffer

* fixed issue #2982: AQL parse error?

* fixed issue #3125: HTTP Foxx API Json parsing

v3.2.1 (2017-08-09)
-------------------

* added C++ implementations for AQL functions `LEFT()`, `RIGHT()` and `TRIM()`

* fixed docs for issue #2968: Collection _key autoincrement value increases on error

* fixed issue #3011: Optimizer rule reduce-extraction-to-projection breaks queries

* Now allowing to restore users in a sharded environment as well
  It is still not possible to restore collections that are sharded
  differently than by _key.

* fixed an issue with restoring of system collections and user rights.
  It was not possible to restore users into an authenticated server.

* fixed issue #2977: Documentation for db._createDatabase is wrong

* ui: added bind parameters to slow query history view

* fixed issue #1751: Slow Query API should provide bind parameters, webui should display them

* ui: fixed a bug when moving multiple documents was not possible

* fixed docs for issue #2968: Collection _key autoincrement value increases on error

* AQL CHAR_LENGTH(null) returns now 0. Since AQL TO_STRING(null) is '' (string of length 0)

* ui: now supports single js file upload for Foxx services in addition to zip files

* fixed a multi-threading issue in the agency when callElection was called
  while the Supervision was calling updateSnapshot

* added startup option `--query.tracking-with-bindvars`

  This option controls whether the list of currently running queries
  and the list of slow queries should contain the bind variables used
  in the queries or not.

  The option can be changed at runtime using the commands

      // enables tracking of bind variables
      // set to false to turn tracking of bind variables off
      var value = true;
      require("@arangodb/aql/queries").properties({
	trackBindVars: value
      });

* index selectivity estimates are now available in the cluster as well

* fixed issue #2943: loadIndexesIntoMemory not returning the same structure
  as the rest of the collection APIs

* fixed issue #2949: ArangoError 1208: illegal name

* fixed issue #2874: Collection properties do not return `isVolatile`
  attribute

* potential fix for issue #2939: Segmentation fault when starting
  coordinator node

* fixed issue #2810: out of memory error when running UPDATE/REPLACE
  on medium-size collection

* fix potential deadlock errors in collector thread

* disallow the usage of volatile collections in the RocksDB engine
  by throwing an error when a collection is created with attribute
  `isVolatile` set to `true`.
  Volatile collections are unsupported by the RocksDB engine, so
  creating them should not succeed and silently create a non-volatile
  collection

* prevent V8 from issuing SIGILL instructions when it runs out of memory

  Now arangod will attempt to log a FATAL error into its logfile in case V8
  runs out of memory. In case V8 runs out of memory, it will still terminate the
  entire process. But at least there should be something in the ArangoDB logs
  indicating what the problem was. Apart from that, the arangod process should
  now be exited with SIGABRT rather than SIGILL as it shouldn't return into the
  V8 code that aborted the process with `__builtin_trap`.

  this potentially fixes issue #2920: DBServer crashing automatically post upgrade to 3.2

* Foxx queues and tasks now ensure that the scripts in them run with the same
  permissions as the Foxx code who started the task / queue

* fixed issue #2928: Offset problems

* fixed issue #2876: wrong skiplist index usage in edge collection

* fixed issue #2868: cname missing from logger-follow results in rocksdb

* fixed issue #2889: Traversal query using incorrect collection id

* fixed issue #2884: AQL traversal uniqueness constraints "propagating" to other traversals? Weird results

* arangoexport: added `--query` option for passing an AQL query to export the result

* fixed issue #2879: No result when querying for the last record of a query

* ui: allows now to edit default access level for collections in database
  _system for all users except the root user.

* The _users collection is no longer accessible outside the arngod process, _queues is always read-only

* added new option "--rocksdb.max-background-jobs"

* removed options "--rocksdb.max-background-compactions", "--rocksdb.base-background-compactions" and "--rocksdb.max-background-flushes"

* option "--rocksdb.compaction-read-ahead-size" now defaults to 2MB

* change Windows build so that RocksDB doesn't enforce AVX optimizations by default
  This fixes startup crashes on servers that do not have AVX CPU extensions

* speed up RocksDB secondary index creation and dropping

* removed RocksDB note in Geo index docs


v3.2.0 (2017-07-20)
-------------------

* fixed UI issues

* fixed multi-threading issues in Pregel

* fixed Foxx resilience

* added command-line option `--javascript.allow-admin-execute`

  This option can be used to control whether user-defined JavaScript code
  is allowed to be executed on server by sending via HTTP to the API endpoint
  `/_admin/execute`  with an authenticated user account.
  The default value is `false`, which disables the execution of user-defined
  code. This is also the recommended setting for production. In test environments,
  it may be convenient to turn the option on in order to send arbitrary setup
  or teardown commands for execution on the server.


v3.2.beta6 (2017-07-18)
-----------------------

* various bugfixes


v3.2.beta5 (2017-07-16)
-----------------------

* numerous bugfixes


v3.2.beta4 (2017-07-04)
-----------------------

* ui: fixed document view _from and _to linking issue for special characters

* added function `db._parse(query)` for parsing an AQL query and returning information about it

* fixed one medium priority and two low priority security user interface
  issues found by owasp zap.

* ui: added index deduplicate options

* ui: fixed renaming of collections for the rocksdb storage engine

* documentation and js fixes for secondaries

* RocksDB storage format was changed, users of the previous beta/alpha versions
  must delete the database directory and re-import their data

* enabled permissions on database and collection level

* added and changed some user related REST APIs
    * added `PUT /_api/user/{user}/database/{database}/{collection}` to change collection permission
    * added `GET /_api/user/{user}/database/{database}/{collection}`
    * added optional `full` parameter to the `GET /_api/user/{user}/database/` REST call

* added user functions in the arangoshell `@arangodb/users` module
    * added `grantCollection` and `revokeCollection` functions
    * added `permission(user, database, collection)` to retrieve collection specific rights

* added "deduplicate" attribute for array indexes, which controls whether inserting
  duplicate index values from the same document into a unique array index will lead to
  an error or not:

      // with deduplicate = true, which is the default value:
      db._create("test");
      db.test.ensureIndex({ type: "hash", fields: ["tags[*]"], deduplicate: true });
      db.test.insert({ tags: ["a", "b"] });
      db.test.insert({ tags: ["c", "d", "c"] }); // will work, because deduplicate = true
      db.test.insert({ tags: ["a"] }); // will fail

      // with deduplicate = false
      db._create("test");
      db.test.ensureIndex({ type: "hash", fields: ["tags[*]"], deduplicate: false });
      db.test.insert({ tags: ["a", "b"] });
      db.test.insert({ tags: ["c", "d", "c"] }); // will not work, because deduplicate = false
      db.test.insert({ tags: ["a"] }); // will fail

  The "deduplicate" attribute is now also accepted by the index creation HTTP
  API endpoint POST /_api/index and is returned by GET /_api/index.

* added optimizer rule "remove-filters-covered-by-traversal"

* Debian/Ubuntu installer: make messages about future package upgrades more clear

* fix a hangup in VST

  The problem happened when the two first chunks of a VST message arrived
  together on a connection that was newly switched to VST.

* fix deletion of outdated WAL files in RocksDB engine

* make use of selectivity estimates in hash, skiplist and persistent indexes
  in RocksDB engine

* changed VM overcommit recommendation for user-friendliness

* fix a shutdown bug in the cluster: a destroyed query could still be active

* do not terminate the entire server process if a temp file cannot be created
  (Windows only)

* fix log output in the front-end, it stopped in case of too many messages


v3.2.beta3 (2017-06-27)
-----------------------

* numerous bugfixes


v3.2.beta2 (2017-06-20)
-----------------------

* potentially fixed issue #2559: Duplicate _key generated on insertion

* fix invalid results (too many) when a skipping LIMIT was used for a
  traversal. `LIMIT x` or `LIMIT 0, x` were not affected, but `LIMIT s, x`
  may have returned too many results

* fix races in SSL communication code

* fix invalid locking in JWT authentication cache, which could have
  crashed the server

* fix invalid first group results for sorted AQL COLLECT when LIMIT
  was used

* fix potential race, which could make arangod hang on startup

* removed `exception` field from transaction error result; users should throw
  explicit `Error` instances to return custom exceptions (addresses issue #2561)

* fixed issue #2613: Reduce log level when Foxx manager tries to self heal missing database

* add a read only mode for users and collection level authorization

* removed `exception` field from transaction error result; users should throw
  explicit `Error` instances to return custom exceptions (addresses issue #2561)

* fixed issue #2677: Foxx disabling development mode creates non-deterministic service bundle

* fixed issue #2684: Legacy service UI not working


v3.2.beta1 (2017-06-12)
-----------------------

* provide more context for index errors (addresses issue #342)

* arangod now validates several OS/environment settings on startup and warns if
  the settings are non-ideal. Most of the checks are executed on Linux systems only.

* fixed issue #2515: The replace-or-with-in optimization rule might prevent use of indexes

* added `REGEX_REPLACE` AQL function

* the RocksDB storage format was changed, users of the previous alpha versions
  must delete the database directory and re-import their data

* added server startup option `--query.fail-on-warning`

  setting this option to `true` will abort any AQL query with an exception if
  it causes a warning at runtime. The value can be overridden per query by
  setting the `failOnWarning` attribute in a query's options.

* added --rocksdb.num-uncompressed-levels to adjust number of non-compressed levels

* added checks for memory managment and warn (i. e. if hugepages are enabled)

* set default SSL cipher suite string to "HIGH:!EXPORT:!aNULL@STRENGTH"

* fixed issue #2469: Authentication = true does not protect foxx-routes

* fixed issue #2459: compile success but can not run with rocksdb

* `--server.maximal-queue-size` is now an absolute maximum. If the queue is
  full, then 503 is returned. Setting it to 0 means "no limit".

* (Enterprise only) added authentication against an LDAP server

* fixed issue #2083: Foxx services aren't distributed to all coordinators

* fixed issue #2384: new coordinators don't pick up existing Foxx services

* fixed issue #2408: Foxx service validation causes unintended side-effects

* extended HTTP API with routes for managing Foxx services

* added distinction between hasUser and authorized within Foxx
  (cluster internal requests are authorized requests but don't have a user)

* arangoimp now has a `--threads` option to enable parallel imports of data

* PR #2514: Foxx services that can't be fixed by self-healing now serve a 503 error

* added `time` function to `@arangodb` module


v3.2.alpha4 (2017-04-25)
------------------------

* fixed issue #2450: Bad optimization plan on simple query

* fixed issue #2448: ArangoDB Web UI takes no action when Delete button is clicked

* fixed issue #2442: Frontend shows already deleted databases during login

* added 'x-content-type-options: nosniff' to avoid MSIE bug

* set default value for `--ssl.protocol` from TLSv1 to TLSv1.2.

* AQL breaking change in cluster:
  The SHORTEST_PATH statement using edge-collection names instead
  of a graph name now requires to explicitly name the vertex-collection names
  within the AQL query in the cluster. It can be done by adding `WITH <name>`
  at the beginning of the query.

  Example:
  ```
  FOR v,e IN OUTBOUND SHORTEST_PATH @start TO @target edges [...]
  ```

  Now has to be:

  ```
  WITH vertices
  FOR v,e IN OUTBOUND SHORTEST_PATH @start TO @target edges [...]
  ```

  This change is due to avoid dead-lock sitations in clustered case.
  An error stating the above is included.

* add implicit use of geo indexes when using SORT/FILTER in AQL, without
  the need to use the special-purpose geo AQL functions `NEAR` or `WITHIN`.

  the special purpose `NEAR` AQL function can now be substituted with the
  following AQL (provided there is a geo index present on the `doc.latitude`
  and `doc.longitude` attributes):

      FOR doc in geoSort
	SORT DISTANCE(doc.latitude, doc.longitude, 0, 0)
	LIMIT 5
	RETURN doc

  `WITHIN` can be substituted with the following AQL:

      FOR doc in geoFilter
	FILTER DISTANCE(doc.latitude, doc.longitude, 0, 0) < 2000
	RETURN doc

  Compared to using the special purpose AQL functions this approach has the
  advantage that it is more composable, and will also honor any `LIMIT` values
  used in the AQL query.

* potential fix for shutdown hangs on OSX

* added KB, MB, GB prefix for integer parameters, % for integer parameters
  with a base value

* added JEMALLOC 4.5.0

* added `--vm.resident-limit` and `--vm.path` for file-backed memory mapping
  after reaching a configurable maximum RAM size

* try recommended limit for file descriptors in case of unlimited
  hard limit

* issue #2413: improve logging in case of lock timeout and deadlocks

* added log topic attribute to /_admin/log api

* removed internal build option `USE_DEV_TIMERS`

  Enabling this option activated some proprietary timers for only selected
  events in arangod. Instead better use `perf` to gather timings.


v3.2.alpha3 (2017-03-22)
------------------------

* increase default collection lock timeout from 30 to 900 seconds

* added function `db._engine()` for retrieval of storage engine information at
  server runtime

  There is also an HTTP REST handler at GET /_api/engine that returns engine
  information.

* require at least cmake 3.2 for building ArangoDB

* make arangod start with less V8 JavaScript contexts

  This speeds up the server start (a little bit) and makes it use less memory.
  Whenever a V8 context is needed by a Foxx action or some other operation and
  there is no usable V8 context, a new one will be created dynamically now.

  Up to `--javascript.v8-contexts` V8 contexts will be created, so this option
  will change its meaning. Previously as many V8 contexts as specified by this
  option were created at server start, and the number of V8 contexts did not
  change at runtime. Now up to this number of V8 contexts will be in use at the
  same time, but the actual number of V8 contexts is dynamic.

  The garbage collector thread will automatically delete unused V8 contexts after
  a while. The number of spare contexts will go down to as few as configured in
  the new option `--javascript.v8-contexts-minimum`. Actually that many V8 contexts
  are also created at server start.

  The first few requests in new V8 contexts will take longer than in contexts
  that have been there already. Performance may therefore suffer a bit for the
  initial requests sent to ArangoDB or when there are only few but performance-
  critical situations in which new V8 contexts will be created. If this is a
  concern, it can easily be fixed by setting `--javascipt.v8-contexts-minimum`
  and `--javascript.v8-contexts` to a relatively high value, which will guarantee
  that many number of V8 contexts to be created at startup and kept around even
  when unused.

  Waiting for an unused V8 context will now also abort if no V8 context can be
  acquired/created after 120 seconds.

* improved diagnostic messages written to logfiles by supervisor process

* fixed issue #2367

* added "bindVars" to attributes of currently running and slow queries

* added "jsonl" as input file type for arangoimp

* upgraded version of bundled zlib library from 1.2.8 to 1.2.11

* added input file type `auto` for arangoimp so it can automatically detect the
  type of the input file from the filename extension

* fixed variables parsing in GraphQL

* added `--translate` option for arangoimp to translate attribute names from
  the input files to attriubte names expected by ArangoDB

  The `--translate` option can be specified multiple times (once per translation
  to be executed). The following example renames the "id" column from the input
  file to "_key", and the "from" column to "_from", and the "to" column to "_to":

      arangoimp --type csv --file data.csv --translate "id=_key" --translate "from=_from" --translate "to=_to"

  `--translate` works for CSV and TSV inputs only.

* changed default value for `--server.max-packet-size` from 128 MB to 256 MB

* fixed issue #2350

* fixed issue #2349

* fixed issue #2346

* fixed issue #2342

* change default string truncation length from 80 characters to 256 characters for
  `print`/`printShell` functions in ArangoShell and arangod. This will emit longer
  prefixes of string values before truncating them with `...`, which is helpful
  for debugging.

* always validate incoming JSON HTTP requests for duplicate attribute names

  Incoming JSON data with duplicate attribute names will now be rejected as
  invalid. Previous versions of ArangoDB only validated the uniqueness of
  attribute names inside incoming JSON for some API endpoints, but not
  consistently for all APIs.

* don't let read-only transactions block the WAL collector

* allow passing own `graphql-sync` module instance to Foxx GraphQL router

* arangoexport can now export to csv format

* arangoimp: fixed issue #2214

* Foxx: automatically add CORS response headers

* added "OPTIONS" to CORS `access-control-allow-methods` header

* Foxx: Fix arangoUser sometimes not being set correctly

* fixed issue #1974


v3.2.alpha2 (2017-02-20)
------------------------

* ui: fixed issue #2065

* ui: fixed a dashboard related memory issue

* Internal javascript rest actions will now hide their stack traces to the client
  unless maintainer mode is activated. Instead they will always log to the logfile

* Removed undocumented internal HTTP API:
  * PUT _api/edges

  The documented GET _api/edges and the undocumented POST _api/edges remains unmodified.

* updated V8 version to 5.7.0.0

* change undocumented behaviour in case of invalid revision ids in
  If-Match and If-None-Match headers from 400 (BAD) to 412 (PRECONDITION
  FAILED).

* change undocumented behaviour in case of invalid revision ids in
  JavaScript document operations from 1239 ("illegal document revision")
  to 1200 ("conflict").

* added data export tool, arangoexport.

  arangoexport can be used to export collections to json, jsonl or xml
  and export a graph or collections to xgmml.

* fixed a race condition when closing a connection

* raised default hard limit on threads for very small to 64

* fixed negative counting of http connection in UI


v3.2.alpha1 (2017-02-05)
------------------------

* added figure `httpRequests` to AQL query statistics

* removed revisions cache intermediate layer implementation

* obsoleted startup options `--database.revision-cache-chunk-size` and
  `--database.revision-cache-target-size`

* fix potential port number over-/underruns

* added startup option `--log.shorten-filenames` for controlling whether filenames
  in log messages should be shortened to just the filename with the absolute path

* removed IndexThreadFeature, made `--database.index-threads` option obsolete

* changed index filling to make it more parallel, dispatch tasks to boost::asio

* more detailed stacktraces in Foxx apps

* generated Foxx services now use swagger tags


v3.1.24 (XXXX-XX-XX)
--------------------

* fixed one more LIMIT issue in traversals


v3.1.23 (2017-06-19)
--------------------

* potentially fixed issue #2559: Duplicate _key generated on insertion

* fix races in SSL communication code

* fix invalid results (too many) when a skipping LIMIT was used for a
  traversal. `LIMIT x` or `LIMIT 0, x` were not affected, but `LIMIT s, x`
  may have returned too many results

* fix invalid first group results for sorted AQL COLLECT when LIMIT
  was used

* fix invalid locking in JWT authentication cache, which could have
  crashed the server

* fix undefined behavior in traverser when traversals were used inside
  a FOR loop


v3.1.22 (2017-06-07)
--------------------

* fixed issue #2505: Problem with export + report of a bug

* documented changed behavior of WITH

* fixed ui glitch in aardvark

* avoid agency compaction bug

* fixed issue #2283: disabled proxy communication internally


v3.1.21 (2017-05-22)
--------------------

* fixed issue #2488:  AQL operator IN error when data use base64 chars

* more randomness in seeding RNG

v3.1.20 (2016-05-16)
--------------------

* fixed incorrect sorting for distributeShardsLike

* improve reliability of AgencyComm communication with Agency

* fixed shard numbering bug, where ids were erouneously incremented by 1

* remove an unnecessary precondition in createCollectionCoordinator

* funny fail rotation fix

* fix in SimpleHttpClient for correct advancement of readBufferOffset

* forward SIG_HUP in supervisor process to the server process to fix logrotaion
  You need to stop the remaining arangod server process manually for the upgrade to work.


v3.1.19 (2017-04-28)
--------------------

* Fixed a StackOverflow issue in Traversal and ShortestPath. Occured if many (>1000) input
  values in a row do not return any result. Fixes issue: #2445

* fixed issue #2448

* fixed issue #2442

* added 'x-content-type-options: nosniff' to avoid MSIE bug

* fixed issue #2441

* fixed issue #2440

* Fixed a StackOverflow issue in Traversal and ShortestPath. Occured if many (>1000) input
  values in a row do not return any result. Fixes issue: #2445

* fix occasional hanging shutdowns on OS X


v3.1.18 (2017-04-18)
--------------------

* fixed error in continuous synchronization of collections

* fixed spurious hangs on server shutdown

* better error messages during restore collection

* completely overhaul supervision. More detailed tests

* Fixed a dead-lock situation in cluster traversers, it could happen in
  rare cases if the computation on one DBServer could be completed much earlier
  than the other server. It could also be restricted to SmartGraphs only.

* (Enterprise only) Fixed a bug in SmartGraph DepthFirstSearch. In some
  more complicated queries, the maxDepth limit of 1 was not considered strictly
  enough, causing the traverser to do unlimited depth searches.

* fixed issue #2415

* fixed issue #2422

* fixed issue #1974


v3.1.17 (2017-04-04)
--------------------

* (Enterprise only) fixed a bug where replicationFactor was not correctly
  forwarded in SmartGraph creation.

* fixed issue #2404

* fixed issue #2397

* ui - fixed smart graph option not appearing

* fixed issue #2389

* fixed issue #2400


v3.1.16 (2017-03-27)
--------------------

* fixed issue #2392

* try to raise file descriptors to at least 8192, warn otherwise

* ui - aql editor improvements + updated ace editor version (memory leak)

* fixed lost HTTP requests

* ui - fixed some event issues

* avoid name resolution when given connection string is a valid ip address

* helps with issue #1842, bug in COLLECT statement in connection with LIMIT.

* fix locking bug in cluster traversals

* increase lock timeout defaults

* increase various cluster timeouts

* limit default target size for revision cache to 1GB, which is better for
  tight RAM situations (used to be 40% of (totalRAM - 1GB), use
  --database.revision-cache-target-size <VALUEINBYTES> to get back the
  old behaviour

* fixed a bug with restarted servers indicating status as "STARTUP"
  rather that "SERVING" in Nodes UI.


v3.1.15 (2017-03-20)
--------------------

* add logrotate configuration as requested in #2355

* fixed issue #2376

* ui - changed document api due a chrome bug

* ui - fixed a submenu bug

* added endpoint /_api/cluster/endpoints in cluster case to get all
  coordinator endpoints

* fix documentation of /_api/endpoint, declaring this API obsolete.

* Foxx response objects now have a `type` method for manipulating the content-type header

* Foxx tests now support `xunit` and `tap` reporters


v3.1.14 (2017-03-13)
--------------------

* ui - added feature request (multiple start nodes within graph viewer) #2317

* added missing locks to authentication cache methods

* ui - added feature request (multiple start nodes within graph viewer) #2317

* ui - fixed wrong merge of statistics information from different coordinators

* ui - fixed issue #2316

* ui - fixed wrong protocol usage within encrypted environment

* fixed compile error on Mac Yosemite

* minor UI fixes


v3.1.13 (2017-03-06)
--------------------

* fixed variables parsing in GraphQL

* fixed issue #2214

* fixed issue #2342

* changed thread handling to queue only user requests on coordinator

* use exponential backoff when waiting for collection locks

* repair short name server lookup in cluster in the case of a removed
  server


v3.1.12 (2017-02-28)
--------------------

* disable shell color escape sequences on Windows

* fixed issue #2326

* fixed issue #2320

* fixed issue #2315

* fixed a race condition when closing a connection

* raised default hard limit on threads for very small to 64

* fixed negative counting of http connection in UI

* fixed a race when renaming collections

* fixed a race when dropping databases


v3.1.11 (2017-02-17)
--------------------

* fixed a race between connection closing and sending out last chunks of data to clients
  when the "Connection: close" HTTP header was set in requests

* ui: optimized smart graph creation usability

* ui: fixed #2308

* fixed a race in async task cancellation via `require("@arangodb/tasks").unregisterTask()`

* fixed spuriously hanging threads in cluster AQL that could sit idle for a few minutes

* fixed potential numeric overflow for big index ids in index deletion API

* fixed sort issue in cluster, occurring when one of the local sort buffers of a
  GatherNode was empty

* reduce number of HTTP requests made for certain kinds of join queries in cluster,
  leading to speedup of some join queries

* supervision deals with demised coordinators correctly again

* implement a timeout in TraverserEngineRegistry

* agent communication reduced in large batches of append entries RPCs

* inception no longer estimates RAFT timings

* compaction in agents has been moved to a separate thread

* replicated logs hold local timestamps

* supervision jobs failed leader and failed follower revisited for
  function in precarious stability situations

* fixed bug in random number generator for 64bit int


v3.1.10 (2017-02-02)
--------------------

* updated versions of bundled node modules:
  - joi: from 8.4.2 to 9.2.0
  - joi-to-json-schema: from 2.2.0 to 2.3.0
  - sinon: from 1.17.4 to 1.17.6
  - lodash: from 4.13.1 to 4.16.6

* added shortcut for AQL ternary operator
  instead of `condition ? true-part : false-part` it is now possible to also use a
  shortcut variant `condition ? : false-part`, e.g.

      FOR doc IN docs RETURN doc.value ?: 'not present'

  instead of

      FOR doc IN docs RETURN doc.value ? doc.value : 'not present'

* fixed wrong sorting order in cluster, if an index was used to sort with many
  shards.

* added --replication-factor, --number-of-shards and --wait-for-sync to arangobench

* turn on UTF-8 string validation for VelocyPack values received via VST connections

* fixed issue #2257

* upgraded Boost version to 1.62.0

* added optional detail flag for db.<collection>.count()
  setting the flag to `true` will make the count operation returned the per-shard
  counts for the collection:

      db._create("test", { numberOfShards: 10 });
      for (i = 0; i < 1000; ++i) {
	db.test.insert({value: i});
      }
      db.test.count(true);

      {
	"s100058" : 99,
	"s100057" : 103,
	"s100056" : 100,
	"s100050" : 94,
	"s100055" : 90,
	"s100054" : 122,
	"s100051" : 109,
	"s100059" : 99,
	"s100053" : 95,
	"s100052" : 89
      }

* added optional memory limit for AQL queries:

      db._query("FOR i IN 1..100000 SORT i RETURN i", {}, { options: { memoryLimit: 100000 } });

  This option limits the default maximum amount of memory (in bytes) that a single
  AQL query can use.
  When a single AQL query reaches the specified limit value, the query will be
  aborted with a *resource limit exceeded* exception. In a cluster, the memory
  accounting is done per shard, so the limit value is effectively a memory limit per
  query per shard.

  The global limit value can be overriden per query by setting the *memoryLimit*
  option value for individual queries when running an AQL query.

* added server startup option `--query.memory-limit`

* added convenience function to create vertex-centric indexes.

  Usage: `db.collection.ensureVertexCentricIndex("label", {type: "hash", direction: "outbound"})`
  That will create an index that can be used on OUTBOUND with filtering on the
  edge attribute `label`.

* change default log output for tools to stdout (instead of stderr)

* added option -D to define a configuration file environment key=value

* changed encoding behavior for URLs encoded in the C++ code of ArangoDB:
  previously the special characters `-`, `_`, `~` and `.` were returned as-is
  after URL-encoding, now `.` will be encoded to be `%2e`.
  This also changes the behavior of how incoming URIs are processed: previously
  occurrences of `..` in incoming request URIs were collapsed (e.g. `a/../b/` was
  collapsed to a plain `b/`). Now `..` in incoming request URIs are not collapsed.

* Foxx request URL suffix is no longer unescaped

* @arangodb/request option json now defaults to `true` if the response body is not empty and encoding is not explicitly set to `null` (binary).
  The option can still be set to `false` to avoid unnecessary attempts at parsing the response as JSON.

* Foxx configuration values for unknown options will be discarded when saving the configuration in production mode using the web interface

* module.context.dependencies is now immutable

* process.stdout.isTTY now returns `true` in arangosh and when running arangod with the `--console` flag

* add support for Swagger tags in Foxx


v3.1.9 (XXXX-XX-XX)
-------------------

* macos CLI package: store databases and apps in the users home directory

* ui: fixed re-login issue within a non system db, when tab was closed

* fixed a race in the VelocyStream Commtask implementation

* fixed issue #2256


v3.1.8 (2017-01-09)
-------------------

* add Windows silent installer

* add handling of debug symbols during Linux & windows release builds.

* fixed issue #2181

* fixed issue #2248: reduce V8 max old space size from 3 GB to 1 GB on 32 bit systems

* upgraded Boost version to 1.62.0

* fixed issue #2238

* fixed issue #2234

* agents announce new endpoints in inception phase to leader

* agency leadership accepts updatet endpoints to given uuid

* unified endpoints replace localhost with 127.0.0.1

* fix several problems within an authenticated cluster


v3.1.7 (2016-12-29)
-------------------

* fixed one too many elections in RAFT

* new agency comm backported from devel


v3.1.6 (2016-12-20)
-------------------

* fixed issue #2227

* fixed issue #2220

* agency constituent/agent bug fixes in race conditions picking up
  leadership

* supervision does not need waking up anymore as it is running
  regardless

* agents challenge their leadership more rigorously


v3.1.5 (2016-12-16)
-------------------

* lowered default value of `--database.revision-cache-target-size` from 75% of
  RAM to less than 40% of RAM

* fixed issue #2218

* fixed issue #2217

* Foxx router.get/post/etc handler argument can no longer accidentally omitted

* fixed issue #2223


v3.1.4 (2016-12-08)
-------------------

* fixed issue #2211

* fixed issue #2204

* at cluster start, coordinators wait until at least one DBserver is there,
  and either at least two DBservers are there or 15s have passed, before they
  initiate the bootstrap of system collections.

* more robust agency startup from devel

* supervision's AddFollower adds many followers at once

* supervision has new FailedFollower job

* agency's Node has new method getArray

* agency RAFT timing estimates more conservative in waitForSync
  scenario

* agency RAFT timing estimates capped at maximum 2.0/10.0 for low/high


v3.1.3 (2016-12-02)
-------------------

* fix a traversal bug when using skiplist indexes:
  if we have a skiplist of ["a", "unused", "_from"] and a traversal like:
  FOR v,e,p IN OUTBOUND @start @@edges
    FILTER p.edges[0].a == 'foo'
    RETURN v
  And the above index applied on "a" is considered better than EdgeIndex, than
  the executor got into undefined behaviour.

* fix endless loop when trying to create a collection with replicationFactor: -1


v3.1.2 (2016-11-24)
-------------------

* added support for descriptions field in Foxx dependencies

* (Enterprise only) fixed a bug in the statistic report for SmartGraph traversals.
Now they state correctly how many documents were fetched from the index and how many
have been filtered.

* Prevent uniform shard distribution when replicationFactor == numServers

v3.1.1 (2016-11-15)
-------------------

* fixed issue #2176

* fixed issue #2168

* display index usage of traversals in AQL explainer output (previously missing)

* fixed issue #2163

* preserve last-used HLC value across server starts

* allow more control over handling of pre-3.1 _rev values

  this changes the server startup option `--database.check-30-revisions` from a boolean (true/false)
  parameter to a string parameter with the following possible values:

  - "fail":
    will validate _rev values of 3.0 collections on collection loading and throw an exception when invalid _rev values are found.
    in this case collections with invalid _rev values are marked as corrupted and cannot be used in the ArangoDB 3.1 instance.
    the fix procedure for such collections is to export the collections from 3.0 database with arangodump and restore them in 3.1 with arangorestore.
    collections that do not contain invalid _rev values are marked as ok and will not be re-checked on following loads.
    collections that contain invalid _rev values will be re-checked on following loads.

  - "true":
    will validate _rev values of 3.0 collections on collection loading and print a warning when invalid _rev values are found.
    in this case collections with invalid _rev values can be used in the ArangoDB 3.1 instance.
    however, subsequent operations on documents with invalid _rev values may silently fail or fail with explicit errors.
    the fix procedure for such collections is to export the collections from 3.0 database with arangodump and restore them in 3.1 with arangorestore.
    collections that do not contain invalid _rev values are marked as ok and will not be re-checked on following loads.
    collections that contain invalid _rev values will be re-checked on following loads.

  - "false":
    will not validate _rev values on collection loading and not print warnings.
    no hint is given when invalid _rev values are found.
    subsequent operations on documents with invalid _rev values may silently fail or fail with explicit errors.
    this setting does not affect whether collections are re-checked later.
    collections will be re-checked on following loads if `--database.check-30-revisions` is later set to either `true` or `fail`.

  The change also suppresses warnings that were printed when collections were restored using arangorestore, and the restore
  data contained invalid _rev values. Now these warnings are suppressed, and new HLC _rev values are generated for these documents
  as before.

* added missing functions to AQL syntax highlighter in web interface

* fixed display of `ANY` direction in traversal explainer output (direction `ANY` was shown as either
  `INBOUND` or `OUTBOUND`)

* changed behavior of toJSON() function when serializing an object before saving it in the database

  if an object provides a toJSON() function, this function is still called for serializing it.
  the change is that the result of toJSON() is not stringified anymore, but saved as is. previous
  versions of ArangoDB called toJSON() and after that additionally stringified its result.

  This change will affect the saving of JS Buffer objects, which will now be saved as arrays of
  bytes instead of a comma-separated string of the Buffer's byte contents.

* allow creating unique indexes on more attributes than present in shardKeys

  The following combinations of shardKeys and indexKeys are allowed/not allowed:

  shardKeys     indexKeys
      a             a        ok
      a             b    not ok
      a           a b        ok
    a b             a    not ok
    a b             b    not ok
    a b           a b        ok
    a b         a b c        ok
  a b c           a b    not ok
  a b c         a b c        ok

* fixed wrong version in web interface login screen (EE only)

* make web interface not display an exclamation mark next to ArangoDB version number 3.1

* fixed search for arbitrary document attributes in web interface in case multiple
  search values were used on different attribute names. in this case, the search always
  produced an empty result

* disallow updating `_from` and `_to` values of edges in Smart Graphs. Updating these
  attributes would lead to potential redistribution of edges to other shards, which must be
  avoided.

* fixed issue #2148

* updated graphql-sync dependency to 0.6.2

* fixed issue #2156

* fixed CRC4 assembly linkage


v3.1.0 (2016-10-29)
-------------------

* AQL breaking change in cluster:

  from ArangoDB 3.1 onwards `WITH` is required for traversals in a
  clustered environment in order to avoid deadlocks.

  Note that for queries that access only a single collection or that have all
  collection names specified somewhere else in the query string, there is no
  need to use *WITH*. *WITH* is only useful when the AQL query parser cannot
  automatically figure out which collections are going to be used by the query.
  *WITH* is only useful for queries that dynamically access collections, e.g.
  via traversals, shortest path operations or the *DOCUMENT()* function.

  more info can be found [here](https://github.com/arangodb/arangodb/blob/devel/Documentation/Books/AQL/Operations/With.md)

* added AQL function `DISTANCE` to calculate the distance between two arbitrary
  coordinates (haversine formula)

* fixed issue #2110

* added Auto-aptation of RAFT timings as calculations only


v3.1.rc2 (2016-10-10)
---------------------

* second release candidate


v3.1.rc1 (2016-09-30)
---------------------

* first release candidate


v3.1.alpha2 (2016-09-01)
------------------------

* added module.context.createDocumentationRouter to replace module.context.apiDocumentation

* bug in RAFT implementation of reads. dethroned leader still answered requests in isolation

* ui: added new graph viewer

* ui: aql-editor added tabular & graph display

* ui: aql-editor improved usability

* ui: aql-editor: query profiling support

* fixed issue #2109

* fixed issue #2111

* fixed issue #2075

* added AQL function `DISTANCE` to calculate the distance between two arbitrary
  coordinates (haversine formula)

* rewrote scheduler and dispatcher based on boost::asio

  parameters changed:
    `--scheduler.threads` and `--server.threads` are now merged into a single one: `--server.threads`

    hidden `--server.extra-threads` has been removed

    hidden `--server.aql-threads` has been removed

    hidden `--server.backend` has been removed

    hidden `--server.show-backends` has been removed

    hidden `--server.thread-affinity` has been removed

* fixed issue #2086

* fixed issue #2079

* fixed issue #2071

  make the AQL query optimizer inject filter condition expressions referred to
  by variables during filter condition aggregation.
  For example, in the following query

      FOR doc IN collection
	LET cond1 = (doc.value == 1)
	LET cond2 = (doc.value == 2)
	FILTER cond1 || cond2
	RETURN { doc, cond1, cond2 }

  the optimizer will now inject the conditions for `cond1` and `cond2` into the filter
  condition `cond1 || cond2`, expanding it to `(doc.value == 1) || (doc.value == 2)`
  and making these conditions available for index searching.

  Note that the optimizer previously already injected some conditions into other
  conditions, but only if the variable that defined the condition was not used
  elsewhere. For example, the filter condition in the query

      FOR doc IN collection
	LET cond = (doc.value == 1)
	FILTER cond
	RETURN { doc }

  already got optimized before because `cond` was only used once in the query and
  the optimizer decided to inject it into the place where it was used.

  This only worked for variables that were referred to once in the query.
  When a variable was used multiple times, the condition was not injected as
  in the following query:

      FOR doc IN collection
	LET cond = (doc.value == 1)
	FILTER cond
	RETURN { doc, cond }

  The fix for #2070 now will enable this optimization so that the query can
  use an index on `doc.value` if available.

* changed behavior of AQL array comparison operators for empty arrays:
  * `ALL` and `ANY` now always return `false` when the left-hand operand is an
    empty array. The behavior for non-empty arrays does not change:
    * `[] ALL == 1` will return `false`
    * `[1] ALL == 1` will return `true`
    * `[1, 2] ALL == 1` will return `false`
    * `[2, 2] ALL == 1` will return `false`
    * `[] ANY == 1` will return `false`
    * `[1] ANY == 1` will return `true`
    * `[1, 2] ANY == 1` will return `true`
    * `[2, 2] ANY == 1` will return `false`
  * `NONE` now always returns `true` when the left-hand operand is an empty array.
    The behavior for non-empty arrays does not change:
    * `[] NONE == 1` will return `true`
    * `[1] NONE == 1` will return `false`
    * `[1, 2] NONE == 1` will return `false`
    * `[2, 2] NONE == 1` will return `true`

* added experimental AQL functions `JSON_STRINGIFY` and `JSON_PARSE`

* added experimental support for incoming gzip-compressed requests

* added HTTP REST APIs for online log level adjustments:

  - GET `/_admin/log/level` returns the current log level settings
  - PUT `/_admin/log/level` modifies the current log level settings

* PATCH /_api/gharial/{graph-name}/vertex/{collection-name}/{vertex-key}
  - changed default value for keepNull to true

* PATCH /_api/gharial/{graph-name}/edge/{collection-name}/{edge-key}
  - changed default value for keepNull to true

* renamed `maximalSize` attribute in parameter.json files to `journalSize`

  The `maximalSize` attribute will still be picked up from collections that
  have not been adjusted. Responses from the replication API will now also use
  `journalSize` instead of `maximalSize`.

* added `--cluster.system-replication-factor` in order to adjust the
  replication factor for new system collections

* fixed issue #2012

* added a memory expection in case V8 memory gets too low

* added Optimizer Rule for other indexes in Traversals
  this allows AQL traversals to use other indexes than the edge index.
  So traversals with filters on edges can now make use of more specific
  indexes, e.g.

      FOR v, e, p IN 2 OUTBOUND @start @@edge FILTER p.edges[0].foo == "bar"

  will prefer a Hash Index on [_from, foo] above the EdgeIndex.

* fixed epoch computation in hybrid logical clock

* fixed thread affinity

* replaced require("internal").db by require("@arangodb").db

* added option `--skip-lines` for arangoimp
  this allows skipping the first few lines from the import file in case the
  CSV or TSV import are used

* fixed periodic jobs: there should be only one instance running - even if it
  runs longer than the period

* improved performance of primary index and edge index lookups

* optimizations for AQL `[*]` operator in case no filter, no projection and
  no offset/limit are used

* added AQL function `OUTERSECTION` to return the symmetric difference of its
  input arguments

* Foxx manifests of installed services are now saved to disk with indentation

* Foxx tests and scripts in development mode should now always respect updated
  files instead of loading stale modules

* When disabling Foxx development mode the setup script is now re-run

* Foxx now provides an easy way to directly serve GraphQL requests using the
  `@arangodb/foxx/graphql` module and the bundled `graphql-sync` dependency

* Foxx OAuth2 module now correctly passes the `access_token` to the OAuth2 server

* added iconv-lite and timezone modules

* web interface now allows installing GitHub and zip services in legacy mode

* added module.context.createDocumentationRouter to replace module.context.apiDocumentation

* bug in RAFT implementation of reads. dethroned leader still answered
  requests in isolation

* all lambdas in ClusterInfo might have been left with dangling references.

* Agency bug fix for handling of empty json objects as values.

* Foxx tests no longer support the Mocha QUnit interface as this resulted in weird
  inconsistencies in the BDD and TDD interfaces. This fixes the TDD interface
  as well as out-of-sequence problems when using the BDD before/after functions.

* updated bundled JavaScript modules to latest versions; joi has been updated from 8.4 to 9.2
  (see [joi 9.0.0 release notes](https://github.com/hapijs/joi/issues/920) for information on
  breaking changes and new features)

* fixed issue #2139

* updated graphql-sync dependency to 0.6.2

* fixed issue #2156


v3.0.13 (XXXX-XX-XX)
--------------------

* fixed issue #2315

* fixed issue #2210


v3.0.12 (2016-11-23)
--------------------

* fixed issue #2176

* fixed issue #2168

* fixed issues #2149, #2159

* fixed error reporting for issue #2158

* fixed assembly linkage bug in CRC4 module

* added support for descriptions field in Foxx dependencies


v3.0.11 (2016-11-08)
--------------------

* fixed issue #2140: supervisor dies instead of respawning child

* fixed issue #2131: use shard key value entered by user in web interface

* fixed issue #2129: cannot kill a long-run query

* fixed issue #2110

* fixed issue #2081

* fixed issue #2038

* changes to Foxx service configuration or dependencies should now be
  stored correctly when options are cleared or omitted

* Foxx tests no longer support the Mocha QUnit interface as this resulted in weird
  inconsistencies in the BDD and TDD interfaces. This fixes the TDD interface
  as well as out-of-sequence problems when using the BDD before/after functions.

* fixed issue #2148


v3.0.10 (2016-09-26)
--------------------

* fixed issue #2072

* fixed issue #2070

* fixed slow cluster starup issues. supervision will demonstrate more
  patience with db servers


v3.0.9 (2016-09-21)
-------------------

* fixed issue #2064

* fixed issue #2060

* speed up `collection.any()` and skiplist index creation

* fixed multiple issues where ClusterInfo bug hung agency in limbo
  timeouting on multiple collection and database callbacks


v3.0.8 (2016-09-14)
-------------------

* fixed issue #2052

* fixed issue #2005

* fixed issue #2039

* fixed multiple issues where ClusterInfo bug hung agency in limbo
  timeouting on multiple collection and database callbacks


v3.0.7 (2016-09-05)
-------------------

* new supervision job handles db server failure during collection creation.


v3.0.6 (2016-09-02)
-------------------

* fixed issue #2026

* slightly better error diagnostics for AQL query compilation and replication

* fixed issue #2018

* fixed issue #2015

* fixed issue #2012

* fixed wrong default value for arangoimp's `--on-duplicate` value

* fix execution of AQL traversal expressions when there are multiple
  conditions that refer to variables set outside the traversal

* properly return HTTP 503 in JS actions when backend is gone

* supervision creates new key in agency for failed servers

* new shards will not be allocated on failed or cleaned servers


v3.0.5 (2016-08-18)
-------------------

* execute AQL ternary operator via C++ if possible

* fixed issue #1977

* fixed extraction of _id attribute in AQL traversal conditions

* fix SSL agency endpoint

* Minimum RAFT timeout was one order of magnitude to short.

* Optimized RAFT RPCs from leader to followers for efficiency.

* Optimized RAFT RPC handling on followers with respect to compaction.

* Fixed bug in handling of duplicates and overlapping logs

* Fixed bug in supervision take over after leadership change.

v3.0.4 (2016-08-01)
-------------------

* added missing lock for periodic jobs access

* fix multiple Foxx related cluster issues

* fix handling of empty AQL query strings

* fixed issue in `INTERSECTION` AQL function with duplicate elements
  in the source arrays

* fixed issue #1970

* fixed issue #1968

* fixed issue #1967

* fixed issue #1962

* fixed issue #1959

* replaced require("internal").db by require("@arangodb").db

* fixed issue #1954

* fixed issue #1953

* fixed issue #1950

* fixed issue #1949

* fixed issue #1943

* fixed segfault in V8, by backporting https://bugs.chromium.org/p/v8/issues/detail?id=5033

* Foxx OAuth2 module now correctly passes the `access_token` to the OAuth2 server

* fixed credentialed CORS requests properly respecting --http.trusted-origin

* fixed a crash in V8Periodic task (forgotten lock)

* fixed two bugs in synchronous replication (syncCollectionFinalize)


v3.0.3 (2016-07-17)
-------------------

* fixed issue #1942

* fixed issue #1941

* fixed array index batch insertion issues for hash indexes that caused problems when
  no elements remained for insertion

* fixed AQL MERGE() function with External objects originating from traversals

* fixed some logfile recovery errors with error message "document not found"

* fixed issue #1937

* fixed issue #1936

* improved performance of arangorestore in clusters with synchronous
  replication

* Foxx tests and scripts in development mode should now always respect updated
  files instead of loading stale modules

* When disabling Foxx development mode the setup script is now re-run

* Foxx manifests of installed services are now saved to disk with indentation


v3.0.2 (2016-07-09)
-------------------

* fixed assertion failure in case multiple remove operations were used in the same query

* fixed upsert behavior in case upsert was used in a loop with the same document example

* fixed issue #1930

* don't expose local file paths in Foxx error messages.

* fixed issue #1929

* make arangodump dump the attribute `isSystem` when dumping the structure
  of a collection, additionally make arangorestore not fail when the attribute
  is missing

* fixed "Could not extract custom attribute" issue when using COLLECT with
  MIN/MAX functions in some contexts

* honor presence of persistent index for sorting

* make AQL query optimizer not skip "use-indexes-rule", even if enough
  plans have been created already

* make AQL optimizer not skip "use-indexes-rule", even if enough execution plans
  have been created already

* fix double precision value loss in VelocyPack JSON parser

* added missing SSL support for arangorestore

* improved cluster import performance

* fix Foxx thumbnails on DC/OS

* fix Foxx configuration not being saved

* fix Foxx app access from within the frontend on DC/OS

* add option --default-replication-factor to arangorestore and simplify
  the control over the number of shards when restoring

* fix a bug in the VPack -> V8 conversion if special attributes _key,
  _id, _rev, _from and _to had non-string values, which is allowed
  below the top level

* fix malloc_usable_size for darwin


v3.0.1 (2016-06-30)
-------------------

* fixed periodic jobs: there should be only one instance running - even if it
  runs longer than the period

* increase max. number of collections in AQL queries from 32 to 256

* fixed issue #1916: header "authorization" is required" when opening
  services page

* fixed issue #1915: Explain: member out of range

* fixed issue #1914: fix unterminated buffer

* don't remove lockfile if we are the same (now stale) pid
  fixes docker setups (our pid will always be 1)

* do not use revision id comparisons in compaction for determining whether a
  revision is obsolete, but marker memory addresses
  this ensures revision ids don't matter when compacting documents

* escape Unicode characters in JSON HTTP responses
  this converts UTF-8 characters in HTTP responses of arangod into `\uXXXX`
  escape sequences. This makes the HTTP responses fit into the 7 bit ASCII
  character range, which speeds up HTTP response parsing for some clients,
  namely node.js/v8

* add write before read collections when starting a user transaction
  this allows specifying the same collection in both read and write mode without
  unintended side effects

* fixed buffer overrun that occurred when building very large result sets

* index lookup optimizations for primary index and edge index

* fixed "collection is a nullptr" issue when starting a traversal from a transaction

* enable /_api/import on coordinator servers


v3.0.0 (2016-06-22)
-------------------

* minor GUI fixxes

* fix for replication and nonces


v3.0.0-rc3 (2016-06-19)
-----------------------

* renamed various Foxx errors to no longer refer to Foxx services as apps

* adjusted various error messages in Foxx to be more informative

* specifying "files" in a Foxx manifest to be mounted at the service root
  no longer results in 404s when trying to access non-file routes

* undeclared path parameters in Foxx no longer break the service

* trusted reverse proxy support is now handled more consistently

* ArangoDB request compatibility and user are now exposed in Foxx

* all bundled NPM modules have been upgraded to their latest versions


v3.0.0-rc2 (2016-06-12)
-----------------------

* added option `--server.max-packet-size` for client tools

* renamed option `--server.ssl-protocol` to `--ssl.protocol` in client tools
  (was already done for arangod, but overlooked for client tools)

* fix handling of `--ssl.protocol` value 5 (TLS v1.2) in client tools, which
  claimed to support it but didn't

* config file can use '@include' to include a different config file as base


v3.0.0-rc1 (2016-06-10)
-----------------------

* the user management has changed: it now has users that are independent of
  databases. A user can have one or more database assigned to the user.

* forward ported V8 Comparator bugfix for inline heuristics from
  https://github.com/v8/v8/commit/5ff7901e24c2c6029114567de5a08ed0f1494c81

* changed to-string conversion for AQL objects and arrays, used by the AQL
  function `TO_STRING()` and implicit to-string casts in AQL

  - arrays are now converted into their JSON-stringify equivalents, e.g.

    - `[ ]` is now converted to `[]`
    - `[ 1, 2, 3 ]` is now converted to `[1,2,3]`
    - `[ "test", 1, 2 ] is now converted to `["test",1,2]`

    Previous versions of ArangoDB converted arrays with no members into the
    empty string, and non-empty arrays into a comma-separated list of member
    values, without the surrounding angular brackets. Additionally, string
    array members were not enclosed in quotes in the result string:

    - `[ ]` was converted to ``
    - `[ 1, 2, 3 ]` was converted to `1,2,3`
    - `[ "test", 1, 2 ] was converted to `test,1,2`

  - objects are now converted to their JSON-stringify equivalents, e.g.

    - `{ }` is converted to `{}`
    - `{ a: 1, b: 2 }` is converted to `{"a":1,"b":2}`
    - `{ "test" : "foobar" }` is converted to `{"test":"foobar"}`

    Previous versions of ArangoDB always converted objects into the string
    `[object Object]`

  This change affects also the AQL functions `CONCAT()` and `CONCAT_SEPARATOR()`
  which treated array values differently in previous versions. Previous versions
  of ArangoDB automatically flattened array values on the first level of the array,
  e.g. `CONCAT([1, 2, 3, [ 4, 5, 6 ]])` produced `1,2,3,4,5,6`. Now this will produce
  `[1,2,3,[4,5,6]]`. To flatten array members on the top level, you can now use
  the more explicit `CONCAT(FLATTEN([1, 2, 3, [4, 5, 6]], 1))`.

* added C++ implementations for AQL functions `SLICE()`, `CONTAINS()` and
  `RANDOM_TOKEN()`

* as a consequence of the upgrade to V8 version 5, the implementation of the
  JavaScript `Buffer` object had to be changed. JavaScript `Buffer` objects in
  ArangoDB now always store their data on the heap. There is no shared pool
  for small Buffer values, and no pointing into existing Buffer data when
  extracting slices. This change may increase the cost of creating Buffers with
  short contents or when peeking into existing Buffers, but was required for
  safer memory management and to prevent leaks.

* the `db` object's function `_listDatabases()` was renamed to just `_databases()`
  in order to make it more consistent with the existing `_collections()` function.
  Additionally the `db` object's `_listEndpoints()` function was renamed to just
  `_endpoints()`.

* changed default value of `--server.authentication` from `false` to `true` in
  configuration files etc/relative/arangod.conf and etc/arangodb/arangod.conf.in.
  This means the server will be started with authentication enabled by default,
  requiring all client connections to provide authentication data when connecting
  to ArangoDB. Authentication can still be turned off via setting the value of
  `--server.authentication` to `false` in ArangoDB's configuration files or by
  specifying the option on the command-line.

* Changed result format for querying all collections via the API GET `/_api/collection`.

  Previous versions of ArangoDB returned an object with an attribute named `collections`
  and an attribute named `names`. Both contained all available collections, but
  `collections` contained the collections as an array, and `names` contained the
  collections again, contained in an object in which the attribute names were the
  collection names, e.g.

  ```
  {
    "collections": [
      {"id":"5874437","name":"test","isSystem":false,"status":3,"type":2},
      {"id":"17343237","name":"something","isSystem":false,"status":3,"type":2},
      ...
    ],
    "names": {
      "test": {"id":"5874437","name":"test","isSystem":false,"status":3,"type":2},
      "something": {"id":"17343237","name":"something","isSystem":false,"status":3,"type":2},
      ...
    }
  }
  ```
  This result structure was redundant, and therefore has been simplified to just

  ```
  {
    "result": [
      {"id":"5874437","name":"test","isSystem":false,"status":3,"type":2},
      {"id":"17343237","name":"something","isSystem":false,"status":3,"type":2},
      ...
    ]
  }
  ```

  in ArangoDB 3.0.

* added AQL functions `TYPENAME()` and `HASH()`

* renamed arangob tool to arangobench

* added AQL string comparison operator `LIKE`

  The operator can be used to compare strings like this:

      value LIKE search

  The operator is currently implemented by calling the already existing AQL
  function `LIKE`.

  This change also makes `LIKE` an AQL keyword. Using `LIKE` in either case as
  an attribute or collection name in AQL thus requires quoting.

* make AQL optimizer rule "remove-unnecessary-calculations" fire in more cases

  The rule will now remove calculations that are used exactly once in other
  expressions (e.g. `LET a = doc RETURN a.value`) and calculations,
  or calculations that are just references (e.g. `LET a = b`).

* renamed AQL optimizer rule "merge-traversal-filter" to "optimize-traversals"
  Additionally, the optimizer rule will remove unused edge and path result variables
  from the traversal in case they are specified in the `FOR` section of the traversal,
  but not referenced later in the query. This saves constructing edges and paths
  results.

* added AQL optimizer rule "inline-subqueries"

  This rule can pull out certain subqueries that are used as an operand to a `FOR`
  loop one level higher, eliminating the subquery completely. For example, the query

      FOR i IN (FOR j IN [1,2,3] RETURN j) RETURN i

  will be transformed by the rule to:

      FOR i IN [1,2,3] RETURN i

  The query

      FOR name IN (FOR doc IN _users FILTER doc.status == 1 RETURN doc.name) LIMIT 2 RETURN name

  will be transformed into

      FOR tmp IN _users FILTER tmp.status == 1 LIMIT 2 RETURN tmp.name

  The rule will only fire when the subquery is used as an operand to a `FOR` loop, and
  if the subquery does not contain a `COLLECT` with an `INTO` variable.

* added new endpoint "srv://" for DNS service records

* The result order of the AQL functions VALUES and ATTRIBUTES has never been
  guaranteed and it only had the "correct" ordering by accident when iterating
  over objects that were not loaded from the database. This accidental behavior
  is now changed by introduction of VelocyPack. No ordering is guaranteed unless
  you specify the sort parameter.

* removed configure option `--enable-logger`

* added AQL array comparison operators

  All AQL comparison operators now also exist in an array variant. In the
  array variant, the operator is preceded with one of the keywords *ALL*, *ANY*
  or *NONE*. Using one of these keywords changes the operator behavior to
  execute the comparison operation for all, any, or none of its left hand
  argument values. It is therefore expected that the left hand argument
  of an array operator is an array.

  Examples:

      [ 1, 2, 3 ] ALL IN [ 2, 3, 4 ]   // false
      [ 1, 2, 3 ] ALL IN [ 1, 2, 3 ]   // true
      [ 1, 2, 3 ] NONE IN [ 3 ]        // false
      [ 1, 2, 3 ] NONE IN [ 23, 42 ]   // true
      [ 1, 2, 3 ] ANY IN [ 4, 5, 6 ]   // false
      [ 1, 2, 3 ] ANY IN [ 1, 42 ]     // true
      [ 1, 2, 3 ] ANY == 2             // true
      [ 1, 2, 3 ] ANY == 4             // false
      [ 1, 2, 3 ] ANY > 0              // true
      [ 1, 2, 3 ] ANY <= 1             // true
      [ 1, 2, 3 ] NONE < 99            // false
      [ 1, 2, 3 ] NONE > 10            // true
      [ 1, 2, 3 ] ALL > 2              // false
      [ 1, 2, 3 ] ALL > 0              // true
      [ 1, 2, 3 ] ALL >= 3             // false
      ["foo", "bar"] ALL != "moo"      // true
      ["foo", "bar"] NONE == "bar"     // false
      ["foo", "bar"] ANY == "foo"      // true

* improved AQL optimizer to remove unnecessary sort operations in more cases

* allow enclosing AQL identifiers in forward ticks in addition to using
  backward ticks

  This allows for convenient writing of AQL queries in JavaScript template strings
  (which are delimited with backticks themselves), e.g.

      var q = `FOR doc IN ´collection´ RETURN doc.´name´`;

* allow to set `print.limitString` to configure the number of characters
  to output before truncating

* make logging configurable per log "topic"

  `--log.level <level>` sets the global log level to <level>, e.g. `info`,
  `debug`, `trace`.

  `--log.level topic=<level>` sets the log level for a specific topic.
  Currently, the following topics exist: `collector`, `compactor`, `mmap`,
  `performance`, `queries`, and `requests`. `performance` and `requests` are
  set to FATAL by default. `queries` is set to info. All others are
  set to the global level by default.

  The new log option `--log.output <definition>` allows directing the global
  or per-topic log output to different outputs. The output definition
  "<definition>" can be one of

    "-" for stdin
    "+" for stderr
    "syslog://<syslog-facility>"
    "syslog://<syslog-facility>/<application-name>"
    "file://<relative-path>"

  The option can be specified multiple times in order to configure the output
  for different log topics. To set up a per-topic output configuration, use
  `--log.output <topic>=<definition>`, e.g.

    queries=file://queries.txt

  logs all queries to the file "queries.txt".

* the option `--log.requests-file` is now deprecated. Instead use

    `--log.level requests=info`
    `--log.output requests=file://requests.txt`

* the option `--log.facility` is now deprecated. Instead use

    `--log.output requests=syslog://facility`

* the option `--log.performance` is now deprecated. Instead use

    `--log.level performance=trace`

* removed option `--log.source-filter`

* removed configure option `--enable-logger`

* change collection directory names to include a random id component at the end

  The new pattern is `collection-<id>-<random>`, where `<id>` is the collection
  id and `<random>` is a random number. Previous versions of ArangoDB used a
  pattern `collection-<id>` without the random number.

  ArangoDB 3.0 understands both the old and name directory name patterns.

* removed mostly unused internal spin-lock implementation

* removed support for pre-Windows 7-style locks. This removes compatibility for
  Windows versions older than Windows 7 (e.g. Windows Vista, Windows XP) and
  Windows 2008R2 (e.g. Windows 2008).

* changed names of sub-threads started by arangod

* added option `--default-number-of-shards` to arangorestore, allowing creating
  collections with a specifiable number of shards from a non-cluster dump

* removed support for CoffeeScript source files

* removed undocumented SleepAndRequeue

* added WorkMonitor to inspect server threads

* when downloading a Foxx service from the web interface the suggested filename
  is now based on the service's mount path instead of simply "app.zip"

* the `@arangodb/request` response object now stores the parsed JSON response
  body in a property `json` instead of `body` when the request was made using the
  `json` option. The `body` instead contains the response body as a string.

* the Foxx API has changed significantly, 2.8 services are still supported
  using a backwards-compatible "legacy mode"


v2.8.12 (XXXX-XX-XX)
--------------------

* issue #2091: decrease connect timeout to 5 seconds on startup

* fixed issue #2072

* slightly better error diagnostics for some replication errors

* fixed issue #1977

* fixed issue in `INTERSECTION` AQL function with duplicate elements
  in the source arrays

* fixed issue #1962

* fixed issue #1959

* export aqlQuery template handler as require('org/arangodb').aql for forwards-compatibility


v2.8.11 (2016-07-13)
--------------------

* fixed array index batch insertion issues for hash indexes that caused problems when
  no elements remained for insertion

* fixed issue #1937


v2.8.10 (2016-07-01)
--------------------

* make sure next local _rev value used for a document is at least as high as the
  _rev value supplied by external sources such as replication

* make adding a collection in both read- and write-mode to a transaction behave as
  expected (write includes read). This prevents the `unregister collection used in
  transaction` error

* fixed sometimes invalid result for `byExample(...).count()` when an index plus
  post-filtering was used

* fixed "collection is a nullptr" issue when starting a traversal from a transaction

* honor the value of startup option `--database.wait-for-sync` (that is used to control
  whether new collections are created with `waitForSync` set to `true` by default) also
  when creating collections via the HTTP API (and thus the ArangoShell). When creating
  a collection via these mechanisms, the option was ignored so far, which was inconsistent.

* fixed issue #1826: arangosh --javascript.execute: internal error (geo index issue)

* fixed issue #1823: Arango crashed hard executing very simple query on windows


v2.8.9 (2016-05-13)
-------------------

* fixed escaping and quoting of extra parameters for executables in Mac OS X App

* added "waiting for" status variable to web interface collection figures view

* fixed undefined behavior in query cache invaldation

* fixed access to /_admin/statistics API in case statistics are disable via option
  `--server.disable-statistics`

* Foxx manager will no longer fail hard when Foxx store is unreachable unless installing
  a service from the Foxx store (e.g. when behind a firewall or GitHub is unreachable).


v2.8.8 (2016-04-19)
-------------------

* fixed issue #1805: Query: internal error (location: arangod/Aql/AqlValue.cpp:182).
  Please report this error to arangodb.com (while executing)

* allow specifying collection name prefixes for `_from` and `_to` in arangoimp:

  To avoid specifying complete document ids (consisting of collection names and document
  keys) for *_from* and *_to* values when importing edges with arangoimp, there are now
  the options *--from-collection-prefix* and *--to-collection-prefix*.

  If specified, these values will be automatically prepended to each value in *_from*
  (or *_to* resp.). This allows specifying only document keys inside *_from* and/or *_to*.

  *Example*

      > arangoimp --from-collection-prefix users --to-collection-prefix products ...

  Importing the following document will then create an edge between *users/1234* and
  *products/4321*:

  ```js
  { "_from" : "1234", "_to" : "4321", "desc" : "users/1234 is connected to products/4321" }
  ```

* requests made with the interactive system API documentation in the web interface
  (Swagger) will now respect the active database instead of always using `_system`


v2.8.7 (2016-04-07)
-------------------

* optimized primary=>secondary failover

* fix to-boolean conversion for documents in AQL

* expose the User-Agent HTTP header from the ArangoShell since Github seems to
  require it now, and we use the ArangoShell for fetching Foxx repositories from Github

* work with http servers that only send

* fixed potential race condition between compactor and collector threads

* fix removal of temporary directories on arangosh exit

* javadoc-style comments in Foxx services are no longer interpreted as
  Foxx comments outside of controller/script/exports files (#1748)

* removed remaining references to class syntax for Foxx Model and Repository
  from the documentation

* added a safe-guard for corrupted master-pointer


v2.8.6 (2016-03-23)
-------------------

* arangosh can now execute JavaScript script files that contain a shebang
  in the first line of the file. This allows executing script files directly.

  Provided there is a script file `/path/to/script.js` with the shebang
  `#!arangosh --javascript.execute`:

      > cat /path/to/script.js
      #!arangosh --javascript.execute
      print("hello from script.js");

  If the script file is made executable

      > chmod a+x /path/to/script.js

  it can be invoked on the shell directly and use arangosh for its execution:

      > /path/to/script.js
      hello from script.js

  This did not work in previous versions of ArangoDB, as the whole script contents
  (including the shebang) were treated as JavaScript code.
  Now shebangs in script files will now be ignored for all files passed to arangosh's
  `--javascript.execute` parameter.

  The alternative way of executing a JavaScript file with arangosh still works:

      > arangosh --javascript.execute /path/to/script.js
      hello from script.js

* added missing reset of traversal state for nested traversals.
  The state of nested traversals (a traversal in an AQL query that was
  located in a repeatedly executed subquery or inside another FOR loop)
  was not reset properly, so that multiple invocations of the same nested
  traversal with different start vertices led to the nested traversal
  always using the start vertex provided on the first invocation.

* fixed issue #1781: ArangoDB startup time increased tremendously

* fixed issue #1783: SIGHUP should rotate the log


v2.8.5 (2016-03-11)
-------------------

* Add OpenSSL handler for TLS V1.2 as sugested by kurtkincaid in #1771

* fixed issue #1765 (The webinterface should display the correct query time)
  and #1770 (Display ACTUAL query time in aardvark's AQL editor)

* Windows: the unhandled exception handler now calls the windows logging
  facilities directly without locks.
  This fixes lockups on crashes from the logging framework.

* improve nullptr handling in logger.

* added new endpoint "srv://" for DNS service records

* `org/arangodb/request` no longer sets the content-type header to the
  string "undefined" when no content-type header should be sent (issue #1776)


v2.8.4 (2016-03-01)
-------------------

* global modules are no longer incorrectly resolved outside the ArangoDB
  JavaScript directory or the Foxx service's root directory (issue #1577)

* improved error messages from Foxx and JavaScript (issues #1564, #1565, #1744)


v2.8.3 (2016-02-22)
-------------------

* fixed AQL filter condition collapsing for deeply-nested cases, potentially
  enabling usage of indexes in some dedicated cases

* added parentheses in AQL explain command output to correctly display precedence
  of logical and arithmetic operators

* Foxx Model event listeners defined on the model are now correctly invoked by
  the Repository methods (issue #1665)

* Deleting a Foxx service in the frontend should now always succeed even if the
  files no longer exist on the file system (issue #1358)

* Routing actions loaded from the database no longer throw exceptions when
  trying to load other modules using "require"

* The `org/arangodb/request` response object now sets a property `json` to the
  parsed JSON response body in addition to overwriting the `body` property when
  the request was made using the `json` option.

* Improved Windows stability

* Fixed a bug in the interactive API documentation that would escape slashes
  in document-handle fields. Document handles are now provided as separate
  fields for collection name and document key.


v2.8.2 (2016-02-09)
-------------------

* the continuous replication applier will now prevent the master's WAL logfiles
  from being removed if they are still needed by the applier on the slave. This
  should help slaves that suffered from masters garbage collection WAL logfiles
  which would have been needed by the slave later.

  The initial synchronization will block removal of still needed WAL logfiles
  on the master for 10 minutes initially, and will extend this period when further
  requests are made to the master. Initial synchronization hands over its handle
  for blocking logfile removal to the continuous replication when started via
  the *setupReplication* function. In this case, continuous replication will
  extend the logfile removal blocking period for the required WAL logfiles when
  the slave makes additional requests.

  All handles that block logfile removal will time out automatically after at
  most 5 minutes should a master not be contacted by the slave anymore (e.g. in
  case the slave's replication is turned off, the slaves loses the connection
  to the master or the slave goes down).

* added all-in-one function *setupReplication* to synchronize data from master
  to slave and start the continuous replication:

      require("@arangodb/replication").setupReplication(configuration);

  The command will return when the initial synchronization is finished and the
  continuous replication has been started, or in case the initial synchronization
  has failed.

  If the initial synchronization is successful, the command will store the given
  configuration on the slave. It also configures the continuous replication to start
  automatically if the slave is restarted, i.e. *autoStart* is set to *true*.

  If the command is run while the slave's replication applier is already running,
  it will first stop the running applier, drop its configuration and do a
  resynchronization of data with the master. It will then use the provided configration,
  overwriting any previously existing replication configuration on the slave.

  The following example demonstrates how to use the command for setting up replication
  for the *_system* database. Note that it should be run on the slave and not the
  master:

      db._useDatabase("_system");
      require("@arangodb/replication").setupReplication({
	endpoint: "tcp://master.domain.org:8529",
	username: "myuser",
	password: "mypasswd",
	verbose: false,
	includeSystem: false,
	incremental: true,
	autoResync: true
      });

* the *sync* and *syncCollection* functions now always start the data synchronization
  as an asynchronous server job. The call to *sync* or *syncCollection* will block
  until synchronization is either complete or has failed with an error. The functions
  will automatically poll the slave periodically for status updates.

  The main benefit is that the connection to the slave does not need to stay open
  permanently and is thus not affected by timeout issues. Additionally the caller does
  not need to query the synchronization status from the slave manually as this is
  now performed automatically by these functions.

* fixed undefined behavior when explaining some types of AQL traversals, fixed
  display of some types of traversals in AQL explain output


v2.8.1 (2016-01-29)
-------------------

* Improved AQL Pattern matching by allowing to specify a different traversal
  direction for one or many of the edge collections.

      FOR v, e, p IN OUTBOUND @start @@ec1, INBOUND @@ec2, @@ec3

  will traverse *ec1* and *ec3* in the OUTBOUND direction and for *ec2* it will use
  the INBOUND direction. These directions can be combined in arbitrary ways, the
  direction defined after *IN [steps]* will we used as default direction and can
  be overriden for specific collections.
  This feature is only available for collection lists, it is not possible to
  combine it with graph names.

* detect more types of transaction deadlocks early

* fixed display of relational operators in traversal explain output

* fixed undefined behavior in AQL function `PARSE_IDENTIFIER`

* added "engines" field to Foxx services generated in the admin interface

* added AQL function `IS_SAME_COLLECTION`:

  *IS_SAME_COLLECTION(collection, document)*: Return true if *document* has the same
  collection id as the collection specified in *collection*. *document* can either be
  a [document handle](../Glossary/README.md#document-handle) string, or a document with
  an *_id* attribute. The function does not validate whether the collection actually
  contains the specified document, but only compares the name of the specified collection
  with the collection name part of the specified document.
  If *document* is neither an object with an *id* attribute nor a *string* value,
  the function will return *null* and raise a warning.

      /* true */
      IS_SAME_COLLECTION('_users', '_users/my-user')
      IS_SAME_COLLECTION('_users', { _id: '_users/my-user' })

      /* false */
      IS_SAME_COLLECTION('_users', 'foobar/baz')
      IS_SAME_COLLECTION('_users', { _id: 'something/else' })


v2.8.0 (2016-01-25)
-------------------

* avoid recursive locking


v2.8.0-beta8 (2016-01-19)
-------------------------

* improved internal datafile statistics for compaction and compaction triggering
  conditions, preventing excessive growth of collection datafiles under some
  workloads. This should also fix issue #1596.

* renamed AQL optimizer rule `remove-collect-into` to `remove-collect-variables`

* fixed primary and edge index lookups prematurely aborting searches when the
  specified id search value contained a different collection than the collection
  the index was created for


v2.8.0-beta7 (2016-01-06)
-------------------------

* added vm.runInThisContext

* added AQL keyword `AGGREGATE` for use in AQL `COLLECT` statement

  Using `AGGREGATE` allows more efficient aggregation (incrementally while building
  the groups) than previous versions of AQL, which built group aggregates afterwards
  from the total of all group values.

  `AGGREGATE` can be used inside a `COLLECT` statement only. If used, it must follow
  the declaration of grouping keys:

      FOR doc IN collection
	COLLECT gender = doc.gender AGGREGATE minAge = MIN(doc.age), maxAge = MAX(doc.age)
	RETURN { gender, minAge, maxAge }

  or, if no grouping keys are used, it can follow the `COLLECT` keyword:

      FOR doc IN collection
	COLLECT AGGREGATE minAge = MIN(doc.age), maxAge = MAX(doc.age)
	RETURN {
  minAge, maxAge
}

  Only specific expressions are allowed on the right-hand side of each `AGGREGATE`
  assignment:

  - on the top level the expression must be a call to one of the supported aggregation
    functions `LENGTH`, `MIN`, `MAX`, `SUM`, `AVERAGE`, `STDDEV_POPULATION`, `STDDEV_SAMPLE`,
    `VARIANCE_POPULATION`, or `VARIANCE_SAMPLE`

  - the expression must not refer to variables introduced in the `COLLECT` itself

* Foxx: mocha test paths with wildcard characters (asterisks) now work on Windows

* reserved AQL keyword `NONE` for future use

* web interface: fixed a graph display bug concerning dashboard view

* web interface: fixed several bugs during the dashboard initialize process

* web interface: included several bugfixes: #1597, #1611, #1623

* AQL query optimizer now converts `LENGTH(collection-name)` to an optimized
  expression that returns the number of documents in a collection

* adjusted the behavior of the expansion (`[*]`) operator in AQL for non-array values

  In ArangoDB 2.8, calling the expansion operator on a non-array value will always
  return an empty array. Previous versions of ArangoDB expanded non-array values by
  calling the `TO_ARRAY()` function for the value, which for example returned an
  array with a single value for boolean, numeric and string input values, and an array
  with the object's values for an object input value. This behavior was inconsistent
  with how the expansion operator works for the array indexes in 2.8, so the behavior
  is now unified:

  - if the left-hand side operand of `[*]` is an array, the array will be returned as
    is when calling `[*]` on it
  - if the left-hand side operand of `[*]` is not an array, an empty array will be
    returned by `[*]`

  AQL queries that rely on the old behavior can be changed by either calling `TO_ARRAY`
  explicitly or by using the `[*]` at the correct position.

  The following example query will change its result in 2.8 compared to 2.7:

      LET values = "foo" RETURN values[*]

  In 2.7 the query has returned the array `[ "foo" ]`, but in 2.8 it will return an
  empty array `[ ]`. To make it return the array `[ "foo" ]` again, an explicit
  `TO_ARRAY` function call is needed in 2.8 (which in this case allows the removal
  of the `[*]` operator altogether). This also works in 2.7:

      LET values = "foo" RETURN TO_ARRAY(values)

  Another example:

      LET values = [ { name: "foo" }, { name: "bar" } ]
      RETURN values[*].name[*]

  The above returned `[ [ "foo" ], [ "bar" ] ] in 2.7. In 2.8 it will return
  `[ [ ], [ ] ]`, because the value of `name` is not an array. To change the results
  to the 2.7 style, the query can be changed to

      LET values = [ { name: "foo" }, { name: "bar" } ]
      RETURN values[* RETURN TO_ARRAY(CURRENT.name)]

  The above also works in 2.7.
  The following types of queries won't change:

      LET values = [ 1, 2, 3 ] RETURN values[*]
      LET values = [ { name: "foo" }, { name: "bar" } ] RETURN values[*].name
      LET values = [ { names: [ "foo", "bar" ] }, { names: [ "baz" ] } ] RETURN values[*].names[*]
      LET values = [ { names: [ "foo", "bar" ] }, { names: [ "baz" ] } ] RETURN values[*].names[**]

* slightly adjusted V8 garbage collection strategy so that collection eventually
  happens in all contexts that hold V8 external references to documents and
  collections.

  also adjusted default value of `--javascript.gc-frequency` from 10 seconds to
  15 seconds, as less internal operations are carried out in JavaScript.

* fixes for AQL optimizer and traversal

* added `--create-collection-type` option to arangoimp

  This allows specifying the type of the collection to be created when
  `--create-collection` is set to `true`.

* Foxx export cache should no longer break if a broken app is loaded in the
  web admin interface.


v2.8.0-beta2 (2015-12-16)
-------------------------

* added AQL query optimizer rule "sort-in-values"

  This rule pre-sorts the right-hand side operand of the `IN` and `NOT IN`
  operators so the operation can use a binary search with logarithmic complexity
  instead of a linear search. The rule is applied when the right-hand side
  operand of an `IN` or `NOT IN` operator in a filter condition is a variable that
  is defined in a different loop/scope than the operator itself. Additionally,
  the filter condition must consist of solely the `IN` or `NOT IN` operation
  in order to avoid any side-effects.

* changed collection status terminology in web interface for collections for
  which an unload request has been issued from `in the process of being unloaded`
  to `will be unloaded`.

* unloading a collection via the web interface will now trigger garbage collection
  in all v8 contexts and force a WAL flush. This increases the chances of perfoming
  the unload faster.

* added the following attributes to the result of `collection.figures()` and the
  corresponding HTTP API at `PUT /_api/collection/<name>/figures`:

  - `documentReferences`: The number of references to documents in datafiles
    that JavaScript code currently holds. This information can be used for
    debugging compaction and unload issues.
  - `waitingFor`: An optional string value that contains information about
    which object type is at the head of the collection's cleanup queue. This
    information can be used for debugging compaction and unload issues.
  - `compactionStatus.time`: The point in time the compaction for the collection
    was last executed. This information can be used for debugging compaction
    issues.
  - `compactionStatus.message`: The action that was performed when the compaction
    was last run for the collection. This information can be used for debugging
    compaction issues.

  Note: `waitingFor` and `compactionStatus` may be empty when called on a coordinator
  in a cluster.

* the compaction will now provide queryable status info that can be used to track
  its progress. The compaction status is displayed in the web interface, too.

* better error reporting for arangodump and arangorestore

* arangodump will now fail by default when trying to dump edges that
  refer to already dropped collections. This can be circumvented by
  specifying the option `--force true` when invoking arangodump

* fixed cluster upgrade procedure

* the AQL functions `NEAR` and `WITHIN` now have stricter validations
  for their input parameters `limit`, `radius` and `distance`. They may now throw
  exceptions when invalid parameters are passed that may have not led
  to exceptions in previous versions.

* deprecation warnings now log stack traces

* Foxx: improved backwards compatibility with 2.5 and 2.6

  - reverted Model and Repository back to non-ES6 "classes" because of
    compatibility issues when using the extend method with a constructor

  - removed deprecation warnings for extend and controller.del

  - restored deprecated method Model.toJSONSchema

  - restored deprecated `type`, `jwt` and `sessionStorageApp` options
    in Controller#activateSessions

* Fixed a deadlock problem in the cluster


v2.8.0-beta1 (2015-12-06)
-------------------------

* added AQL function `IS_DATESTRING(value)`

  Returns true if *value* is a string that can be used in a date function.
  This includes partial dates such as *2015* or *2015-10* and strings containing
  invalid dates such as *2015-02-31*. The function will return false for all
  non-string values, even if some of them may be usable in date functions.


v2.8.0-alpha1 (2015-12-03)
--------------------------

* added AQL keywords `GRAPH`, `OUTBOUND`, `INBOUND` and `ANY` for use in graph
  traversals, reserved AQL keyword `ALL` for future use

  Usage of these keywords as collection names, variable names or attribute names
  in AQL queries will not be possible without quoting. For example, the following
  AQL query will still work as it uses a quoted collection name and a quoted
  attribute name:

      FOR doc IN `OUTBOUND`
	RETURN doc.`any`

* issue #1593: added AQL `POW` function for exponentation

* added cluster execution site info in explain output for AQL queries

* replication improvements:

  - added `autoResync` configuration parameter for continuous replication.

    When set to `true`, a replication slave will automatically trigger a full data
    re-synchronization with the master when the master cannot provide the log data
    the slave had asked for. Note that `autoResync` will only work when the option
    `requireFromPresent` is also set to `true` for the continuous replication, or
    when the continuous syncer is started and detects that no start tick is present.

    Automatic re-synchronization may transfer a lot of data from the master to the
    slave and may be expensive. It is therefore turned off by default.
    When turned off, the slave will never perform an automatic re-synchronization
    with the master.

  - added `idleMinWaitTime` and `idleMaxWaitTime` configuration parameters for
    continuous replication.

    These parameters can be used to control the minimum and maximum wait time the
    slave will (intentionally) idle and not poll for master log changes in case the
    master had sent the full logs already.
    The `idleMaxWaitTime` value will only be used when `adapativePolling` is set
    to `true`. When `adaptivePolling` is disable, only `idleMinWaitTime` will be
    used as a constant time span in which the slave will not poll the master for
    further changes. The default values are 0.5 seconds for `idleMinWaitTime` and
    2.5 seconds for `idleMaxWaitTime`, which correspond to the hard-coded values
    used in previous versions of ArangoDB.

  - added `initialSyncMaxWaitTime` configuration parameter for initial and continuous
    replication

    This option controls the maximum wait time (in seconds) that the initial
    synchronization will wait for a response from the master when fetching initial
    collection data. If no response is received within this time period, the initial
    synchronization will give up and fail. This option is also relevant for
    continuous replication in case *autoResync* is set to *true*, as then the
    continuous replication may trigger a full data re-synchronization in case
    the master cannot the log data the slave had asked for.

  - HTTP requests sent from the slave to the master during initial synchronization
    will now be retried if they fail with connection problems.

  - the initial synchronization now logs its progress so it can be queried using
    the regular replication status check APIs.

  - added `async` attribute for `sync` and `syncCollection` operations called from
    the ArangoShell. Setthing this attribute to `true` will make the synchronization
    job on the server go into the background, so that the shell does not block. The
    status of the started asynchronous synchronization job can be queried from the
    ArangoShell like this:

	/* starts initial synchronization */
	var replication = require("@arangodb/replication");
	var id = replication.sync({
	  endpoint: "tcp://master.domain.org:8529",
	  username: "myuser",
	  password: "mypasswd",
	  async: true
       });

       /* now query the id of the returned async job and print the status */
       print(replication.getSyncResult(id));

    The result of `getSyncResult()` will be `false` while the server-side job
    has not completed, and different to `false` if it has completed. When it has
    completed, all job result details will be returned by the call to `getSyncResult()`.


* fixed non-deterministic query results in some cluster queries

* fixed issue #1589

* return HTTP status code 410 (gone) instead of HTTP 408 (request timeout) for
  server-side operations that are canceled / killed. Sending 410 instead of 408
  prevents clients from re-starting the same (canceled) operation. Google Chrome
  for example sends the HTTP request again in case it is responded with an HTTP
  408, and this is exactly the opposite of the desired behavior when an operation
  is canceled / killed by the user.

* web interface: queries in AQL editor now cancelable

* web interface: dashboard - added replication information

* web interface: AQL editor now supports bind parameters

* added startup option `--server.hide-product-header` to make the server not send
  the HTTP response header `"Server: ArangoDB"` in its HTTP responses. By default,
  the option is turned off so the header is still sent as usual.

* added new AQL function `UNSET_RECURSIVE` to recursively unset attritutes from
  objects/documents

* switched command-line editor in ArangoShell and arangod to linenoise-ng

* added automatic deadlock detection for transactions

  In case a deadlock is detected, a multi-collection operation may be rolled back
  automatically and fail with error 29 (`deadlock detected`). Client code for
  operations containing more than one collection should be aware of this potential
  error and handle it accordingly, either by giving up or retrying the transaction.

* Added C++ implementations for the AQL arithmetic operations and the following
  AQL functions:
  - ABS
  - APPEND
  - COLLECTIONS
  - CURRENT_DATABASE
  - DOCUMENT
  - EDGES
  - FIRST
  - FIRST_DOCUMENT
  - FIRST_LIST
  - FLATTEN
  - FLOOR
  - FULLTEXT
  - LAST
  - MEDIAN
  - MERGE_RECURSIVE
  - MINUS
  - NEAR
  - NOT_NULL
  - NTH
  - PARSE_IDENTIFIER
  - PERCENTILE
  - POP
  - POSITION
  - PUSH
  - RAND
  - RANGE
  - REMOVE_NTH
  - REMOVE_VALUE
  - REMOVE_VALUES
  - ROUND
  - SHIFT
  - SQRT
  - STDDEV_POPULATION
  - STDDEV_SAMPLE
  - UNSHIFT
  - VARIANCE_POPULATION
  - VARIANCE_SAMPLE
  - WITHIN
  - ZIP

* improved performance of skipping over many documents in an AQL query when no
  indexes and no filters are used, e.g.

      FOR doc IN collection
	LIMIT 1000000, 10
	RETURN doc

* Added array indexes

  Hash indexes and skiplist indexes can now optionally be defined for array values
  so they index individual array members.

  To define an index for array values, the attribute name is extended with the
  expansion operator `[*]` in the index definition:

      arangosh> db.colName.ensureHashIndex("tags[*]");

  When given the following document

      { tags: [ "AQL", "ArangoDB", "Index" ] }

  the index will now contain the individual values `"AQL"`, `"ArangoDB"` and `"Index"`.

  Now the index can be used for finding all documents having `"ArangoDB"` somewhere in their
  tags array using the following AQL query:

      FOR doc IN colName
	FILTER "ArangoDB" IN doc.tags[*]
	RETURN doc

* rewrote AQL query optimizer rule `use-index-range` and renamed it to `use-indexes`.
  The name change affects rule names in the optimizer's output.

* rewrote AQL execution node `IndexRangeNode` and renamed it to `IndexNode`. The name
  change affects node names in the optimizer's explain output.

* added convenience function `db._explain(query)` for human-readable explanation
  of AQL queries

* module resolution as used by `require` now behaves more like in node.js

* the `org/arangodb/request` module now returns response bodies for error responses
  by default. The old behavior of not returning bodies for error responses can be
  re-enabled by explicitly setting the option `returnBodyOnError` to `false` (#1437)


v2.7.6 (2016-01-30)
-------------------

* detect more types of transaction deadlocks early


v2.7.5 (2016-01-22)
-------------------

* backported added automatic deadlock detection for transactions

  In case a deadlock is detected, a multi-collection operation may be rolled back
  automatically and fail with error 29 (`deadlock detected`). Client code for
  operations containing more than one collection should be aware of this potential
  error and handle it accordingly, either by giving up or retrying the transaction.

* improved internal datafile statistics for compaction and compaction triggering
  conditions, preventing excessive growth of collection datafiles under some
  workloads. This should also fix issue #1596.

* Foxx export cache should no longer break if a broken app is loaded in the
  web admin interface.

* Foxx: removed some incorrect deprecation warnings.

* Foxx: mocha test paths with wildcard characters (asterisks) now work on Windows


v2.7.4 (2015-12-21)
-------------------

* slightly adjusted V8 garbage collection strategy so that collection eventually
  happens in all contexts that hold V8 external references to documents and
  collections.

* added the following attributes to the result of `collection.figures()` and the
  corresponding HTTP API at `PUT /_api/collection/<name>/figures`:

  - `documentReferences`: The number of references to documents in datafiles
    that JavaScript code currently holds. This information can be used for
    debugging compaction and unload issues.
  - `waitingFor`: An optional string value that contains information about
    which object type is at the head of the collection's cleanup queue. This
    information can be used for debugging compaction and unload issues.
  - `compactionStatus.time`: The point in time the compaction for the collection
    was last executed. This information can be used for debugging compaction
    issues.
  - `compactionStatus.message`: The action that was performed when the compaction
    was last run for the collection. This information can be used for debugging
    compaction issues.

  Note: `waitingFor` and `compactionStatus` may be empty when called on a coordinator
  in a cluster.

* the compaction will now provide queryable status info that can be used to track
  its progress. The compaction status is displayed in the web interface, too.


v2.7.3 (2015-12-17)
-------------------

* fixed some replication value conversion issues when replication applier properties
  were set via ArangoShell

* fixed disappearing of documents for collections transferred via `sync` or
  `syncCollection` if the collection was dropped right before synchronization
  and drop and (re-)create collection markers were located in the same WAL file

* fixed an issue where overwriting the system sessions collection would break
  the web interface when authentication is enabled


v2.7.2 (2015-12-01)
-------------------

* replication improvements:

  - added `autoResync` configuration parameter for continuous replication.

    When set to `true`, a replication slave will automatically trigger a full data
    re-synchronization with the master when the master cannot provide the log data
    the slave had asked for. Note that `autoResync` will only work when the option
    `requireFromPresent` is also set to `true` for the continuous replication, or
    when the continuous syncer is started and detects that no start tick is present.

    Automatic re-synchronization may transfer a lot of data from the master to the
    slave and may be expensive. It is therefore turned off by default.
    When turned off, the slave will never perform an automatic re-synchronization
    with the master.

  - added `idleMinWaitTime` and `idleMaxWaitTime` configuration parameters for
    continuous replication.

    These parameters can be used to control the minimum and maximum wait time the
    slave will (intentionally) idle and not poll for master log changes in case the
    master had sent the full logs already.
    The `idleMaxWaitTime` value will only be used when `adapativePolling` is set
    to `true`. When `adaptivePolling` is disable, only `idleMinWaitTime` will be
    used as a constant time span in which the slave will not poll the master for
    further changes. The default values are 0.5 seconds for `idleMinWaitTime` and
    2.5 seconds for `idleMaxWaitTime`, which correspond to the hard-coded values
    used in previous versions of ArangoDB.

  - added `initialSyncMaxWaitTime` configuration parameter for initial and continuous
    replication

    This option controls the maximum wait time (in seconds) that the initial
    synchronization will wait for a response from the master when fetching initial
    collection data. If no response is received within this time period, the initial
    synchronization will give up and fail. This option is also relevant for
    continuous replication in case *autoResync* is set to *true*, as then the
    continuous replication may trigger a full data re-synchronization in case
    the master cannot the log data the slave had asked for.

  - HTTP requests sent from the slave to the master during initial synchronization
    will now be retried if they fail with connection problems.

  - the initial synchronization now logs its progress so it can be queried using
    the regular replication status check APIs.

* fixed non-deterministic query results in some cluster queries

* added missing lock instruction for primary index in compactor size calculation

* fixed issue #1589

* fixed issue #1583

* fixed undefined behavior when accessing the top level of a document with the `[*]`
  operator

* fixed potentially invalid pointer access in shaper when the currently accessed
  document got re-located by the WAL collector at the very same time

* Foxx: optional configuration options no longer log validation errors when assigned
  empty values (#1495)

* Foxx: constructors provided to Repository and Model sub-classes via extend are
  now correctly called (#1592)


v2.7.1 (2015-11-07)
-------------------

* switch to linenoise next generation

* exclude `_apps` collection from replication

  The slave has its own `_apps` collection which it populates on server start.
  When replicating data from the master to the slave, the data from the master may
  clash with the slave's own data in the `_apps` collection. Excluding the `_apps`
  collection from replication avoids this.

* disable replication appliers when starting in modes `--upgrade`, `--no-server`
  and `--check-upgrade`

* more detailed output in arango-dfdb

* fixed "no start tick" issue in replication applier

  This error could occur after restarting a slave server after a shutdown
  when no data was ever transferred from the master to the slave via the
  continuous replication

* fixed problem during SSL client connection abort that led to scheduler thread
  staying at 100% CPU saturation

* fixed potential segfault in AQL `NEIGHBORS` function implementation when C++ function
  variant was used and collection names were passed as strings

* removed duplicate target for some frontend JavaScript files from the Makefile

* make AQL function `MERGE()` work on a single array parameter, too.
  This allows combining the attributes of multiple objects from an array into
  a single object, e.g.

      RETURN MERGE([
	{ foo: 'bar' },
	{ quux: 'quetzalcoatl', ruled: true },
	{ bar: 'baz', foo: 'done' }
      ])

  will now return:

      {
	"foo": "done",
	"quux": "quetzalcoatl",
	"ruled": true,
	"bar": "baz"
      }

* fixed potential deadlock in collection status changing on Windows

* fixed hard-coded `incremental` parameter in shell implementation of
  `syncCollection` function in replication module

* fix for GCC5: added check for '-stdlib' option


v2.7.0 (2015-10-09)
-------------------

* fixed request statistics aggregation
  When arangod was started in supervisor mode, the request statistics always showed
  0 requests, as the statistics aggregation thread did not run then.

* read server configuration files before dropping privileges. this ensures that
  the SSL keyfile specified in the configuration can be read with the server's start
  privileges (i.e. root when using a standard ArangoDB package).

* fixed replication with a 2.6 replication configuration and issues with a 2.6 master

* raised default value of `--server.descriptors-minimum` to 1024

* allow Foxx apps to be installed underneath URL path `/_open/`, so they can be
  (intentionally) accessed without authentication.

* added *allowImplicit* sub-attribute in collections declaration of transactions.
  The *allowImplicit* attributes allows making transactions fail should they
  read-access a collection that was not explicitly declared in the *collections*
  array of the transaction.

* added "special" password ARANGODB_DEFAULT_ROOT_PASSWORD. If you pass
  ARANGODB_DEFAULT_ROOT_PASSWORD as password, it will read the password
  from the environment variable ARANGODB_DEFAULT_ROOT_PASSWORD


v2.7.0-rc2 (2015-09-22)
-----------------------

* fix over-eager datafile compaction

  This should reduce the need to compact directly after loading a collection when a
  collection datafile contained many insertions and updates for the same documents. It
  should also prevent from re-compacting already merged datafiles in case not many
  changes were made. Compaction will also make fewer index lookups than before.

* added `syncCollection()` function in module `org/arangodb/replication`

  This allows synchronizing the data of a single collection from a master to a slave
  server. Synchronization can either restore the whole collection by transferring all
  documents from the master to the slave, or incrementally by only transferring documents
  that differ. This is done by partitioning the collection's entire key space into smaller
  chunks and comparing the data chunk-wise between master and slave. Only chunks that are
  different will be re-transferred.

  The `syncCollection()` function can be used as follows:

      require("org/arangodb/replication").syncCollection(collectionName, options);

  e.g.

      require("org/arangodb/replication").syncCollection("myCollection", {
	endpoint: "tcp://127.0.0.1:8529",  /* master */
	username: "root",                  /* username for master */
	password: "secret",                /* password for master */
	incremental: true                  /* use incremental mode */
      });


* additionally allow the following characters in document keys:

  `(` `)` `+` `,` `=` `;` `$` `!` `*` `'` `%`


v2.7.0-rc1 (2015-09-17)
-----------------------

* removed undocumented server-side-only collection functions:
  * collection.OFFSET()
  * collection.NTH()
  * collection.NTH2()
  * collection.NTH3()

* upgraded Swagger to version 2.0 for the Documentation

  This gives the user better prepared test request structures.
  More conversions will follow so finally client libraries can be auto-generated.

* added extra AQL functions for date and time calculation and manipulation.
  These functions were contributed by GitHub users @CoDEmanX and @friday.
  A big thanks for their work!

  The following extra date functions are available from 2.7 on:

  * `DATE_DAYOFYEAR(date)`: Returns the day of year number of *date*.
    The return values range from 1 to 365, or 366 in a leap year respectively.

  * `DATE_ISOWEEK(date)`: Returns the ISO week date of *date*.
    The return values range from 1 to 53. Monday is considered the first day of the week.
    There are no fractional weeks, thus the last days in December may belong to the first
    week of the next year, and the first days in January may be part of the previous year's
    last week.

  * `DATE_LEAPYEAR(date)`: Returns whether the year of *date* is a leap year.

  * `DATE_QUARTER(date)`: Returns the quarter of the given date (1-based):
    * 1: January, February, March
    * 2: April, May, June
    * 3: July, August, September
    * 4: October, November, December

  - *DATE_DAYS_IN_MONTH(date)*: Returns the number of days in *date*'s month (28..31).

  * `DATE_ADD(date, amount, unit)`: Adds *amount* given in *unit* to *date* and
    returns the calculated date.

    *unit* can be either of the following to specify the time unit to add or
    subtract (case-insensitive):
    - y, year, years
    - m, month, months
    - w, week, weeks
    - d, day, days
    - h, hour, hours
    - i, minute, minutes
    - s, second, seconds
    - f, millisecond, milliseconds

    *amount* is the number of *unit*s to add (positive value) or subtract
    (negative value).

  * `DATE_SUBTRACT(date, amount, unit)`: Subtracts *amount* given in *unit* from
    *date* and returns the calculated date.

    It works the same as `DATE_ADD()`, except that it subtracts. It is equivalent
    to calling `DATE_ADD()` with a negative amount, except that `DATE_SUBTRACT()`
    can also subtract ISO durations. Note that negative ISO durations are not
    supported (i.e. starting with `-P`, like `-P1Y`).

  * `DATE_DIFF(date1, date2, unit, asFloat)`: Calculate the difference
    between two dates in given time *unit*, optionally with decimal places.
    Returns a negative value if *date1* is greater than *date2*.

  * `DATE_COMPARE(date1, date2, unitRangeStart, unitRangeEnd)`: Compare two
    partial dates and return true if they match, false otherwise. The parts to
    compare are defined by a range of time units.

    The full range is: years, months, days, hours, minutes, seconds, milliseconds.
    Pass the unit to start from as *unitRangeStart*, and the unit to end with as
    *unitRangeEnd*. All units in between will be compared. Leave out *unitRangeEnd*
    to only compare *unitRangeStart*.

  * `DATE_FORMAT(date, format)`: Format a date according to the given format string.
    It supports the following placeholders (case-insensitive):
    - %t: timestamp, in milliseconds since midnight 1970-01-01
    - %z: ISO date (0000-00-00T00:00:00.000Z)
    - %w: day of week (0..6)
    - %y: year (0..9999)
    - %yy: year (00..99), abbreviated (last two digits)
    - %yyyy: year (0000..9999), padded to length of 4
    - %yyyyyy: year (-009999 .. +009999), with sign prefix and padded to length of 6
    - %m: month (1..12)
    - %mm: month (01..12), padded to length of 2
    - %d: day (1..31)
    - %dd: day (01..31), padded to length of 2
    - %h: hour (0..23)
    - %hh: hour (00..23), padded to length of 2
    - %i: minute (0..59)
    - %ii: minute (00..59), padded to length of 2
    - %s: second (0..59)
    - %ss: second (00..59), padded to length of 2
    - %f: millisecond (0..999)
    - %fff: millisecond (000..999), padded to length of 3
    - %x: day of year (1..366)
    - %xxx: day of year (001..366), padded to length of 3
    - %k: ISO week date (1..53)
    - %kk: ISO week date (01..53), padded to length of 2
    - %l: leap year (0 or 1)
    - %q: quarter (1..4)
    - %a: days in month (28..31)
    - %mmm: abbreviated English name of month (Jan..Dec)
    - %mmmm: English name of month (January..December)
    - %www: abbreviated English name of weekday (Sun..Sat)
    - %wwww: English name of weekday (Sunday..Saturday)
    - %&: special escape sequence for rare occasions
    - %%: literal %
    - %: ignored

* new WAL logfiles and datafiles are now created non-sparse

  This prevents SIGBUS signals being raised when memory of a sparse datafile is accessed
  and the disk is full and the accessed file part is not actually disk-backed. In
  this case the mapped memory region is not necessarily backed by physical memory, and
  accessing the memory may raise SIGBUS and crash arangod.

* the `internal.download()` function and the module `org/arangodb/request` used some
  internal library function that handled the sending of HTTP requests from inside of
  ArangoDB. This library unconditionally set an HTTP header `Accept-Encoding: gzip`
  in all outgoing HTTP requests.

  This has been fixed in 2.7, so `Accept-Encoding: gzip` is not set automatically anymore.
  Additionally, the header `User-Agent: ArangoDB` is not set automatically either. If
  client applications desire to send these headers, they are free to add it when
  constructing the requests using the `download` function or the request module.

* fixed issue #1436: org/arangodb/request advertises deflate without supporting it

* added template string generator function `aqlQuery` for generating AQL queries

  This can be used to generate safe AQL queries with JavaScript parameter
  variables or expressions easily:

      var name = 'test';
      var attributeName = '_key';
      var query = aqlQuery`FOR u IN users FILTER u.name == ${name} RETURN u.${attributeName}`;
      db._query(query);

* report memory usage for document header data (revision id, pointer to data etc.)
  in `db.collection.figures()`. The memory used for document headers will now
  show up in the already existing attribute `indexes.size`. Due to that, the index
  sizes reported by `figures()` in 2.7 will be higher than those reported by 2.6,
  but the 2.7 values are more accurate.

* IMPORTANT CHANGE: the filenames in dumps created by arangodump now contain
  not only the name of the dumped collection, but also an additional 32-digit hash
  value. This is done to prevent overwriting dump files in case-insensitive file
  systems when there exist multiple collections with the same name (but with
  different cases).

  For example, if a database has two collections: `test` and `Test`, previous
  versions of ArangoDB created the files

  * `test.structure.json` and `test.data.json` for collection `test`
  * `Test.structure.json` and `Test.data.json` for collection `Test`

  This did not work for case-insensitive filesystems, because the files for the
  second collection would have overwritten the files of the first. arangodump in
  2.7 will create the following filenames instead:

  * `test_098f6bcd4621d373cade4e832627b4f6.structure.json` and `test_098f6bcd4621d373cade4e832627b4f6.data.json`
  * `Test_0cbc6611f5540bd0809a388dc95a615b.structure.json` and `Test_0cbc6611f5540bd0809a388dc95a615b.data.json`

  These filenames will be unambiguous even in case-insensitive filesystems.

* IMPORTANT CHANGE: make arangod actually close lingering client connections
  when idle for at least the duration specified via `--server.keep-alive-timeout`.
  In previous versions of ArangoDB, connections were not closed by the server
  when the timeout was reached and the client was still connected. Now the
  connection is properly closed by the server in case of timeout. Client
  applications relying on the old behavior may now need to reconnect to the
  server when their idle connections time out and get closed (note: connections
  being idle for a long time may be closed by the OS or firewalls anyway -
  client applications should be aware of that and try to reconnect).

* IMPORTANT CHANGE: when starting arangod, the server will drop the process
  privileges to the specified values in options `--server.uid` and `--server.gid`
  instantly after parsing the startup options.

  That means when either `--server.uid` or `--server.gid` are set, the privilege
  change will happen earlier. This may prevent binding the server to an endpoint
  with a port number lower than 1024 if the arangodb user has no privileges
  for that. Previous versions of ArangoDB changed the privileges later, so some
  startup actions were still carried out under the invoking user (i.e. likely
  *root* when started via init.d or system scripts) and especially binding to
  low port numbers was still possible there.

  The default privileges for user *arangodb* will not be sufficient for binding
  to port numbers lower than 1024. To have an ArangoDB 2.7 bind to a port number
  lower than 1024, it needs to be started with either a different privileged user,
  or the privileges of the *arangodb* user have to raised manually beforehand.

* added AQL optimizer rule `patch-update-statements`

* Linux startup scripts and systemd configuration for arangod now try to
  adjust the NOFILE (number of open files) limits for the process. The limit
  value is set to 131072 (128k) when ArangoDB is started via start/stop
  commands

* When ArangoDB is started/stopped manually via the start/stop commands, the
  main process will wait for up to 10 seconds after it forks the supervisor
  and arangod child processes. If the startup fails within that period, the
  start/stop script will fail with an exit code other than zero. If the
  startup of the supervisor or arangod is still ongoing after 10 seconds,
  the main program will still return with exit code 0. The limit of 10 seconds
  is arbitrary because the time required for a startup is not known in advance.

* added startup option `--database.throw-collection-not-loaded-error`

  Accessing a not-yet loaded collection will automatically load a collection
  on first access. This flag controls what happens in case an operation
  would need to wait for another thread to finalize loading a collection. If
  set to *true*, then the first operation that accesses an unloaded collection
  will load it. Further threads that try to access the same collection while
  it is still loading immediately fail with an error (1238, *collection not loaded*).
  This is to prevent all server threads from being blocked while waiting on the
  same collection to finish loading. When the first thread has completed loading
  the collection, the collection becomes regularly available, and all operations
  from that point on can be carried out normally, and error 1238 will not be
  thrown anymore for that collection.

  If set to *false*, the first thread that accesses a not-yet loaded collection
  will still load it. Other threads that try to access the collection while
  loading will not fail with error 1238 but instead block until the collection
  is fully loaded. This configuration might lead to all server threads being
  blocked because they are all waiting for the same collection to complete
  loading. Setting the option to *true* will prevent this from happening, but
  requires clients to catch error 1238 and react on it (maybe by scheduling
  a retry for later).

  The default value is *false*.

* added better control-C support in arangosh

  When CTRL-C is pressed in arangosh, it will now print a `^C` first. Pressing
  CTRL-C again will reset the prompt if something was entered before, or quit
  arangosh if no command was entered directly before.

  This affects the arangosh version build with Readline-support only (Linux
  and MacOS).

  The MacOS version of ArangoDB for Homebrew now depends on Readline, too. The
  Homebrew formula has been changed accordingly.
  When self-compiling ArangoDB on MacOS without Homebrew, Readline now is a
  prerequisite.

* increased default value for collection-specific `indexBuckets` value from 1 to 8

  Collections created from 2.7 on will use the new default value of `8` if not
  overridden on collection creation or later using
  `collection.properties({ indexBuckets: ... })`.

  The `indexBuckets` value determines the number of buckets to use for indexes of
  type `primary`, `hash` and `edge`. Having multiple index buckets allows splitting
  an index into smaller components, which can be filled in parallel when a collection
  is loading. Additionally, resizing and reallocation of indexes are faster and
  less intrusive if the index uses multiple buckets, because resize and reallocation
  will affect only data in a single bucket instead of all index values.

  The index buckets will be filled in parallel when loading a collection if the collection
  has an `indexBuckets` value greater than 1 and the collection contains a significant
  amount of documents/edges (the current threshold is 256K documents but this value
  may change in future versions of ArangoDB).

* changed HTTP client to use poll instead of select on Linux and MacOS

  This affects the ArangoShell and user-defined JavaScript code running inside
  arangod that initiates its own HTTP calls.

  Using poll instead of select allows using arbitrary high file descriptors
  (bigger than the compiled in FD_SETSIZE). Server connections are still handled using
  epoll, which has never been affected by FD_SETSIZE.

* implemented AQL `LIKE` function using ICU regexes

* added `RETURN DISTINCT` for AQL queries to return unique results:

      FOR doc IN collection
	RETURN DISTINCT doc.status

  This change also introduces `DISTINCT` as an AQL keyword.

* removed `createNamedQueue()` and `addJob()` functions from org/arangodb/tasks

* use less locks and more atomic variables in the internal dispatcher
  and V8 context handling implementations. This leads to improved throughput in
  some ArangoDB internals and allows for higher HTTP request throughput for
  many operations.

  A short overview of the improvements can be found here:

  https://www.arangodb.com/2015/08/throughput-enhancements/

* added shorthand notation for attribute names in AQL object literals:

      LET name = "Peter"
      LET age = 42
      RETURN { name, age }

  The above is the shorthand equivalent of the generic form

      LET name = "Peter"
      LET age = 42
      RETURN { name : name, age : age }

* removed configure option `--enable-timings`

  This option did not have any effect.

* removed configure option `--enable-figures`

  This option previously controlled whether HTTP request statistics code was
  compiled into ArangoDB or not. The previous default value was `true` so
  statistics code was available in official packages. Setting the option to
  `false` led to compile errors so it is doubtful the default value was
  ever changed. By removing the option some internal statistics code was also
  simplified.

* removed run-time manipulation methods for server endpoints:

  * `db._removeEndpoint()`
  * `db._configureEndpoint()`
  * HTTP POST `/_api/endpoint`
  * HTTP DELETE `/_api/endpoint`

* AQL query result cache

  The query result cache can optionally cache the complete results of all or selected AQL queries.
  It can be operated in the following modes:

  * `off`: the cache is disabled. No query results will be stored
  * `on`: the cache will store the results of all AQL queries unless their `cache`
    attribute flag is set to `false`
  * `demand`: the cache will store the results of AQL queries that have their
    `cache` attribute set to `true`, but will ignore all others

  The mode can be set at server startup using the `--database.query-cache-mode` configuration
  option and later changed at runtime.

  The following HTTP REST APIs have been added for controlling the query cache:

  * HTTP GET `/_api/query-cache/properties`: returns the global query cache configuration
  * HTTP PUT `/_api/query-cache/properties`: modifies the global query cache configuration
  * HTTP DELETE `/_api/query-cache`: invalidates all results in the query cache

  The following JavaScript functions have been added for controlling the query cache:

  * `require("org/arangodb/aql/cache").properties()`: returns the global query cache configuration
  * `require("org/arangodb/aql/cache").properties(properties)`: modifies the global query cache configuration
  * `require("org/arangodb/aql/cache").clear()`: invalidates all results in the query cache

* do not link arangoimp against V8

* AQL function call arguments optimization

  This will lead to arguments in function calls inside AQL queries not being copied but passed
  by reference. This may speed up calls to functions with bigger argument values or queries that
  call functions a lot of times.

* upgraded V8 version to 4.3.61

* removed deprecated AQL `SKIPLIST` function.

  This function was introduced in older versions of ArangoDB with a less powerful query optimizer to
  retrieve data from a skiplist index using a `LIMIT` clause. It was marked as deprecated in ArangoDB
  2.6.

  Since ArangoDB 2.3 the behavior of the `SKIPLIST` function can be emulated using regular AQL
  constructs, e.g.

      FOR doc IN @@collection
	FILTER doc.value >= @value
	SORT doc.value DESC
	LIMIT 1
	RETURN doc

* the `skip()` function for simple queries does not accept negative input any longer.
  This feature was deprecated in 2.6.0.

* fix exception handling

  In some cases JavaScript exceptions would re-throw without information of the original problem.
  Now the original exception is logged for failure analysis.

* based REST API method PUT `/_api/simple/all` on the cursor API and make it use AQL internally.

  The change speeds up this REST API method and will lead to additional query information being
  returned by the REST API. Clients can use this extra information or ignore it.

* Foxx Queue job success/failure handlers arguments have changed from `(jobId, jobData, result, jobFailures)` to `(result, jobData, job)`.

* added Foxx Queue job options `repeatTimes`, `repeatUntil` and `repeatDelay` to automatically re-schedule jobs when they are completed.

* added Foxx manifest configuration type `password` to mask values in the web interface.

* fixed default values in Foxx manifest configurations sometimes not being used as defaults.

* fixed optional parameters in Foxx manifest configurations sometimes not being cleared correctly.

* Foxx dependencies can now be marked as optional using a slightly more verbose syntax in your manifest file.

* converted Foxx constructors to ES6 classes so you can extend them using class syntax.

* updated aqb to 2.0.

* updated chai to 3.0.

* Use more madvise calls to speed up things when memory is tight, in particular
  at load time but also for random accesses later.

* Overhauled web interface

  The web interface now has a new design.

  The API documentation for ArangoDB has been moved from "Tools" to "Links" in the web interface.

  The "Applications" tab in the web interfaces has been renamed to "Services".


v2.6.12 (2015-12-02)
--------------------

* fixed disappearing of documents for collections transferred via `sync` if the
  the collection was dropped right before synchronization and drop and (re-)create
  collection markers were located in the same WAL file

* added missing lock instruction for primary index in compactor size calculation

* fixed issue #1589

* fixed issue #1583

* Foxx: optional configuration options no longer log validation errors when assigned
  empty values (#1495)


v2.6.11 (2015-11-18)
--------------------

* fixed potentially invalid pointer access in shaper when the currently accessed
  document got re-located by the WAL collector at the very same time


v2.6.10 (2015-11-10)
--------------------

* disable replication appliers when starting in modes `--upgrade`, `--no-server`
  and `--check-upgrade`

* more detailed output in arango-dfdb

* fixed potential deadlock in collection status changing on Windows

* issue #1521: Can't dump/restore with user and password


v2.6.9 (2015-09-29)
-------------------

* added "special" password ARANGODB_DEFAULT_ROOT_PASSWORD. If you pass
  ARANGODB_DEFAULT_ROOT_PASSWORD as password, it will read the password
  from the environment variable ARANGODB_DEFAULT_ROOT_PASSWORD

* fixed failing AQL skiplist, sort and limit combination

  When using a Skiplist index on an attribute (say "a") and then using sort
  and skip on this attribute caused the result to be empty e.g.:

    require("internal").db.test.ensureSkiplist("a");
    require("internal").db._query("FOR x IN test SORT x.a LIMIT 10, 10");

  Was always empty no matter how many documents are stored in test.
  This is now fixed.

v2.6.8 (2015-09-09)
-------------------

* ARM only:

  The ArangoDB packages for ARM require the kernel to allow unaligned memory access.
  How the kernel handles unaligned memory access is configurable at runtime by
  checking and adjusting the contents `/proc/cpu/alignment`.

  In order to operate on ARM, ArangoDB requires the bit 1 to be set. This will
  make the kernel trap and adjust unaligned memory accesses. If this bit is not
  set, the kernel may send a SIGBUS signal to ArangoDB and terminate it.

  To set bit 1 in `/proc/cpu/alignment` use the following command as a privileged
  user (e.g. root):

      echo "2" > /proc/cpu/alignment

  Note that this setting affects all user processes and not just ArangoDB. Setting
  the alignment with the above command will also not make the setting permanent,
  so it will be lost after a restart of the system. In order to make the setting
  permanent, it should be executed during system startup or before starting arangod.

  The ArangoDB start/stop scripts do not adjust the alignment setting, but rely on
  the environment to have the correct alignment setting already. The reason for this
  is that the alignment settings also affect all other user processes (which ArangoDB
  is not aware of) and thus may have side-effects outside of ArangoDB. It is therefore
  more reasonable to have the system administrator carry out the change.


v2.6.7 (2015-08-25)
-------------------

* improved AssocMulti index performance when resizing.

  This makes the edge index perform less I/O when under memory pressure.


v2.6.6 (2015-08-23)
-------------------

* added startup option `--server.additional-threads` to create separate queues
  for slow requests.


v2.6.5 (2015-08-17)
-------------------

* added startup option `--database.throw-collection-not-loaded-error`

  Accessing a not-yet loaded collection will automatically load a collection
  on first access. This flag controls what happens in case an operation
  would need to wait for another thread to finalize loading a collection. If
  set to *true*, then the first operation that accesses an unloaded collection
  will load it. Further threads that try to access the same collection while
  it is still loading immediately fail with an error (1238, *collection not loaded*).
  This is to prevent all server threads from being blocked while waiting on the
  same collection to finish loading. When the first thread has completed loading
  the collection, the collection becomes regularly available, and all operations
  from that point on can be carried out normally, and error 1238 will not be
  thrown anymore for that collection.

  If set to *false*, the first thread that accesses a not-yet loaded collection
  will still load it. Other threads that try to access the collection while
  loading will not fail with error 1238 but instead block until the collection
  is fully loaded. This configuration might lead to all server threads being
  blocked because they are all waiting for the same collection to complete
  loading. Setting the option to *true* will prevent this from happening, but
  requires clients to catch error 1238 and react on it (maybe by scheduling
  a retry for later).

  The default value is *false*.

* fixed busy wait loop in scheduler threads that sometimes consumed 100% CPU while
  waiting for events on connections closed unexpectedly by the client side

* handle attribute `indexBuckets` when restoring collections via arangorestore.
  Previously the `indexBuckets` attribute value from the dump was ignored, and the
   server default value for `indexBuckets` was used when restoring a collection.

* fixed "EscapeValue already set error" crash in V8 actions that might have occurred when
  canceling V8-based operations.


v2.6.4 (2015-08-01)
-------------------

* V8: Upgrade to version 4.1.0.27 - this is intended to be the stable V8 version.

* fixed issue #1424: Arango shell should not processing arrows pushing on keyboard


v2.6.3 (2015-07-21)
-------------------

* issue #1409: Document values with null character truncated


v2.6.2 (2015-07-04)
-------------------

* fixed issue #1383: bindVars for HTTP API doesn't work with empty string

* fixed handling of default values in Foxx manifest configurations

* fixed handling of optional parameters in Foxx manifest configurations

* fixed a reference error being thrown in Foxx queues when a function-based job type is used that is not available and no options object is passed to queue.push


v2.6.1 (2015-06-24)
-------------------

* Add missing swagger files to cmake build. fixes #1368

* fixed documentation errors


v2.6.0 (2015-06-20)
-------------------

* using negative values for `SimpleQuery.skip()` is deprecated.
  This functionality will be removed in future versions of ArangoDB.

* The following simple query functions are now deprecated:

  * collection.near
  * collection.within
  * collection.geo
  * collection.fulltext
  * collection.range
  * collection.closedRange

  This also lead to the following REST API methods being deprecated from now on:

  * PUT /_api/simple/near
  * PUT /_api/simple/within
  * PUT /_api/simple/fulltext
  * PUT /_api/simple/range

  It is recommended to replace calls to these functions or APIs with equivalent AQL queries,
  which are more flexible because they can be combined with other operations:

      FOR doc IN NEAR(@@collection, @latitude, @longitude, @limit)
	RETURN doc

      FOR doc IN WITHIN(@@collection, @latitude, @longitude, @radius, @distanceAttributeName)
	RETURN doc

      FOR doc IN FULLTEXT(@@collection, @attributeName, @queryString, @limit)
	RETURN doc

      FOR doc IN @@collection
	FILTER doc.value >= @left && doc.value < @right
	LIMIT @skip, @limit
	RETURN doc`

  The above simple query functions and REST API methods may be removed in future versions
  of ArangoDB.

* deprecated now-obsolete AQL `SKIPLIST` function

  The function was introduced in older versions of ArangoDB with a less powerful query optimizer to
  retrieve data from a skiplist index using a `LIMIT` clause.

  Since 2.3 the same goal can be achieved by using regular AQL constructs, e.g.

      FOR doc IN collection FILTER doc.value >= @value SORT doc.value DESC LIMIT 1 RETURN doc

* fixed issues when switching the database inside tasks and during shutdown of database cursors

  These features were added during 2.6 alpha stage so the fixes affect devel/2.6-alpha builds only

* issue #1360: improved foxx-manager help

* added `--enable-tcmalloc` configure option.

  When this option is set, arangod and the client tools will be linked against tcmalloc, which replaces
  the system allocator. When the option is set, a tcmalloc library must be present on the system under
  one of the names `libtcmalloc`, `libtcmalloc_minimal` or `libtcmalloc_debug`.

  As this is a configure option, it is supported for manual builds on Linux-like systems only. tcmalloc
  support is currently experimental.

* issue #1353: Windows: HTTP API - incorrect path in errorMessage

* issue #1347: added option `--create-database` for arangorestore.

  Setting this option to `true` will now create the target database if it does not exist. When creating
  the target database, the username and passwords passed to arangorestore will be used to create an
  initial user for the new database.

* issue #1345: advanced debug information for User Functions

* issue #1341: Can't use bindvars in UPSERT

* fixed vulnerability in JWT implementation.

* changed default value of option `--database.ignore-datafile-errors` from `true` to `false`

  If the new default value of `false` is used, then arangod will refuse loading collections that contain
  datafiles with CRC mismatches or other errors. A collection with datafile errors will then become
  unavailable. This prevents follow up errors from happening.

  The only way to access such collection is to use the datafile debugger (arango-dfdb) and try to repair
  or truncate the datafile with it.

  If `--database.ignore-datafile-errors` is set to `true`, then collections will become available
  even if parts of their data cannot be loaded. This helps availability, but may cause (partial) data
  loss and follow up errors.

* added server startup option `--server.session-timeout` for controlling the timeout of user sessions
  in the web interface

* add sessions and cookie authentication for ArangoDB's web interface

  ArangoDB's built-in web interface now uses sessions. Session information ids are stored in cookies,
  so clients using the web interface must accept cookies in order to use it

* web interface: display query execution time in AQL editor

* web interface: renamed AQL query *submit* button to *execute*

* web interface: added query explain feature in AQL editor

* web interface: demo page added. only working if demo data is available, hidden otherwise

* web interface: added support for custom app scripts with optional arguments and results

* web interface: mounted apps that need to be configured are now indicated in the app overview

* web interface: added button for running tests to app details

* web interface: added button for configuring app dependencies to app details

* web interface: upgraded API documentation to use Swagger 2

* INCOMPATIBLE CHANGE

  removed startup option `--log.severity`

  The docs for `--log.severity` mentioned lots of severities (e.g. `exception`, `technical`, `functional`, `development`)
  but only a few severities (e.g. `all`, `human`) were actually used, with `human` being the default and `all` enabling the
  additional logging of requests. So the option pretended to control a lot of things which it actually didn't. Additionally,
  the option `--log.requests-file` was around for a long time already, also controlling request logging.

  Because the `--log.severity` option effectively did not control that much, it was removed. A side effect of removing the
  option is that 2.5 installations which used `--log.severity all` will not log requests after the upgrade to 2.6. This can
  be adjusted by setting the `--log.requests-file` option.

* add backtrace to fatal log events

* added optional `limit` parameter for AQL function `FULLTEXT`

* make fulltext index also index text values contained in direct sub-objects of the indexed
  attribute.

  Previous versions of ArangoDB only indexed the attribute value if it was a string. Sub-attributes
  of the index attribute were ignored when fulltext indexing.

  Now, if the index attribute value is an object, the object's values will each be included in the
  fulltext index if they are strings. If the index attribute value is an array, the array's values
  will each be included in the fulltext index if they are strings.

  For example, with a fulltext index present on the `translations` attribute, the following text
  values will now be indexed:

      var c = db._create("example");
      c.ensureFulltextIndex("translations");
      c.insert({ translations: { en: "fox", de: "Fuchs", fr: "renard", ru: "лиса" } });
      c.insert({ translations: "Fox is the English translation of the German word Fuchs" });
      c.insert({ translations: [ "ArangoDB", "document", "database", "Foxx" ] });

      c.fulltext("translations", "лиса").toArray();       // returns only first document
      c.fulltext("translations", "Fox").toArray();        // returns first and second documents
      c.fulltext("translations", "prefix:Fox").toArray(); // returns all three documents

* added batch document removal and lookup commands:

      collection.lookupByKeys(keys)
      collection.removeByKeys(keys)

  These commands can be used to perform multi-document lookup and removal operations efficiently
  from the ArangoShell. The argument to these operations is an array of document keys.

  Also added HTTP APIs for batch document commands:

  * PUT /_api/simple/lookup-by-keys
  * PUT /_api/simple/remove-by-keys

* properly prefix document address URLs with the current database name for calls to the REST
  API method GET `/_api/document?collection=...` (that method will return partial URLs to all
  documents in the collection).

  Previous versions of ArangoDB returned the URLs starting with `/_api/` but without the current
  database name, e.g. `/_api/document/mycollection/mykey`. Starting with 2.6, the response URLs
  will include the database name as well, e.g. `/_db/_system/_api/document/mycollection/mykey`.

* added dedicated collection export HTTP REST API

  ArangoDB now provides a dedicated collection export API, which can take snapshots of entire
  collections more efficiently than the general-purpose cursor API. The export API is useful
  to transfer the contents of an entire collection to a client application. It provides optional
  filtering on specific attributes.

  The export API is available at endpoint `POST /_api/export?collection=...`. The API has the
  same return value structure as the already established cursor API (`POST /_api/cursor`).

  An introduction to the export API is given in this blog post:
  http://jsteemann.github.io/blog/2015/04/04/more-efficient-data-exports/

* subquery optimizations for AQL queries

  This optimization avoids copying intermediate results into subqueries that are not required
  by the subquery.

  A brief description can be found here:
  http://jsteemann.github.io/blog/2015/05/04/subquery-optimizations/

* return value optimization for AQL queries

  This optimization avoids copying the final query result inside the query's main `ReturnNode`.

  A brief description can be found here:
  http://jsteemann.github.io/blog/2015/05/04/return-value-optimization-for-aql/

* speed up AQL queries containing big `IN` lists for index lookups

  `IN` lists used for index lookups had performance issues in previous versions of ArangoDB.
  These issues have been addressed in 2.6 so using bigger `IN` lists for filtering is much
  faster.

  A brief description can be found here:
  http://jsteemann.github.io/blog/2015/05/07/in-list-improvements/

* allow `@` and `.` characters in document keys, too

  This change also leads to document keys being URL-encoded when returned in HTTP `location`
  response headers.

* added alternative implementation for AQL COLLECT

  The alternative method uses a hash table for grouping and does not require its input elements
  to be sorted. It will be taken into account by the optimizer for `COLLECT` statements that do
  not use an `INTO` clause.

  In case a `COLLECT` statement can use the hash table variant, the optimizer will create an extra
  plan for it at the beginning of the planning phase. In this plan, no extra `SORT` node will be
  added in front of the `COLLECT` because the hash table variant of `COLLECT` does not require
  sorted input. Instead, a `SORT` node will be added after it to sort its output. This `SORT` node
  may be optimized away again in later stages. If the sort order of the result is irrelevant to
  the user, adding an extra `SORT null` after a hash `COLLECT` operation will allow the optimizer to
  remove the sorts altogether.

  In addition to the hash table variant of `COLLECT`, the optimizer will modify the original plan
  to use the regular `COLLECT` implementation. As this implementation requires sorted input, the
  optimizer will insert a `SORT` node in front of the `COLLECT`. This `SORT` node may be optimized
  away in later stages.

  The created plans will then be shipped through the regular optimization pipeline. In the end,
  the optimizer will pick the plan with the lowest estimated total cost as usual. The hash table
  variant does not require an up-front sort of the input, and will thus be preferred over the
  regular `COLLECT` if the optimizer estimates many input elements for the `COLLECT` node and
  cannot use an index to sort them.

  The optimizer can be explicitly told to use the regular *sorted* variant of `COLLECT` by
  suffixing a `COLLECT` statement with `OPTIONS { "method" : "sorted" }`. This will override the
  optimizer guesswork and only produce the *sorted* variant of `COLLECT`.

  A blog post on the new `COLLECT` implementation can be found here:
  http://jsteemann.github.io/blog/2015/04/22/collecting-with-a-hash-table/

* refactored HTTP REST API for cursors

  The HTTP REST API for cursors (`/_api/cursor`) has been refactored to improve its performance
  and use less memory.

  A post showing some of the performance improvements can be found here:
  http://jsteemann.github.io/blog/2015/04/01/improvements-for-the-cursor-api/

* simplified return value syntax for data-modification AQL queries

  ArangoDB 2.4 since version allows to return results from data-modification AQL queries. The
  syntax for this was quite limited and verbose:

      FOR i IN 1..10
	INSERT { value: i } IN test
	LET inserted = NEW
	RETURN inserted

  The `LET inserted = NEW RETURN inserted` was required literally to return the inserted
  documents. No calculations could be made using the inserted documents.

  This is now more flexible. After a data-modification clause (e.g. `INSERT`, `UPDATE`, `REPLACE`,
  `REMOVE`, `UPSERT`) there can follow any number of `LET` calculations. These calculations can
  refer to the pseudo-values `OLD` and `NEW` that are created by the data-modification statements.

  This allows returning projections of inserted or updated documents, e.g.:

      FOR i IN 1..10
	INSERT { value: i } IN test
	RETURN { _key: NEW._key, value: i }

  Still not every construct is allowed after a data-modification clause. For example, no functions
  can be called that may access documents.

  More information can be found here:
  http://jsteemann.github.io/blog/2015/03/27/improvements-for-data-modification-queries/

* added AQL `UPSERT` statement

  This adds an `UPSERT` statement to AQL that is a combination of both `INSERT` and `UPDATE` /
  `REPLACE`. The `UPSERT` will search for a matching document using a user-provided example.
  If no document matches the example, the *insert* part of the `UPSERT` statement will be
  executed. If there is a match, the *update* / *replace* part will be carried out:

      UPSERT { page: 'index.html' }                 /* search example */
	INSERT { page: 'index.html', pageViews: 1 } /* insert part */
	UPDATE { pageViews: OLD.pageViews + 1 }     /* update part */
	IN pageViews

  `UPSERT` can be used with an `UPDATE` or `REPLACE` clause. The `UPDATE` clause will perform
  a partial update of the found document, whereas the `REPLACE` clause will replace the found
  document entirely. The `UPDATE` or `REPLACE` parts can refer to the pseudo-value `OLD`, which
  contains all attributes of the found document.

  `UPSERT` statements can optionally return values. In the following query, the return
  attribute `found` will return the found document before the `UPDATE` was applied. If no
  document was found, `found` will contain a value of `null`. The `updated` result attribute will
  contain the inserted / updated document:

      UPSERT { page: 'index.html' }                 /* search example */
	INSERT { page: 'index.html', pageViews: 1 } /* insert part */
	UPDATE { pageViews: OLD.pageViews + 1 }     /* update part */
	IN pageViews
	RETURN { found: OLD, updated: NEW }

  A more detailed description of `UPSERT` can be found here:
  http://jsteemann.github.io/blog/2015/03/27/preview-of-the-upsert-command/

* adjusted default configuration value for `--server.backlog-size` from 10 to 64.

* issue #1231: bug xor feature in AQL: LENGTH(null) == 4

  This changes the behavior of the AQL `LENGTH` function as follows:

  - if the single argument to `LENGTH()` is `null`, then the result will now be `0`. In previous
    versions of ArangoDB, the result of `LENGTH(null)` was `4`.

  - if the single argument to `LENGTH()` is `true`, then the result will now be `1`. In previous
    versions of ArangoDB, the result of `LENGTH(true)` was `4`.

  - if the single argument to `LENGTH()` is `false`, then the result will now be `0`. In previous
    versions of ArangoDB, the result of `LENGTH(false)` was `5`.

  The results of `LENGTH()` with string, numeric, array object argument values do not change.

* issue #1298: Bulk import if data already exists (#1298)

  This change extends the HTTP REST API for bulk imports as follows:

  When documents are imported and the `_key` attribute is specified for them, the import can be
  used for inserting and updating/replacing documents. Previously, the import could be used for
  inserting new documents only, and re-inserting a document with an existing key would have failed
  with a *unique key constraint violated* error.

  The above behavior is still the default. However, the API now allows controlling the behavior
  in case of a unique key constraint error via the optional URL parameter `onDuplicate`.

  This parameter can have one of the following values:

  - `error`: when a unique key constraint error occurs, do not import or update the document but
    report an error. This is the default.

  - `update`: when a unique key constraint error occurs, try to (partially) update the existing
    document with the data specified in the import. This may still fail if the document would
    violate secondary unique indexes. Only the attributes present in the import data will be
    updated and other attributes already present will be preserved. The number of updated documents
    will be reported in the `updated` attribute of the HTTP API result.

  - `replace`: when a unique key constraint error occurs, try to fully replace the existing
    document with the data specified in the import. This may still fail if the document would
    violate secondary unique indexes. The number of replaced documents will be reported in the
    `updated` attribute of the HTTP API result.

  - `ignore`: when a unique key constraint error occurs, ignore this error. There will be no
    insert, update or replace for the particular document. Ignored documents will be reported
    separately in the `ignored` attribute of the HTTP API result.

  The result of the HTTP import API will now contain the attributes `ignored` and `updated`, which
  contain the number of ignored and updated documents respectively. These attributes will contain a
  value of zero unless the `onDuplicate` URL parameter is set to either `update` or `replace`
  (in this case the `updated` attribute may contain non-zero values) or `ignore` (in this case the
  `ignored` attribute may contain a non-zero value).

  To support the feature, arangoimp also has a new command line option `--on-duplicate` which can
  have one of the values `error`, `update`, `replace`, `ignore`. The default value is `error`.

  A few examples for using arangoimp with the `--on-duplicate` option can be found here:
  http://jsteemann.github.io/blog/2015/04/14/updating-documents-with-arangoimp/

* changed behavior of `db._query()` in the ArangoShell:

  if the command's result is printed in the shell, the first 10 results will be printed. Previously
  only a basic description of the underlying query result cursor was printed. Additionally, if the
  cursor result contains more than 10 results, the cursor is assigned to a global variable `more`,
  which can be used to iterate over the cursor result.

  Example:

      arangosh [_system]> db._query("FOR i IN 1..15 RETURN i")
      [object ArangoQueryCursor, count: 15, hasMore: true]

      [
	1,
	2,
	3,
	4,
	5,
	6,
	7,
	8,
	9,
	10
      ]

      type 'more' to show more documents


      arangosh [_system]> more
      [object ArangoQueryCursor, count: 15, hasMore: false]

      [
	11,
	12,
	13,
	14,
	15
      ]

* Disallow batchSize value 0 in HTTP `POST /_api/cursor`:

  The HTTP REST API `POST /_api/cursor` does not accept a `batchSize` parameter value of
  `0` any longer. A batch size of 0 never made much sense, but previous versions of ArangoDB
  did not check for this value. Now creating a cursor using a `batchSize` value 0 will
  result in an HTTP 400 error response

* REST Server: fix memory leaks when failing to add jobs

* 'EDGES' AQL Function

  The AQL function `EDGES` got a new fifth option parameter.
  Right now only one option is available: 'includeVertices'. This is a boolean parameter
  that allows to modify the result of the `EDGES` function.
  Default is 'includeVertices: false' which does not have any effect.
  'includeVertices: true' modifies the result, such that
  {vertex: <vertexDocument>, edge: <edgeDocument>} is returned.

* INCOMPATIBLE CHANGE:

  The result format of the AQL function `NEIGHBORS` has been changed.
  Before it has returned an array of objects containing 'vertex' and 'edge'.
  Now it will only contain the vertex directly.
  Also an additional option 'includeData' has been added.
  This is used to define if only the 'vertex._id' value should be returned (false, default),
  or if the vertex should be looked up in the collection and the complete JSON should be returned
  (true).
  Using only the id values can lead to significantly improved performance if this is the only information
  required.

  In order to get the old result format prior to ArangoDB 2.6, please use the function EDGES instead.
  Edges allows for a new option 'includeVertices' which, set to true, returns exactly the format of NEIGHBORS.
  Example:

      NEIGHBORS(<vertexCollection>, <edgeCollection>, <vertex>, <direction>, <example>)

  This can now be achieved by:

      EDGES(<edgeCollection>, <vertex>, <direction>, <example>, {includeVertices: true})

  If you are nesting several NEIGHBORS steps you can speed up their performance in the following way:

  Old Example:

  FOR va IN NEIGHBORS(Users, relations, 'Users/123', 'outbound') FOR vc IN NEIGHBORS(Products, relations, va.vertex._id, 'outbound') RETURN vc

  This can now be achieved by:

  FOR va IN NEIGHBORS(Users, relations, 'Users/123', 'outbound') FOR vc IN NEIGHBORS(Products, relations, va, 'outbound', null, {includeData: true}) RETURN vc
													  ^^^^                  ^^^^^^^^^^^^^^^^^^^
												  Use intermediate directly     include Data for final

* INCOMPATIBLE CHANGE:

  The AQL function `GRAPH_NEIGHBORS` now provides an additional option `includeData`.
  This option allows controlling whether the function should return the complete vertices
  or just their IDs. Returning only the IDs instead of the full vertices can lead to
  improved performance .

  If provided, `includeData` is set to `true`, all vertices in the result will be returned
  with all their attributes. The default value of `includeData` is `false`.
  This makes the default function results incompatible with previous versions of ArangoDB.

  To get the old result style in ArangoDB 2.6, please set the options as follows in calls
  to `GRAPH_NEIGHBORS`:

      GRAPH_NEIGHBORS(<graph>, <vertex>, { includeData: true })

* INCOMPATIBLE CHANGE:

  The AQL function `GRAPH_COMMON_NEIGHBORS` now provides an additional option `includeData`.
  This option allows controlling whether the function should return the complete vertices
  or just their IDs. Returning only the IDs instead of the full vertices can lead to
  improved performance .

  If provided, `includeData` is set to `true`, all vertices in the result will be returned
  with all their attributes. The default value of `includeData` is `false`.
  This makes the default function results incompatible with previous versions of ArangoDB.

  To get the old result style in ArangoDB 2.6, please set the options as follows in calls
  to `GRAPH_COMMON_NEIGHBORS`:

      GRAPH_COMMON_NEIGHBORS(<graph>, <vertexExamples1>, <vertexExamples2>, { includeData: true }, { includeData: true })

* INCOMPATIBLE CHANGE:

  The AQL function `GRAPH_SHORTEST_PATH` now provides an additional option `includeData`.
  This option allows controlling whether the function should return the complete vertices
  and edges or just their IDs. Returning only the IDs instead of full vertices and edges
  can lead to improved performance .

  If provided, `includeData` is set to `true`, all vertices and edges in the result will
  be returned with all their attributes. There is also an optional parameter `includePath` of
  type object.
  It has two optional sub-attributes `vertices` and `edges`, both of type boolean.
  Both can be set individually and the result will include all vertices on the path if
  `includePath.vertices == true` and all edges if `includePath.edges == true` respectively.

  The default value of `includeData` is `false`, and paths are now excluded by default.
  This makes the default function results incompatible with previous versions of ArangoDB.

  To get the old result style in ArangoDB 2.6, please set the options as follows in calls
  to `GRAPH_SHORTEST_PATH`:

      GRAPH_SHORTEST_PATH(<graph>, <source>, <target>, { includeData: true, includePath: { edges: true, vertices: true } })

  The attributes `startVertex` and `vertex` that were present in the results of `GRAPH_SHORTEST_PATH`
  in previous versions of ArangoDB will not be produced in 2.6. To calculate these attributes in 2.6,
  please extract the first and last elements from the `vertices` result attribute.

* INCOMPATIBLE CHANGE:

  The AQL function `GRAPH_DISTANCE_TO` will now return only the id the destination vertex
  in the `vertex` attribute, and not the full vertex data with all vertex attributes.

* INCOMPATIBLE CHANGE:

  All graph measurements functions in JavaScript module `general-graph` that calculated a
  single figure previously returned an array containing just the figure. Now these functions
  will return the figure directly and not put it inside an array.

  The affected functions are:

  * `graph._absoluteEccentricity`
  * `graph._eccentricity`
  * `graph._absoluteCloseness`
  * `graph._closeness`
  * `graph._absoluteBetweenness`
  * `graph._betweenness`
  * `graph._radius`
  * `graph._diameter`

* Create the `_graphs` collection in new databases with `waitForSync` attribute set to `false`

  The previous `waitForSync` value was `true`, so default the behavior when creating and dropping
  graphs via the HTTP REST API changes as follows if the new settings are in effect:

  * `POST /_api/graph` by default returns `HTTP 202` instead of `HTTP 201`
  * `DELETE /_api/graph/graph-name` by default returns `HTTP 202` instead of `HTTP 201`

  If the `_graphs` collection still has its `waitForSync` value set to `true`, then the HTTP status
  code will not change.

* Upgraded ICU to version 54; this increases performance in many places.
  based on https://code.google.com/p/chromium/issues/detail?id=428145

* added support for HTTP push aka chunked encoding

* issue #1051: add info whether server is running in service or user mode?

  This will add a "mode" attribute to the result of the result of HTTP GET `/_api/version?details=true`

  "mode" can have the following values:

  - `standalone`: server was started manually (e.g. on command-line)
  - `service`: service is running as Windows service, in daemon mode or under the supervisor

* improve system error messages in Windows port

* increased default value of `--server.request-timeout` from 300 to 1200 seconds for client tools
  (arangosh, arangoimp, arangodump, arangorestore)

* increased default value of `--server.connect-timeout` from 3 to 5 seconds for client tools
  (arangosh, arangoimp, arangodump, arangorestore)

* added startup option `--server.foxx-queues-poll-interval`

  This startup option controls the frequency with which the Foxx queues manager is checking
  the queue (or queues) for jobs to be executed.

  The default value is `1` second. Lowering this value will result in the queue manager waking
  up and checking the queues more frequently, which may increase CPU usage of the server.
  When not using Foxx queues, this value can be raised to save some CPU time.

* added startup option `--server.foxx-queues`

  This startup option controls whether the Foxx queue manager will check queue and job entries.
  Disabling this option can reduce server load but will prevent jobs added to Foxx queues from
  being processed at all.

  The default value is `true`, enabling the Foxx queues feature.

* make Foxx queues really database-specific.

  Foxx queues were and are stored in a database-specific collection `_queues`. However, a global
  cache variable for the queues led to the queue names being treated database-independently, which
  was wrong.

  Since 2.6, Foxx queues names are truly database-specific, so the same queue name can be used in
  two different databases for two different queues. Until then, it is advisable to think of queues
  as already being database-specific, and using the database name as a queue name prefix to be
  avoid name conflicts, e.g.:

      var queueName = "myQueue";
      var Foxx = require("org/arangodb/foxx");
      Foxx.queues.create(db._name() + ":" + queueName);

* added support for Foxx queue job types defined as app scripts.

  The old job types introduced in 2.4 are still supported but are known to cause issues in 2.5
  and later when the server is restarted or the job types are not defined in every thread.

  The new job types avoid this issue by storing an explicit mount path and script name rather
  than an assuming the job type is defined globally. It is strongly recommended to convert your
  job types to the new script-based system.

* renamed Foxx sessions option "sessionStorageApp" to "sessionStorage". The option now also accepts session storages directly.

* Added the following JavaScript methods for file access:
  * fs.copyFile() to copy single files
  * fs.copyRecursive() to copy directory trees
  * fs.chmod() to set the file permissions (non-Windows only)

* Added process.env for accessing the process environment from JavaScript code

* Cluster: kickstarter shutdown routines will more precisely follow the shutdown of its nodes.

* Cluster: don't delete agency connection objects that are currently in use.

* Cluster: improve passing along of HTTP errors

* fixed issue #1247: debian init script problems

* multi-threaded index creation on collection load

  When a collection contains more than one secondary index, they can be built in memory in
  parallel when the collection is loaded. How many threads are used for parallel index creation
  is determined by the new configuration parameter `--database.index-threads`. If this is set
  to 0, indexes are built by the opening thread only and sequentially. This is equivalent to
  the behavior in 2.5 and before.

* speed up building up primary index when loading collections

* added `count` attribute to `parameters.json` files of collections. This attribute indicates
  the number of live documents in the collection on unload. It is read when the collection is
  (re)loaded to determine the initial size for the collection's primary index

* removed remainders of MRuby integration, removed arangoirb

* simplified `controllers` property in Foxx manifests. You can now specify a filename directly
  if you only want to use a single file mounted at the base URL of your Foxx app.

* simplified `exports` property in Foxx manifests. You can now specify a filename directly if
  you only want to export variables from a single file in your Foxx app.

* added support for node.js-style exports in Foxx exports. Your Foxx exports file can now export
  arbitrary values using the `module.exports` property instead of adding properties to the
  `exports` object.

* added `scripts` property to Foxx manifests. You should now specify the `setup` and `teardown`
  files as properties of the `scripts` object in your manifests and can define custom,
  app-specific scripts that can be executed from the web interface or the CLI.

* added `tests` property to Foxx manifests. You can now define test cases using the `mocha`
  framework which can then be executed inside ArangoDB.

* updated `joi` package to 6.0.8.

* added `extendible` package.

* added Foxx model lifecycle events to repositories. See #1257.

* speed up resizing of edge index.

* allow to split an edge index into buckets which are resized individually.
  This is controlled by the `indexBuckets` attribute in the `properties`
  of the collection.

* fix a cluster deadlock bug in larger clusters by marking a thread waiting
  for a lock on a DBserver as blocked


v2.5.7 (2015-08-02)
-------------------

* V8: Upgrade to version 4.1.0.27 - this is intended to be the stable V8 version.


v2.5.6 (2015-07-21)
-------------------

* alter Windows build infrastructure so we can properly store pdb files.

* potentially fixed issue #1313: Wrong metric calculation at dashboard

  Escape whitespace in process name when scanning /proc/pid/stats

  This fixes statistics values read from that file

* Fixed variable naming in AQL `COLLECT INTO` results in case the COLLECT is placed
  in a subquery which itself is followed by other constructs that require variables


v2.5.5 (2015-05-29)
-------------------

* fixed vulnerability in JWT implementation.

* fixed format string for reading /proc/pid/stat

* take into account barriers used in different V8 contexts


v2.5.4 (2015-05-14)
-------------------

* added startup option `--log.performance`: specifying this option at startup will log
  performance-related info messages, mainly timings via the regular logging mechanisms

* cluster fixes

* fix for recursive copy under Windows


v2.5.3 (2015-04-29)
-------------------

* Fix fs.move to work across filesystem borders; Fixes Foxx app installation problems;
  issue #1292.

* Fix Foxx app install when installed on a different drive on Windows

* issue #1322: strange AQL result

* issue #1318: Inconsistent db._create() syntax

* issue #1315: queries to a collection fail with an empty response if the
  collection contains specific JSON data

* issue #1300: Make arangodump not fail if target directory exists but is empty

* allow specifying higher values than SOMAXCONN for `--server.backlog-size`

  Previously, arangod would not start when a `--server.backlog-size` value was
  specified that was higher than the platform's SOMAXCONN header value.

  Now, arangod will use the user-provided value for `--server.backlog-size` and
  pass it to the listen system call even if the value is higher than SOMAXCONN.
  If the user-provided value is higher than SOMAXCONN, arangod will log a warning
  on startup.

* Fixed a cluster deadlock bug. Mark a thread that is in a RemoteBlock as
  blocked to allow for additional dispatcher threads to be started.

* Fix locking in cluster by using another ReadWriteLock class for collections.

* Add a second DispatcherQueue for AQL in the cluster. This fixes a
  cluster-AQL thread explosion bug.


v2.5.2 (2015-04-11)
-------------------

* modules stored in _modules are automatically flushed when changed

* added missing query-id parameter in documentation of HTTP DELETE `/_api/query` endpoint

* added iterator for edge index in AQL queries

  this change may lead to less edges being read when used together with a LIMIT clause

* make graph viewer in web interface issue less expensive queries for determining
  a random vertex from the graph, and for determining vertex attributes

* issue #1285: syntax error, unexpected $undefined near '@_to RETURN obj

  this allows AQL bind parameter names to also start with underscores

* moved /_api/query to C++

* issue #1289: Foxx models created from database documents expose an internal method

* added `Foxx.Repository#exists`

* parallelize initialization of V8 context in multiple threads

* fixed a possible crash when the debug-level was TRACE

* cluster: do not initialize statistics collection on each
  coordinator, this fixes a race condition at startup

* cluster: fix a startup race w.r.t. the _configuration collection

* search for db:// JavaScript modules only after all local files have been
  considered, this speeds up the require command in a cluster considerably

* general cluster speedup in certain areas


v2.5.1 (2015-03-19)
-------------------

* fixed bug that caused undefined behavior when an AQL query was killed inside
  a calculation block

* fixed memleaks in AQL query cleanup in case out-of-memory errors are thrown

* by default, Debian and RedHat packages are built with debug symbols

* added option `--database.ignore-logfile-errors`

  This option controls how collection datafiles with a CRC mismatch are treated.

  If set to `false`, CRC mismatch errors in collection datafiles will lead
  to a collection not being loaded at all. If a collection needs to be loaded
  during WAL recovery, the WAL recovery will also abort (if not forced with
  `--wal.ignore-recovery-errors true`). Setting this flag to `false` protects
  users from unintentionally using a collection with corrupted datafiles, from
  which only a subset of the original data can be recovered.

  If set to `true`, CRC mismatch errors in collection datafiles will lead to
  the datafile being partially loaded. All data up to until the mismatch will
  be loaded. This will enable users to continue with collection datafiles
  that are corrupted, but will result in only a partial load of the data.
  The WAL recovery will still abort when encountering a collection with a
  corrupted datafile, at least if `--wal.ignore-recovery-errors` is not set to
  `true`.

  The default value is *true*, so for collections with corrupted datafiles
  there might be partial data loads once the WAL recovery has finished. If
  the WAL recovery will need to load a collection with a corrupted datafile,
  it will still stop when using the default values.

* INCOMPATIBLE CHANGE:

  make the arangod server refuse to start if during startup it finds a non-readable
  `parameter.json` file for a database or a collection.

  Stopping the startup process in this case requires manual intervention (fixing
  the unreadable files), but prevents follow-up errors due to ignored databases or
  collections from happening.

* datafiles and `parameter.json` files written by arangod are now created with read and write
  privileges for the arangod process user, and with read and write privileges for the arangod
  process group.

  Previously, these files were created with user read and write permissions only.

* INCOMPATIBLE CHANGE:

  abort WAL recovery if one of the collection's datafiles cannot be opened

* INCOMPATIBLE CHANGE:

  never try to raise the privileges after dropping them, this can lead to a race condition while
  running the recovery

  If you require to run ArangoDB on a port lower than 1024, you must run ArangoDB as root.

* fixed inefficiencies in `remove` methods of general-graph module

* added option `--database.slow-query-threshold` for controlling the default AQL slow query
  threshold value on server start

* add system error strings for Windows on many places

* rework service startup so we announce 'RUNNING' only when we're finished starting.

* use the Windows eventlog for FATAL and ERROR - log messages

* fix service handling in NSIS Windows installer, specify human readable name

* add the ICU_DATA environment variable to the fatal error messages

* fixed issue #1265: arangod crashed with SIGSEGV

* fixed issue #1241: Wildcards in examples


v2.5.0 (2015-03-09)
-------------------

* installer fixes for Windows

* fix for downloading Foxx

* fixed issue #1258: http pipelining not working?


v2.5.0-beta4 (2015-03-05)
-------------------------

* fixed issue #1247: debian init script problems


v2.5.0-beta3 (2015-02-27)
-------------------------

* fix Windows install path calculation in arango

* fix Windows logging of long strings

* fix possible undefinedness of const strings in Windows


v2.5.0-beta2 (2015-02-23)
-------------------------

* fixed issue #1256: agency binary not found #1256

* fixed issue #1230: API: document/col-name/_key and cursor return different floats

* front-end: dashboard tries not to (re)load statistics if user has no access

* V8: Upgrade to version 3.31.74.1

* etcd: Upgrade to version 2.0 - This requires go 1.3 to compile at least.

* refuse to startup if ICU wasn't initialized, this will i.e. prevent errors from being printed,
  and libraries from being loaded.

* front-end: unwanted removal of index table header after creating new index

* fixed issue #1248: chrome: applications filtering not working

* fixed issue #1198: queries remain in aql editor (front-end) if you navigate through different tabs

* Simplify usage of Foxx

  Thanks to our user feedback we learned that Foxx is a powerful, yet rather complicated concept.
  With this release we tried to make it less complicated while keeping all its strength.
  That includes a rewrite of the documentation as well as some code changes as listed below:

  * Moved Foxx applications to a different folder.

    The naming convention now is: <app-path>/_db/<dbname>/<mountpoint>/APP
    Before it was: <app-path>/databases/<dbname>/<appname>:<appversion>
    This caused some trouble as apps where cached based on name and version and updates did not apply.
    Hence the path on filesystem and the app's access URL had no relation to one another.
    Now the path on filesystem is identical to the URL (except for slashes and the appended APP)

  * Rewrite of Foxx routing

    The routing of Foxx has been exposed to major internal changes we adjusted because of user feedback.
    This allows us to set the development mode per mount point without having to change paths and hold
    apps at separate locations.

  * Foxx Development mode

    The development mode used until 2.4 is gone. It has been replaced by a much more mature version.
    This includes the deprecation of the javascript.dev-app-path parameter, which is useless since 2.5.
    Instead of having two separate app directories for production and development, apps now reside in
    one place, which is used for production as well as for development.
    Apps can still be put into development mode, changing their behavior compared to production mode.
    Development mode apps are still reread from disk at every request, and still they ship more debug
    output.

    This change has also made the startup options `--javascript.frontend-development-mode` and
    `--javascript.dev-app-path` obsolete. The former option will not have any effect when set, and the
    latter option is only read and used during the upgrade to 2.5 and does not have any effects later.

  * Foxx install process

    Installing Foxx apps has been a two step process: import them into ArangoDB and mount them at a
    specific mount point. These operations have been joined together. You can install an app at one
    mount point, that's it. No fetch, mount, unmount, purge cycle anymore. The commands have been
    simplified to just:

    * install: get your Foxx app up and running
    * uninstall: shut it down and erase it from disk

  * Foxx error output

    Until 2.4 the errors produced by Foxx were not optimal. Often, the error message was just
    `unable to parse manifest` and contained only an internal stack trace.
    In 2.5 we made major improvements there, including a much more fine-grained error output that
    helps you debug your Foxx apps. The error message printed is now much closer to its source and
    should help you track it down.

    Also we added the default handlers for unhandled errors in Foxx apps:

    * You will get a nice internal error page whenever your Foxx app is called but was not installed
      due to any error
    * You will get a proper error message when having an uncaught error appears in any app route

    In production mode the messages above will NOT contain any information about your Foxx internals
    and are safe to be exposed to third party users.
    In development mode the messages above will contain the stacktrace (if available), making it easier for
    your in-house devs to track down errors in the application.

* added `console` object to Foxx apps. All Foxx apps now have a console object implementing
  the familiar Console API in their global scope, which can be used to log diagnostic
  messages to the database.

* added `org/arangodb/request` module, which provides a simple API for making HTTP requests
  to external services.

* added optimizer rule `propagate-constant-attributes`

  This rule will look inside `FILTER` conditions for constant value equality comparisons,
  and insert the constant values in other places in `FILTER`s. For example, the rule will
  insert `42` instead of `i.value` in the second `FILTER` of the following query:

      FOR i IN c1 FOR j IN c2 FILTER i.value == 42 FILTER j.value == i.value RETURN 1

* added `filtered` value to AQL query execution statistics

  This value indicates how many documents were filtered by `FilterNode`s in the AQL query.
  Note that `IndexRangeNode`s can also filter documents by selecting only the required ranges
  from the index. The `filtered` value will not include the work done by `IndexRangeNode`s,
  but only the work performed by `FilterNode`s.

* added support for sparse hash and skiplist indexes

  Hash and skiplist indexes can optionally be made sparse. Sparse indexes exclude documents
  in which at least one of the index attributes is either not set or has a value of `null`.

  As such documents are excluded from sparse indexes, they may contain fewer documents than
  their non-sparse counterparts. This enables faster indexing and can lead to reduced memory
  usage in case the indexed attribute does occur only in some, but not all documents of the
  collection. Sparse indexes will also reduce the number of collisions in non-unique hash
  indexes in case non-existing or optional attributes are indexed.

  In order to create a sparse index, an object with the attribute `sparse` can be added to
  the index creation commands:

      db.collection.ensureHashIndex(attributeName, { sparse: true });
      db.collection.ensureHashIndex(attributeName1, attributeName2, { sparse: true });
      db.collection.ensureUniqueConstraint(attributeName, { sparse: true });
      db.collection.ensureUniqueConstraint(attributeName1, attributeName2, { sparse: true });

      db.collection.ensureSkiplist(attributeName, { sparse: true });
      db.collection.ensureSkiplist(attributeName1, attributeName2, { sparse: true });
      db.collection.ensureUniqueSkiplist(attributeName, { sparse: true });
      db.collection.ensureUniqueSkiplist(attributeName1, attributeName2, { sparse: true });

  Note that in place of the above specialized index creation commands, it is recommended to use
  the more general index creation command `ensureIndex`:

  ```js
  db.collection.ensureIndex({ type: "hash", sparse: true, unique: true, fields: [ attributeName ] });
  db.collection.ensureIndex({ type: "skiplist", sparse: false, unique: false, fields: [ "a", "b" ] });
  ```

  When not explicitly set, the `sparse` attribute defaults to `false` for new indexes.

  This causes a change in behavior when creating a unique hash index without specifying the
  sparse flag: in 2.4, unique hash indexes were implicitly sparse, always excluding `null` values.
  There was no option to control this behavior, and sparsity was neither supported for non-unique
  hash indexes nor skiplists in 2.4. This implicit sparsity of unique hash indexes was considered
  an inconsistency, and therefore the behavior was cleaned up in 2.5. As of 2.5, indexes will
  only be created sparse if sparsity is explicitly requested. Existing unique hash indexes from 2.4
  or before will automatically be migrated so they are still sparse after the upgrade to 2.5.

  Geo indexes are implicitly sparse, meaning documents without the indexed location attribute or
  containing invalid location coordinate values will be excluded from the index automatically. This
  is also a change when compared to pre-2.5 behavior, when documents with missing or invalid
  coordinate values may have caused errors on insertion when the geo index' `unique` flag was set
  and its `ignoreNull` flag was not.

  This was confusing and has been rectified in 2.5. The method `ensureGeoConstaint()` now does the
  same as `ensureGeoIndex()`. Furthermore, the attributes `constraint`, `unique`, `ignoreNull` and
  `sparse` flags are now completely ignored when creating geo indexes.

  The same is true for fulltext indexes. There is no need to specify non-uniqueness or sparsity for
  geo or fulltext indexes. They will always be non-unique and sparse.

  As sparse indexes may exclude some documents, they cannot be used for every type of query.
  Sparse hash indexes cannot be used to find documents for which at least one of the indexed
  attributes has a value of `null`. For example, the following AQL query cannot use a sparse
  index, even if one was created on attribute `attr`:

      FOR doc In collection
	FILTER doc.attr == null
	RETURN doc

  If the lookup value is non-constant, a sparse index may or may not be used, depending on
  the other types of conditions in the query. If the optimizer can safely determine that
  the lookup value cannot be `null`, a sparse index may be used. When uncertain, the optimizer
  will not make use of a sparse index in a query in order to produce correct results.

  For example, the following queries cannot use a sparse index on `attr` because the optimizer
  will not know beforehand whether the comparison values for `doc.attr` will include `null`:

      FOR doc In collection
	FILTER doc.attr == SOME_FUNCTION(...)
	RETURN doc

      FOR other IN otherCollection
	FOR doc In collection
	  FILTER doc.attr == other.attr
	  RETURN doc

  Sparse skiplist indexes can be used for sorting if the optimizer can safely detect that the
  index range does not include `null` for any of the index attributes.

* inspection of AQL data-modification queries will now detect if the data-modification part
  of the query can run in lockstep with the data retrieval part of the query, or if the data
  retrieval part must be executed before the data modification can start.

  Executing the two in lockstep allows using much smaller buffers for intermediate results
  and starts the actual data-modification operations much earlier than if the two phases
  were executed separately.

* Allow dynamic attribute names in AQL object literals

  This allows using arbitrary expressions to construct attribute names in object
  literals specified in AQL queries. To disambiguate expressions and other unquoted
  attribute names, dynamic attribute names need to be enclosed in brackets (`[` and `]`).
  Example:

      FOR i IN 1..100
	RETURN { [ CONCAT('value-of-', i) ] : i }

* make AQL optimizer rule "use-index-for-sort" remove sort also in case a non-sorted
  index (e.g. a hash index) is used for only equality lookups and all sort attributes
  are covered by the index.

  Example that does not require an extra sort (needs hash index on `value`):

      FOR doc IN collection FILTER doc.value == 1 SORT doc.value RETURN doc

  Another example that does not require an extra sort (with hash index on `value1`, `value2`):

      FOR doc IN collection FILTER doc.value1 == 1 && doc.value2 == 2 SORT doc.value1, doc.value2 RETURN doc

* make AQL optimizer rule "use-index-for-sort" remove sort also in case the sort criteria
  excludes the left-most index attributes, but the left-most index attributes are used
  by the index for equality-only lookups.

  Example that can use the index for sorting (needs skiplist index on `value1`, `value2`):

      FOR doc IN collection FILTER doc.value1 == 1 SORT doc.value2 RETURN doc

* added selectivity estimates for primary index, edge index, and hash index

  The selectivity estimates are returned by the `GET /_api/index` REST API method
  in a sub-attribute `selectivityEstimate` for each index that supports it. This
  attribute will be omitted for indexes that do not provide selectivity estimates.
  If provided, the selectivity estimate will be a numeric value between 0 and 1.

  Selectivity estimates will also be reported in the result of `collection.getIndexes()`
  for all indexes that support this. If no selectivity estimate can be determined for
  an index, the attribute `selectivityEstimate` will be omitted here, too.

  The web interface also shows selectivity estimates for each index that supports this.

  Currently the following index types can provide selectivity estimates:
  - primary index
  - edge index
  - hash index (unique and non-unique)

  No selectivity estimates will be provided when running in cluster mode.

* fixed issue #1226: arangod log issues

* added additional logger if arangod is started in foreground mode on a tty

* added AQL optimizer rule "move-calculations-down"

* use exclusive native SRWLocks on Windows instead of native mutexes

* added AQL functions `MD5`, `SHA1`, and `RANDOM_TOKEN`.

* reduced number of string allocations when parsing certain AQL queries

  parsing numbers (integers or doubles) does not require a string allocation
  per number anymore

* RequestContext#bodyParam now accepts arbitrary joi schemas and rejects invalid (but well-formed) request bodies.

* enforce that AQL user functions are wrapped inside JavaScript function () declarations

  AQL user functions were always expected to be wrapped inside a JavaScript function, but previously
  this was not enforced when registering a user function. Enforcing the AQL user functions to be contained
  inside functions prevents functions from doing some unexpected things that may have led to undefined
  behavior.

* Windows service uninstalling: only remove service if it points to the currently running binary,
  or --force was specified.

* Windows (debug only): print stacktraces on crash and run minidump

* Windows (cygwin): if you run arangosh in a cygwin shell or via ssh we will detect this and use
  the appropriate output functions.

* Windows: improve process management

* fix IPv6 reverse ip lookups - so far we only did IPv4 addresses.

* improve join documentation, add outer join example

* run jslint for unit tests too, to prevent "memory leaks" by global js objects with native code.

* fix error logging for exceptions - we wouldn't log the exception message itself so far.

* improve error reporting in the http client (Windows & *nix)

* improve error reports in cluster

* Standard errors can now contain custom messages.


v2.4.7 (XXXX-XX-XX)
-------------------

* fixed issue #1282: Geo WITHIN_RECTANGLE for nested lat/lng


v2.4.6 (2015-03-18)
-------------------

* added option `--database.ignore-logfile-errors`

  This option controls how collection datafiles with a CRC mismatch are treated.

  If set to `false`, CRC mismatch errors in collection datafiles will lead
  to a collection not being loaded at all. If a collection needs to be loaded
  during WAL recovery, the WAL recovery will also abort (if not forced with
  `--wal.ignore-recovery-errors true`). Setting this flag to `false` protects
  users from unintentionally using a collection with corrupted datafiles, from
  which only a subset of the original data can be recovered.

  If set to `true`, CRC mismatch errors in collection datafiles will lead to
  the datafile being partially loaded. All data up to until the mismatch will
  be loaded. This will enable users to continue with a collection datafiles
  that are corrupted, but will result in only a partial load of the data.
  The WAL recovery will still abort when encountering a collection with a
  corrupted datafile, at least if `--wal.ignore-recovery-errors` is not set to
  `true`.

  The default value is *true*, so for collections with corrupted datafiles
  there might be partial data loads once the WAL recovery has finished. If
  the WAL recovery will need to load a collection with a corrupted datafile,
  it will still stop when using the default values.

* INCOMPATIBLE CHANGE:

  make the arangod server refuse to start if during startup it finds a non-readable
  `parameter.json` file for a database or a collection.

  Stopping the startup process in this case requires manual intervention (fixing
  the unreadable files), but prevents follow-up errors due to ignored databases or
  collections from happening.

* datafiles and `parameter.json` files written by arangod are now created with read and write
  privileges for the arangod process user, and with read and write privileges for the arangod
  process group.

  Previously, these files were created with user read and write permissions only.

* INCOMPATIBLE CHANGE:

  abort WAL recovery if one of the collection's datafiles cannot be opened

* INCOMPATIBLE CHANGE:

  never try to raise the privileges after dropping them, this can lead to a race condition while
  running the recovery

  If you require to run ArangoDB on a port lower than 1024, you must run ArangoDB as root.

* fixed inefficiencies in `remove` methods of general-graph module

* added option `--database.slow-query-threshold` for controlling the default AQL slow query
  threshold value on server start


v2.4.5 (2015-03-16)
-------------------

* added elapsed time to HTTP request logging output (`--log.requests-file`)

* added AQL current and slow query tracking, killing of AQL queries

  This change enables retrieving the list of currently running AQL queries inside the selected database.
  AQL queries with an execution time beyond a certain threshold can be moved to a "slow query" facility
  and retrieved from there. Queries can also be killed by specifying the query id.

  This change adds the following HTTP REST APIs:

  - `GET /_api/query/current`: for retrieving the list of currently running queries
  - `GET /_api/query/slow`: for retrieving the list of slow queries
  - `DELETE /_api/query/slow`: for clearing the list of slow queries
  - `GET /_api/query/properties`: for retrieving the properties for query tracking
  - `PUT /_api/query/properties`: for adjusting the properties for query tracking
  - `DELETE /_api/query/<id>`: for killing an AQL query

  The following JavaScript APIs have been added:

  - require("org/arangodb/aql/queries").current();
  - require("org/arangodb/aql/queries").slow();
  - require("org/arangodb/aql/queries").clearSlow();
  - require("org/arangodb/aql/queries").properties();
  - require("org/arangodb/aql/queries").kill();

* fixed issue #1265: arangod crashed with SIGSEGV

* fixed issue #1241: Wildcards in examples

* fixed comment parsing in Foxx controllers


v2.4.4 (2015-02-24)
-------------------

* fixed the generation template for foxx apps. It now does not create deprecated functions anymore

* add custom visitor functionality for `GRAPH_NEIGHBORS` function, too

* increased default value of traversal option *maxIterations* to 100 times of its previous
  default value


v2.4.3 (2015-02-06)
-------------------

* fix multi-threading with openssl when running under Windows

* fix timeout on socket operations when running under Windows

* Fixed an error in Foxx routing which caused some apps that worked in 2.4.1 to fail with status 500: `undefined is not a function` errors in 2.4.2
  This error was occurring due to seldom internal rerouting introduced by the malformed application handler.


v2.4.2 (2015-01-30)
-------------------

* added custom visitor functionality for AQL traversals

  This allows more complex result processing in traversals triggered by AQL. A few examples
  are shown in [this article](http://jsteemann.github.io/blog/2015/01/28/using-custom-visitors-in-aql-graph-traversals/).

* improved number of results estimated for nodes of type EnumerateListNode and SubqueryNode
  in AQL explain output

* added AQL explain helper to explain arbitrary AQL queries

  The helper function prints the query execution plan and the indexes to be used in the
  query. It can be invoked from the ArangoShell or the web interface as follows:

      require("org/arangodb/aql/explainer").explain(query);

* enable use of indexes for certain AQL conditions with non-equality predicates, in
  case the condition(s) also refer to indexed attributes

  The following queries will now be able to use indexes:

      FILTER a.indexed == ... && a.indexed != ...
      FILTER a.indexed == ... && a.nonIndexed != ...
      FILTER a.indexed == ... && ! (a.indexed == ...)
      FILTER a.indexed == ... && ! (a.nonIndexed == ...)
      FILTER a.indexed == ... && ! (a.indexed != ...)
      FILTER a.indexed == ... && ! (a.nonIndexed != ...)
      FILTER (a.indexed == ... && a.nonIndexed == ...) || (a.indexed == ... && a.nonIndexed == ...)
      FILTER (a.indexed == ... && a.nonIndexed != ...) || (a.indexed == ... && a.nonIndexed != ...)

* Fixed spuriously occurring "collection not found" errors when running queries on local
  collections on a cluster DB server

* Fixed upload of Foxx applications to the server for apps exceeding approx. 1 MB zipped.

* Malformed Foxx applications will now return a more useful error when any route is requested.

  In Production a Foxx app mounted on /app will display an html page on /app/* stating a 503 Service temporarily not available.
  It will not state any information about your Application.
  Before it was a 404 Not Found without any information and not distinguishable from a correct not found on your route.

  In Development Mode the html page also contains information about the error occurred.

* Unhandled errors thrown in Foxx routes are now handled by the Foxx framework itself.

  In Production the route will return a status 500 with a body {error: "Error statement"}.
  In Development the route will return a status 500 with a body {error: "Error statement", stack: "..."}

  Before, it was status 500 with a plain text stack including ArangoDB internal routing information.

* The Applications tab in web interface will now request development apps more often.
  So if you have a fixed a syntax error in your app it should always be visible after reload.


v2.4.1 (2015-01-19)
-------------------

* improved WAL recovery output

* fixed certain OR optimizations in AQL optimizer

* better diagnostics for arangoimp

* fixed invalid result of HTTP REST API method `/_admin/foxx/rescan`

* fixed possible segmentation fault when passing a Buffer object into a V8 function
  as a parameter

* updated AQB module to 1.8.0.


v2.4.0 (2015-01-13)
-------------------

* updated AQB module to 1.7.0.

* fixed V8 integration-related crashes

* make `fs.move(src, dest)` also fail when both `src` and `dest` are
  existing directories. This ensures the same behavior of the move operation
  on different platforms.

* fixed AQL insert operation for multi-shard collections in cluster

* added optional return value for AQL data-modification queries.
  This allows returning the documents inserted, removed or updated with the query, e.g.

      FOR doc IN docs REMOVE doc._key IN docs LET removed = OLD RETURN removed
      FOR doc IN docs INSERT { } IN docs LET inserted = NEW RETURN inserted
      FOR doc IN docs UPDATE doc._key WITH { } IN docs LET previous = OLD RETURN previous
      FOR doc IN docs UPDATE doc._key WITH { } IN docs LET updated = NEW RETURN updated

  The variables `OLD` and `NEW` are automatically available when a `REMOVE`, `INSERT`,
  `UPDATE` or `REPLACE` statement is immediately followed by a `LET` statement.
  Note that the `LET` and `RETURN` statements in data-modification queries are not as
  flexible as the general versions of `LET` and `RETURN`. When returning documents from
  data-modification operations, only a single variable can be assigned using `LET`, and
  the assignment can only be either `OLD` or `NEW`, but not an arbitrary expression. The
  `RETURN` statement also allows using the just-created variable only, and no arbitrary
  expressions.


v2.4.0-beta1 (2014-12-26)
--------------------------

* fixed superstates in FoxxGenerator

* fixed issue #1065: Aardvark: added creation of documents and edges with _key property

* fixed issue #1198: Aardvark: current AQL editor query is now cached

* Upgraded V8 version from 3.16.14 to 3.29.59

  The built-in version of V8 has been upgraded from 3.16.14 to 3.29.59.
  This activates several ES6 (also dubbed *Harmony* or *ES.next*) features in
  ArangoDB, both in the ArangoShell and the ArangoDB server. They can be
  used for scripting and in server-side actions such as Foxx routes, traversals
  etc.

  The following ES6 features are available in ArangoDB 2.4 by default:

  * iterators
  * the `of` operator
  * symbols
  * predefined collections types (Map, Set etc.)
  * typed arrays

  Many other ES6 features are disabled by default, but can be made available by
  starting arangod or arangosh with the appropriate options:

  * arrow functions
  * proxies
  * generators
  * String, Array, and Number enhancements
  * constants
  * enhanced object and numeric literals

  To activate all these ES6 features in arangod or arangosh, start it with
  the following options:

      arangosh --javascript.v8-options="--harmony --harmony_generators"

  More details on the available ES6 features can be found in
  [this blog](https://jsteemann.github.io/blog/2014/12/19/using-es6-features-in-arangodb/).

* Added Foxx generator for building Hypermedia APIs

  A more detailed description is [here](https://www.arangodb.com/2014/12/08/building-hypermedia-apis-foxxgenerator)

* New `Applications` tab in web interface:

  The `applications` tab got a complete redesign.
  It will now only show applications that are currently running on ArangoDB.
  For a selected application, a new detailed view has been created.
  This view provides a better overview of the app:
  * author
  * license
  * version
  * contributors
  * download links
  * API documentation

  To install a new application, a new dialog is now available.
  It provides the features already available in the console application `foxx-manager` plus some more:
  * install an application from Github
  * install an application from a zip file
  * install an application from ArangoDB's application store
  * create a new application from scratch: this feature uses a generator to
    create a Foxx application with pre-defined CRUD methods for a given list
    of collections. The generated Foxx app can either be downloaded as a zip file or
    be installed on the server. Starting with a new Foxx app has never been easier.

* fixed issue #1102: Aardvark: Layout bug in documents overview

  The documents overview was entirely destroyed in some situations on Firefox.
  We replaced the plugin we used there.

* fixed issue #1168: Aardvark: pagination buttons jumping

* fixed issue #1161: Aardvark: Click on Import JSON imports previously uploaded file

* removed configure options `--enable-all-in-one-v8`, `--enable-all-in-one-icu`,
  and `--enable-all-in-one-libev`.

* global internal rename to fix naming incompatibilities with JSON:

  Internal functions with names containing `array` have been renamed to `object`,
  internal functions with names containing `list` have been renamed to `array`.
  The renaming was mainly done in the C++ parts. The documentation has also been
  adjusted so that the correct JSON type names are used in most places.

  The change also led to the addition of a few function aliases in AQL:

  * `TO_LIST` now is an alias of the new `TO_ARRAY`
  * `IS_LIST` now is an alias of the new `IS_ARRAY`
  * `IS_DOCUMENT` now is an alias of the new `IS_OBJECT`

  The changed also renamed the option `mergeArrays` to `mergeObjects` for AQL
  data-modification query options and HTTP document modification API

* AQL: added optimizer rule "remove-filter-covered-by-index"

  This rule removes FilterNodes and CalculationNodes from an execution plan if the
  filter is already covered by a previous IndexRangeNode. Removing the CalculationNode
  and the FilterNode will speed up query execution because the query requires less
  computation.

* AQL: added optimizer rule "remove-sort-rand"

  This rule removes a `SORT RAND()` expression from a query and moves the random
  iteration into the appropriate `EnumerateCollectionNode`. This is more efficient
  than individually enumerating and then sorting randomly.

* AQL: range optimizations for IN and OR

  This change enables usage of indexes for several additional cases. Filters containing
  the `IN` operator can now make use of indexes, and multiple OR- or AND-combined filter
  conditions can now also use indexes if the filters are accessing the same indexed
  attribute.

  Here are a few examples of queries that can now use indexes but couldn't before:

    FOR doc IN collection
      FILTER doc.indexedAttribute == 1 || doc.indexedAttribute > 99
      RETURN doc

    FOR doc IN collection
      FILTER doc.indexedAttribute IN [ 3, 42 ] || doc.indexedAttribute > 99
      RETURN doc

    FOR doc IN collection
      FILTER (doc.indexedAttribute > 2 && doc.indexedAttribute < 10) ||
	     (doc.indexedAttribute > 23 && doc.indexedAttribute < 42)
      RETURN doc

* fixed issue #500: AQL parentheses issue

  This change allows passing subqueries as AQL function parameters without using
  duplicate brackets (e.g. `FUNC(query)` instead of `FUNC((query))`

* added optional `COUNT` clause to AQL `COLLECT`

  This allows more efficient group count calculation queries, e.g.

      FOR doc IN collection
	COLLECT age = doc.age WITH COUNT INTO length
	RETURN { age: age, count: length }

  A count-only query is also possible:

      FOR doc IN collection
	COLLECT WITH COUNT INTO length
	RETURN length

* fixed missing makeDirectory when fetching a Foxx application from a zip file

* fixed issue #1134: Change the default endpoint to localhost

  This change will modify the IP address ArangoDB listens on to 127.0.0.1 by default.
  This will make new ArangoDB installations unaccessible from clients other than
  localhost unless changed. This is a security feature.

  To make ArangoDB accessible from any client, change the server's configuration
  (`--server.endpoint`) to either `tcp://0.0.0.0:8529` or the server's publicly
  visible IP address.

* deprecated `Repository#modelPrototype`. Use `Repository#model` instead.

* IMPORTANT CHANGE: by default, system collections are included in replication and all
  replication API return values. This will lead to user accounts and credentials
  data being replicated from master to slave servers. This may overwrite
  slave-specific database users.

  If this is undesired, the `_users` collection can be excluded from replication
  easily by setting the `includeSystem` attribute to `false` in the following commands:

  * replication.sync({ includeSystem: false });
  * replication.applier.properties({ includeSystem: false });

  This will exclude all system collections (including `_aqlfunctions`, `_graphs` etc.)
  from the initial synchronization and the continuous replication.

  If this is also undesired, it is also possible to specify a list of collections to
  exclude from the initial synchronization and the continuous replication using the
  `restrictCollections` attribute, e.g.:

      replication.applier.properties({
	includeSystem: true,
	restrictType: "exclude",
	restrictCollections: [ "_users", "_graphs", "foo" ]
      });

  The HTTP API methods for fetching the replication inventory and for dumping collections
  also support the `includeSystem` control flag via a URL parameter.

* removed DEPRECATED replication methods:
  * `replication.logger.start()`
  * `replication.logger.stop()`
  * `replication.logger.properties()`
  * HTTP PUT `/_api/replication/logger-start`
  * HTTP PUT `/_api/replication/logger-stop`
  * HTTP GET `/_api/replication/logger-config`
  * HTTP PUT `/_api/replication/logger-config`

* fixed issue #1174, which was due to locking problems in distributed
  AQL execution

* improved cluster locking for AQL avoiding deadlocks

* use DistributeNode for modifying queries with REPLACE and UPDATE, if
  possible


v2.3.6 (2015-XX-XX)
-------------------

* fixed AQL subquery optimization that produced wrong result when multiple subqueries
  directly followed each other and and a directly following `LET` statement did refer
  to any but the first subquery.


v2.3.5 (2015-01-16)
-------------------

* fixed intermittent 404 errors in Foxx apps after mounting or unmounting apps

* fixed issue #1200: Expansion operator results in "Cannot call method 'forEach' of null"

* fixed issue #1199: Cannot unlink root node of plan


v2.3.4 (2014-12-23)
-------------------

* fixed cerberus path for MyArangoDB


v2.3.3 (2014-12-17)
-------------------

* fixed error handling in instantiation of distributed AQL queries, this
  also fixes a bug in cluster startup with many servers

* issue #1185: parse non-fractional JSON numbers with exponent (e.g. `4e-261`)

* issue #1159: allow --server.request-timeout and --server.connect-timeout of 0


v2.3.2 (2014-12-09)
-------------------

* fixed issue #1177: Fix bug in the user app's storage

* fixed issue #1173: AQL Editor "Save current query" resets user password

* fixed missing makeDirectory when fetching a Foxx application from a zip file

* put in warning about default changed: fixed issue #1134: Change the default endpoint to localhost

* fixed issue #1163: invalid fullCount value returned from AQL

* fixed range operator precedence

* limit default maximum number of plans created by AQL optimizer to 256 (from 1024)

* make AQL optimizer not generate an extra plan if an index can be used, but modify
  existing plans in place

* fixed AQL cursor ttl (time-to-live) issue

  Any user-specified cursor ttl value was not honored since 2.3.0.

* fixed segfault in AQL query hash index setup with unknown shapes

* fixed memleaks

* added AQL optimizer rule for removing `INTO` from a `COLLECT` statement if not needed

* fixed issue #1131

  This change provides the `KEEP` clause for `COLLECT ... INTO`. The `KEEP` clause
  allows controlling which variables will be kept in the variable created by `INTO`.

* fixed issue #1147, must protect dispatcher ID for etcd

v2.3.1 (2014-11-28)
-------------------

* recreate password if missing during upgrade

* fixed issue #1126

* fixed non-working subquery index optimizations

* do not restrict summary of Foxx applications to 60 characters

* fixed display of "required" path parameters in Foxx application documentation

* added more optimizations of constants values in AQL FILTER conditions

* fixed invalid or-to-in optimization for FILTERs containing comparisons
  with boolean values

* fixed replication of `_graphs` collection

* added AQL list functions `PUSH`, `POP`, `UNSHIFT`, `SHIFT`, `REMOVE_VALUES`,
  `REMOVE_VALUE`, `REMOVE_NTH` and `APPEND`

* added AQL functions `CALL` and `APPLY` to dynamically call other functions

* fixed AQL optimizer cost estimation for LIMIT node

* prevent Foxx queues from permanently writing to the journal even when
  server is idle

* fixed AQL COLLECT statement with INTO clause, which copied more variables
  than v2.2 and thus lead to too much memory consumption.
  This deals with #1107.

* fixed AQL COLLECT statement, this concerned every COLLECT statement,
  only the first group had access to the values of the variables before
  the COLLECT statement. This deals with #1127.

* fixed some AQL internals, where sometimes too many items were
  fetched from upstream in the presence of a LIMIT clause. This should
  generally improve performance.


v2.3.0 (2014-11-18)
-------------------

* fixed syslog flags. `--log.syslog` is deprecated and setting it has no effect,
  `--log.facility` now works as described. Application name has been changed from
  `triagens` to `arangod`. It can be changed using `--log.application`. The syslog
  will only contain the actual log message. The datetime prefix is omitted.

* fixed deflate in SimpleHttpClient

* fixed issue #1104: edgeExamples broken or changed

* fixed issue #1103: Error while importing user queries

* fixed issue #1100: AQL: HAS() fails on doc[attribute_name]

* fixed issue #1098: runtime error when creating graph vertex

* hide system applications in **Applications** tab by default

  Display of system applications can be toggled by using the *system applications*
  toggle in the UI.

* added HTTP REST API for managing tasks (`/_api/tasks`)

* allow passing character lists as optional parameter to AQL functions `TRIM`,
  `LTRIM` and `RTRIM`

  These functions now support trimming using custom character lists. If no character
  lists are specified, all whitespace characters will be removed as previously:

      TRIM("  foobar\t \r\n ")         // "foobar"
      TRIM(";foo;bar;baz, ", "; ")     // "foo;bar;baz"

* added AQL string functions `LTRIM`, `RTRIM`, `FIND_FIRST`, `FIND_LAST`, `SPLIT`,
  `SUBSTITUTE`

* added AQL functions `ZIP`, `VALUES` and `PERCENTILE`

* made AQL functions `CONCAT` and `CONCAT_SEPARATOR` work with list arguments

* dynamically create extra dispatcher threads if required

* fixed issue #1097: schemas in the API docs no longer show required properties as optional


v2.3.0-beta2 (2014-11-08)
-------------------------

* front-end: new icons for uploading and downloading JSON documents into a collection

* front-end: fixed documents pagination css display error

* front-end: fixed flickering of the progress view

* front-end: fixed missing event for documents filter function

* front-end: jsoneditor: added CMD+Return (Mac) CTRL+Return (Linux/Win) shortkey for
  saving a document

* front-end: added information tooltip for uploading json documents.

* front-end: added database management view to the collapsed navigation menu

* front-end: added collection truncation feature

* fixed issue #1086: arangoimp: Odd errors if arguments are not given properly

* performance improvements for AQL queries that use JavaScript-based expressions
  internally

* added AQL geo functions `WITHIN_RECTANGLE` and `IS_IN_POLYGON`

* fixed non-working query results download in AQL editor of web interface

* removed debug print message in AQL editor query export routine

* fixed issue #1075: Aardvark: user name required even if auth is off #1075

  The fix for this prefills the username input field with the current user's
  account name if any and `root` (the default username) otherwise. Additionally,
  the tooltip text has been slightly adjusted.

* fixed issue #1069: Add 'raw' link to swagger ui so that the raw swagger
  json can easily be retrieved

  This adds a link to the Swagger API docs to an application's detail view in
  the **Applications** tab of the web interface. The link produces the Swagger
  JSON directly. If authentication is turned on, the link requires authentication,
  too.

* documentation updates


v2.3.0-beta1 (2014-11-01)
-------------------------

* added dedicated `NOT IN` operator for AQL

  Previously, a `NOT IN` was only achievable by writing a negated `IN` condition:

      FOR i IN ... FILTER ! (i IN [ 23, 42 ]) ...

  This can now alternatively be expressed more intuitively as follows:

      FOR i IN ... FILTER i NOT IN [ 23, 42 ] ...

* added alternative logical operator syntax for AQL

  Previously, the logical operators in AQL could only be written as:
  - `&&`: logical and
  - `||`: logical or
  - `!`: negation

  ArangoDB 2.3 introduces the alternative variants for these operators:
  - `AND`: logical and
  - `OR`: logical or
  - `NOT`: negation

  The new syntax is just an alternative to the old syntax, allowing easier
  migration from SQL. The old syntax is still fully supported and will be.

* improved output of `ArangoStatement.parse()` and POST `/_api/query`

  If an AQL query can be parsed without problems, The return value of
  `ArangoStatement.parse()` now contains an attribute `ast` with the abstract
  syntax tree of the query (before optimizations). Though this is an internal
  representation of the query and is subject to change, it can be used to inspect
  how ArangoDB interprets a given query.

* improved `ArangoStatement.explain()` and POST `/_api/explain`

  The commands for explaining AQL queries have been improved.

* added command-line option `--javascript.v8-contexts` to control the number of
  V8 contexts created in arangod.

  Previously, the number of V8 contexts was equal to the number of server threads
  (as specified by option `--server.threads`).

  However, it may be sensible to create different amounts of threads and V8
  contexts. If the option is not specified, the number of V8 contexts created
  will be equal to the number of server threads. Thus no change in configuration
  is required to keep the old behavior.

  If you are using the default config files or merge them with your local config
  files, please review if the default number of server threads is okay in your
  environment. Additionally you should verify that the number of V8 contexts
  created (as specified in option `--javascript.v8-contexts`) is okay.

* the number of server.threads specified is now the minimum of threads
  started. There are situation in which threads are waiting for results of
  distributed database servers. In this case the number of threads is
  dynamically increased.

* removed index type "bitarray"

  Bitarray indexes were only half-way documented and integrated in previous versions
  of ArangoDB so their benefit was limited. The support for bitarray indexes has
  thus been removed in ArangoDB 2.3. It is not possible to create indexes of type
  "bitarray" with ArangoDB 2.3.

  When a collection is opened that contains a bitarray index definition created
  with a previous version of ArangoDB, ArangoDB will ignore it and log the following
  warning:

      index type 'bitarray' is not supported in this version of ArangoDB and is ignored

  Future versions of ArangoDB may automatically remove such index definitions so the
  warnings will eventually disappear.

* removed internal "_admin/modules/flush" in order to fix requireApp

* added basic support for handling binary data in Foxx

  Requests with binary payload can be processed in Foxx applications by
  using the new method `res.rawBodyBuffer()`. This will return the unparsed request
  body as a Buffer object.

  There is now also the method `req.requestParts()` available in Foxx to retrieve
  the individual components of a multipart HTTP request.

  Buffer objects can now be used when setting the response body of any Foxx action.
  Additionally, `res.send()` has been added as a convenience method for returning
  strings, JSON objects or buffers from a Foxx action:

      res.send("<p>some HTML</p>");
      res.send({ success: true });
      res.send(new Buffer("some binary data"));

  The convenience method `res.sendFile()` can now be used to easily return the
  contents of a file from a Foxx action:

      res.sendFile(applicationContext.foxxFilename("image.png"));

  `fs.write` now accepts not only strings but also Buffer objects as second parameter:

      fs.write(filename, "some data");
      fs.write(filename, new Buffer("some binary data"));

  `fs.readBuffer` can be used to return the contents of a file in a Buffer object.

* improved performance of insertion into non-unique hash indexes significantly in case
  many duplicate keys are used in the index

* issue #1042: set time zone in log output

  the command-line option `--log.use-local-time` was added to print dates and times in
  the server-local timezone instead of UTC

* command-line options that require a boolean value now validate the
  value given on the command-line

  This prevents issues if no value is specified for an option that
  requires a boolean value. For example, the following command-line would
  have caused trouble in 2.2, because `--server.endpoint` would have been
  used as the value for the `--server.disable-authentication` options
  (which requires a boolean value):

      arangod --server.disable-authentication --server.endpoint tcp://127.0.0.1:8529 data

  In 2.3, running this command will fail with an error and requires to
  be modified to:

      arangod --server.disable-authentication true --server.endpoint tcp://127.0.0.1:8529 data

* improved performance of CSV import in arangoimp

* fixed issue #1027: Stack traces are off-by-one

* fixed issue #1026: Modules loaded in different files within the same app
  should refer to the same module

* fixed issue #1025: Traversal not as expected in undirected graph

* added a _relation function in the general-graph module.

  This deprecated _directedRelation and _undirectedRelation.
  ArangoDB does not offer any constraints for undirected edges
  which caused some confusion of users how undirected relations
  have to be handled. Relation now only supports directed relations
  and the user can actively simulate undirected relations.

* changed return value of Foxx.applicationContext#collectionName:

  Previously, the function could return invalid collection names because
  invalid characters were not replaced in the application name prefix, only
  in the collection name passed.

  Now, the function replaces invalid characters also in the application name
  prefix, which might to slightly different results for application names that
  contained any characters outside the ranges [a-z], [A-Z] and [0-9].

* prevent XSS in AQL editor and logs view

* integrated tutorial into ArangoShell and web interface

* added option `--backslash-escape` for arangoimp when running CSV file imports

* front-end: added download feature for (filtered) documents

* front-end: added download feature for the results of a user query

* front-end: added function to move documents to another collection

* front-end: added sort-by attribute to the documents filter

* front-end: added sorting feature to database, graph management and user management view.

* issue #989: front-end: Databases view not refreshing after deleting a database

* issue #991: front-end: Database search broken

* front-end: added infobox which shows more information about a document (_id, _rev, _key) or
  an edge (_id, _rev, _key, _from, _to). The from and to attributes are clickable and redirect
  to their document location.

* front-end: added edit-mode for deleting multiple documents at the same time.

* front-end: added delete button to the detailed document/edge view.

* front-end: added visual feedback for saving documents/edges inside the editor (error/success).

* front-end: added auto-focusing for the first input field in a modal.

* front-end: added validation for user input in a modal.

* front-end: user defined queries are now stored inside the database and are bound to the current
  user, instead of using the local storage functionality of the browsers. The outcome of this is
  that user defined queries are now independently usable from any device. Also queries can now be
  edited through the standard document editor of the front-end through the _users collection.

* front-end: added import and export functionality for user defined queries.

* front-end: added new keywords and functions to the aql-editor theme

* front-end: applied tile-style to the graph view

* front-end: now using the new graph api including multi-collection support

* front-end: foxx apps are now deletable

* front-end: foxx apps are now installable and updateable through github, if github is their
  origin.

* front-end: added foxx app version control. Multiple versions of a single foxx app are now
  installable and easy to manage and are also arranged in groups.

* front-end: the user-set filter of a collection is now stored until the user navigates to
  another collection.

* front-end: fetching and filtering of documents, statistics, and query operations are now
  handled with asynchronous ajax calls.

* front-end: added progress indicator if the front-end is waiting for a server operation.

* front-end: fixed wrong count of documents in the documents view of a collection.

* front-end: fixed unexpected styling of the manage db view and navigation.

* front-end: fixed wrong handling of select fields in a modal view.

* front-end: fixed wrong positioning of some tooltips.

* automatically call `toJSON` function of JavaScript objects (if present)
  when serializing them into database documents. This change allows
  storing JavaScript date objects in the database in a sensible manner.


v2.2.7 (2014-11-19)
-------------------

* fixed issue #998: Incorrect application URL for non-system Foxx apps

* fixed issue #1079: AQL editor: keyword WITH in UPDATE query is not highlighted

* fix memory leak in cluster nodes

* fixed registration of AQL user-defined functions in Web UI (JS shell)

* fixed error display in Web UI for certain errors
  (now error message is printed instead of 'undefined')

* fixed issue #1059: bug in js module console

* fixed issue #1056: "fs": zip functions fail with passwords

* fixed issue #1063: Docs: measuring unit of --wal.logfile-size?

* fixed issue #1062: Docs: typo in 14.2 Example data


v2.2.6 (2014-10-20)
-------------------

* fixed issue #972: Compilation Issue

* fixed issue #743: temporary directories are now unique and one can read
  off the tool that created them, if empty, they are removed atexit

* Highly improved performance of all AQL GRAPH_* functions.

* Orphan collections in general graphs can now be found via GRAPH_VERTICES
  if either "any" or no direction is defined

* Fixed documentation for AQL function GRAPH_NEIGHBORS.
  The option "vertexCollectionRestriction" is meant to filter the target
  vertices only, and should not filter the path.

* Fixed a bug in GRAPH_NEIGHBORS which enforced only empty results
  under certain conditions


v2.2.5 (2014-10-09)
-------------------

* fixed issue #961: allow non-JSON values in undocument request bodies

* fixed issue 1028: libicu is now statically linked

* fixed cached lookups of collections on the server, which may have caused spurious
  problems after collection rename operations


v2.2.4 (2014-10-01)
-------------------

* fixed accessing `_from` and `_to` attributes in `collection.byExample` and
  `collection.firstExample`

  These internal attributes were not handled properly in the mentioned functions, so
  searching for them did not always produce documents

* fixed issue #1030: arangoimp 2.2.3 crashing, not logging on large Windows CSV file

* fixed issue #1025: Traversal not as expected in undirected graph

* fixed issue #1020

  This requires re-introducing the startup option `--database.force-sync-properties`.

  This option can again be used to force fsyncs of collection, index and database properties
  stored as JSON strings on disk in files named `parameter.json`. Syncing these files after
  a write may be necessary if the underlying storage does not sync file contents by itself
  in a "sensible" amount of time after a file has been written and closed.

  The default value is `true` so collection, index and database properties will always be
  synced to disk immediately. This affects creating, renaming and dropping collections as
  well as creating and dropping databases and indexes. Each of these operations will perform
  an additional fsync on the `parameter.json` file if the option is set to `true`.

  It might be sensible to set this option to `false` for workloads that create and drop a
  lot of collections (e.g. test runs).

  Document operations such as creating, updating and dropping documents are not affected
  by this option.

* fixed issue #1016: AQL editor bug

* fixed issue #1014: WITHIN function returns wrong distance

* fixed AQL shortest path calculation in function `GRAPH_SHORTEST_PATH` to return
  complete vertex objects instead of just vertex ids

* allow changing of attributes of documents stored in server-side JavaScript variables

  Previously, the following did not work:

      var doc = db.collection.document(key);
      doc._key = "abc"; // overwriting internal attributes not supported
      doc.value = 123;  // overwriting existing attributes not supported

  Now, modifying documents stored in server-side variables (e.g. `doc` in the above case)
  is supported. Modifying the variables will not update the documents in the database,
  but will modify the JavaScript object (which can be written back to the database using
  `db.collection.update` or `db.collection.replace`)

* fixed issue #997: arangoimp apparently doesn't support files >2gig on Windows

  large file support (requires using `_stat64` instead of `stat`) is now supported on
  Windows


v2.2.3 (2014-09-02)
-------------------

* added `around` for Foxx controller

* added `type` option for HTTP API `GET /_api/document?collection=...`

  This allows controlling the type of results to be returned. By default, paths to
  documents will be returned, e.g.

      [
	`/_api/document/test/mykey1`,
	`/_api/document/test/mykey2`,
	...
      ]

  To return a list of document ids instead of paths, the `type` URL parameter can be
  set to `id`:

      [
	`test/mykey1`,
	`test/mykey2`,
	...
      ]

  To return a list of document keys only, the `type` URL parameter can be set to `key`:

      [
	`mykey1`,
	`mykey2`,
	...
      ]


* properly capitalize HTTP response header field names in case the `x-arango-async`
  HTTP header was used in a request.

* fixed several documentation issues

* speedup for several general-graph functions, AQL functions starting with `GRAPH_`
  and traversals


v2.2.2 (2014-08-08)
-------------------

* allow storing non-reserved attribute names starting with an underscore

  Previous versions of ArangoDB parsed away all attribute names that started with an
  underscore (e.g. `_test', '_foo', `_bar`) on all levels of a document (root level
  and sub-attribute levels). While this behavior was documented, it was unintuitive and
  prevented storing documents inside other documents, e.g.:

      {
	"_key" : "foo",
	"_type" : "mydoc",
	"references" : [
	  {
	    "_key" : "something",
	    "_rev" : "...",
	    "value" : 1
	  },
	  {
	    "_key" : "something else",
	    "_rev" : "...",
	    "value" : 2
	  }
	]
      }

  In the above example, previous versions of ArangoDB removed all attributes and
  sub-attributes that started with underscores, meaning the embedded documents would lose
  some of their attributes. 2.2.2 should preserve such attributes, and will also allow
  storing user-defined attribute names on the top-level even if they start with underscores
  (such as `_type` in the above example).

* fix conversion of JavaScript String, Number and Boolean objects to JSON.

  Objects created in JavaScript using `new Number(...)`, `new String(...)`, or
  `new Boolean(...)` were not converted to JSON correctly.

* fixed a race condition on task registration (i.e. `require("org/arangodb/tasks").register()`)

  this race condition led to undefined behavior when a just-created task with no offset and
  no period was instantly executed and deleted by the task scheduler, before the `register`
  function returned to the caller.

* changed run-tests.sh to execute all suitable tests.

* switch to new version of gyp

* fixed upgrade button


v2.2.1 (2014-07-24)
-------------------

* fixed hanging write-ahead log recovery for certain cases that involved dropping
  databases

* fixed issue with --check-version: when creating a new database the check failed

* issue #947 Foxx applicationContext missing some properties

* fixed issue with --check-version: when creating a new database the check failed

* added startup option `--wal.suppress-shape-information`

  Setting this option to `true` will reduce memory and disk space usage and require
  less CPU time when modifying documents or edges. It should therefore be turned on
  for standalone ArangoDB servers. However, for servers that are used as replication
  masters, setting this option to `true` will effectively disable the usage of the
  write-ahead log for replication, so it should be set to `false` for any replication
  master servers.

  The default value for this option is `false`.

* added optional `ttl` attribute to specify result cursor expiration for HTTP API method
  `POST /_api/cursor`

  The `ttl` attribute can be used to prevent cursor results from timing out too early.

* issue #947: Foxx applicationContext missing some properties

* (reported by Christian Neubauer):

  The problem was that in Google's V8, signed and unsigned chars are not always declared cleanly.
  so we need to force v8 to compile with forced signed chars which is done by the Flag:
    -fsigned-char
  at least it is enough to follow the instructions of compiling arango on rasperry
  and add "CFLAGS='-fsigned-char'" to the make command of V8 and remove the armv7=0

* Fixed a bug with the replication client. In the case of single document
  transactions the collection was not write locked.


v2.2.0 (2014-07-10)
-------------------

* The replication methods `logger.start`, `logger.stop` and `logger.properties` are
  no-ops in ArangoDB 2.2 as there is no separate replication logger anymore. Data changes
  are logged into the write-ahead log in ArangoDB 2.2, and not separately by the
  replication logger. The replication logger object is still there in ArangoDB 2.2 to
  ensure backwards-compatibility, however, logging cannot be started, stopped or
  configured anymore. Using any of these methods will do nothing.

  This also affects the following HTTP API methods:
  - `PUT /_api/replication/logger-start`
  - `PUT /_api/replication/logger-stop`
  - `GET /_api/replication/logger-config`
  - `PUT /_api/replication/logger-config`

  Using any of these methods is discouraged from now on as they will be removed in
  future versions of ArangoDB.

* INCOMPATIBLE CHANGE: replication of transactions has changed. Previously, transactions
  were logged on a master in one big block and shipped to a slave in one block, too.
  Now transactions will be logged and replicated as separate entries, allowing transactions
  to be bigger and also ensure replication progress.

  This change also affects the behavior of the `stop` method of the replication applier.
  If the replication applier is now stopped manually using the `stop` method and later
  restarted using the `start` method, any transactions that were unfinished at the
  point of stopping will be aborted on a slave, even if they later commit on the master.

  In ArangoDB 2.2, stopping the replication applier manually should be avoided unless the
  goal is to stop replication permanently or to do a full resync with the master anyway.
  If the replication applier still must be stopped, it should be made sure that the
  slave has fetched and applied all pending operations from a master, and that no
  extra transactions are started on the master before the `stop` command on the slave
  is executed.

  Replication of transactions in ArangoDB 2.2 might also lock the involved collections on
  the slave while a transaction is either committed or aborted on the master and the
  change has been replicated to the slave. This change in behavior may be important for
  slave servers that are used for read-scaling. In order to avoid long lasting collection
  locks on the slave, transactions should be kept small.

  The `_replication` system collection is not used anymore in ArangoDB 2.2 and its usage is
  discouraged.

* INCOMPATIBLE CHANGE: the figures reported by the `collection.figures` method
  now only reflect documents and data contained in the journals and datafiles of
  collections. Documents or deletions contained only in the write-ahead log will
  not influence collection figures until the write-ahead log garbage collection
  kicks in. The figures for a collection might therefore underreport the total
  resource usage of a collection.

  Additionally, the attributes `lastTick` and `uncollectedLogfileEntries` have been
  added to the result of the `figures` operation and the HTTP API method
  `PUT /_api/collection/figures`

* added `insert` method as an alias for `save`. Documents can now be inserted into
  a collection using either method:

      db.test.save({ foo: "bar" });
      db.test.insert({ foo: "bar" });

* added support for data-modification AQL queries

* added AQL keywords `INSERT`, `UPDATE`, `REPLACE` and `REMOVE` (and `WITH`) to
  support data-modification AQL queries.

  Unquoted usage of these keywords for attribute names in AQL queries will likely
  fail in ArangoDB 2.2. If any such attribute name needs to be used in a query, it
  should be enclosed in backticks to indicate the usage of a literal attribute
  name.

  For example, the following query will fail in ArangoDB 2.2 with a parse error:

      FOR i IN foo RETURN i.remove

  and needs to be rewritten like this:

      FOR i IN foo RETURN i.`remove`

* disallow storing of JavaScript objects that contain JavaScript native objects
  of type `Date`, `Function`, `RegExp` or `External`, e.g.

      db.test.save({ foo: /bar/ });
      db.test.save({ foo: new Date() });

  will now print

      Error: <data> cannot be converted into JSON shape: could not shape document

  Previously, objects of these types were silently converted into an empty object
  (i.e. `{ }`).

  To store such objects in a collection, explicitly convert them into strings
  like this:

      db.test.save({ foo: String(/bar/) });
      db.test.save({ foo: String(new Date()) });

* The replication methods `logger.start`, `logger.stop` and `logger.properties` are
  no-ops in ArangoDB 2.2 as there is no separate replication logger anymore. Data changes
  are logged into the write-ahead log in ArangoDB 2.2, and not separately by the
  replication logger. The replication logger object is still there in ArangoDB 2.2 to
  ensure backwards-compatibility, however, logging cannot be started, stopped or
  configured anymore. Using any of these methods will do nothing.

  This also affects the following HTTP API methods:
  - `PUT /_api/replication/logger-start`
  - `PUT /_api/replication/logger-stop`
  - `GET /_api/replication/logger-config`
  - `PUT /_api/replication/logger-config`

  Using any of these methods is discouraged from now on as they will be removed in
  future versions of ArangoDB.

* INCOMPATIBLE CHANGE: replication of transactions has changed. Previously, transactions
  were logged on a master in one big block and shipped to a slave in one block, too.
  Now transactions will be logged and replicated as separate entries, allowing transactions
  to be bigger and also ensure replication progress.

  This change also affects the behavior of the `stop` method of the replication applier.
  If the replication applier is now stopped manually using the `stop` method and later
  restarted using the `start` method, any transactions that were unfinished at the
  point of stopping will be aborted on a slave, even if they later commit on the master.

  In ArangoDB 2.2, stopping the replication applier manually should be avoided unless the
  goal is to stop replication permanently or to do a full resync with the master anyway.
  If the replication applier still must be stopped, it should be made sure that the
  slave has fetched and applied all pending operations from a master, and that no
  extra transactions are started on the master before the `stop` command on the slave
  is executed.

  Replication of transactions in ArangoDB 2.2 might also lock the involved collections on
  the slave while a transaction is either committed or aborted on the master and the
  change has been replicated to the slave. This change in behavior may be important for
  slave servers that are used for read-scaling. In order to avoid long lasting collection
  locks on the slave, transactions should be kept small.

  The `_replication` system collection is not used anymore in ArangoDB 2.2 and its usage is
  discouraged.

* INCOMPATIBLE CHANGE: the figures reported by the `collection.figures` method
  now only reflect documents and data contained in the journals and datafiles of
  collections. Documents or deletions contained only in the write-ahead log will
  not influence collection figures until the write-ahead log garbage collection
  kicks in. The figures for a collection might therefore underreport the total
  resource usage of a collection.

  Additionally, the attributes `lastTick` and `uncollectedLogfileEntries` have been
  added to the result of the `figures` operation and the HTTP API method
  `PUT /_api/collection/figures`

* added `insert` method as an alias for `save`. Documents can now be inserted into
  a collection using either method:

      db.test.save({ foo: "bar" });
      db.test.insert({ foo: "bar" });

* added support for data-modification AQL queries

* added AQL keywords `INSERT`, `UPDATE`, `REPLACE` and `REMOVE` (and `WITH`) to
  support data-modification AQL queries.

  Unquoted usage of these keywords for attribute names in AQL queries will likely
  fail in ArangoDB 2.2. If any such attribute name needs to be used in a query, it
  should be enclosed in backticks to indicate the usage of a literal attribute
  name.

  For example, the following query will fail in ArangoDB 2.2 with a parse error:

      FOR i IN foo RETURN i.remove

  and needs to be rewritten like this:

      FOR i IN foo RETURN i.`remove`

* disallow storing of JavaScript objects that contain JavaScript native objects
  of type `Date`, `Function`, `RegExp` or `External`, e.g.

      db.test.save({ foo: /bar/ });
      db.test.save({ foo: new Date() });

  will now print

      Error: <data> cannot be converted into JSON shape: could not shape document

  Previously, objects of these types were silently converted into an empty object
  (i.e. `{ }`).

  To store such objects in a collection, explicitly convert them into strings
  like this:

      db.test.save({ foo: String(/bar/) });
      db.test.save({ foo: String(new Date()) });

* honor startup option `--server.disable-statistics` when deciding whether or not
  to start periodic statistics collection jobs

  Previously, the statistics collection jobs were started even if the server was
  started with the `--server.disable-statistics` flag being set to `true`

* removed startup option `--random.no-seed`

  This option had no effect in previous versions of ArangoDB and was thus removed.

* removed startup option `--database.remove-on-drop`

  This option was used for debugging only.

* removed startup option `--database.force-sync-properties`

  This option is now superfluous as collection properties are now stored in the
  write-ahead log.

* introduced write-ahead log

  All write operations in an ArangoDB server instance are automatically logged
  to the server's write-ahead log. The write-ahead log is a set of append-only
  logfiles, and it is used in case of a crash recovery and for replication.
  Data from the write-ahead log will eventually be moved into the journals or
  datafiles of collections, allowing the server to remove older write-ahead log
  logfiles. Figures of collections will be updated when data are moved from the
  write-ahead log into the journals or datafiles of collections.

  Cross-collection transactions in ArangoDB should benefit considerably by this
  change, as less writes than in previous versions are required to ensure the data
  of multiple collections are atomically and durably committed. All data-modifying
  operations inside transactions (insert, update, remove) will write their
  operations into the write-ahead log directly, making transactions with multiple
  operations also require less physical memory than in previous versions of ArangoDB,
  that required all transaction data to fit into RAM.

  The `_trx` system collection is not used anymore in ArangoDB 2.2 and its usage is
  discouraged.

  The data in the write-ahead log can also be used in the replication context.
  The `_replication` collection that was used in previous versions of ArangoDB to
  store all changes on the server is not used anymore in ArangoDB 2.2. Instead,
  slaves can read from a master's write-ahead log to get informed about most
  recent changes. This removes the need to store data-modifying operations in
  both the actual place and the `_replication` collection.

* removed startup option `--server.disable-replication-logger`

  This option is superfluous in ArangoDB 2.2. There is no dedicated replication
  logger in ArangoDB 2.2. There is now always the write-ahead log, and it is also
  used as the server's replication log. Specifying the startup option
  `--server.disable-replication-logger` will do nothing in ArangoDB 2.2, but the
  option should not be used anymore as it might be removed in a future version.

* changed behavior of replication logger

  There is no dedicated replication logger in ArangoDB 2.2 as there is the
  write-ahead log now. The existing APIs for starting and stopping the replication
  logger still exist in ArangoDB 2.2 for downwards-compatibility, but calling
  the start or stop operations are no-ops in ArangoDB 2.2. When querying the
  replication logger status via the API, the server will always report that the
  replication logger is running. Configuring the replication logger is a no-op
  in ArangoDB 2.2, too. Changing the replication logger configuration has no
  effect. Instead, the write-ahead log configuration can be changed.

* removed MRuby integration for arangod

  ArangoDB had an experimental MRuby integration in some of the publish builds.
  This wasn't continuously developed, and so it has been removed in ArangoDB 2.2.

  This change has led to the following startup options being superfluous:

  - `--ruby.gc-interval`
  - `--ruby.action-directory`
  - `--ruby.modules-path`
  - `--ruby.startup-directory`

  Specifying these startup options will do nothing in ArangoDB 2.2, but the
  options should be avoided from now on as they might be removed in future versions.

* reclaim index memory when last document in collection is deleted

  Previously, deleting documents from a collection did not lead to index sizes being
  reduced. Instead, the already allocated index memory was re-used when a collection
  was refilled.

  Now, index memory for primary indexes and hash indexes is reclaimed instantly when
  the last document from a collection is removed.

* inlined and optimized functions in hash indexes

* added AQL TRANSLATE function

  This function can be used to perform lookups from static lists, e.g.

      LET countryNames = { US: "United States", UK: "United Kingdom", FR: "France" }
      RETURN TRANSLATE("FR", countryNames)

* fixed datafile debugger

* fixed check-version for empty directory

* moved try/catch block to the top of routing chain

* added mountedApp function for foxx-manager

* fixed issue #883: arango 2.1 - when starting multi-machine cluster, UI web
  does not change to cluster overview

* fixed dfdb: should not start any other V8 threads

* cleanup of version-check, added module org/arangodb/database-version,
  added --check-version option

* fixed issue #881: [2.1.0] Bombarded (every 10 sec or so) with
  "WARNING format string is corrupt" when in non-system DB Dashboard

* specialized primary index implementation to allow faster hash table
  rebuilding and reduce lookups in datafiles for the actual value of `_key`.

* issue #862: added `--overwrite` option to arangoimp

* removed number of property lookups for documents during AQL queries that
  access documents

* prevent buffering of long print results in arangosh's and arangod's print
  command

  this change will emit buffered intermediate print results and discard the
  output buffer to quickly deliver print results to the user, and to prevent
  constructing very large buffers for large results

* removed sorting of attribute names for use in a collection's shaper

  sorting attribute names was done on document insert to keep attributes
  of a collection in sorted order for faster comparisons. The sort order
  of attributes was only used in one particular and unlikely case, so it
  was removed. Collections with many different attribute names should
  benefit from this change by faster inserts and slightly less memory usage.

* fixed a bug in arangodump which got the collection name in _from and _to
  attributes of edges wrong (all were "_unknown")

* fixed a bug in arangorestore which did not recognize wrong _from and _to
  attributes of edges

* improved error detection and reporting in arangorestore


v2.1.1 (2014-06-06)
-------------------

* fixed dfdb: should not start any other V8 threads

* signature for collection functions was modified

  The basic change was the substitution of the input parameter of the
  function by an generic options object which can contain multiple
  option parameter of the function.
  Following functions were modified
  remove
  removeBySample
  replace
  replaceBySample
  update
  updateBySample

  Old signature is yet supported but it will be removed in future versions

v2.1.0 (2014-05-29)
-------------------

* implemented upgrade procedure for clusters

* fixed communication issue with agency which prevented reconnect
  after an agent failure

* fixed cluster dashboard in the case that one but not all servers
  in the cluster are down

* fixed a bug with coordinators creating local database objects
  in the wrong order (_system needs to be done first)

* improved cluster dashboard


v2.1.0-rc2 (2014-05-25)
-----------------------

* fixed issue #864: Inconsistent behavior of AQL REVERSE(list) function


v2.1.0-rc1 (XXXX-XX-XX)
-----------------------

* added server-side periodic task management functions:

  - require("org/arangodb/tasks").register(): registers a periodic task
  - require("org/arangodb/tasks").unregister(): unregisters and removes a
    periodic task
  - require("org/arangodb/tasks").get(): retrieves a specific tasks or all
    existing tasks

  the previous undocumented function `internal.definePeriodic` is now
  deprecated and will be removed in a future release.

* decrease the size of some seldom used system collections on creation.

  This will make these collections use less disk space and mapped memory.

* added AQL date functions

* added AQL FLATTEN() list function

* added index memory statistics to `db.<collection>.figures()` function

  The `figures` function will now return a sub-document `indexes`, which lists
  the number of indexes in the `count` sub-attribute, and the total memory
  usage of the indexes in bytes in the `size` sub-attribute.

* added AQL CURRENT_DATABASE() function

  This function returns the current database's name.

* added AQL CURRENT_USER() function

  This function returns the current user from an AQL query. The current user is the
  username that was specified in the `Authorization` HTTP header of the request. If
  authentication is turned off or the query was executed outside a request context,
  the function will return `null`.

* fixed issue #796: Searching with newline chars broken?

  fixed slightly different handling of backslash escape characters in a few
  AQL functions. Now handling of escape sequences should be consistent, and
  searching for newline characters should work the same everywhere

* added OpenSSL version check for configure

  It will report all OpenSSL versions < 1.0.1g as being too old.
  `configure` will only complain about an outdated OpenSSL version but not stop.

* require C++ compiler support (requires g++ 4.8, clang++ 3.4 or Visual Studio 13)

* less string copying returning JSONified documents from ArangoDB, e.g. via
  HTTP GET `/_api/document/<collection>/<document>`

* issue #798: Lower case http headers from arango

  This change allows returning capitalized HTTP headers, e.g.
  `Content-Length` instead of `content-length`.
  The HTTP spec says that headers are case-insensitive, but
  in fact several clients rely on a specific case in response
  headers.
  This change will capitalize HTTP headers if the `X-Arango-Version`
  request header is sent by the client and contains a value of at
  least `20100` (for version 2.1). The default value for the
  compatibility can also be set at server start, using the
  `--server.default-api-compatibility` option.

* simplified usage of `db._createStatement()`

  Previously, the function could not be called with a query string parameter as
  follows:

      db._createStatement(queryString);

  Calling it as above resulted in an error because the function expected an
  object as its parameter. From now on, it's possible to call the function with
  just the query string.

* make ArangoDB not send back a `WWW-Authenticate` header to a client in case the
  client sends the `X-Omit-WWW-Authenticate` HTTP header.

  This is done to prevent browsers from showing their built-in HTTP authentication
  dialog for AJAX requests that require authentication.
  ArangoDB will still return an HTTP 401 (Unauthorized) if the request doesn't
  contain valid credentials, but it will omit the `WWW-Authenticate` header,
  allowing clients to bypass the browser's authentication dialog.

* added REST API method HTTP GET `/_api/job/job-id` to query the status of an
  async job without potentially fetching it from the list of done jobs

* fixed non-intuitive behavior in jobs API: previously, querying the status
  of an async job via the API HTTP PUT `/_api/job/job-id` removed a currently
  executing async job from the list of queryable jobs on the server.
  Now, when querying the result of an async job that is still executing,
  the job is kept in the list of queryable jobs so its result can be fetched
  by a subsequent request.

* use a new data structure for the edge index of an edge collection. This
  improves the performance for the creation of the edge index and in
  particular speeds up removal of edges in graphs. Note however that
  this change might change the order in which edges starting at
  or ending in a vertex are returned. However, this order was never
  guaranteed anyway and it is not sensible to guarantee any particular
  order.

* provide a size hint to edge and hash indexes when initially filling them
  this will lead to less re-allocations when populating these indexes

  this may speed up building indexes when opening an existing collection

* don't requeue identical context methods in V8 threads in case a method is
  already registered

* removed arangod command line option `--database.remove-on-compacted`

* export the sort attribute for graph traversals to the HTTP interface

* add support for arangodump/arangorestore for clusters


v2.0.8 (XXXX-XX-XX)
-------------------

* fixed too-busy iteration over skiplists

  Even when a skiplist query was restricted by a limit clause, the skiplist
  index was queried without the limit. this led to slower-than-necessary
  execution times.

* fixed timeout overflows on 32 bit systems

  this bug has led to problems when select was called with a high timeout
  value (2000+ seconds) on 32bit systems that don't have a forgiving select
  implementation. when the call was made on these systems, select failed
  so no data would be read or sent over the connection

  this might have affected some cluster-internal operations.

* fixed ETCD issues on 32 bit systems

  ETCD was non-functional on 32 bit systems at all. The first call to the
  watch API crashed it. This was because atomic operations worked on data
  structures that were not properly aligned on 32 bit systems.

* fixed issue #848: db.someEdgeCollection.inEdge does not return correct
  value when called the 2nd time after a .save to the edge collection


v2.0.7 (2014-05-05)
-------------------

* issue #839: Foxx Manager missing "unfetch"

* fixed a race condition at startup

  this fixes undefined behavior in case the logger was involved directly at
  startup, before the logger initialization code was called. This should have
  occurred only for code that was executed before the invocation of main(),
  e.g. during ctor calls of statically defined objects.


v2.0.6 (2014-04-22)
-------------------

* fixed issue #835: arangosh doesn't show correct database name



v2.0.5 (2014-04-21)
-------------------

* Fixed a caching problem in IE JS Shell

* added cancelation for async jobs

* upgraded to new gyp for V8

* new Windows installer


v2.0.4 (2014-04-14)
-------------------

* fixed cluster authentication front-end issues for Firefox and IE, there are
  still problems with Chrome


v2.0.3 (2014-04-14)
-------------------

* fixed AQL optimizer bug

* fixed front-end issues

* added password change dialog


v2.0.2 (2014-04-06)
-------------------

* during cluster startup, do not log (somewhat expected) connection errors with
  log level error, but with log level info

* fixed dashboard modals

* fixed connection check for cluster planning front end: firefox does
  not support async:false

* document how to persist a cluster plan in order to relaunch an existing
  cluster later


v2.0.1 (2014-03-31)
-------------------

* make ArangoDB not send back a `WWW-Authenticate` header to a client in case the
  client sends the `X-Omit-WWW-Authenticate` HTTP header.

  This is done to prevent browsers from showing their built-in HTTP authentication
  dialog for AJAX requests that require authentication.
  ArangoDB will still return an HTTP 401 (Unauthorized) if the request doesn't
  contain valid credentials, but it will omit the `WWW-Authenticate` header,
  allowing clients to bypass the browser's authentication dialog.

* fixed isses in arango-dfdb:

  the dfdb was not able to unload certain system collections, so these couldn't be
  inspected with the dfdb sometimes. Additionally, it did not truncate corrupt
  markers from datafiles under some circumstances

* added `changePassword` attribute for users

* fixed non-working "save" button in collection edit view of web interface
  clicking the save button did nothing. one had to press enter in one of the input
  fields to send modified form data

* fixed V8 compile error on MacOS X

* prevent `body length: -9223372036854775808` being logged in development mode for
  some Foxx HTTP responses

* fixed several bugs in web interface dashboard

* fixed issue #783: coffee script not working in manifest file

* fixed issue #783: coffee script not working in manifest file

* fixed issue #781: Cant save current query from AQL editor ui

* bumped version in `X-Arango-Version` compatibility header sent by arangosh and other
  client tools from `1.5` to `2.0`.

* fixed startup options for arango-dfdb, added details option for arango-dfdb

* fixed display of missing error messages and codes in arangosh

* when creating a collection via the web interface, the collection type was always
  "document", regardless of the user's choice


v2.0.0 (2014-03-10)
-------------------

* first 2.0 release


v2.0.0-rc2 (2014-03-07)
-----------------------

* fixed cluster authorization


v2.0.0-rc1 (2014-02-28)
-----------------------

* added sharding :-)

* added collection._dbName attribute to query the name of the database from a collection

  more detailed documentation on the sharding and cluster features can be found in the user
  manual, section **Sharding**

* INCOMPATIBLE CHANGE: using complex values in AQL filter conditions with operators other
  than equality (e.g. >=, >, <=, <) will disable usage of skiplist indexes for filter
  evaluation.

  For example, the following queries will be affected by change:

      FOR doc IN docs FILTER doc.value < { foo: "bar" } RETURN doc
      FOR doc IN docs FILTER doc.value >= [ 1, 2, 3 ] RETURN doc

  The following queries will not be affected by the change:

      FOR doc IN docs FILTER doc.value == 1 RETURN doc
      FOR doc IN docs FILTER doc.value == "foo" RETURN doc
      FOR doc IN docs FILTER doc.value == [ 1, 2, 3 ] RETURN doc
      FOR doc IN docs FILTER doc.value == { foo: "bar" } RETURN doc

* INCOMPATIBLE CHANGE: removed undocumented method `collection.saveOrReplace`

  this feature was never advertised nor documented nor tested.

* INCOMPATIBLE CHANGE: removed undocumented REST API method `/_api/simple/BY-EXAMPLE-HASH`

  this feature was never advertised nor documented nor tested.

* added explicit startup parameter `--server.reuse-address`

  This flag can be used to control whether sockets should be acquired with the SO_REUSEADDR
  flag.

  Regardless of this setting, sockets on Windows are always acquired using the
  SO_EXCLUSIVEADDRUSE flag.

* removed undocumented REST API method GET `/_admin/database-name`

* added user validation API at POST `/_api/user/<username>`

* slightly improved users management API in `/_api/user`:

  Previously, when creating a new user via HTTP POST, the username needed to be
  passed in an attribute `username`. When users were returned via this API,
  the usernames were returned in an attribute named `user`. This was slightly
  confusing and was changed in 2.0 as follows:

  - when adding a user via HTTP POST, the username can be specified in an attribute
  `user`. If this attribute is not used, the API will look into the attribute `username`
  as before and use that value.
  - when users are returned via HTTP GET, the usernames are still returned in an
    attribute `user`.

  This change should be fully downwards-compatible with the previous version of the API.

* added AQL SLICE function to extract slices from lists

* made module loader more node compatible

* the startup option `--javascript.package-path` for arangosh is now deprecated and does
  nothing. Using it will not cause an error, but the option is ignored.

* added coffee script support

* Several UI improvements.

* Exchanged icons in the graphviewer toolbar

* always start networking and HTTP listeners when starting the server (even in
  console mode)

* allow vertex and edge filtering with user-defined functions in TRAVERSAL,
  TRAVERSAL_TREE and SHORTEST_PATH AQL functions:

      // using user-defined AQL functions for edge and vertex filtering
      RETURN TRAVERSAL(friends, friendrelations, "friends/john", "outbound", {
	followEdges: "myfunctions::checkedge",
	filterVertices: "myfunctions::checkvertex"
      })

      // using the following custom filter functions
      var aqlfunctions = require("org/arangodb/aql/functions");
      aqlfunctions.register("myfunctions::checkedge", function (config, vertex, edge, path) {
	return (edge.type !== 'dislikes'); // don't follow these edges
      }, false);

      aqlfunctions.register("myfunctions::checkvertex", function (config, vertex, path) {
	if (vertex.isDeleted || ! vertex.isActive) {
	  return [ "prune", "exclude" ]; // exclude these and don't follow them
	}
	return [ ]; // include everything else
      }, false);

* fail if invalid `strategy`, `order` or `itemOrder` attribute values
  are passed to the AQL TRAVERSAL function. Omitting these attributes
  is not considered an error, but specifying an invalid value for any
  of these attributes will make an AQL query fail.

* issue #751: Create database through API should return HTTP status code 201

  By default, the server now returns HTTP 201 (created) when creating a new
  database successfully. To keep compatibility with older ArangoDB versions, the
  startup parameter `--server.default-api-compatibility` can be set to a value
  of `10400` to indicate API compatibility with ArangoDB 1.4. The compatibility
  can also be enforced by setting the `X-Arango-Version` HTTP header in a
  client request to this API on a per-request basis.

* allow direct access from the `db` object to collections whose names start
  with an underscore (e.g. db._users).

  Previously, access to such collections via the `db` object was possible from
  arangosh, but not from arangod (and thus Foxx and actions). The only way
  to access such collections from these places was via the `db._collection(<name>)`
  workaround.

* allow `\n` (as well as `\r\n`) as line terminator in batch requests sent to
  `/_api/batch` HTTP API.

* use `--data-binary` instead of `--data` parameter in generated cURL examples

* issue #703: Also show path of logfile for fm.config()

* issue #675: Dropping a collection used in "graph" module breaks the graph

* added "static" Graph.drop() method for graphs API

* fixed issue #695: arangosh server.password error

* use pretty-printing in `--console` mode by default

* simplified ArangoDB startup options

  Some startup options are now superfluous or their usage is simplified. The
  following options have been changed:

  * `--javascript.modules-path`: this option has been removed. The modules paths
    are determined by arangod and arangosh automatically based on the value of
    `--javascript.startup-directory`.

    If the option is set on startup, it is ignored so startup will not abort with
    an error `unrecognized option`.

  * `--javascript.action-directory`: this option has been removed. The actions
    directory is determined by arangod automatically based on the value of
    `--javascript.startup-directory`.

    If the option is set on startup, it is ignored so startup will not abort with
    an error `unrecognized option`.

  * `--javascript.package-path`: this option is still available but it is not
    required anymore to set the standard package paths (e.g. `js/npm`). arangod
    will automatically use this standard package path regardless of whether it
    was specified via the options.

    It is possible to use this option to add additional package paths to the
    standard value.

  Configuration files included with arangod are adjusted accordingly.

* layout of the graphs tab adapted to better fit with the other tabs

* database selection is moved to the bottom right corner of the web interface

* removed priority queue index type

  this feature was never advertised nor documented nor tested.

* display internal attributes in document source view of web interface

* removed separate shape collections

  When upgrading to ArangoDB 2.0, existing collections will be converted to include
  shapes and attribute markers in the datafiles instead of using separate files for
  shapes.

  When a collection is converted, existing shapes from the SHAPES directory will
  be written to a new datafile in the collection directory, and the SHAPES directory
  will be removed afterwards.

  This saves up to 2 MB of memory and disk space for each collection
  (savings are higher, the less different shapes there are in a collection).
  Additionally, one less file descriptor per opened collection will be used.

  When creating a new collection, the amount of sync calls may be reduced. The same
  may be true for documents with yet-unknown shapes. This may help performance
  in these cases.

* added AQL functions `NTH` and `POSITION`

* added signal handler for arangosh to save last command in more cases

* added extra prompt placeholders for arangosh:
  - `%e`: current endpoint
  - `%u`: current user

* added arangosh option `--javascript.gc-interval` to control amount of
  garbage collection performed by arangosh

* fixed issue #651: Allow addEdge() to take vertex ids in the JS library

* removed command-line option `--log.format`

  In previous versions, this option did not have an effect for most log messages, so
  it got removed.

* removed C++ logger implementation

  Logging inside ArangoDB is now done using the LOG_XXX() macros. The LOGGER_XXX()
  macros are gone.

* added collection status "loading"


v1.4.16 (XXXX-XX-XX)
--------------------

* fixed too eager datafile deletion

  this issue could have caused a crash when the compaction had marked datafiles as obsolete
  and they were removed while "old" temporary query results still pointed to the old datafile
  positions

* fixed issue #826: Replication fails when a collection's configuration changes


v1.4.15 (2014-04-19)
--------------------

* bugfix for AQL query optimizer

  the following type of query was too eagerly optimized, leading to errors in code-generation:

      LET a = (FOR i IN [] RETURN i) LET b = (FOR i IN [] RETURN i) RETURN 1

  the problem occurred when both lists in the subqueries were empty. In this case invalid code
  was generated and the query couldn't be executed.


v1.4.14 (2014-04-05)
--------------------

* fixed race conditions during shape / attribute insertion

  A race condition could have led to spurious `cannot find attribute #xx` or
  `cannot find shape #xx` (where xx is a number) warning messages being logged
  by the server. This happened when a new attribute was inserted and at the same
  time was queried by another thread.

  Also fixed a race condition that may have occurred when a thread tried to
  access the shapes / attributes hash tables while they were resized. In this
  cases, the shape / attribute may have been hashed to a wrong slot.

* fixed a memory barrier / cpu synchronization problem with libev, affecting
  Windows with Visual Studio 2013 (probably earlier versions are affected, too)

  The issue is described in detail here:
  http://lists.schmorp.de/pipermail/libev/2014q1/002318.html


v1.4.13 (2014-03-14)
--------------------

* added diagnostic output for Foxx application upload

* allow dump & restore from ArangoDB 1.4 with an ArangoDB 2.0 server

* allow startup options `temp-path` and `default-language` to be specified from the arangod
  configuration file and not only from the command line

* fixed too eager compaction

  The compaction will now wait for several seconds before trying to re-compact the same
  collection. Additionally, some other limits have been introduced for the compaction.


v1.4.12 (2014-03-05)
--------------------

* fixed display bug in web interface which caused the following problems:
  - documents were displayed in web interface as being empty
  - document attributes view displayed many attributes with content "undefined"
  - document source view displayed many attributes with name "TYPEOF" and value "undefined"
  - an alert popping up in the browser with message "Datatables warning..."

* re-introduced old-style read-write locks to supports Windows versions older than
  Windows 2008R2 and Windows 7. This should re-enable support for Windows Vista and
  Windows 2008.


v1.4.11 (2014-02-27)
--------------------

* added SHORTEST_PATH AQL function

  this calculates the shortest paths between two vertices, using the Dijkstra
  algorithm, employing a min-heap

  By default, ArangoDB does not know the distance between any two vertices and
  will use a default distance of 1. A custom distance function can be registered
  as an AQL user function to make the distance calculation use any document
  attributes or custom logic:

      RETURN SHORTEST_PATH(cities, motorways, "cities/CGN", "cities/MUC", "outbound", {
	paths: true,
	distance: "myfunctions::citydistance"
      })

      // using the following custom distance function
      var aqlfunctions = require("org/arangodb/aql/functions");
      aqlfunctions.register("myfunctions::distance", function (config, vertex1, vertex2, edge) {
	return Math.sqrt(Math.pow(vertex1.x - vertex2.x) + Math.pow(vertex1.y - vertex2.y));
      }, false);

* fixed bug in Graph.pathTo function

* fixed small memleak in AQL optimizer

* fixed access to potentially uninitialized variable when collection had a cap constraint


v1.4.10 (2014-02-21)
--------------------

* fixed graph constructor to allow graph with some parameter to be used

* added node.js "events" and "stream"

* updated npm packages

* added loading of .json file

* Fixed http return code in graph api with waitForSync parameter.

* Fixed documentation in graph, simple and index api.

* removed 2 tests due to change in ruby library.

* issue #756: set access-control-expose-headers on CORS response

  the following headers are now whitelisted by ArangoDB in CORS responses:
  - etag
  - content-encoding
  - content-length
  - location
  - server
  - x-arango-errors
  - x-arango-async-id


v1.4.9 (2014-02-07)
-------------------

* return a document's current etag in response header for HTTP HEAD requests on
  documents that return an HTTP 412 (precondition failed) error. This allows
  retrieving the document's current revision easily.

* added AQL function `SKIPLIST` to directly access skiplist indexes from AQL

  This is a shortcut method to use a skiplist index for retrieving specific documents in
  indexed order. The function capability is rather limited, but it may be used
  for several cases to speed up queries. The documents are returned in index order if
  only one condition is used.

      /* return all documents with mycollection.created > 12345678 */
      FOR doc IN SKIPLIST(mycollection, { created: [[ '>', 12345678 ]] })
	RETURN doc

      /* return first document with mycollection.created > 12345678 */
      FOR doc IN SKIPLIST(mycollection, { created: [[ '>', 12345678 ]] }, 0, 1)
	RETURN doc

      /* return all documents with mycollection.created between 12345678 and 123456790 */
      FOR doc IN SKIPLIST(mycollection, { created: [[ '>', 12345678 ], [ '<=', 123456790 ]] })
	RETURN doc

      /* return all documents with mycollection.a equal 1 and .b equal 2 */
      FOR doc IN SKIPLIST(mycollection, { a: [[ '==', 1 ]], b: [[ '==', 2 ]] })
	RETURN doc

  The function requires a skiplist index with the exact same attributes to
  be present on the specified collection. All attributes present in the skiplist
  index must be specified in the conditions specified for the `SKIPLIST` function.
  Attribute declaration order is important, too: attributes must be specified in the
  same order in the condition as they have been declared in the skiplist index.

* added command-line option `--server.disable-authentication-unix-sockets`

  with this option, authentication can be disabled for all requests coming
  in via UNIX domain sockets, enabling clients located on the same host as
  the ArangoDB server to connect without authentication.
  Other connections (e.g. TCP/IP) are not affected by this option.

  The default value for this option is `false`.
  Note: this option is only supported on platforms that support Unix domain
  sockets.

* call global arangod instance destructor on shutdown

* issue #755: TRAVERSAL does not use strategy, order and itemOrder options

  these options were not honored when configuring a traversal via the AQL
  TRAVERSAL function. Now, these options are used if specified.

* allow vertex and edge filtering with user-defined functions in TRAVERSAL,
  TRAVERSAL_TREE and SHORTEST_PATH AQL functions:

      // using user-defined AQL functions for edge and vertex filtering
      RETURN TRAVERSAL(friends, friendrelations, "friends/john", "outbound", {
	followEdges: "myfunctions::checkedge",
	filterVertices: "myfunctions::checkvertex"
      })

      // using the following custom filter functions
      var aqlfunctions = require("org/arangodb/aql/functions");
      aqlfunctions.register("myfunctions::checkedge", function (config, vertex, edge, path) {
	return (edge.type !== 'dislikes'); // don't follow these edges
      }, false);

      aqlfunctions.register("myfunctions::checkvertex", function (config, vertex, path) {
	if (vertex.isDeleted || ! vertex.isActive) {
	  return [ "prune", "exclude" ]; // exclude these and don't follow them
	}
	return [ ]; // include everything else
      }, false);

* issue #748: add vertex filtering to AQL's TRAVERSAL[_TREE]() function


v1.4.8 (2014-01-31)
-------------------

* install foxx apps in the web interface

* fixed a segfault in the import API


v1.4.7 (2014-01-23)
-------------------

* issue #744: Add usage example arangoimp from Command line

* issue #738: added __dirname, __filename pseudo-globals. Fixes #733. (@by pluma)

* mount all Foxx applications in system apps directory on startup


v1.4.6 (2014-01-20)
-------------------

* issue #736: AQL function to parse collection and key from document handle

* added fm.rescan() method for Foxx-Manager

* fixed issue #734: foxx cookie and route problem

* added method `fm.configJson` for arangosh

* include `startupPath` in result of API `/_api/foxx/config`


v1.4.5 (2014-01-15)
-------------------

* fixed issue #726: Alternate Windows Install Method

* fixed issue #716: dpkg -P doesn't remove everything

* fixed bugs in description of HTTP API `_api/index`

* fixed issue #732: Rest API GET revision number

* added missing documentation for several methods in HTTP API `/_api/edge/...`

* fixed typos in description of HTTP API `_api/document`

* defer evaluation of AQL subqueries and logical operators (lazy evaluation)

* Updated font in WebFrontend, it now contains a version that renders properly on Windows

* generally allow function return values as call parameters to AQL functions

* fixed potential deadlock in global context method execution

* added override file "arangod.conf.local" (and co)


v1.4.4 (2013-12-24)
-------------------

* uid and gid are now set in the scripts, there is no longer a separate config file for
  arangod when started from a script

* foxx-manager is now an alias for arangosh

* arango-dfdb is now an alias for arangod, moved from bin to sbin

* changed from readline to linenoise for Windows

* added --install-service and --uninstall-service for Windows

* removed --daemon and --supervisor for Windows

* arangosh and arangod now uses the config-file which maps the binary name, i. e. if you
  rename arangosh to foxx-manager it will use the config file foxx-manager.conf

* fixed lock file for Windows

* fixed issue #711, #687: foxx-manager throws internal errors

* added `--server.ssl-protocol` option for client tools
  this allows connecting from arangosh, arangoimp, arangoimp etc. to an ArangoDB
  server that uses a non-default value for `--server.ssl-protocol`. The default
  value for the SSL protocol is 4 (TLSv1). If the server is configured to use a
  different protocol, it was not possible to connect to it with the client tools.

* added more detailed request statistics

  This adds the number of async-executed HTTP requests plus the number of HTTP
  requests per individual HTTP method type.

* added `--force` option for arangorestore
  this option allows continuing a restore operation even if the server reports errors
  in the middle of the restore operation

* better error reporting for arangorestore
  in case the server returned an HTTP error, arangorestore previously reported this
  error as `internal error` without any details only. Now server-side errors are
  reported by arangorestore with the server's error message

* include more system collections in dumps produced by arangodump
  previously some system collections were intentionally excluded from dumps, even if the
  dump was run with `--include-system-collections`. for example, the collections `_aal`,
  `_modules`, `_routing`, and `_users` were excluded. This makes sense in a replication
  context but not always in a dump context.
  When specifying `--include-system-collections`, arangodump will now include the above-
  mentioned collections in the dump, too. Some other system collections are still excluded
  even when the dump is run with `--include-system-collections`, for example `_replication`
  and `_trx`.

* fixed issue #701: ArangoStatement undefined in arangosh

* fixed typos in configuration files


v1.4.3 (2013-11-25)
-------------------

* fixed a segfault in the AQL optimizer, occurring when a constant non-list value was
  used on the right-hand side of an IN operator that had a collection attribute on the
  left-hand side

* issue #662:

  Fixed access violation errors (crashes) in the Windows version, occurring under some
  circumstances when accessing databases with multiple clients in parallel

* fixed issue #681: Problem with ArchLinux PKGBUILD configuration


v1.4.2 (2013-11-20)
-------------------

* fixed issue #669: Tiny documentation update

* ported Windows version to use native Windows API SRWLocks (slim read-write locks)
  and condition variables instead of homemade versions

  MSDN states the following about the compatibility of SRWLocks and Condition Variables:

      Minimum supported client:
      Windows Server 2008 [desktop apps | Windows Store apps]

      Minimum supported server:
      Windows Vista [desktop apps | Windows Store apps]

* fixed issue #662: ArangoDB on Windows hanging

  This fixes a deadlock issue that occurred on Windows when documents were written to
  a collection at the same time when some other thread tried to drop the collection.

* fixed file-based logging in Windows

  the logger complained on startup if the specified log file already existed

* fixed startup of server in daemon mode (`--daemon` startup option)

* fixed a segfault in the AQL optimizer

* issue #671: Method graph.measurement does not exist

* changed Windows condition variable implementation to use Windows native
  condition variables

  This is an attempt to fix spurious Windows hangs as described in issue #662.

* added documentation for JavaScript traversals

* added --code-page command-line option for Windows version of arangosh

* fixed a problem when creating edges via the web interface.

  The problem only occurred if a collection was created with type "document
  collection" via the web interface, and afterwards was dropped and re-created
  with type "edge collection". If the web interface page was not reloaded,
  the old collection type (document) was cached, making the subsequent creation
  of edges into the (seeming-to-be-document) collection fail.

  The fix is to not cache the collection type in the web interface. Users of
  an older version of the web interface can reload the collections page if they
  are affected.

* fixed a caching problem in arangosh: if a collection was created using the web
  interface, and then removed via arangosh, arangosh did not actually drop the
  collection due to caching.

  Because the `drop` operation was not carried out, this caused misleading error
  messages when trying to re-create the collection (e.g. `cannot create collection:
  duplicate name`).

* fixed ALT-introduced characters for arangosh console input on Windows

  The Windows readline port was not able to handle characters that are built
  using CTRL or ALT keys. Regular characters entered using the CTRL or ALT keys
  were silently swallowed and not passed to the terminal input handler.

  This did not seem to cause problems for the US keyboard layout, but was a
  severe issue for keyboard layouts that require the ALT (or ALT-GR) key to
  construct characters. For example, entering the character `{` with a German
  keyboard layout requires pressing ALT-GR + 9.

* fixed issue #665: Hash/skiplist combo madness bit my ass

  this fixes a problem with missing/non-deterministic rollbacks of inserts in
  case of a unique constraint violation into a collection with multiple secondary
  indexes (with at least one of them unique)

* fixed issue #664: ArangoDB installer on Windows requires drive c:

* partly fixed issue #662: ArangoDB on Windows hanging

  This fixes dropping databases on Windows. In previous 1.4 versions on Windows,
  one shape collection file was not unloaded and removed when dropping a database,
  leaving one directory and one shape collection file in the otherwise-dropped
  database directory.

* fixed issue #660: updated documentation on indexes


v1.4.1 (2013-11-08)
-------------------

* performance improvements for skip-list deletes


v1.4.1-rc1 (2013-11-07)
-----------------------

* fixed issue #635: Web-Interface should have a "Databases" Menu for Management

* fixed issue #624: Web-Interface is missing a Database selector

* fixed segfault in bitarray query

* fixed issue #656: Cannot create unique index through web interface

* fixed issue #654: bitarray index makes server down

* fixed issue #653: Slow query

* fixed issue #650: Randomness of any() should be improved

* made AQL `DOCUMENT()` function polymorphic and work with just one parameter.

  This allows using the `DOCUMENT` function like this:

      DOCUMENT('users/john')
      DOCUMENT([ 'users/john', 'users/amy' ])

  in addition to the existing use cases:

      DOCUMENT(users, 'users/john')
      DOCUMENT(users, 'john')
      DOCUMENT(users, [ 'users/john' ])
      DOCUMENT(users, [ 'users/john', 'users/amy' ])
      DOCUMENT(users, [ 'john', 'amy' ])

* simplified usage of ArangoDB batch API

  It is not necessary anymore to send the batch boundary in the HTTP `Content-Type`
  header. Previously, the batch API expected the client to send a Content-Type header
  of`multipart/form-data; boundary=<some boundary value>`. This is still supported in
  ArangoDB 2.0, but clients can now also omit this header. If the header is not
  present in a client request, ArangoDB will ignore the request content type and
  read the MIME boundary from the beginning of the request body.

  This also allows using the batch API with the Swagger "Try it out" feature (which is
  not too good at sending a different or even dynamic content-type request header).

* added API method GET `/_api/database/user`

  This returns the list of databases a specific user can see without changing the
  username/passwd.

* issue #424: Documentation about IDs needs to be upgraded


v1.4.0 (2013-10-29)
-------------------

* fixed issue #648: /batch API is missing from Web Interface API Documentation (Swagger)

* fixed issue #647: Icon tooltips missing

* fixed issue #646: index creation in web interface

* fixed issue #645: Allow jumping from edge to linked vertices

* merged PR for issue #643: Some minor corrections and a link to "Downloads"

* fixed issue #642: Completion of error handling

* fixed issue #639: compiling v1.4 on maverick produces warnings on -Wstrict-null-sentinel

* fixed issue #634: Web interface bug: Escape does not always propagate

* fixed issue #620: added startup option `--server.default-api-compatibility`

  This adds the following changes to the ArangoDB server and clients:
  - the server provides a new startup option `--server.default-api-compatibility`.
    This option can be used to determine the compatibility of (some) server API
    return values. The value for this parameter is a server version number,
    calculated as follows: `10000 * major + 100 * minor` (e.g. `10400` for ArangoDB
    1.3). The default value is `10400` (1.4), the minimum allowed value is `10300`
    (1.3).

    When setting this option to a value lower than the current server version,
    the server might respond with old-style results to "old" clients, increasing
    compatibility with "old" (non-up-to-date) clients.

  - the server will on each incoming request check for an HTTP header
    `x-arango-version`. Clients can optionally set this header to the API
    version number they support. For example, if a client sends the HTTP header
    `x-arango-version: 10300`, the server will pick this up and might send ArangoDB
    1.3-style responses in some situations.

    Setting either the startup parameter or using the HTTP header (or both) allows
    running "old" clients with newer versions of ArangoDB, without having to adjust
    the clients too much.

  - the `location` headers returned by the server for the APIs `/_api/document/...`
    and `/_api/collection/...` will have different values depending on the used API
    version. If the API compatibility is `10300`, the `location` headers returned
    will look like this:

	location: /_api/document/....

    whereas when an API compatibility of `10400` or higher is used, the `location`
    headers will look like this:

	location: /_db/<database name>/_api/document/...

  Please note that even in the presence of this, old API versions still may not
  be supported forever by the server.

* fixed issue #643: Some minor corrections and a link to "Downloads" by @frankmayer

* started issue #642: Completion of error handling

* fixed issue #639: compiling v1.4 on maverick produces warnings on
  -Wstrict-null-sentinel

* fixed issue #621: Standard Config needs to be fixed

* added function to manage indexes (web interface)

* improved server shutdown time by signaling shutdown to applicationserver,
  logging, cleanup and compactor threads

* added foxx-manager `replace` command

* added foxx-manager `installed` command (a more intuitive alias for `list`)

* fixed issue #617: Swagger API is missing '/_api/version'

* fixed issue #615: Swagger API: Some commands have no parameter entry forms

* fixed issue #614: API : Typo in : Request URL /_api/database/current

* fixed issue #609: Graph viz tool - different background color

* fixed issue #608: arangosh config files - eventually missing in the manual

* fixed issue #607: Admin interface: no core documentation

* fixed issue #603: Aardvark Foxx App Manager

* fixed a bug in type-mapping between AQL user functions and the AQL layer

  The bug caused errors like the following when working with collection documents
  in an AQL user function:

      TypeError: Cannot assign to read only property '_id' of #<ShapedJson>

* create less system collections when creating a new database

  This is achieved by deferring collection creation until the collections are actually
  needed by ArangoDB. The following collections are affected by the change:
  - `_fishbowl`
  - `_structures`


v1.4.0-beta2 (2013-10-14)
-------------------------

* fixed compaction on Windows

  The compaction on Windows did not ftruncate the cleaned datafiles to a smaller size.
  This has been fixed so not only the content of the files is cleaned but also files
  are re-created with potentially smaller sizes.

* only the following system collections will be excluded from replication from now on:
  - `_replication`
  - `_trx`
  - `_users`
  - `_aal`
  - `_fishbowl`
  - `_modules`
  - `_routing`

  Especially the following system collections will now be included in replication:
  - `_aqlfunctions`
  - `_graphs`

  In previous versions of ArangoDB, all system collections were excluded from the
  replication.

  The change also caused a change in the replication logger and applier:
  in previous versions of ArangoDB, only a collection's id was logged for an operation.
  This has not caused problems for non-system collections but for system collections
  there ids might differ. In addition to a collection id ArangoDB will now also log the
  name of a collection for each replication event.

  The replication applier will now look for the collection name attribute in logged
  events preferably.

* added database selection to arango-dfdb

* provide foxx-manager, arangodump, and arangorestore in Windows build

* ArangoDB 1.4 will refuse to start if option `--javascript.app-path` is not set.

* added startup option `--server.allow-method-override`

  This option can be set to allow overriding the HTTP request method in a request using
  one of the following custom headers:

  - x-http-method-override
  - x-http-method
  - x-method-override

  This allows bypassing proxies and tools that would otherwise just let certain types of
  requests pass. Enabling this option may impose a security risk, so it should only be
  used in very controlled environments.

  The default value for this option is `false` (no method overriding allowed).

* added "details" URL parameter for bulk import API

  Setting the `details` URL parameter to `true` in a call to POST `/_api/import` will make
  the import return details about non-imported documents in the `details` attribute. If
  `details` is `false` or omitted, no `details` attribute will be present in the response.
  This is the same behavior that previous ArangoDB versions exposed.

* added "complete" option for bulk import API

  Setting the `complete` URL parameter to `true` in a call to POST `/_api/import` will make
  the import completely fail if at least one of documents cannot be imported successfully.

  It defaults to `false`, which will make ArangoDB continue importing the other documents
  from the import even if some documents cannot be imported. This is the same behavior that
  previous ArangoDB versions exposed.

* added missing swagger documentation for `/_api/log`

* calling `/_api/logs` (or `/_admin/logs`) is only permitted from the `_system` database now.

  Calling this API method for/from other database will result in an HTTP 400.

' ported fix from https://github.com/novus/nvd3/commit/0894152def263b8dee60192f75f66700cea532cc

  This prevents JavaScript errors from occurring in Chrome when in the admin interface,
  section "Dashboard".

* show current database name in web interface (bottom right corner)

* added missing documentation for /_api/import in swagger API docs

* allow specification of database name for replication sync command replication applier

  This allows syncing from a master database with a different name than the slave database.

* issue #601: Show DB in prompt

  arangosh now displays the database name as part of the prompt by default.

  Can change the prompt by using the `--prompt` option, e.g.

      > arangosh --prompt "my db is named \"%d\"> "


v1.4.0-beta1 (2013-10-01)
-------------------------

* make the Foxx manager use per-database app directories

  Each database now has its own subdirectory for Foxx applications. Each database
  can thus use different Foxx applications if required. A Foxx app for a specific
  database resides in `<app-path>/databases/<database-name>/<app-name>`.

  System apps are shared between all databases. They reside in `<app-path>/system/<app-name>`.

* only trigger an engine reset in development mode for URLs starting with `/dev/`

  This prevents ArangoDB from reloading all Foxx applications when it is not
  actually necessary.

* changed error code from 10 (bad parameter) to 1232 (invalid key generator) for
  errors that are due to an invalid key generator specification when creating a new
  collection

* automatic detection of content-type / mime-type for Foxx assets based on filenames,
  added possibility to override auto detection

* added endpoint management API at `/_api/endpoint`

* changed HTTP return code of PUT `/_api/cursor` from 400 to 404 in case a
  non-existing cursor is referred to

* issue #360: added support for asynchronous requests

  Incoming HTTP requests with the headers `x-arango-async: true` or
  `x-arango-async: store` will be answered by the server instantly with a generic
  HTTP 202 (Accepted) response.

  The actual requests will be queued and processed by the server asynchronously,
  allowing the client to continue sending other requests without waiting for the
  server to process the actually requested operation.

  The exact point in time when a queued request is executed is undefined. If an
  error occurs during execution of an asynchronous request, the client will not
  be notified by the server.

  The maximum size of the asynchronous task queue can be controlled using the new
  option `--scheduler.maximal-queue-size`. If the queue contains this many number of
  tasks and a new asynchronous request comes in, the server will reject it with an
  HTTP 500 (internal server error) response.

  Results of incoming requests marked with header `x-arango-async: true` will be
  discarded by the server immediately. Clients have no way of accessing the result
  of such asynchronously executed request. This is just _fire and forget_.

  To later retrieve the result of an asynchronously executed request, clients can
  mark a request with the header `x-arango-async: keep`. This makes the server
  store the result of the request in memory until explicitly fetched by a client
  via the `/_api/job` API. The `/_api/job` API also provides methods for basic
  inspection of which pending or already finished requests there are on the server,
  plus ways for garbage collecting unneeded results.

* Added new option `--scheduler.maximal-queue-size`.

* issue #590: Manifest Lint

* added data dump and restore tools, arangodump and arangorestore.

  arangodump can be used to create a logical dump of an ArangoDB database, or
  just dedicated collections. It can be used to dump both a collection's structure
  (properties and indexes) and data (documents).

  arangorestore can be used to restore data from a dump created with arangodump.
  arangorestore currently does not re-create any indexes, and doesn't yet handle
  referenced documents in edges properly when doing just partial restores.
  This will be fixed until 1.4 stable.

* introduced `--server.database` option for arangosh, arangoimp, and arangob.

  The option allows these client tools to use a certain database for their actions.
  In arangosh, the current database can be switched at any time using the command

      db._useDatabase(<name>);

  When no database is specified, all client tools will assume they should use the
  default database `_system`. This is done for downwards-compatibility reasons.

* added basic multi database support (alpha)

  New databases can be created using the REST API POST `/_api/database` and the
  shell command `db._createDatabase(<name>)`.

  The default database in ArangoDB is called `_system`. This database is always
  present and cannot be deleted by the user. When an older version of ArangoDB is
  upgraded to 1.4, the previously only database will automatically become the
  `_system` database.

  New databases can be created with the above commands, and can be deleted with the
  REST API DELETE `/_api/database/<name>` or the shell command `db._dropDatabase(<name>);`.

  Deleting databases is still unstable in ArangoDB 1.4 alpha and might crash the
  server. This will be fixed until 1.4 stable.

  To access a specific database via the HTTP REST API, the `/_db/<name>/` prefix
  can be used in all URLs. ArangoDB will check if an incoming request starts with
  this prefix, and will automatically pick the database name from it. If the prefix
  is not there, ArangoDB will assume the request is made for the default database
  (`_system`). This is done for downwards-compatibility reasons.

  That means, the following URL pathnames are logically identical:

      /_api/document/mycollection/1234
      /_db/_system/document/mycollection/1234

  To access a different database (e.g. `test`), the URL pathname would look like this:

      /_db/test/document/mycollection/1234

  New databases can also be created and existing databases can only be dropped from
  within the default database (`_system`). It is not possible to drop the `_system`
  database itself.

  Cross-database operations are unintended and unsupported. The intention of the
  multi-database feature is to have the possibility to have a few databases managed
  by ArangoDB in parallel, but to only access one database at a time from a connection
  or a request.

  When accessing the web interface via the URL pathname `/_admin/html/` or `/_admin/aardvark`,
  the web interface for the default database (`_system`) will be displayed.
  To access the web interface for a different database, the database name can be
  put into the URLs as a prefix, e.g. `/_db/test/_admin/html` or
  `/_db/test/_admin/aardvark`.

  All internal request handlers and also all user-defined request handlers and actions
  (including Foxx) will only get to see the unprefixed URL pathnames (i.e. excluding
  any database name prefix). This is to ensure downwards-compatibility.

  To access the name of the requested database from any action (including Foxx), use
  use `req.database`.

  For example, when calling the URL `/myapp/myaction`, the content of `req.database`
  will be `_system` (the default database because no database got specified) and the
  content of `req.url` will be `/myapp/myaction`.

  When calling the URL `/_db/test/myapp/myaction`, the content of `req.database` will be
  `test`, and the content of `req.url` will still be `/myapp/myaction`.

* Foxx now excludes files starting with . (dot) when bundling assets

  This mitigates problems with editor swap files etc.

* made the web interface a Foxx application

  This change caused the files for the web interface to be moved from `html/admin` to
  `js/apps/aardvark` in the file system.

  The base URL for the admin interface changed from `_admin/html/index.html` to
  `_admin/aardvark/index.html`.

  The "old" redirection to `_admin/html/index.html` will now produce a 404 error.

  When starting ArangoDB with the `--upgrade` option, this will automatically be remedied
  by putting in a redirection from `/` to `/_admin/aardvark/index.html`, and from
  `/_admin/html/index.html` to `/_admin/aardvark/index.html`.

  This also obsoletes the following configuration (command-line) options:
  - `--server.admin-directory`
  - `--server.disable-admin-interface`

  when using these now obsolete options when the server is started, no error is produced
  for downwards-compatibility.

* changed User-Agent value sent by arangoimp, arangosh, and arangod from "VOC-Agent" to
  "ArangoDB"

* changed journal file creation behavior as follows:

  Previously, a journal file for a collection was always created when a collection was
  created. When a journal filled up and became full, the current journal was made a
  datafile, and a new (empty) journal was created automatically. There weren't many
  intended situations when a collection did not have at least one journal.

  This is changed now as follows:
  - when a collection is created, no journal file will be created automatically
  - when there is a write into a collection without a journal, the journal will be
    created lazily
  - when there is a write into a collection with a full journal, a new journal will
    be created automatically

  From the end user perspective, nothing should have changed, except that there is now
  less disk usage for empty collections. Disk usage of infrequently updated collections
  might also be reduced significantly by running the `rotate()` method of a collection,
  and not writing into a collection subsequently.

* added method `collection.rotate()`

  This allows premature rotation of a collection's current journal file into a (read-only)
  datafile. The purpose of using `rotate()` is to prematurely allow compaction (which is
  performed on datafiles only) on data, even if the journal was not filled up completely.

  Using `rotate()` may make sense in the following scenario:

      c = db._create("test");
      for (i = 0; i < 1000; ++i) {
	c.save(...); // insert lots of data here
      }

      ...
      c.truncate(); // collection is now empty
      // only data in datafiles will be compacted by following compaction runs
      // all data in the current journal would not be compacted

      // calling rotate will make the current journal a datafile, and thus make it
      // eligible for compaction
      c.rotate();

  Using `rotate()` may also be useful when data in a collection is known to not change
  in the immediate future. After having completed all write operations on a collection,
  performing a `rotate()` will reduce the size of the current journal to the actually
  required size (remember that journals are pre-allocated with a specific size) before
  making the journal a datafile. Thus `rotate()` may cause disk space savings, even if
  the datafiles does not qualify for compaction after rotation.

  Note: rotating the journal is asynchronous, so that the actual rotation may be executed
  after `rotate()` returns to the caller.

* changed compaction to merge small datafiles together (up to 3 datafiles are merged in
  a compaction run)

  In the regular case, this should leave less small datafiles stay around on disk and allow
  using less file descriptors in total.

* added AQL MINUS function

* added AQL UNION_DISTINCT function (more efficient than combination of `UNIQUE(UNION())`)

* updated mruby to 2013-08-22

* issue #587: Add db._create() in help for startup arangosh

* issue #586: Share a link on installation instructions in the User Manual

* issue #585: Bison 2.4 missing on Mac for custom build

* issue #584: Web interface images broken in devel

* issue #583: Small documentation update

* issue #581: Parameter binding for attributes

* issue #580: Small improvements (by @guidoreina)

* issue #577: Missing documentation for collection figures in implementor manual

* issue #576: Get disk usage for collections and graphs

  This extends the result of the REST API for /_api/collection/figures with
  the attributes `compactors.count`, `compactors.fileSize`, `shapefiles.count`,
  and `shapefiles.fileSize`.

* issue #575: installing devel version on mac (low prio)

* issue #574: Documentation (POST /_admin/routing/reload)

* issue #558: HTTP cursors, allow count to ignore LIMIT


v1.4.0-alpha1 (2013-08-02)
--------------------------

* added replication. check online manual for details.

* added server startup options `--server.disable-replication-logger` and
  `--server.disable-replication-applier`

* removed action deployment tool, this now handled with Foxx and its manager or
  by kaerus node utility

* fixed a server crash when using byExample / firstExample inside a transaction
  and the collection contained a usable hash/skiplist index for the example

* defineHttp now only expects a single context

* added collection detail dialog (web interface)

  Shows collection properties, figures (datafiles, journals, attributes, etc.)
  and indexes.

* added documents filter (web interface)

  Allows searching for documents based on attribute values. One or many filter
  conditions can be defined, using comparison operators such as '==', '<=', etc.

* improved AQL editor (web interface)

  Editor supports keyboard shortcuts (Submit, Undo, Redo, Select).
  Editor allows saving and reusing of user-defined queries.
  Added example queries to AQL editor.
  Added comment button.

* added document import (web interface)

  Allows upload of JSON-data from files. Files must have an extension of .json.

* added dashboard (web interface)

  Shows the status of replication and multiple system charts, e.g.
  Virtual Memory Size, Request Time, HTTP Connections etc.

* added API method `/_api/graph` to query all graphs with all properties.

* added example queries in web interface AQL editor

* added arango.reconnect(<host>) method for arangosh to dynamically switch server or
  user name

* added AQL range operator `..`

  The `..` operator can be used to easily iterate over a sequence of numeric
  values. It will produce a list of values in the defined range, with both bounding
  values included.

  Example:

      2010..2013

  will produce the following result:

      [ 2010, 2011, 2012, 2013 ]

* added AQL RANGE function

* added collection.first(count) and collection.last(count) document access functions

  These functions allow accessing the first or last n documents in a collection. The order
  is determined by document insertion/update time.

* added AQL INTERSECTION function

* INCOMPATIBLE CHANGE: changed AQL user function namespace resolution operator from `:` to `::`

  AQL user-defined functions were introduced in ArangoDB 1.3, and the namespace resolution
  operator for them was the single colon (`:`). A function call looked like this:

      RETURN mygroup:myfunc()

  The single colon caused an ambiguity in the AQL grammar, making it indistinguishable from
  named attributes or the ternary operator in some cases, e.g.

      { mygroup:myfunc ? mygroup:myfunc }

  The change of the namespace resolution operator from `:` to `::` fixes this ambiguity.

  Existing user functions in the database will be automatically fixed when starting ArangoDB
  1.4 with the `--upgrade` option. However, queries using user-defined functions need to be
  adjusted on the client side to use the new operator.

* allow multiple AQL LET declarations separated by comma, e.g.
  LET a = 1, b = 2, c = 3

* more useful AQL error messages

  The error position (line/column) is more clearly indicated for parse errors.
  Additionally, if a query references a collection that cannot be found, the error
  message will give a hint on the collection name

* changed return value for AQL `DOCUMENT` function in case document is not found

  Previously, when the AQL `DOCUMENT` function was called with the id of a document and
  the document could not be found, it returned `undefined`. This value is not part of the
  JSON type system and this has caused some problems.
  Starting with ArangoDB 1.4, the `DOCUMENT` function will return `null` if the document
  looked for cannot be found.

  In case the function is called with a list of documents, it will continue to return all
  found documents, and will not return `null` for non-found documents. This has not changed.

* added single line comments for AQL

  Single line comments can be started with a double forward slash: `//`.
  They end at the end of the line, or the end of the query string, whichever is first.

* fixed documentation issues #567, #568, #571.

* added collection.checksum(<withData>) method to calculate CRC checksums for
  collections

  This can be used to
  - check if data in a collection has changed
  - compare the contents of two collections on different ArangoDB instances

* issue #565: add description line to aal.listAvailable()

* fixed several out-of-memory situations when double freeing or invalid memory
  accesses could happen

* less msyncing during the creation of collections

  This is achieved by not syncing the initial (standard) markers in shapes collections.
  After all standard markers are written, the shapes collection will get synced.

* renamed command-line option `--log.filter` to `--log.source-filter` to avoid
  misunderstandings

* introduced new command-line option `--log.content-filter` to optionally restrict
  logging to just specific log messages (containing the filter string, case-sensitive).

  For example, to filter on just log entries which contain `ArangoDB`, use:

      --log.content-filter "ArangoDB"

* added optional command-line option `--log.requests-file` to log incoming HTTP
  requests to a file.

  When used, all HTTP requests will be logged to the specified file, containing the
  client IP address, HTTP method, requests URL, HTTP response code, and size of the
  response body.

* added a signal handler for SIGUSR1 signal:

  when ArangoDB receives this signal, it will respond all further incoming requests
  with an HTTP 503 (Service Unavailable) error. This will be the case until another
  SIGUSR1 signal is caught. This will make ArangoDB start serving requests regularly
  again. Note: this is not implemented on Windows.

* limited maximum request URI length to 16384 bytes:

  Incoming requests with longer request URIs will be responded to with an HTTP
  414 (Request-URI Too Long) error.

* require version 1.0 or 1.1 in HTTP version signature of requests sent by clients:

  Clients sending requests with a non-HTTP 1.0 or non-HTTP 1.1 version number will
  be served with an HTTP 505 (HTTP Version Not Supported) error.

* updated manual on indexes:

  using system attributes such as `_id`, `_key`, `_from`, `_to`, `_rev` in indexes is
  disallowed and will be rejected by the server. This was the case since ArangoDB 1.3,
  but was not properly documented.

* issue #563: can aal become a default object?

  aal is now a prefab object in arangosh

* prevent certain system collections from being renamed, dropped, or even unloaded.

  Which restrictions there are for which system collections may vary from release to
  release, but users should in general not try to modify system collections directly
  anyway.

  Note: there are no such restrictions for user-created collections.

* issue #559: added Foxx documentation to user manual

* added server startup option `--server.authenticate-system-only`. This option can be
  used to restrict the need for HTTP authentication to internal functionality and APIs,
  such as `/_api/*` and `/_admin/*`.
  Setting this option to `true` will thus force authentication for the ArangoDB APIs
  and the web interface, but allow unauthenticated requests for other URLs (including
  user defined actions and Foxx applications).
  The default value of this option is `false`, meaning that if authentication is turned
  on, authentication is still required for *all* incoming requests. Only by setting the
  option to `true` this restriction is lifted and authentication becomes required for
  URLs starting with `/_` only.

  Please note that authentication still needs to be enabled regularly by setting the
  `--server.disable-authentication` parameter to `false`. Otherwise no authentication
  will be required for any URLs as before.

* protect collections against unloading when there are still document barriers around.

* extended cap constraints to optionally limit the active data size in a collection to
  a specific number of bytes.

  The arguments for creating a cap constraint are now:
  `collection.ensureCapConstraint(<count>, <byteSize>);`

  It is supported to specify just a count as in ArangoDB 1.3 and before, to specify
  just a fileSize, or both. The first met constraint will trigger the automated
  document removal.

* added `db._exists(doc)` and `collection.exists(doc)` for easy document existence checks

* added API `/_api/current-database` to retrieve information about the database the
  client is currently connected to (note: the API `/_api/current-database` has been
  removed in the meantime. The functionality is accessible via `/_api/database/current`
  now).

* ensure a proper order of tick values in datafiles/journals/compactors.
  any new files written will have the _tick values of their markers in order. for
  older files, there are edge cases at the beginning and end of the datafiles when
  _tick values are not properly in order.

* prevent caching of static pages in PathHandler.
  whenever a static page is requested that is served by the general PathHandler, the
  server will respond to HTTP GET requests with a "Cache-Control: max-age=86400" header.

* added "doCompact" attribute when creating collections and to collection.properties().
  The attribute controls whether collection datafiles are compacted.

* changed the HTTP return code from 400 to 404 for some cases when there is a referral
  to a non-existing collection or document.

* introduced error code 1909 `too many iterations` that is thrown when graph traversals
  hit the `maxIterations` threshold.

* optionally limit traversals to a certain number of iterations
  the limitation can be achieved via the traversal API by setting the `maxIterations`
  attribute, and also via the AQL `TRAVERSAL` and `TRAVERSAL_TREE` functions by setting
  the same attribute. If traversals are not limited by the end user, a server-defined
  limit for `maxIterations` may be used to prevent server-side traversals from running
  endlessly.

* added graph traversal API at `/_api/traversal`

* added "API" link in web interface, pointing to REST API generated with Swagger

* moved "About" link in web interface into "links" menu

* allow incremental access to the documents in a collection from out of AQL
  this allows reading documents from a collection chunks when a full collection scan
  is required. memory usage might be must lower in this case and queries might finish
  earlier if there is an additional LIMIT statement

* changed AQL COLLECT to use a stable sort, so any previous SORT order is preserved

* issue #547: Javascript error in the web interface

* issue #550: Make AQL graph functions support key in addition to id

* issue #526: Unable to escape when an errorneous command is entered into the js shell

* issue #523: Graph and vertex methods for the javascript api

* issue #517: Foxx: Route parameters with capital letters fail

* issue #512: Binded Parameters for LIMIT


v1.3.3 (2013-08-01)
-------------------

* issue #570: updateFishbowl() fails once

* updated and fixed generated examples

* issue #559: added Foxx documentation to user manual

* added missing error reporting for errors that happened during import of edges


v1.3.2 (2013-06-21)
-------------------

* fixed memleak in internal.download()

* made the shape-collection journal size adaptive:
  if too big shapes come in, a shape journal will be created with a big-enough size
  automatically. the maximum size of a shape journal is still restricted, but to a
  very big value that should never be reached in practice.

* fixed a segfault that occurred when inserting documents with a shape size bigger
  than the default shape journal size (2MB)

* fixed a locking issue in collection.truncate()

* fixed value overflow in accumulated filesizes reported by collection.figures()

* issue #545: AQL FILTER unnecessary (?) loop

* issue #549: wrong return code with --daemon


v1.3.1 (2013-05-24)
-------------------

* removed currently unused _ids collection

* fixed usage of --temp-path in aranogd and arangosh

* issue #540: suppress return of temporary internal variables in AQL

* issue #530: ReferenceError: ArangoError is not a constructor

* issue #535: Problem with AQL user functions javascript API

* set --javascript.app-path for test execution to prevent startup error

* issue #532: Graph _edgesCache returns invalid data?

* issue #531: Arangod errors

* issue #529: Really weird transaction issue

* fixed usage of --temp-path in aranogd and arangosh


v1.3.0 (2013-05-10)
-------------------

* fixed problem on restart ("datafile-xxx is not sealed") when server was killed
  during a compaction run

* fixed leak when using cursors with very small batchSize

* issue #508: `unregistergroup` function not mentioned in http interface docs

* issue #507: GET /_api/aqlfunction returns code inside parentheses

* fixed issue #489: Bug in aal.install

* fixed issue 505: statistics not populated on MacOS


v1.3.0-rc1 (2013-04-24)
-----------------------

* updated documentation for 1.3.0

* added node modules and npm packages

* changed compaction to only compact datafiles with more at least 10% of dead
  documents (byte size-wise)

* issue #498: fixed reload of authentication info when using
  `require("org/arangodb/users").reload()`

* issue #495: Passing an empty array to create a document results in a
  "phantom" document

* added more precision for requests statistics figures

* added "sum" attribute for individual statistics results in statistics API
  at /_admin/statistics

* made "limit" an optional parameter in AQL function NEAR().
  limit can now be either omitted completely, or set to 0. If so, an internal
  default value (currently 100) will be applied for the limit.

* issue #481

* added "attributes.count" to output of `collection.figures()`
  this also affects the REST API /_api/collection/<name>/figures

* added IndexedPropertyGetter for ShapedJson objects

* added API for user-defined AQL functions

* issue #475: A better error message for deleting a non-existent graph

* issue #474: Web interface problems with the JS Shell

* added missing documentation for AQL UNION function

* added transaction support.
  This provides ACID transactions for ArangoDB. Transactions can be invoked
  using the `db._executeTransaction()` function, or the `/_api/transaction`
  REST API.

* switched to semantic versioning (at least for alpha & alpha naming)

* added saveOrReplace() for server-side JS

v1.3.alpha1 (2013-04-05)
------------------------

* cleanup of Module, Package, ArangoApp and modules "internal", "fs", "console"

* use Error instead of string in throw to allow stack-trace

* issue #454: error while creation of Collection

* make `collection.count()` not recalculate the number of documents on the fly, but
  use some internal document counters.

* issue #457: invalid string value in web interface

* make datafile id (datafile->_fid) identical to the numeric part of the filename.
  E.g. the datafile `journal-123456.db` will now have a datafile marker with the same
  fid (i.e. `123456`) instead of a different value. This change will only affect
  datafiles that are created with 1.3 and not any older files.
  The intention behind this change is to make datafile debugging easier.

* consistently discard document attributes with reserved names (system attributes)
  but without any known meaning, for example `_test`, `_foo`, ...

  Previously, these attributes were saved with the document regularly in some cases,
  but were discarded in other cases.
  Now these attributes are discarded consistently. "Real" system attributes such as
  `_key`, `_from`, `_to` are not affected and will work as before.

  Additionally, attributes with an empty name (``) are discarded when documents are
  saved.

  Though using reserved or empty attribute names in documents was not really and
  consistently supported in previous versions of ArangoDB, this change might cause
  an incompatibility for clients that rely on this feature.

* added server startup flag `--database.force-sync-properties` to force syncing of
  collection properties on collection creation, deletion and on property update.
  The default value is true to mimic the behavior of previous versions of ArangoDB.
  If set to false, collection properties are written to disk but no call to sync()
  is made.

* added detailed output of server version and components for REST APIs
  `/_admin/version` and `/_api/version`. To retrieve this extended information,
  call the REST APIs with URL parameter `details=true`.

* issue #443: For git-based builds include commit hash in version

* adjust startup log output to be more compact, less verbose

* set the required minimum number of file descriptors to 256.
  On server start, this number is enforced on systems that have rlimit. If the limit
  cannot be enforced, starting the server will fail.
  Note: 256 is considered to be the absolute minimum value. Depending on the use case
  for ArangoDB, a much higher number of file descriptors should be used.

  To avoid checking & potentially changing the number of maximum open files, use the
  startup option `--server.descriptors-minimum 0`

* fixed shapedjson to json conversion for special numeric values (NaN, +inf, -inf).
  Before, "NaN", "inf", or "-inf" were written into the JSONified output, but these
  values are not allowed in JSON. Now, "null" is written to the JSONified output as
  required.

* added AQL functions VARIANCE_POPULATION(), VARIANCE_SAMPLE(), STDDEV_POPULATION(),
  STDDEV_SAMPLE(), AVERAGE(), MEDIAN() to calculate statistical values for lists

* added AQL SQRT() function

* added AQL TRIM(), LEFT() and RIGHT() string functions

* fixed issue #436: GET /_api/document on edge

* make AQL REVERSE() and LENGTH() functions work on strings, too

* disabled DOT generation in `make doxygen`. this speeds up docs generation

* renamed startup option `--dispatcher.report-intervall` to `--dispatcher.report-interval`

* renamed startup option `--scheduler.report-intervall` to `--scheduler.report-interval`

* slightly changed output of REST API method /_admin/log.
  Previously, the log messages returned also contained the date and log level, now
  they will only contain the log message, and no date and log level information.
  This information can be re-created by API users from the `timestamp` and `level`
  attributes of the result.

* removed configure option `--enable-zone-debug`
  memory zone debugging is now automatically turned on when compiling with ArangoDB
  `--enable-maintainer-mode`

* removed configure option `--enable-arangob`
  arangob is now always included in the build


v1.2.3 (XXXX-XX-XX)
-------------------

* added optional parameter `edgexamples` for AQL function EDGES() and NEIGHBORS()

* added AQL function NEIGHBORS()

* added freebsd support

* fixed firstExample() query with `_id` and `_key` attributes

* issue triAGENS/ArangoDB-PHP#55: AQL optimizer may have mis-optimized duplicate
  filter statements with limit


v1.2.2 (2013-03-26)
-------------------

* fixed save of objects with common sub-objects

* issue #459: fulltext internal memory allocation didn't scale well
  This fix improves loading times for collections with fulltext indexes that have
  lots of equal words indexed.

* issue #212: auto-increment support

  The feature can be used by creating a collection with the extra `keyOptions`
  attribute as follows:

      db._create("mycollection", { keyOptions: { type: "autoincrement", offset: 1, increment: 10, allowUserKeys: true } });

  The `type` attribute will make sure the keys will be auto-generated if no
  `_key` attribute is specified for a document.

  The `allowUserKeys` attribute determines whether users might still supply own
  `_key` values with documents or if this is considered an error.

  The `increment` value determines the actual increment value, whereas the `offset`
  value can be used to seed to value sequence with a specific starting value.
  This will be useful later in a multi-master setup, when multiple servers can use
  different auto-increment seed values and thus generate non-conflicting auto-increment values.

  The default values currently are:

  - `allowUserKeys`: `true`
  - `offset`: `0`
  - `increment`: `1`

  The only other available key generator type currently is `traditional`.
  The `traditional` key generator will auto-generate keys in a fashion as ArangoDB
  always did (some increasing integer value, with a more or less unpredictable
  increment value).

  Note that for the `traditional` key generator there is only the option to disallow
  user-supplied keys and give the server the sole responsibility for key generation.
  This can be achieved by setting the `allowUserKeys` property to `false`.

  This change also introduces the following errors that API implementors may want to check
  the return values for:

  - 1222: `document key unexpected`: will be raised when a document is created with
    a `_key` attribute, but the underlying collection was set up with the `keyOptions`
    attribute `allowUserKeys: false`.

  - 1225: `out of keys`: will be raised when the auto-increment key generator runs
    out of keys. This may happen when the next key to be generated is 2^64 or higher.
    In practice, this will only happen if the values for `increment` or `offset` are
    not set appropriately, or if users are allowed to supply own keys, those keys
    are near the 2^64 threshold, and later the auto-increment feature kicks in and
    generates keys that cross that threshold.

    In practice it should not occur with proper configuration and proper usage of the
    collections.

  This change may also affect the following REST APIs:
  - POST `/_api/collection`: the server does now accept the optional `keyOptions`
    attribute in the second parameter
  - GET `/_api/collection/properties`: will return the `keyOptions` attribute as part
    of the collection's properties. The previous optional attribute `createOptions`
    is now gone.

* fixed `ArangoStatement.explain()` method with bind variables

* fixed misleading "cursor not found" error message in arangosh that occurred when
  `count()` was called for client-side cursors

* fixed handling of empty attribute names, which may have crashed the server under
  certain circumstances before

* fixed usage of invalid pointer in error message output when index description could
  not be opened


v1.2.1 (2013-03-14)
-------------------

* issue #444: please darken light color in arangosh

* issue #442: pls update post install info on osx

* fixed conversion of special double values (NaN, -inf, +inf) when converting from
  shapedjson to JSON

* fixed compaction of markers (location of _key was not updated correctly in memory,
  leading to _keys pointing to undefined memory after datafile rotation)

* fixed edge index key pointers to use document master pointer plus offset instead
  of direct _key address

* fixed case when server could not create any more journal or compactor files.
  Previously a wrong status code may have been returned, and not being able to create
  a new compactor file may have led to an infinite loop with error message
  "could not create compactor".

* fixed value truncation for numeric filename parts when renaming datafiles/journals


v1.2.0 (2013-03-01)
-------------------

* by default statistics are now switch off; in order to enable comment out
  the "disable-statistics = yes" line in "arangod.conf"

* fixed issue #435: csv parser skips data at buffer border

* added server startup option `--server.disable-statistics` to turn off statistics
  gathering without recompilation of ArangoDB.
  This partly addresses issue #432.

* fixed dropping of indexes without collection name, e.g.
  `db.xxx.dropIndex("123456");`
  Dropping an index like this failed with an assertion error.

* fixed issue #426: arangoimp should be able to import edges into edge collections

* fixed issue #425: In case of conflict ArangoDB returns HTTP 400 Bad request
  (with 1207 Error) instead of HTTP 409 Conflict

* fixed too greedy token consumption in AQL for negative values:
  e.g. in the statement `RETURN { a: 1 -2 }` the minus token was consumed as part
  of the value `-2`, and not interpreted as the binary arithmetic operator


v1.2.beta3 (2013-02-22)
-----------------------

* issue #427: ArangoDB Importer Manual has no navigation links (previous|home|next)

* issue #319: Documentation missing for Emergency console and incomplete for datafile debugger.

* issue #370: add documentation for reloadRouting and flushServerModules

* issue #393: added REST API for user management at /_api/user

* issue #393, #128: added simple cryptographic functions for user actions in module "crypto":
  * require("org/arangodb/crypto").md5()
  * require("org/arangodb/crypto").sha256()
  * require("org/arangodb/crypto").rand()

* added replaceByExample() Javascript and REST API method

* added updateByExample() Javascript and REST API method

* added optional "limit" parameter for removeByExample() Javascript and REST API method

* fixed issue #413

* updated bundled V8 version from 3.9.4 to 3.16.14.1
  Note: the Windows version used a more recent version (3.14.0.1) and was not updated.

* fixed issue #404: keep original request url in request object


v1.2.beta2 (2013-02-15)
-----------------------

* fixed issue #405: 1.2 compile warnings

* fixed issue #333: [debian] Group "arangodb" is not used when starting vie init.d script

* added optional parameter 'excludeSystem' to GET /_api/collection
  This parameter can be used to disable returning system collections in the list
  of all collections.

* added AQL functions KEEP() and UNSET()

* fixed issue #348: "HTTP Interface for Administration and Monitoring"
  documentation errors.

* fix stringification of specific positive int64 values. Stringification of int64
  values with the upper 32 bits cleared and the 33rd bit set were broken.

* issue #395:  Collection properties() function should return 'isSystem' for
  Javascript and REST API

* make server stop after upgrade procedure when invoked with `--upgrade option`.
  When started with the `--upgrade` option, the server will perfom
  the upgrade, and then exit with a status code indicating the result of the
  upgrade (0 = success, 1 = failure). To start the server regularly in either
  daemon or console mode, the `--upgrade` option must not be specified.
  This change was introduced to allow init.d scripts check the result of
  the upgrade procedure, even in case an upgrade was successful.
  this was introduced as part of issue #391.

* added AQL function EDGES()

* added more crash-protection when reading corrupted collections at startup

* added documentation for AQL function CONTAINS()

* added AQL function LIKE()

* replaced redundant error return code 1520 (Unable to open collection) with error code
  1203 (Collection not found). These error codes have the same meanings, but one of
  them was returned from AQL queries only, the other got thrown by other parts of
  ArangoDB. Now, error 1203 (Collection not found) is used in AQL too in case a
  non-existing collection is used.

v1.2.beta1 (2013-02-01)
-----------------------

* fixed issue #382: [Documentation error] Maschine... should be Machine...

* unified history file locations for arangod, arangosh, and arangoirb.
  - The readline history for arangod (emergency console) is now stored in file
    $HOME/.arangod. It was stored in $HOME/.arango before.
  - The readline history for arangosh is still stored in $HOME/.arangosh.
  - The readline history for arangoirb is now stored in $HOME/.arangoirb. It was
    stored in $HOME/.arango-mrb before.

* fixed issue #381: _users user should have a unique constraint

* allow negative list indexes in AQL to access elements from the end of a list,
  e.g. ```RETURN values[-1]``` will return the last element of the `values` list.

* collection ids, index ids, cursor ids, and document revision ids created and
  returned by ArangoDB are now returned as strings with numeric content inside.
  This is done to prevent some value overrun/truncation in any part of the
  complete client/server workflow.
  In ArangoDB 1.1 and before, these values were previously returned as
  (potentially very big) integer values. This may cause problems (clipping, overrun,
  precision loss) for clients that do not support big integers natively and store
  such values in IEEE754 doubles internally. This type loses precision after about
  52 bits and is thus not safe to hold an id.
  Javascript and 32 bit-PHP are examples for clients that may cause such problems.
  Therefore, ids are now returned by ArangoDB as strings, with the string
  content being the integer value as before.

  Example for documents ("_rev" attribute):
  - Document returned by ArangoDB 1.1: { "_rev": 1234, ... }
  - Document returned by ArangoDB 1.2: { "_rev": "1234", ... }

  Example for collections ("id" attribute / "_id" property):
  - Collection returned by ArangoDB 1.1: { "id": 9327643, "name": "test", ... }
  - Collection returned by ArangoDB 1.2: { "id": "9327643", "name": "test", ... }

  Example for cursors ("id" attribute):
  - Collection returned by ArangoDB 1.1: { "id": 11734292, "hasMore": true, ... }
  - Collection returned by ArangoDB 1.2: { "id": "11734292", "hasMore": true, ... }

* global variables are not automatically available anymore when starting the
  arangod Javascript emergency console (i.e. ```arangod --console```).

  Especially, the variables `db`, `edges`, and `internal` are not available
  anymore. `db` and `internal` can be made available in 1.2 by
  ```var db = require("org/arangodb").db;``` and
  ```var internal = require("internal");```, respectively.
  The reason for this change is to get rid of global variables in the server
  because this will allow more specific inclusion of functionality.

  For convenience, the global variable `db` is still available by default in
  arangosh. The global variable `edges`, which since ArangoDB 1.1 was kind of
  a redundant wrapper of `db`, has been removed in 1.2 completely.
  Please use `db` instead, and if creating an edge collection, use the explicit
  ```db._createEdgeCollection()``` command.

* issue #374: prevent endless redirects when calling admin interface with
  unexpected URLs

* issue #373: TRAVERSAL() `trackPaths` option does not work. Instead `paths` does work

* issue #358: added support for CORS

* honor optional waitForSync property for document removal, replace, update, and
  save operations in arangosh. The waitForSync parameter for these operations
  was previously honored by the REST API and on the server-side, but not when
  the waitForSync parameter was specified for a document operation in arangosh.

* calls to db.collection.figures() and /_api/collection/<collection>/figures now
  additionally return the number of shapes used in the collection in the
  extra attribute "shapes.count"

* added AQL TRAVERSAL_TREE() function to return a hierarchical result from a traversal

* added AQL TRAVERSAL() function to return the results from a traversal

* added AQL function ATTRIBUTES() to return the attribute names of a document

* removed internal server-side AQL functions from global scope.

  Now the AQL internal functions can only be accessed via the exports of the
  ahuacatl module, which can be included via ```require("org/arangodb/ahuacatl")```.
  It shouldn't be necessary for clients to access this module at all, but
  internal code may use this module.

  The previously global AQL-related server-side functions were moved to the
  internal namespace. This produced the following function name changes on
  the server:

     old name              new name
     ------------------------------------------------------
     AHUACATL_RUN       => require("internal").AQL_QUERY
     AHUACATL_EXPLAIN   => require("internal").AQL_EXPLAIN
     AHUACATL_PARSE     => require("internal").AQL_PARSE

  Again, clients shouldn't have used these functions at all as there is the
  ArangoStatement object to execute AQL queries.

* fixed issue #366: Edges index returns strange description

* added AQL function MATCHES() to check a document against a list of examples

* added documentation and tests for db.collection.removeByExample

* added --progress option for arangoimp. This will show the percentage of the input
  file that has been processed by arangoimp while the import is still running. It can
  be used as a rough indicator of progress for the entire import.

* make the server log documents that cannot be imported via /_api/import into the
  logfile using the warning log level. This may help finding illegal documents in big
  import runs.

* check on server startup whether the database directory and all collection directories
  are writable. if not, the server startup will be aborted. this prevents serious
  problems with collections being non-writable and this being detected at some pointer
  after the server has been started

* allow the following AQL constructs: FUNC(...)[...], FUNC(...).attribute

* fixed issue #361: Bug in Admin Interface. Header disappears when clicking new collection

* Added in-memory only collections

  Added collection creation parameter "isVolatile":
  if set to true, the collection is created as an in-memory only collection,
  meaning that all document data of that collection will reside in memory only,
  and will not be stored permanently to disk.
  This means that all collection data will be lost when the collection is unloaded
  or the server is shut down.
  As this collection type does not have datafile disk overhead for the regular
  document operations, it may be faster than normal disk-backed collections. The
  actual performance gains strongly depend on the underlying OS, filesystem, and
  settings though.
  This collection type should be used for caches only and not for any sensible data
  that cannot be re-created otherwise.
  Some platforms, namely Windows, currently do not support this collection type.
  When creating an in-memory collection on such platform, an error message will be
  returned by ArangoDB telling the user the platform does not support it.

  Note: in-memory collections are an experimental feature. The feature might
  change drastically or even be removed altogether in a future version of ArangoDB.

* fixed issue #353: Please include "pretty print" in Emergency Console

* fixed issue #352: "pretty print" console.log
  This was achieved by adding the dump() function for the "internal" object

* reduced insertion time for edges index
  Inserting into the edges index now avoids costly comparisons in case of a hash
  collision, reducing the prefilling/loading timer for bigger edge collections

* added fulltext queries to AQL via FULLTEXT() function. This allows search
  fulltext indexes from an AQL query to find matching documents

* added fulltext index type. This index type allows indexing words and prefixes of
  words from a specific document attribute. The index can be queries using a
  SimpleQueryFull object, the HTTP REST API at /_api/simple/fulltext, or via AQL

* added collection.revision() method to determine whether a collection has changed.
  The revision method returns a revision string that can be used by client programs
  for equality/inequality comparisons. The value returned by the revision method
  should be treated by clients as an opaque string and clients should not try to
  figure out the sense of the revision id. This is still useful enough to check
  whether data in a collection has changed.

* issue #346: adaptively determine NUMBER_HEADERS_PER_BLOCK

* issue #338: arangosh cursor positioning problems

* issue #326: use limit optimization with filters

* issue #325: use index to avoid sorting

* issue #324: add limit optimization to AQL

* removed arango-password script and added Javascript functionality to add/delete
  users instead. The functionality is contained in module `users` and can be invoked
  as follows from arangosh and arangod:
  * require("users").save("name", "passwd");
  * require("users").replace("name", "newPasswd");
  * require("users").remove("name");
  * require("users").reload();
  These functions are intentionally not offered via the web interface.
  This also addresses issue #313

* changed print output in arangosh and the web interface for JSON objects.
  Previously, printing a JSON object in arangosh resulted in the attribute values
  being printed as proper JSON, but attribute names were printed unquoted and
  unescaped. This was fine for the purpose of arangosh, but lead to invalid
  JSON being produced. Now, arangosh will produce valid JSON that can be used
  to send it back to ArangoDB or use it with arangoimp etc.

* fixed issue #300: allow importing documents via the REST /_api/import API
  from a JSON list, too.
  So far, the API only supported importing from a format that had one JSON object
  on each line. This is sometimes inconvenient, e.g. when the result of an AQL
  query or any other list is to be imported. This list is a JSON list and does not
  necessary have a document per line if pretty-printed.
  arangoimp now supports the JSON list format, too. However, the format requires
  arangoimp and the server to read the entire dataset at once. If the dataset is
  too big (bigger than --max-upload-size) then the import will be rejected. Even if
  increased, the entire list must fit in memory on both the client and the server,
  and this may be more resource-intensive than importing individual lines in chunks.

* removed unused parameter --reuse-ids for arangoimp. This parameter did not have
  any effect in 1.2, was never publicly announced and did evil (TM) things.

* fixed issue #297 (partly): added whitespace between command line and
  command result in arangosh, added shell colors for better usability

* fixed issue #296: system collections not usable from AQL

* fixed issue #295: deadlock on shutdown

* fixed issue #293: AQL queries should exploit edges index

* fixed issue #292: use index when filtering on _key in AQL

* allow user-definable document keys
  users can now define their own document keys by using the _key attribute
  when creating new documents or edges. Once specified, the value of _key is
  immutable.
  The restrictions for user-defined key values are:
  * the key must be at most 254 bytes long
  * it must consist of the letters a-z (lower or upper case), the digits 0-9,
    the underscore (_) or dash (-) characters only
  * any other characters, especially multi-byte sequences, whitespace or
    punctuation characters cannot be used inside key values

  Specifying a document key is optional when creating new documents. If no
  document key is specified, ArangoDB will create a document key itself.
  There are no guarantees about the format and pattern of auto-generated document
  keys other than the above restrictions.
  Clients should therefore treat auto-generated document keys as opaque values.
  Keys can be used to look up and reference documents, e.g.:
  * saving a document: `db.users.save({ "_key": "fred", ... })`
  * looking up a document: `db.users.document("fred")`
  * referencing other documents: `edges.relations.save("users/fred", "users/john", ...)`

  This change is downwards-compatible to ArangoDB 1.1 because in ArangoDB 1.1
  users were not able to define their own keys. If the user does not supply a _key
  attribute when creating a document, ArangoDB 1.2 will still generate a key of
  its own as ArangoDB 1.1 did. However, all documents returned by ArangoDB 1.2 will
  include a _key attribute and clients should be able to handle that (e.g. by
  ignoring it if not needed). Documents returned will still include the _id attribute
  as in ArangoDB 1.1.

* require collection names everywhere where a collection id was allowed in
  ArangoDB 1.1 & 1.0
  This change requires clients to use a collection name in place of a collection id
  at all places the client deals with collections.
  Examples:
  * creating edges: the _from and _to attributes must now contain collection names instead
    of collection ids: `edges.relations.save("test/my-key1", "test/my-key2", ...)`
  * retrieving edges: the returned _from and _to attributes now will contain collection
    names instead of ids, too: _from: `test/fred` instead of `1234/3455`
  * looking up documents: db.users.document("fred") or db._document("users/fred")

  Collection names must be used in REST API calls instead of collection ids, too.
  This change is thus not completely downwards-compatible to ArangoDB 1.1. ArangoDB 1.1
  required users to use collection ids in many places instead of collection names.
  This was unintuitive and caused overhead in cases when just the collection name was
  known on client-side but not its id. This overhead can now be avoided so clients can
  work with the collection names directly. There is no need to work with collection ids
  on the client side anymore.
  This change will likely require adjustments to API calls issued by clients, and also
  requires a change in how clients handle the _id value of returned documents. Previously,
  the _id value of returned documents contained the collection id, a slash separator and
  the document number. Since 1.2, _id will contain the collection name, a slash separator
  and the document key. The same applies to the _from and _to attribute values of edges
  that are returned by ArangoDB.

  Also removed (now unnecessary) location header in responses of the collections REST API.
  The location header was previously returned because it was necessary for clients.
  When clients created a collection, they specified the collection name. The collection
  id was generated on the server, but the client needed to use the server-generated
  collection id for further API calls, e.g. when creating edges etc. Therefore, the
  full collection URL, also containing the collection id, was returned by the server in
  responses to the collection API, in the HTTP location header.
  Returning the location header has become unnecessary in ArangoDB 1.2 because users
  can access collections by name and do not need to care about collection ids.


v1.1.3 (2013-XX-XX)
-------------------

* fix case when an error message was looked up for an error code but no error
  message was found. In this case a NULL ptr was returned and not checked everywhere.
  The place this error popped up was when inserting into a non-unique hash index
  failed with a specific, invalid error code.

* fixed issue #381:  db._collection("_users").getIndexes();

* fixed issue #379: arango-password fatal issue javscript.startup-directory

* fixed issue #372: Command-Line Options for the Authentication and Authorization


v1.1.2 (2013-01-20)
-------------------

* upgraded to mruby 2013-01-20 583983385b81c21f82704b116eab52d606a609f4

* fixed issue #357: Some spelling and grammar errors

* fixed issue #355: fix quotes in pdf manual

* fixed issue #351: Strange arangosh error message for long running query

* fixed randomly hanging connections in arangosh on MacOS

* added "any" query method: this returns a random document from a collection. It
  is also available via REST HTTP at /_api/simple/any.

* added deployment tool

* added getPeerVertex

* small fix for logging of long messages: the last character of log messages longer
  than 256 bytes was not logged.

* fixed truncation of human-readable log messages for web interface: the trailing \0
  byte was not appended for messages longer than 256 bytes

* fixed issue #341: ArangoDB crashes when stressed with Batch jobs
  Contrary to the issue title, this did not have anything to do with batch jobs but
  with too high memory usage. The memory usage of ArangoDB is now reduced for cases
   when there are lots of small collections with few documents each

* started with issue #317: Feature Request (from Google Groups): DATE handling

* backported issue #300: Extend arangoImp to Allow importing result set-like
  (list of documents) formatted files

* fixed issue #337: "WaitForSync" on new collection does not work on Win/X64

* fixed issue #336: Collections REST API docs

* fixed issue #335: mmap errors due to wrong memory address calculation

* fixed issue #332: arangoimp --use-ids parameter seems to have no impact

* added option '--server.disable-authentication' for arangosh as well. No more passwd
  prompts if not needed

* fixed issue #330: session logging for arangosh

* fixed issue #329: Allow passing script file(s) as parameters for arangosh to run

* fixed issue #328: 1.1 compile warnings

* fixed issue #327: Javascript parse errors in front end


v1.1.1 (2012-12-18)
-------------------

* fixed issue #339: DELETE /_api/cursor/cursor-identifier return incollect errorNum

  The fix for this has led to a signature change of the function actions.resultNotFound().
  The meaning of parameter #3 for This function has changed from the error message string
  to the error code. The error message string is now parameter #4.
  Any client code that uses this function in custom actions must be adjusted.

* fixed issue #321: Problem upgrading arangodb 1.0.4 to 1.1.0 with Homebrew (OSX 10.8.2)

* fixed issue #230: add navigation and search for online documentation

* fixed issue #315: Strange result in PATH

* fixed issue #323: Wrong function returned in error message of AQL CHAR_LENGTH()

* fixed some log errors on startup / shutdown due to pid file handling and changing
  of directories


v1.1.0 (2012-12-05)
-------------------

* WARNING:
  arangod now performs a database version check at startup. It will look for a file
  named "VERSION" in its database directory. If the file is not present, arangod will
  perform an automatic upgrade of the database directory. This should be the normal
  case when upgrading from ArangoDB 1.0 to ArangoDB 1.1.

  If the VERSION file is present but is from an older version of ArangoDB, arangod
  will refuse to start and ask the user to run a manual upgrade first. A manual upgrade
  can be performed by starting arangod with the option `--upgrade`.

  This upgrade procedure shall ensure that users have full control over when they
  perform any updates/upgrades of their data, and can plan backups accordingly. The
  procedure also guarantees that the server is not run without any required system
  collections or with in incompatible data state.

* added AQL function DOCUMENT() to retrieve a document by its _id value

* fixed issue #311: fixed segfault on unload

* fixed issue #309: renamed stub "import" button from web interface

* fixed issue #307: added WaitForSync column in collections list in in web interface

* fixed issue #306: naming in web interface

* fixed issue #304: do not clear AQL query text input when switching tabs in
  web interface

* fixed issue #303: added documentation about usage of var keyword in web interface

* fixed issue #301: PATCH does not work in web interface

# fixed issue #269: fix make distclean & clean

* fixed issue #296: system collections not usable from AQL

* fixed issue #295: deadlock on shutdown

* added collection type label to web interface

* fixed issue #290: the web interface now disallows creating non-edges in edge collections
  when creating collections via the web interface, the collection type must also be
  specified (default is document collection)

* fixed issue #289: tab-completion does not insert any spaces

* fixed issue #282: fix escaping in web interface

* made AQL function NOT_NULL take any number of arguments. Will now return its
  first argument that is not null, or null if all arguments are null. This is downwards
  compatible.

* changed misleading AQL function name NOT_LIST() to FIRST_LIST() and slightly changed
  the behavior. The function will now return its first argument that is a list, or null
  if none of the arguments are lists.
  This is mostly downwards-compatible. The only change to the previous implementation in
  1.1-beta will happen if two arguments were passed and the 1st and 2nd arguments were
  both no lists. In previous 1.1, the 2nd argument was returned as is, but now null
  will be returned.

* add AQL function FIRST_DOCUMENT(), with same behavior as FIRST_LIST(), but working
  with documents instead of lists.

* added UPGRADING help text

* fixed issue #284: fixed Javascript errors when adding edges/vertices without own
  attributes

* fixed issue #283: AQL LENGTH() now works on documents, too

* fixed issue #281: documentation for skip lists shows wrong example

* fixed AQL optimizer bug, related to OR-combined conditions that filtered on the
  same attribute but with different conditions

* fixed issue #277: allow usage of collection names when creating edges
  the fix of this issue also implies validation of collection names / ids passed to
  the REST edge create method. edges with invalid collection ids or names in the
  "from" or "to" values will be rejected and not saved


v1.1.beta2 (2012-11-13)
-----------------------

* fixed arangoirb compilation

* fixed doxygen


v1.1.beta1 (2012-10-24)
-----------------------

* fixed AQL optimizer bug

* WARNING:
  - the user has changed from "arango" to "arangodb", the start script has changed from
    "arangod" to "arangodb", the database directory has changed from "/var/arangodb" to
    "/var/lib/arangodb" to be compliant with various Linux policies

  - In 1.1, we have introduced types for collections: regular documents go into document
    collections, and edges go into edge collections. The prefixing (db.xxx vs. edges.xxx)
    works slightly different in 1.1: edges.xxx can still be used to access collections,
    however, it will not determine the type of existing collections anymore. To create an
    edge collection 1.1, you can use db._createEdgeCollection() or edges._create().
    And there's of course also db._createDocumentCollection().
    db._create() is also still there and will create a document collection by default,
    whereas edges._create() will create an edge collection.

  - the admin web interface that was previously available via the simple URL suffix /
    is now available via a dedicated URL suffix only: /_admin/html
    The reason for this is that routing and URLs are now subject to changes by the end user,
    and only URLs parts prefixed with underscores (e.g. /_admin or /_api) are reserved
    for ArangoDB's internal usage.

* the server now handles requests with invalid Content-Length header values as follows:
  - if Content-Length is negative, the server will respond instantly with HTTP 411
    (length required)

  - if Content-Length is positive but shorter than the supplied body, the server will
    respond with HTTP 400 (bad request)

  - if Content-Length is positive but longer than the supplied body, the server will
    wait for the client to send the missing bytes. The server allows 90 seconds for this
    and will close the connection if the client does not send the remaining data

  - if Content-Length is bigger than the maximum allowed size (512 MB), the server will
    fail with HTTP 413 (request entity too large).

  - if the length of the HTTP headers is greater than the maximum allowed size (1 MB),
    the server will fail with HTTP 431 (request header fields too large)

* issue #265: allow optional base64 encoding/decoding of action response data

* issue #252: create _modules collection using arango-upgrade (note: arango-upgrade was
  finally replaced by the `--upgrade` option for arangod)

* issue #251: allow passing arbitrary options to V8 engine using new command line option:
  --javascript.v8-options. Using this option, the Harmony features or other settings in
  v8 can be enabled if the end user requires them

* issue #248: allow AQL optimizer to pull out completely uncorrelated subqueries to the
  top level, resulting in less repeated evaluation of the subquery

* upgraded to Doxygen 1.8.0

* issue #247: added AQL function MERGE_RECURSIVE

* issue #246: added clear() function in arangosh

* issue #245: Documentation: Central place for naming rules/limits inside ArangoDB

* reduced size of hash index elements by 50 %, allowing more index elements to fit in
  memory

* issue #235: GUI Shell throws Error:ReferenceError: db is not defined

* issue #229: methods marked as "under construction"

* issue #228: remove unfinished APIs (/_admin/config/*)

* having the OpenSSL library installed is now a prerequisite to compiling ArangoDB
  Also removed the --enable-ssl configure option because ssl is always required.

* added AQL functions TO_LIST, NOT_LIST

* issue #224: add optional Content-Id for batch requests

* issue #221: more documentation on AQL explain functionality. Also added
  ArangoStatement.explain() client method

* added db._createStatement() method on server as well (was previously available
  on the client only)

* issue #219: continue in case of "document not found" error in PATHS() function

* issue #213: make waitForSync overridable on specific actions

* changed AQL optimizer to use indexes in more cases. Previously, indexes might
  not have been used when in a reference expression the inner collection was
  specified last. Example: FOR u1 IN users FOR u2 IN users FILTER u1._id == u2._id
  Previously, this only checked whether an index could be used for u2._id (not
  possible). It was not checked whether an index on u1._id could be used (possible).
  Now, for expressions that have references/attribute names on both sides of the
  above as above, indexes are checked for both sides.

* issue #204: extend the CSV import by TSV and by user configurable
  separator character(s)

* issue #180: added support for batch operations

* added startup option --server.backlog-size
  this allows setting the value of the backlog for the listen() system call.
  the default value is 10, the maximum value is platform-dependent

* introduced new configure option "--enable-maintainer-mode" for
  ArangoDB maintainers. this option replaces the previous compile switches
  --with-boost-test, --enable-bison, --enable-flex and --enable-errors-dependency
  the individual configure options have been removed. --enable-maintainer-mode
  turns them all on.

* removed potentially unused configure option --enable-memfail

* fixed issue #197: HTML web interface calls /_admin/user-manager/session

* fixed issue #195: VERSION file in database directory

* fixed issue #193: REST API HEAD request returns a message body on 404

* fixed issue #188: intermittent issues with 1.0.0
  (server-side cursors not cleaned up in all cases, pthreads deadlock issue)

* issue #189: key store should use ISO datetime format bug

* issue #187: run arango-upgrade on server start (note: arango-upgrade was finally
  replaced by the `--upgrade` option for arangod)n

* fixed issue #183: strange unittest error

* fixed issue #182: manual pages

* fixed issue #181: use getaddrinfo

* moved default database directory to "/var/lib/arangodb" in accordance with
  http://www.pathname.com/fhs/pub/fhs-2.3.html

* fixed issue #179: strange text in import manual

* fixed issue #178: test for aragoimp is missing

* fixed issue #177: a misleading error message was returned if unknown variables
  were used in certain positions in an AQL query.

* fixed issue #176: explain how to use AQL from the arangosh

* issue #175: re-added hidden (and deprecated) option --server.http-port. This
  option is only there to be downwards-compatible to Arango 1.0.

* fixed issue #174: missing Documentation for `within`

* fixed issue #170: add db.<coll_name>.all().toArray() to arangosh help screen

* fixed issue #169: missing argument in Simple Queries

* added program arango-upgrade. This program must be run after installing ArangoDB
  and after upgrading from a previous version of ArangoDB. The arango-upgrade script
  will ensure all system collections are created and present in the correct state.
  It will also perform any necessary data updates.
  Note: arango-upgrade was finally replaced by the `--upgrade` option for arangod.

* issue #153: edge collection should be a flag for a collection
  collections now have a type so that the distinction between document and edge
  collections can now be done at runtime using a collection's type value.
  A collection's type can be queried in Javascript using the <collection>.type() method.

  When new collections are created using db._create(), they will be document
  collections by default. When edge._create() is called, an edge collection will be created.
  To explicitly create a collection of a specific/different type, use the methods
  _createDocumentCollection() or _createEdgeCollection(), which are available for
  both the db and the edges object.
  The Javascript objects ArangoEdges and ArangoEdgesCollection have been removed
  completely.
  All internal and test code has been adjusted for this, and client code
  that uses edges.* should also still work because edges is still there and creates
  edge collections when _create() is called.

  INCOMPATIBLE CHANGE: Client code might still need to be changed in the following aspect:
  Previously, collections did not have a type so documents and edges could be inserted
  in the same collection. This is now disallowed. Edges can only be inserted into
  edge collections now. As there were no collection types in 1.0, ArangoDB will perform
  an automatic upgrade when migrating from 1.0 to 1.1.
  The automatic upgrade will check every collection and determine its type as follows:
  - if among the first 50 documents in the collection there are documents with
    attributes "_from" and "_to", the collection is typed as an edge collection
  - if among the first 50 documents in the collection there are no documents with
    attributes "_from" and "_to", the collection is made as a document collection

* issue #150: call V8 garbage collection on server periodically

* issue #110: added support for partial updates

  The REST API for documents now offers an HTTP PATCH method to partially update
  documents. Overwriting/replacing documents is still available via the HTTP PUT method
  as before. The Javascript API in the shell also offers a new update() method in extension to
  the previously existing replace() method.


v1.0.4 (2012-11-12)
-------------------

* issue #275: strange error message in arangosh 1.0.3 at startup


v1.0.3 (2012-11-08)
-------------------

* fixed AQL optimizer bug

* issue #273: fixed segfault in arangosh on HTTP 40x

* issue #265: allow optional base64 encoding/decoding of action response data

* issue #252: _modules collection not created automatically


v1.0.2 (2012-10-22)
-------------------

* repository CentOS-X.Y moved to CentOS-X, same for Debian

* bugfix for rollback from edges

* bugfix for hash indexes

* bugfix for StringBuffer::erase_front

* added autoload for modules

* added AQL function TO_LIST


v1.0.1 (2012-09-30)
-------------------

* draft for issue #165: front-end application howto

* updated mruby to cf8fdea4a6598aa470e698e8cbc9b9b492319d

* fix for issue #190: install doesn't create log directory

* fix for issue #194: potential race condition between creating and dropping collections

* fix for issue #193: REST API HEAD request returns a message body on 404

* fix for issue #188: intermittent issues with 1.0.0

* fix for issue #163: server cannot create collection because of abandoned files

* fix for issue #150: call V8 garbage collection on server periodically


v1.0.0 (2012-08-17)
-------------------

* fix for issue #157: check for readline and ncurses headers, not only libraries


v1.0.beta4 (2012-08-15)
-----------------------

* fix for issue #152: fix memleak for barriers


v1.0.beta3 (2012-08-10)
-----------------------

* fix for issue #151: Memleak, collection data not removed

* fix for issue #149: Inconsistent port for admin interface

* fix for issue #163: server cannot create collection because of abandoned files

* fix for issue #157: check for readline and ncurses headers, not only libraries

* fix for issue #108: db.<collection>.truncate() inefficient

* fix for issue #109: added startup note about cached collection names and how to
  refresh them

* fix for issue #156: fixed memleaks in /_api/import

* fix for issue #59: added tests for /_api/import

* modified return value for calls to /_api/import: now, the attribute "empty" is
  returned as well, stating the number of empty lines in the input. Also changed the
  return value of the error code attribute ("errorNum") from 1100 ("corrupted datafile")
  to 400 ("bad request") in case invalid/unexpected JSON data was sent to the server.
  This error code is more appropriate as no datafile is broken but just input data is
  incorrect.

* fix for issue #152: Memleak for barriers

* fix for issue #151: Memleak, collection data not removed

* value of --database.maximal-journal-size parameter is now validated on startup. If
  value is smaller than the minimum value (currently 1048576), an error is thrown and
  the server will not start. Before this change, the global value of maximal journal
  size was not validated at server start, but only on collection level

* increased sleep value in statistics creation loop from 10 to 500 microseconds. This
  reduces accuracy of statistics values somewhere after the decimal points but saves
  CPU time.

* avoid additional sync() calls when writing partial shape data (attribute name data)
  to disk. sync() will still be called when the shape marker (will be written after
  the attributes) is written to disk

* issue #147: added flag --database.force-sync-shapes to force synching of shape data
  to disk. The default value is true so it is the same behavior as in version 1.0.
  if set to false, shape data is synched to disk if waitForSync for the collection is
  set to true, otherwise, shape data is not synched.

* fix for issue #145: strange issue on Travis: added epsilon for numeric comparison in
  geo index

* fix for issue #136: adjusted message during indexing

* issue #131: added timeout for HTTP keep-alive connections. The default value is 300
  seconds. There is a startup parameter server.keep-alive-timeout to configure the value.
  Setting it to 0 will disable keep-alive entirely on the server.

* fix for issue #137: AQL optimizer should use indexes for ref accesses with
  2 named attributes


v1.0.beta2 (2012-08-03)
-----------------------

* fix for issue #134: improvements for centos RPM

* fixed problem with disable-admin-interface in config file


v1.0.beta1 (2012-07-29)
-----------------------

* fixed issue #118: We need a collection "debugger"

* fixed issue #126: Access-Shaper must be cached

* INCOMPATIBLE CHANGE: renamed parameters "connect-timeout" and "request-timeout"
  for arangosh and arangoimp to "--server.connect-timeout" and "--server.request-timeout"

* INCOMPATIBLE CHANGE: authorization is now required on the server side
  Clients sending requests without HTTP authorization will be rejected with HTTP 401
  To allow backwards compatibility, the server can be started with the option
  "--server.disable-authentication"

* added options "--server.username" and "--server.password" for arangosh and arangoimp
  These parameters must be used to specify the user and password to be used when
  connecting to the server. If no password is given on the command line, arangosh/
  arangoimp will interactively prompt for a password.
  If no user name is specified on the command line, the default user "root" will be
  used.

* added startup option "--server.ssl-cipher-list" to determine which ciphers to
  use in SSL context. also added SSL_OP_CIPHER_SERVER_PREFERENCE to SSL default
  options so ciphers are tried in server and not in client order

* changed default SSL protocol to TLSv1 instead of SSLv2

* changed log-level of SSL-related messages

* added SSL connections if server is compiled with OpenSSL support. Use --help-ssl

* INCOMPATIBLE CHANGE: removed startup option "--server.admin-port".
  The new endpoints feature (see --server.endpoint) allows opening multiple endpoints
  anyway, and the distinction between admin and "other" endpoints can be emulated
  later using privileges.

* INCOMPATIBLE CHANGE: removed startup options "--port", "--server.port", and
  "--server.http-port" for arangod.
  These options have been replaced by the new "--server.endpoint" parameter

* INCOMPATIBLE CHANGE: removed startup option "--server" for arangosh and arangoimp.
  These options have been replaced by the new "--server.endpoint" parameter

* Added "--server.endpoint" option to arangod, arangosh, and arangoimp.
  For arangod, this option allows specifying the bind endpoints for the server
  The server can be bound to one or multiple endpoints at once. For arangosh
  and arangoimp, the option specifies the server endpoint to connect to.
  The following endpoint syntax is currently supported:
  - tcp://host:port or http@tcp://host:port (HTTP over IPv4)
  - tcp://[host]:port or http@tcp://[host]:port (HTTP over IPv6)
  - ssl://host:port or http@tcp://host:port (HTTP over SSL-encrypted IPv4)
  - ssl://[host]:port or http@tcp://[host]:port (HTTP over SSL-encrypted IPv6)
  - unix:///path/to/socket or http@unix:///path/to/socket (HTTP over UNIX socket)

  If no port is specified, the default port of 8529 will be used.

* INCOMPATIBLE CHANGE: removed startup options "--server.require-keep-alive" and
  "--server.secure-require-keep-alive".
  The server will now behave as follows which should be more conforming to the
  HTTP standard:
  * if a client sends a "Connection: close" header, the server will close the
    connection
  * if a client sends a "Connection: keep-alive" header, the server will not
    close the connection
  * if a client does not send any "Connection" header, the server will assume
    "keep-alive" if the request was an HTTP/1.1 request, and "close" if the
    request was an HTTP/1.0 request

* (minimal) internal optimizations for HTTP request parsing and response header
  handling

* fixed Unicode unescaping bugs for \f and surrogate pairs in BasicsC/strings.c

* changed implementation of TRI_BlockCrc32 algorithm to use 8 bytes at a time

* fixed issue #122: arangod doesn't start if <log.file> cannot be created

* fixed issue #121: wrong collection size reported

* fixed issue #98: Unable to change journalSize

* fixed issue #88: fds not closed

* fixed escaping of document data in HTML admin front end

* added HTTP basic authentication, this is always turned on

* added server startup option --server.disable-admin-interface to turn off the
  HTML admin interface

* honor server startup option --database.maximal-journal-size when creating new
  collections without specific journalsize setting. Previously, these
  collections were always created with journal file sizes of 32 MB and the
  --database.maximal-journal-size setting was ignored

* added server startup option --database.wait-for-sync to control the default
  behavior

* renamed "--unit-tests" to "--javascript.unit-tests"


v1.0.alpha3 (2012-06-30)
------------------------

* fixed issue #116: createCollection=create option doesn't work

* fixed issue #115: Compilation issue under OSX 10.7 Lion & 10.8 Mountain Lion
  (homebrew)

* fixed issue #114: image not found

* fixed issue #111: crash during "make unittests"

* fixed issue #104: client.js -> ARANGO_QUIET is not defined


v1.0.alpha2 (2012-06-24)
------------------------

* fixed issue #112: do not accept document with duplicate attribute names

* fixed issue #103: Should we cleanup the directory structure

* fixed issue #100: "count" attribute exists in cursor response with "count:
  false"

* fixed issue #84 explain command

* added new MRuby version (2012-06-02)

* added --log.filter

* cleanup of command line options:
** --startup.directory => --javascript.startup-directory
** --quite => --quiet
** --gc.interval => --javascript.gc-interval
** --startup.modules-path => --javascript.modules-path
** --action.system-directory => --javascript.action-directory
** --javascript.action-threads => removed (is now the same pool as --server.threads)

* various bug-fixes

* support for import

* added option SKIP_RANGES=1 for make unittests

* fixed several range-related assertion failures in the AQL query optimizer

* fixed AQL query optimizations for some edge cases (e.g. nested subqueries with
  invalid constant filter expressions)


v1.0.alpha1 (2012-05-28)
------------------------

Alpha Release of ArangoDB 1.0<|MERGE_RESOLUTION|>--- conflicted
+++ resolved
@@ -1,7 +1,6 @@
 v3.4.5 (XXXX-XX-XX)
 -------------------
 
-<<<<<<< HEAD
 * don't run compact() on a collection after a truncate() was done in the same transaction
 
   running compact() in the same transaction will only increase the data size on disk due to 
@@ -10,10 +9,9 @@
 
   This change also exposes db.<collection>.compact() in the arangosh, in order to manually 
   run a compaction on the data range of a collection should it be needed for maintenance.
-=======
+
 * don't attempt to remove non-existing WAL files, because such attempt will
   trigger unnecessary error log messages in the RocksDB library
->>>>>>> ab320648
 
 * added --log.file-mode to specify a file mode of newly created log files
 
