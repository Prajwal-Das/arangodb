devel
-----

<<<<<<< HEAD
* AQL Breaking Change in Cluster:
  The SHORTEST_PATH statement using edge-collection names instead
  of a graph name now requires to explicitly name the vertex-collection names 
  within the AQL query in the cluster. It can be done by adding `WITH <name>`
  at the beginning of the query.
  
  Example:
  ```
  FOR v,e IN OUTBOUND SHORTEST_PATH @start TO @target edges [...]
  ```

  Now has to be:

  ```
  WITH vertices
  FOR v,e IN OUTBOUND SHORTEST_PATH @start TO @target edges [...]
  ```

  This change is due to avoid dead-lock sitations in clustered case.
  An error stating the above is included.

* add implicit use of geo indexes when using SORT/FILTER in AQL, without
  the need to use the special-purpose geo AQL functions `NEAR` or `WITHIN`.

  the special purpose `NEAR` AQL function can now be substituted with the
  following AQL (provided there is a geo index present on the `doc.latitude`
  and `doc.longitude` attributes):

      FOR doc in geoSort 
        SORT DISTANCE(doc.latitude, doc.longitude, 0, 0) 
        LIMIT 5 
        RETURN doc

  `WITHIN` can be substituted with the following AQL:

      FOR doc in geoFilter 
        FILTER DISTANCE(doc.latitude, doc.longitude, 0, 0) < 2000 
        RETURN doc

  Compared to using the special purpose AQL functions this approach has the
  advantage that it is more composable, and will also honor any `LIMIT` values
  used in the AQL query.

* added KB, MB, GB prefix for integer parameters, % for integer parameters

=======
* potential fix for shutdown hangs on OSX

* added KB, MB, GB prefix for integer parameter, % for integer parameter
>>>>>>> 020277ca
  with a base value

* added JEMALLOC 4.5.0

* added `--vm.resident-limit` and `--vm.path` for file-backed memory mapping
  after reaching a configurable maximum RAM size

* try recommended limit for file descriptors in case of unlimited
  hard limit

* issue #2413: improve logging in case of lock timeout and deadlocks

* added log topic attribute to /_admin/log api

* removed internal build option `USE_DEV_TIMERS`

  Enabling this option activated some proprietary timers for only selected 
  events in arangod. Instead better use `perf` to gather timings.

* increase default collection lock timeout from 30 to 900 seconds

* added function `db._engine()` for retrieval of storage engine information at
  server runtime

  There is also an HTTP REST handler at GET /_api/engine that returns engine
  information.

* require at least cmake 3.2 for building ArangoDB

* make arangod start with less V8 JavaScript contexts

  This speeds up the server start (a little bit) and makes it use less memory.
  Whenever a V8 context is needed by a Foxx action or some other operation and
  there is no usable V8 context, a new one will be created dynamically now.

  Up to `--javascript.v8-contexts` V8 contexts will be created, so this option 
  will change its meaning. Previously as many V8 contexts as specified by this 
  option were created at server start, and the number of V8 contexts did not
  change at runtime. Now up to this number of V8 contexts will be in use at the 
  same time, but the actual number of V8 contexts is dynamic.

  The garbage collector thread will automatically delete unused V8 contexts after 
  a while. The number of spare contexts will go down to as few as configured in 
  the new option `--javascript.v8-contexts-minimum`. Actually that many V8 contexts 
  are also created at server start.

  The first few requests in new V8 contexts will take longer than in contexts 
  that have been there already. Performance may therefore suffer a bit for the
  initial requests sent to ArangoDB or when there are only few but performance-
  critical situations in which new V8 contexts will be created. If this is a 
  concern, it can easily be fixed by setting `--javascipt.v8-contexts-minimum`
  and `--javascript.v8-contexts` to a relatively high value, which will guarantee
  that many number of V8 contexts to be created at startup and kept around even
  when unused.

  Waiting for an unused V8 context will now also abort if no V8 context can be 
  acquired/created after 120 seconds.

* improved diagnostic messages written to logfiles by supervisor process

* fixed issue #2367

* added "bindVars" to attributes of currently running and slow queries

* added "jsonl" as input file type for arangoimp

* upgraded version of bundled zlib library from 1.2.8 to 1.2.11

* added input file type `auto` for arangoimp so it can automatically detect the 
  type of the input file from the filename extension

* fixed variables parsing in GraphQL

* added `--translate` option for arangoimp to translate attribute names from
  the input files to attriubte names expected by ArangoDB

  The `--translate` option can be specified multiple times (once per translation
  to be executed). The following example renames the "id" column from the input
  file to "_key", and the "from" column to "_from", and the "to" column to "_to":

      arangoimp --type csv --file data.csv --translate "id=_key" --translate "from=_from" --translate "to=_to"

  `--translate` works for CSV and TSV inputs only.

* changed default value for `--server.max-packet-size` from 128 MB to 256 MB

* fixed issue #2350

* fixed issue #2349

* fixed issue #2346

* fixed issue #2342

* change default string truncation length from 80 characters to 256 characters for
  `print`/`printShell` functions in ArangoShell and arangod. This will emit longer
  prefixes of string values before truncating them with `...`, which is helpful
  for debugging.

* always validate incoming JSON HTTP requests for duplicate attribute names

  Incoming JSON data with duplicate attribute names will now be rejected as
  invalid. Previous versions of ArangoDB only validated the uniqueness of
  attribute names inside incoming JSON for some API endpoints, but not
  consistently for all APIs.

* don't let read-only transactions block the WAL collector

* allow passing own `graphql-sync` module instance to Foxx GraphQL router

* arangoexport can now export to csv format

* arangoimp: fixed issue #2214

* Foxx: automatically add CORS response headers

* added "OPTIONS" to CORS `access-control-allow-methods` header

* Foxx: Fix arangoUser sometimes not being set correctly

* fixed issue #1974


v3.2.alpha2 (2017-02-20)
------------------------

* ui: fixed issue #2065

* ui: fixed a dashboard related memory issue

* Internal javascript rest actions will now hide their stack traces to the client
  unless maintainer mode is activated. Instead they will always log to the logfile

* Removed undocumented internal HTTP API:
  * PUT _api/edges

  The documented GET _api/edges and the undocumented POST _api/edges remains unmodified.

* updated V8 version to 5.7.0.0

* change undocumented behaviour in case of invalid revision ids in
  If-Match and If-None-Match headers from 400 (BAD) to 412 (PRECONDITION
  FAILED).

* change undocumented behaviour in case of invalid revision ids in
  JavaScript document operations from 1239 ("illegal document revision")
  to 1200 ("conflict").

* added data export tool, arangoexport.

  arangoexport can be used to export collections to json, jsonl or xml
  and export a graph or collections to xgmml.

* fixed a race condition when closing a connection

* raised default hard limit on threads for very small to 64

* fixed negative counting of http connection in UI


v3.2.alpha1 (2017-02-05)
------------------------

* added figure `httpRequests` to AQL query statistics

* removed revisions cache intermediate layer implementation

* obsoleted startup options `--database.revision-cache-chunk-size` and
  `--database.revision-cache-target-size`

* fix potential port number over-/underruns

* added startup option `--log.shorten-filenames` for controlling whether filenames
  in log message should be shortened to just the filename with the absolute path

* removed IndexThreadFeature, made `--database.index-threads` option obsolete

* changed index filling to make it more parallel, dispatch tasks to boost::asio

* more detailed stacktraces in Foxx apps

* generated Foxx services now use swagger tags

v3.1.19 (XXXX-XX-XX)
--------------------


* Fixed a StackOverflow issue in Traversal and ShortestPath. Occured if many (>1000) input
  values in a row do not return any result. Fixes issue: #2445

v3.1.19 (XXXX-XX-XX)
--------------------

* fixed issue #2440


v3.1.18 (2017-04-18)
--------------------

* fixed error in continuous synchronization of collections

* fixed spurious hangs on server shutdown

* better error messages during restore collection

* completely overhaul supervision. More detailed tests

* Fixed a dead-lock situation in cluster traversers, it could happen in
  rare cases if the computation on one DBServer could be completed much earlier
  than the other server. It could also be restricted to SmartGraphs only.

* (Enterprise only) Fixed a bug in SmartGraph DepthFirstSearch. In some
  more complicated queries, the maxDepth limit of 1 was not considered strictly
  enough, causing the traverser to do unlimited depth searches.

* fixed issue #2415

* fixed issue #2422

* fixed issue #1974


v3.1.17 (2017-04-04)
--------------------

* (Enterprise only) fixed a bug where replicationFactor was not correctly
  forwarded in SmartGraph creation.

* fixed issue #2404

* fixed issue #2397

* ui - fixed smart graph option not appearing

* fixed issue #2389

* fixed issue #2400


v3.1.16 (2017-03-27)
--------------------

* fixed issue #2392

* try to raise file descriptors to at least 8192, warn otherwise

* ui - aql editor improvements + updated ace editor version (memory leak)

* fixed lost HTTP requests

* ui - fixed some event issues

* avoid name resolution when given connection string is a valid ip address

* helps with issue #1842, bug in COLLECT statement in connection with LIMIT.

* fix locking bug in cluster traversals

* increase lock timeout defaults

* increase various cluster timeouts

* limit default target size for revision cache to 1GB, which is better for
  tight RAM situations (used to be 40% of (totalRAM - 1GB), use
  --database.revision-cache-target-size <VALUEINBYTES> to get back the
  old behaviour

* fixed a bug with restarted servers indicating status as "STARTUP"
  rather that "SERVING" in Nodes UI.


v3.1.15 (2017-03-20)
--------------------

* add logrotate configuration as requested in #2355

* fixed issue #2376

* ui - changed document api due a chrome bug

* ui - fixed a submenu bug

* added endpoint /_api/cluster/endpoints in cluster case to get all
  coordinator endpoints

* fix documentation of /_api/endpoint, declaring this API obsolete.

* Foxx response objects now have a `type` method for manipulating the content-type header

* Foxx tests now support `xunit` and `tap` reporters


v3.1.14 (2017-03-13)
--------------------

* ui - added feature request (multiple start nodes within graph viewer) #2317

* added missing locks to authentication cache methods

* ui - added feature request (multiple start nodes within graph viewer) #2317

* ui - fixed wrong merge of statistics information from different coordinators

* ui - fixed issue #2316

* ui - fixed wrong protocol usage within encrypted environment

* fixed compile error on Mac Yosemite

* minor UI fixes


v3.1.13 (2017-03-06)
--------------------

* fixed variables parsing in GraphQL

* fixed issue #2214

* fixed issue #2342

* changed thread handling to queue only user requests on coordinator

* use exponential backoff when waiting for collection locks

* repair short name server lookup in cluster in the case of a removed
  server


v3.1.12 (2017-02-28)
--------------------

* disable shell color escape sequences on Windows

* fixed issue #2326

* fixed issue #2320

* fixed issue #2315

* fixed a race condition when closing a connection

* raised default hard limit on threads for very small to 64

* fixed negative counting of http connection in UI

* fixed a race when renaming collections

* fixed a race when dropping databases


v3.1.11 (2017-02-17)
--------------------

* fixed a race between connection closing and sending out last chunks of data to clients
  when the "Connection: close" HTTP header was set in requests

* ui: optimized smart graph creation usability

* ui: fixed #2308

* fixed a race in async task cancellation via `require("@arangodb/tasks").unregisterTask()`

* fixed spuriously hanging threads in cluster AQL that could sit idle for a few minutes

* fixed potential numeric overflow for big index ids in index deletion API

* fixed sort issue in cluster, occurring when one of the local sort buffers of a
  GatherNode was empty

* reduce number of HTTP requests made for certain kinds of join queries in cluster,
  leading to speedup of some join queries

* supervision deals with demised coordinators correctly again

* implement a timeout in TraverserEngineRegistry

* agent communication reduced in large batches of append entries RPCs

* inception no longer estimates RAFT timings

* compaction in agents has been moved to a separate thread

* replicated logs hold local timestamps

* supervision jobs failed leader and failed follower revisited for
  function in precarious stability situations

* fixed bug in random number generator for 64bit int


v3.1.10 (2017-02-02)
--------------------

* updated versions of bundled node modules:
  - joi: from 8.4.2 to 9.2.0
  - joi-to-json-schema: from 2.2.0 to 2.3.0
  - sinon: from 1.17.4 to 1.17.6
  - lodash: from 4.13.1 to 4.16.6

* added shortcut for AQL ternary operator
  instead of `condition ? true-part : false-part` it is now possible to also use a
  shortcut variant `condition ? : false-part`, e.g.

      FOR doc IN docs RETURN doc.value ?: 'not present'

  instead of

      FOR doc IN docs RETURN doc.value ? doc.value : 'not present'

* fixed wrong sorting order in cluster, if an index was used to sort with many
  shards.

* added --replication-factor, --number-of-shards and --wait-for-sync to arangobench

* turn on UTF-8 string validation for VelocyPack values received via VST connections

* fixed issue #2257

* upgraded Boost version to 1.62.0

* added optional detail flag for db.<collection>.count()
  setting the flag to `true` will make the count operation returned the per-shard
  counts for the collection:

      db._create("test", { numberOfShards: 10 });
      for (i = 0; i < 1000; ++i) {
        db.test.insert({value: i});
      }
      db.test.count(true);

      {
	"s100058" : 99,
	"s100057" : 103,
	"s100056" : 100,
	"s100050" : 94,
	"s100055" : 90,
	"s100054" : 122,
	"s100051" : 109,
	"s100059" : 99,
	"s100053" : 95,
	"s100052" : 89
      }

* added optional memory limit for AQL queries:

      db._query("FOR i IN 1..100000 SORT i RETURN i", {}, { options: { memoryLimit: 100000 } });

  This option limits the default maximum amount of memory (in bytes) that a single
  AQL query can use.
  When a single AQL query reaches the specified limit value, the query will be
  aborted with a *resource limit exceeded* exception. In a cluster, the memory
  accounting is done per shard, so the limit value is effectively a memory limit per
  query per shard.

  The global limit value can be overriden per query by setting the *memoryLimit*
  option value for individual queries when running an AQL query.

* added server startup option `--query.memory-limit`

* added convenience function to create vertex-centric indexes.

  Usage: `db.collection.ensureVertexCentricIndex("label", {type: "hash", direction: "outbound"})`
  That will create an index that can be used on OUTBOUND with filtering on the
  edge attribute `label`.

* change default log output for tools to stdout (instead of stderr)

* added option -D to define a configuration file environment key=value

* changed encoding behavior for URLs encoded in the C++ code of ArangoDB:
  previously the special characters `-`, `_`, `~` and `.` were returned as-is 
  after URL-encoding, now `.` will be encoded to be `%2e`. 
  This also changes the behavior of how incoming URIs are processed: previously
  occurrences of `..` in incoming request URIs were collapsed (e.g. `a/../b/` was 
  collapsed to a plain `b/`). Now `..` in incoming request URIs are not collapsed.

* Foxx request URL suffix is no longer unescaped

* @arangodb/request option json now defaults to `true` if the response body is not empty and encoding is not explicitly set to `null` (binary).
  The option can still be set to `false` to avoid unnecessary attempts at parsing the response as JSON.

* Foxx configuration values for unknown options will be discarded when saving the configuration in production mode using the web interface

* module.context.dependencies is now immutable

* process.stdout.isTTY now returns `true` in arangosh and when running arangod with the `--console` flag

* add support for Swagger tags in Foxx


v3.1.9 (XXXX-XX-XX)
-------------------

* macos CLI package: store databases and apps in the users home directory

* ui: fixed re-login issue within a non system db, when tab was closed

* fixed a race in the VelocyStream Commtask implementation

* fixed issue #2256


v3.1.8 (2017-01-09)
-------------------

* add Windows silent installer

* add handling of debug symbols during Linux & windows release builds.

* fixed issue #2181

* fixed issue #2248: reduce V8 max old space size from 3 GB to 1 GB on 32 bit systems

* upgraded Boost version to 1.62.0

* fixed issue #2238

* fixed issue #2234

* agents announce new endpoints in inception phase to leader

* agency leadership accepts updatet endpoints to given uuid

* unified endpoints replace localhost with 127.0.0.1

* fix several problems within an authenticated cluster


v3.1.7 (2016-12-29)
-------------------

* fixed one too many elections in RAFT

* new agency comm backported from devel


v3.1.6 (2016-12-20)
-------------------

* fixed issue #2227

* fixed issue #2220

* agency constituent/agent bug fixes in race conditions picking up
  leadership

* supervision does not need waking up anymore as it is running
  regardless

* agents challenge their leadership more rigorously


v3.1.5 (2016-12-16)
-------------------

* lowered default value of `--database.revision-cache-target-size` from 75% of
  RAM to less than 40% of RAM

* fixed issue #2218

* fixed issue #2217

* Foxx router.get/post/etc handler argument can no longer accidentally omitted

* fixed issue #2223


v3.1.4 (2016-12-08)
-------------------

* fixed issue #2211

* fixed issue #2204

* at cluster start, coordinators wait until at least one DBserver is there,
  and either at least two DBservers are there or 15s have passed, before they
  initiate the bootstrap of system collections.

* more robust agency startup from devel

* supervision's AddFollower adds many followers at once

* supervision has new FailedFollower job

* agency's Node has new method getArray

* agency RAFT timing estimates more conservative in waitForSync
  scenario

* agency RAFT timing estimates capped at maximum 2.0/10.0 for low/high


v3.1.3 (2016-12-02)
-------------------

* fix a traversal bug when using skiplist indexes:
  if we have a skiplist of ["a", "unused", "_from"] and a traversal like:
  FOR v,e,p IN OUTBOUND @start @@edges
    FILTER p.edges[0].a == 'foo'
    RETURN v
  And the above index applied on "a" is considered better than EdgeIndex, than
  the executor got into undefined behaviour.

* fix endless loop when trying to create a collection with replicationFactor: -1


v3.1.2 (2016-11-24)
-------------------

* added support for descriptions field in Foxx dependencies

* (Enterprise only) fixed a bug in the statistic report for SmartGraph traversals.
Now they state correctly how many documents were fetched from the index and how many
have been filtered.

* Prevent uniform shard distribution when replicationFactor == numServers

v3.1.1 (2016-11-15)
-------------------

* fixed issue #2176

* fixed issue #2168

* display index usage of traversals in AQL explainer output (previously missing)

* fixed isuse #2163

* preserve last-used HLC value across server starts

* allow more control over handling of pre-3.1 _rev values

  this changes the server startup option `--database.check-30-revisions` from a boolean (true/false)
  parameter to a string parameter with the following possible values:

  - "fail":
    will validate _rev values of 3.0 collections on collection loading and throw an exception when invalid _rev values are found.
    in this case collections with invalid _rev values are marked as corrupted and cannot be used in the ArangoDB 3.1 instance.
    the fix procedure for such collections is to export the collections from 3.0 database with arangodump and restore them in 3.1 with arangorestore.
    collections that do not contain invalid _rev values are marked as ok and will not be re-checked on following loads.
    collections that contain invalid _rev values will be re-checked on following loads.

  - "true":
    will validate _rev values of 3.0 collections on collection loading and print a warning when invalid _rev values are found.
    in this case collections with invalid _rev values can be used in the ArangoDB 3.1 instance.
    however, subsequent operations on documents with invalid _rev values may silently fail or fail with explicit errors.
    the fix procedure for such collections is to export the collections from 3.0 database with arangodump and restore them in 3.1 with arangorestore.
    collections that do not contain invalid _rev values are marked as ok and will not be re-checked on following loads.
    collections that contain invalid _rev values will be re-checked on following loads.

  - "false":
    will not validate _rev values on collection loading and not print warnings.
    no hint is given when invalid _rev values are found.
    subsequent operations on documents with invalid _rev values may silently fail or fail with explicit errors.
    this setting does not affect whether collections are re-checked later.
    collections will be re-checked on following loads if `--database.check-30-revisions` is later set to either `true` or `fail`.

  The change also suppresses warnings that were printed when collections were restored using arangorestore, and the restore
  data contained invalid _rev values. Now these warnings are suppressed, and new HLC _rev values are generated for these documents
  as before.

* added missing functions to AQL syntax highlighter in web interface

* fixed display of `ANY` direction in traversal explainer output (direction `ANY` was shown as either
  `INBOUND` or `OUTBOUND`)

* changed behavior of toJSON() function when serializing an object before saving it in the database

  if an object provides a toJSON() function, this function is still called for serializing it.
  the change is that the result of toJSON() is not stringified anymore, but saved as is. previous
  versions of ArangoDB called toJSON() and after that additionally stringified its result.

  This change will affect the saving of JS Buffer objects, which will now be saved as arrays of
  bytes instead of a comma-separated string of the Buffer's byte contents.

* allow creating unique indexes on more attributes than present in shardKeys

  The following combinations of shardKeys and indexKeys are allowed/not allowed:

  shardKeys     indexKeys
      a             a        ok
      a             b    not ok
      a           a b        ok
    a b             a    not ok
    a b             b    not ok
    a b           a b        ok
    a b         a b c        ok
  a b c           a b    not ok
  a b c         a b c        ok

* fixed wrong version in web interface login screen (EE only)

* make web interface not display an exclamation mark next to ArangoDB version number 3.1

* fixed search for arbitrary document attributes in web interface in case multiple
  search values were used on different attribute names. in this case, the search always
  produced an empty result

* disallow updating `_from` and `_to` values of edges in Smart Graphs. Updating these
  attributes would lead to potential redistribution of edges to other shards, which must be
  avoided.

* fixed issue #2148

* updated graphql-sync dependency to 0.6.2

* fixed issue #2156

* fixed CRC4 assembly linkage


v3.1.0 (2016-10-29)
-------------------

* added AQL function `DISTANCE` to calculate the distance between two arbitrary
  coordinates (haversine formula)

* fixed issue #2110

* added Auto-aptation of RAFT timings as calculations only


v3.1.rc2 (2016-10-10)
---------------------

* second release candidate


v3.1.rc1 (2016-09-30)
---------------------

* first release candidate


v3.1.alpha2 (2016-09-01)
------------------------

* added module.context.createDocumentationRouter to replace module.context.apiDocumentation

* bug in RAFT implementation of reads. dethroned leader still answered requests in isolation

* ui: added new graph viewer

* ui: aql-editor added tabular & graph display

* ui: aql-editor improved usability

* ui: aql-editor: query profiling support

* fixed issue #2109

* fixed issue #2111

* fixed issue #2075

* added AQL function `DISTANCE` to calculate the distance between two arbitrary
  coordinates (haversine formula)

* rewrote scheduler and dispatcher based on boost::asio

  parameters changed:
    `--scheduler.threads` and `--server.threads` are now merged into a single one: `--server.threads`

    hidden `--server.extra-threads` has been removed

    hidden `--server.aql-threads` has been removed

    hidden `--server.backend` has been removed

    hidden `--server.show-backends` has been removed

    hidden `--server.thread-affinity` has been removed

* fixed issue #2086

* fixed issue #2079

* fixed issue #2071

  make the AQL query optimizer inject filter condition expressions referred to
  by variables during filter condition aggregation.
  For example, in the following query

      FOR doc IN collection
        LET cond1 = (doc.value == 1)
        LET cond2 = (doc.value == 2)
        FILTER cond1 || cond2
        RETURN { doc, cond1, cond2 }

  the optimizer will now inject the conditions for `cond1` and `cond2` into the filter
  condition `cond1 || cond2`, expanding it to `(doc.value == 1) || (doc.value == 2)`
  and making these conditions available for index searching.

  Note that the optimizer previously already injected some conditions into other
  conditions, but only if the variable that defined the condition was not used
  elsewhere. For example, the filter condition in the query

      FOR doc IN collection
        LET cond = (doc.value == 1)
        FILTER cond
        RETURN { doc }

  already got optimized before because `cond` was only used once in the query and
  the optimizer decided to inject it into the place where it was used.

  This only worked for variables that were referred to once in the query.
  When a variable was used multiple times, the condition was not injected as
  in the following query:

      FOR doc IN collection
        LET cond = (doc.value == 1)
        FILTER cond
        RETURN { doc, cond }

  The fix for #2070 now will enable this optimization so that the query can
  use an index on `doc.value` if available.

* changed behavior of AQL array comparison operators for empty arrays:
  * `ALL` and `ANY` now always return `false` when the left-hand operand is an
    empty array. The behavior for non-empty arrays does not change:
    * `[] ALL == 1` will return `false`
    * `[1] ALL == 1` will return `true`
    * `[1, 2] ALL == 1` will return `false`
    * `[2, 2] ALL == 1` will return `false`
    * `[] ANY == 1` will return `false`
    * `[1] ANY == 1` will return `true`
    * `[1, 2] ANY == 1` will return `true`
    * `[2, 2] ANY == 1` will return `false`
  * `NONE` now always returns `true` when the left-hand operand is an empty array.
    The behavior for non-empty arrays does not change:
    * `[] NONE == 1` will return `true`
    * `[1] NONE == 1` will return `false`
    * `[1, 2] NONE == 1` will return `false`
    * `[2, 2] NONE == 1` will return `true`

* added experimental AQL functions `JSON_STRINGIFY` and `JSON_PARSE`

* added experimental support for incoming gzip-compressed requests

* added HTTP REST APIs for online loglevel adjustments:

  - GET `/_admin/log/level` returns the current loglevel settings
  - PUT `/_admin/log/level` modifies the current loglevel settings

* PATCH /_api/gharial/{graph-name}/vertex/{collection-name}/{vertex-key}
  - changed default value for keepNull to true

* PATCH /_api/gharial/{graph-name}/edge/{collection-name}/{edge-key}
  - changed default value for keepNull to true

* renamed `maximalSize` attribute in parameter.json files to `journalSize`

  The `maximalSize` attribute will still be picked up from collections that
  have not been adjusted. Responses from the replication API will now also use
  `journalSize` instead of `maximalSize`.

* added `--cluster.system-replication-factor` in order to adjust the
  replication factor for new system collections

* fixed issue #2012

* added a memory expection in case V8 memory gets too low

* added Optimizer Rule for other indexes in Traversals
  this allows AQL traversals to use other indexes than the edge index.
  So traversals with filters on edges can now make use of more specific
  indexes, e.g.

      FOR v, e, p IN 2 OUTBOUND @start @@edge FILTER p.edges[0].foo == "bar"

  will prefer a Hash Index on [_from, foo] above the EdgeIndex.

* fixed epoch computation in hybrid logical clock

* fixed thread affinity

* replaced require("internal").db by require("@arangodb").db

* added option `--skip-lines` for arangoimp
  this allows skipping the first few lines from the import file in case the
  CSV or TSV import are used

* fixed periodic jobs: there should be only one instance running - even if it
  runs longer than the period

* improved performance of primary index and edge index lookups

* optimizations for AQL `[*]` operator in case no filter, no projection and
  no offset/limit are used

* added AQL function `OUTERSECTION` to return the symmetric difference of its
  input arguments

* Foxx manifests of installed services are now saved to disk with indentation

* Foxx tests and scripts in development mode should now always respect updated
  files instead of loading stale modules

* When disabling Foxx development mode the setup script is now re-run

* Foxx now provides an easy way to directly serve GraphQL requests using the
  `@arangodb/foxx/graphql` module and the bundled `graphql-sync` dependency

* Foxx OAuth2 module now correctly passes the `access_token` to the OAuth2 server

* added iconv-lite and timezone modules

* web interface now allows installing GitHub and zip services in legacy mode

* added module.context.createDocumentationRouter to replace module.context.apiDocumentation

* bug in RAFT implementation of reads. dethroned leader still answered
  requests in isolation

* all lambdas in ClusterInfo might have been left with dangling references.

* Agency bug fix for handling of empty json objects as values.

* Foxx tests no longer support the Mocha QUnit interface as this resulted in weird
  inconsistencies in the BDD and TDD interfaces. This fixes the TDD interface
  as well as out-of-sequence problems when using the BDD before/after functions.

* updated bundled JavaScript modules to latest versions; joi has been updated from 8.4 to 9.2
  (see [joi 9.0.0 release notes](https://github.com/hapijs/joi/issues/920) for information on
  breaking changes and new features)

* fixed issue #2139

* updated graphql-sync dependency to 0.6.2

* fixed issue #2156


v3.0.13 (XXXX-XX-XX)
--------------------

* fixed issue #2315

* fixed issue #2210


v3.0.12 (2016-11-23)
--------------------

* fixed issue #2176

* fixed issue #2168

* fixed issues #2149, #2159

* fixed error reporting for issue #2158

* fixed assembly linkage bug in CRC4 module

* added support for descriptions field in Foxx dependencies


v3.0.11 (2016-11-08)
--------------------

* fixed issue #2140: supervisor dies instead of respawning child

* fixed issue #2131: use shard key value entered by user in web interface

* fixed issue #2129: cannot kill a long-run query

* fixed issue #2110

* fixed issue #2081

* fixed issue #2038

* changes to Foxx service configuration or dependencies should now be
  stored correctly when options are cleared or omitted

* Foxx tests no longer support the Mocha QUnit interface as this resulted in weird
  inconsistencies in the BDD and TDD interfaces. This fixes the TDD interface
  as well as out-of-sequence problems when using the BDD before/after functions.

* fixed issue #2148


v3.0.10 (2016-09-26)
--------------------

* fixed issue #2072

* fixed issue #2070

* fixed slow cluster starup issues. supervision will demonstrate more
  patience with db servers


v3.0.9 (2016-09-21)
-------------------

* fixed issue #2064

* fixed issue #2060

* speed up `collection.any()` and skiplist index creation

* fixed multiple issues where ClusterInfo bug hung agency in limbo
  timeouting on multiple collection and database callbacks


v3.0.8 (2016-09-14)
-------------------

* fixed issue #2052

* fixed issue #2005

* fixed issue #2039

* fixed multiple issues where ClusterInfo bug hung agency in limbo
  timeouting on multiple collection and database callbacks


v3.0.7 (2016-09-05)
-------------------

* new supervision job handles db server failure during collection creation.


v3.0.6 (2016-09-02)
-------------------

* fixed issue #2026

* slightly better error diagnostics for AQL query compilation and replication

* fixed issue #2018

* fixed issue #2015

* fixed issue #2012

* fixed wrong default value for arangoimp's `--on-duplicate` value

* fix execution of AQL traversal expressions when there are multiple
  conditions that refer to variables set outside the traversal

* properly return HTTP 503 in JS actions when backend is gone

* supervision creates new key in agency for failed servers

* new shards will not be allocated on failed or cleaned servers


v3.0.5 (2016-08-18)
-------------------

* execute AQL ternary operator via C++ if possible

* fixed issue #1977

* fixed extraction of _id attribute in AQL traversal conditions

* fix SSL agency endpoint

* Minimum RAFT timeout was one order of magnitude to short.

* Optimized RAFT RPCs from leader to followers for efficiency.

* Optimized RAFT RPC handling on followers with respect to compaction.

* Fixed bug in handling of duplicates and overlapping logs

* Fixed bug in supervision take over after leadership change.

v3.0.4 (2016-08-01)
-------------------

* added missing lock for periodic jobs access

* fix multiple foxx related cluster issues

* fix handling of empty AQL query strings

* fixed issue in `INTERSECTION` AQL function with duplicate elements
  in the source arrays

* fixed issue #1970

* fixed issue #1968

* fixed issue #1967

* fixed issue #1962

* fixed issue #1959

* replaced require("internal").db by require("@arangodb").db

* fixed issue #1954

* fixed issue #1953

* fixed issue #1950

* fixed issue #1949

* fixed issue #1943

* fixed segfault in V8, by backporting https://bugs.chromium.org/p/v8/issues/detail?id=5033

* Foxx OAuth2 module now correctly passes the `access_token` to the OAuth2 server

* fixed credentialed CORS requests properly respecting --http.trusted-origin

* fixed a crash in V8Periodic task (forgotten lock)

* fixed two bugs in synchronous replication (syncCollectionFinalize)


v3.0.3 (2016-07-17)
-------------------

* fixed issue #1942

* fixed issue #1941

* fixed array index batch insertion issues for hash indexes that caused problems when
  no elements remained for insertion

* fixed AQL MERGE() function with External objects originating from traversals

* fixed some logfile recovery errors with error message "document not found"

* fixed issue #1937

* fixed issue #1936

* improved performance of arangorestore in clusters with synchronous
  replication

* Foxx tests and scripts in development mode should now always respect updated
  files instead of loading stale modules

* When disabling Foxx development mode the setup script is now re-run

* Foxx manifests of installed services are now saved to disk with indentation


v3.0.2 (2016-07-09)
-------------------

* fixed assertion failure in case multiple remove operations were used in the same query

* fixed upsert behavior in case upsert was used in a loop with the same document example

* fixed issue #1930

* don't expose local file paths in Foxx error messages.

* fixed issue #1929

* make arangodump dump the attribute `isSystem` when dumping the structure
  of a collection, additionally make arangorestore not fail when the attribute
  is missing

* fixed "Could not extract custom attribute" issue when using COLLECT with
  MIN/MAX functions in some contexts

* honor presence of persistent index for sorting

* make AQL query optimizer not skip "use-indexes-rule", even if enough
  plans have been created already

* make AQL optimizer not skip "use-indexes-rule", even if enough execution plans
  have been created already

* fix double precision value loss in VelocyPack JSON parser

* added missing SSL support for arangorestore

* improved cluster import performance

* fix Foxx thumbnails on DC/OS

* fix Foxx configuration not being saved

* fix Foxx app access from within the frontend on DC/OS

* add option --default-replication-factor to arangorestore and simplify
  the control over the number of shards when restoring

* fix a bug in the VPack -> V8 conversion if special attributes _key,
  _id, _rev, _from and _to had non-string values, which is allowed
  below the top level

* fix malloc_usable_size for darwin


v3.0.1 (2016-06-30)
-------------------

* fixed periodic jobs: there should be only one instance running - even if it
  runs longer than the period

* increase max. number of collections in AQL queries from 32 to 256

* fixed issue #1916: header "authorization" is required" when opening
  services page

* fixed issue #1915: Explain: member out of range

* fixed issue #1914: fix unterminated buffer

* don't remove lockfile if we are the same (now stale) pid
  fixes docker setups (our pid will always be 1)

* do not use revision id comparisons in compaction for determining whether a
  revision is obsolete, but marker memory addresses
  this ensures revision ids don't matter when compacting documents

* escape Unicode characters in JSON HTTP responses
  this converts UTF-8 characters in HTTP responses of arangod into `\uXXXX`
  escape sequences. This makes the HTTP responses fit into the 7 bit ASCII
  character range, which speeds up HTTP response parsing for some clients,
  namely node.js/v8

* add write before read collections when starting a user transaction
  this allows specifying the same collection in both read and write mode without
  unintended side effects

* fixed buffer overrun that occurred when building very large result sets

* index lookup optimizations for primary index and edge index

* fixed "collection is a nullptr" issue when starting a traversal from a transaction

* enable /_api/import on coordinator servers


v3.0.0 (2016-06-22)
-------------------

* minor GUI fixxes

* fix for replication and nonces


v3.0.0-rc3 (2016-06-19)
-----------------------

* renamed various Foxx errors to no longer refer to Foxx services as apps

* adjusted various error messages in Foxx to be more informative

* specifying "files" in a Foxx manifest to be mounted at the service root
  no longer results in 404s when trying to access non-file routes

* undeclared path parameters in Foxx no longer break the service

* trusted reverse proxy support is now handled more consistently

* ArangoDB request compatibility and user are now exposed in Foxx

* all bundled NPM modules have been upgraded to their latest versions


v3.0.0-rc2 (2016-06-12)
-----------------------

* added option `--server.max-packet-size` for client tools

* renamed option `--server.ssl-protocol` to `--ssl.protocol` in client tools
  (was already done for arangod, but overlooked for client tools)

* fix handling of `--ssl.protocol` value 5 (TLS v1.2) in client tools, which
  claimed to support it but didn't

* config file can use '@include' to include a different config file as base


v3.0.0-rc1 (2016-06-10)
-----------------------

* the user management has changed: it now has users that are independent of
  databases. A user can have one or more database assigned to the user.

* forward ported V8 Comparator bugfix for inline heuristics from
  https://github.com/v8/v8/commit/5ff7901e24c2c6029114567de5a08ed0f1494c81

* changed to-string conversion for AQL objects and arrays, used by the AQL
  function `TO_STRING()` and implicit to-string casts in AQL

  - arrays are now converted into their JSON-stringify equivalents, e.g.

    - `[ ]` is now converted to `[]`
    - `[ 1, 2, 3 ]` is now converted to `[1,2,3]`
    - `[ "test", 1, 2 ] is now converted to `["test",1,2]`

    Previous versions of ArangoDB converted arrays with no members into the
    empty string, and non-empty arrays into a comma-separated list of member
    values, without the surrounding angular brackets. Additionally, string
    array members were not enclosed in quotes in the result string:

    - `[ ]` was converted to ``
    - `[ 1, 2, 3 ]` was converted to `1,2,3`
    - `[ "test", 1, 2 ] was converted to `test,1,2`

  - objects are now converted to their JSON-stringify equivalents, e.g.

    - `{ }` is converted to `{}`
    - `{ a: 1, b: 2 }` is converted to `{"a":1,"b":2}`
    - `{ "test" : "foobar" }` is converted to `{"test":"foobar"}`

    Previous versions of ArangoDB always converted objects into the string
    `[object Object]`

  This change affects also the AQL functions `CONCAT()` and `CONCAT_SEPARATOR()`
  which treated array values differently in previous versions. Previous versions
  of ArangoDB automatically flattened array values on the first level of the array,
  e.g. `CONCAT([1, 2, 3, [ 4, 5, 6 ]])` produced `1,2,3,4,5,6`. Now this will produce
  `[1,2,3,[4,5,6]]`. To flatten array members on the top level, you can now use
  the more explicit `CONCAT(FLATTEN([1, 2, 3, [4, 5, 6]], 1))`.

* added C++ implementations for AQL functions `SLICE()`, `CONTAINS()` and
  `RANDOM_TOKEN()`

* as a consequence of the upgrade to V8 version 5, the implementation of the
  JavaScript `Buffer` object had to be changed. JavaScript `Buffer` objects in
  ArangoDB now always store their data on the heap. There is no shared pool
  for small Buffer values, and no pointing into existing Buffer data when
  extracting slices. This change may increase the cost of creating Buffers with
  short contents or when peeking into existing Buffers, but was required for
  safer memory management and to prevent leaks.

* the `db` object's function `_listDatabases()` was renamed to just `_databases()`
  in order to make it more consistent with the existing `_collections()` function.
  Additionally the `db` object's `_listEndpoints()` function was renamed to just
  `_endpoints()`.

* changed default value of `--server.authentication` from `false` to `true` in
  configuration files etc/relative/arangod.conf and etc/arangodb/arangod.conf.in.
  This means the server will be started with authentication enabled by default,
  requiring all client connections to provide authentication data when connecting
  to ArangoDB. Authentication can still be turned off via setting the value of
  `--server.authentication` to `false` in ArangoDB's configuration files or by
  specifying the option on the command-line.

* Changed result format for querying all collections via the API GET `/_api/collection`.

  Previous versions of ArangoDB returned an object with an attribute named `collections`
  and an attribute named `names`. Both contained all available collections, but
  `collections` contained the collections as an array, and `names` contained the
  collections again, contained in an object in which the attribute names were the
  collection names, e.g.

  ```
  {
    "collections": [
      {"id":"5874437","name":"test","isSystem":false,"status":3,"type":2},
      {"id":"17343237","name":"something","isSystem":false,"status":3,"type":2},
      ...
    ],
    "names": {
      "test": {"id":"5874437","name":"test","isSystem":false,"status":3,"type":2},
      "something": {"id":"17343237","name":"something","isSystem":false,"status":3,"type":2},
      ...
    }
  }
  ```
  This result structure was redundant, and therefore has been simplified to just

  ```
  {
    "result": [
      {"id":"5874437","name":"test","isSystem":false,"status":3,"type":2},
      {"id":"17343237","name":"something","isSystem":false,"status":3,"type":2},
      ...
    ]
  }
  ```

  in ArangoDB 3.0.

* added AQL functions `TYPENAME()` and `HASH()`

* renamed arangob tool to arangobench

* added AQL string comparison operator `LIKE`

  The operator can be used to compare strings like this:

      value LIKE search

  The operator is currently implemented by calling the already existing AQL
  function `LIKE`.

  This change also makes `LIKE` an AQL keyword. Using `LIKE` in either case as
  an attribute or collection name in AQL thus requires quoting.

* make AQL optimizer rule "remove-unnecessary-calculations" fire in more cases

  The rule will now remove calculations that are used exactly once in other
  expressions (e.g. `LET a = doc RETURN a.value`) and calculations,
  or calculations that are just references (e.g. `LET a = b`).

* renamed AQL optimizer rule "merge-traversal-filter" to "optimize-traversals"
  Additionally, the optimizer rule will remove unused edge and path result variables
  from the traversal in case they are specified in the `FOR` section of the traversal,
  but not referenced later in the query. This saves constructing edges and paths
  results.

* added AQL optimizer rule "inline-subqueries"

  This rule can pull out certain subqueries that are used as an operand to a `FOR`
  loop one level higher, eliminating the subquery completely. For example, the query

      FOR i IN (FOR j IN [1,2,3] RETURN j) RETURN i

  will be transformed by the rule to:

      FOR i IN [1,2,3] RETURN i

  The query

      FOR name IN (FOR doc IN _users FILTER doc.status == 1 RETURN doc.name) LIMIT 2 RETURN name

  will be transformed into

      FOR tmp IN _users FILTER tmp.status == 1 LIMIT 2 RETURN tmp.name

  The rule will only fire when the subquery is used as an operand to a `FOR` loop, and
  if the subquery does not contain a `COLLECT` with an `INTO` variable.

* added new endpoint "srv://" for DNS service records

* The result order of the AQL functions VALUES and ATTRIBUTES has never been
  guaranteed and it only had the "correct" ordering by accident when iterating
  over objects that were not loaded from the database. This accidental behavior
  is now changed by introduction of VelocyPack. No ordering is guaranteed unless
  you specify the sort parameter.

* removed configure option `--enable-logger`

* added AQL array comparison operators

  All AQL comparison operators now also exist in an array variant. In the
  array variant, the operator is preceded with one of the keywords *ALL*, *ANY*
  or *NONE*. Using one of these keywords changes the operator behavior to
  execute the comparison operation for all, any, or none of its left hand
  argument values. It is therefore expected that the left hand argument
  of an array operator is an array.

  Examples:

      [ 1, 2, 3 ] ALL IN [ 2, 3, 4 ]   // false
      [ 1, 2, 3 ] ALL IN [ 1, 2, 3 ]   // true
      [ 1, 2, 3 ] NONE IN [ 3 ]        // false
      [ 1, 2, 3 ] NONE IN [ 23, 42 ]   // true
      [ 1, 2, 3 ] ANY IN [ 4, 5, 6 ]   // false
      [ 1, 2, 3 ] ANY IN [ 1, 42 ]     // true
      [ 1, 2, 3 ] ANY == 2             // true
      [ 1, 2, 3 ] ANY == 4             // false
      [ 1, 2, 3 ] ANY > 0              // true
      [ 1, 2, 3 ] ANY <= 1             // true
      [ 1, 2, 3 ] NONE < 99            // false
      [ 1, 2, 3 ] NONE > 10            // true
      [ 1, 2, 3 ] ALL > 2              // false
      [ 1, 2, 3 ] ALL > 0              // true
      [ 1, 2, 3 ] ALL >= 3             // false
      ["foo", "bar"] ALL != "moo"      // true
      ["foo", "bar"] NONE == "bar"     // false
      ["foo", "bar"] ANY == "foo"      // true

* improved AQL optimizer to remove unnecessary sort operations in more cases

* allow enclosing AQL identifiers in forward ticks in addition to using
  backward ticks

  This allows for convenient writing of AQL queries in JavaScript template strings
  (which are delimited with backticks themselves), e.g.

      var q = `FOR doc IN ´collection´ RETURN doc.´name´`;

* allow to set `print.limitString` to configure the number of characters
  to output before truncating

* make logging configurable per log "topic"

  `--log.level <level>` sets the global log level to <level>, e.g. `info`,
  `debug`, `trace`.

  `--log.level topic=<level>` sets the log level for a specific topic.
  Currently, the following topics exist: `collector`, `compactor`, `mmap`,
  `performance`, `queries`, and `requests`. `performance` and `requests` are
  set to FATAL by default. `queries` is set to info. All others are
  set to the global level by default.

  The new log option `--log.output <definition>` allows directing the global
  or per-topic log output to different outputs. The output definition
  "<definition>" can be one of

    "-" for stdin
    "+" for stderr
    "syslog://<syslog-facility>"
    "syslog://<syslog-facility>/<application-name>"
    "file://<relative-path>"

  The option can be specified multiple times in order to configure the output
  for different log topics. To set up a per-topic output configuration, use
  `--log.output <topic>=<definition>`, e.g.

    queries=file://queries.txt

  logs all queries to the file "queries.txt".

* the option `--log.requests-file` is now deprecated. Instead use

    `--log.level requests=info`
    `--log.output requests=file://requests.txt`

* the option `--log.facility` is now deprecated. Instead use

    `--log.output requests=syslog://facility`

* the option `--log.performance` is now deprecated. Instead use

    `--log.level performance=trace`

* removed option `--log.source-filter`

* removed configure option `--enable-logger`

* change collection directory names to include a random id component at the end

  The new pattern is `collection-<id>-<random>`, where `<id>` is the collection
  id and `<random>` is a random number. Previous versions of ArangoDB used a
  pattern `collection-<id>` without the random number.

  ArangoDB 3.0 understands both the old and name directory name patterns.

* removed mostly unused internal spin-lock implementation

* removed support for pre-Windows 7-style locks. This removes compatibility for
  Windows versions older than Windows 7 (e.g. Windows Vista, Windows XP) and
  Windows 2008R2 (e.g. Windows 2008).

* changed names of sub-threads started by arangod

* added option `--default-number-of-shards` to arangorestore, allowing creating
  collections with a specifiable number of shards from a non-cluster dump

* removed support for CoffeeScript source files

* removed undocumented SleepAndRequeue

* added WorkMonitor to inspect server threads

* when downloading a Foxx service from the web interface the suggested filename
  is now based on the service's mount path instead of simply "app.zip"

* the `@arangodb/request` response object now stores the parsed JSON response
  body in a property `json` instead of `body` when the request was made using the
  `json` option. The `body` instead contains the response body as a string.

* the Foxx API has changed significantly, 2.8 services are still supported
  using a backwards-compatible "legacy mode"


v2.8.12 (XXXX-XX-XX)
--------------------

* issue #2091: decrease connect timeout to 5 seconds on startup

* fixed issue #2072

* slightly better error diagnostics for some replication errors

* fixed issue #1977

* fixed issue in `INTERSECTION` AQL function with duplicate elements
  in the source arrays

* fixed issue #1962

* fixed issue #1959

* export aqlQuery template handler as require('org/arangodb').aql for forwards-compatibility


v2.8.11 (2016-07-13)
--------------------

* fixed array index batch insertion issues for hash indexes that caused problems when
  no elements remained for insertion

* fixed issue #1937


v2.8.10 (2016-07-01)
--------------------

* make sure next local _rev value used for a document is at least as high as the
  _rev value supplied by external sources such as replication

* make adding a collection in both read- and write-mode to a transaction behave as
  expected (write includes read). This prevents the `unregister collection used in
  transaction` error

* fixed sometimes invalid result for `byExample(...).count()` when an index plus
  post-filtering was used

* fixed "collection is a nullptr" issue when starting a traversal from a transaction

* honor the value of startup option `--database.wait-for-sync` (that is used to control
  whether new collections are created with `waitForSync` set to `true` by default) also
  when creating collections via the HTTP API (and thus the ArangoShell). When creating
  a collection via these mechanisms, the option was ignored so far, which was inconsistent.

* fixed issue #1826: arangosh --javascript.execute: internal error (geo index issue)

* fixed issue #1823: Arango crashed hard executing very simple query on windows


v2.8.9 (2016-05-13)
-------------------

* fixed escaping and quoting of extra parameters for executables in Mac OS X App

* added "waiting for" status variable to web interface collection figures view

* fixed undefined behavior in query cache invaldation

* fixed access to /_admin/statistics API in case statistics are disable via option
  `--server.disable-statistics`

* Foxx manager will no longer fail hard when Foxx store is unreachable unless installing
  a service from the Foxx store (e.g. when behind a firewall or GitHub is unreachable).


v2.8.8 (2016-04-19)
-------------------

* fixed issue #1805: Query: internal error (location: arangod/Aql/AqlValue.cpp:182).
  Please report this error to arangodb.com (while executing)

* allow specifying collection name prefixes for `_from` and `_to` in arangoimp:

  To avoid specifying complete document ids (consisting of collection names and document
  keys) for *_from* and *_to* values when importing edges with arangoimp, there are now
  the options *--from-collection-prefix* and *--to-collection-prefix*.

  If specified, these values will be automatically prepended to each value in *_from*
  (or *_to* resp.). This allows specifying only document keys inside *_from* and/or *_to*.

  *Example*

      > arangoimp --from-collection-prefix users --to-collection-prefix products ...

  Importing the following document will then create an edge between *users/1234* and
  *products/4321*:

  ```js
  { "_from" : "1234", "_to" : "4321", "desc" : "users/1234 is connected to products/4321" }
  ```

* requests made with the interactive system API documentation in the web interface
  (Swagger) will now respect the active database instead of always using `_system`


v2.8.7 (2016-04-07)
-------------------

* optimized primary=>secondary failover

* fix to-boolean conversion for documents in AQL

* expose the User-Agent HTTP header from the ArangoShell since Github seems to
  require it now, and we use the ArangoShell for fetching Foxx repositories from Github

* work with http servers that only send

* fixed potential race condition between compactor and collector threads

* fix removal of temporary directories on arangosh exit

* javadoc-style comments in Foxx services are no longer interpreted as
  Foxx comments outside of controller/script/exports files (#1748)

* removed remaining references to class syntax for Foxx Model and Repository
  from the documentation

* added a safe-guard for corrupted master-pointer


v2.8.6 (2016-03-23)
-------------------

* arangosh can now execute JavaScript script files that contain a shebang
  in the first line of the file. This allows executing script files directly.

  Provided there is a script file `/path/to/script.js` with the shebang
  `#!arangosh --javascript.execute`:

      > cat /path/to/script.js
      #!arangosh --javascript.execute
      print("hello from script.js");

  If the script file is made executable

      > chmod a+x /path/to/script.js

  it can be invoked on the shell directly and use arangosh for its execution:

      > /path/to/script.js
      hello from script.js

  This did not work in previous versions of ArangoDB, as the whole script contents
  (including the shebang) were treated as JavaScript code.
  Now shebangs in script files will now be ignored for all files passed to arangosh's
  `--javascript.execute` parameter.

  The alternative way of executing a JavaScript file with arangosh still works:

      > arangosh --javascript.execute /path/to/script.js
      hello from script.js

* added missing reset of traversal state for nested traversals.
  The state of nested traversals (a traversal in an AQL query that was
  located in a repeatedly executed subquery or inside another FOR loop)
  was not reset properly, so that multiple invocations of the same nested
  traversal with different start vertices led to the nested traversal
  always using the start vertex provided on the first invocation.

* fixed issue #1781: ArangoDB startup time increased tremendously

* fixed issue #1783: SIGHUP should rotate the log


v2.8.5 (2016-03-11)
-------------------

* Add OpenSSL handler for TLS V1.2 as sugested by kurtkincaid in #1771

* fixed issue #1765 (The webinterface should display the correct query time)
  and #1770 (Display ACTUAL query time in aardvark's AQL editor)

* Windows: the unhandled exception handler now calls the windows logging
  facilities directly without locks.
  This fixes lockups on crashes from the logging framework.

* improve nullptr handling in logger.

* added new endpoint "srv://" for DNS service records

* `org/arangodb/request` no longer sets the content-type header to the
  string "undefined" when no content-type header should be sent (issue #1776)


v2.8.4 (2016-03-01)
-------------------

* global modules are no longer incorrectly resolved outside the ArangoDB
  JavaScript directory or the Foxx service's root directory (issue #1577)

* improved error messages from Foxx and JavaScript (issues #1564, #1565, #1744)


v2.8.3 (2016-02-22)
-------------------

* fixed AQL filter condition collapsing for deeply-nested cases, potentially
  enabling usage of indexes in some dedicated cases

* added parentheses in AQL explain command output to correctly display precedence
  of logical and arithmetic operators

* Foxx Model event listeners defined on the model are now correctly invoked by
  the Repository methods (issue #1665)

* Deleting a Foxx service in the frontend should now always succeed even if the
  files no longer exist on the file system (issue #1358)

* Routing actions loaded from the database no longer throw exceptions when
  trying to load other modules using "require"

* The `org/arangodb/request` response object now sets a property `json` to the
  parsed JSON response body in addition to overwriting the `body` property when
  the request was made using the `json` option.

* Improved Windows stability

* Fixed a bug in the interactive API documentation that would escape slashes
  in document-handle fields. Document handles are now provided as separate
  fields for collection name and document key.


v2.8.2 (2016-02-09)
-------------------

* the continuous replication applier will now prevent the master's WAL logfiles
  from being removed if they are still needed by the applier on the slave. This
  should help slaves that suffered from masters garbage collection WAL logfiles
  which would have been needed by the slave later.

  The initial synchronization will block removal of still needed WAL logfiles
  on the master for 10 minutes initially, and will extend this period when further
  requests are made to the master. Initial synchronization hands over its handle
  for blocking logfile removal to the continuous replication when started via
  the *setupReplication* function. In this case, continuous replication will
  extend the logfile removal blocking period for the required WAL logfiles when
  the slave makes additional requests.

  All handles that block logfile removal will time out automatically after at
  most 5 minutes should a master not be contacted by the slave anymore (e.g. in
  case the slave's replication is turned off, the slaves loses the connection
  to the master or the slave goes down).

* added all-in-one function *setupReplication* to synchronize data from master
  to slave and start the continuous replication:

      require("@arangodb/replication").setupReplication(configuration);

  The command will return when the initial synchronization is finished and the
  continuous replication has been started, or in case the initial synchronization
  has failed.

  If the initial synchronization is successful, the command will store the given
  configuration on the slave. It also configures the continuous replication to start
  automatically if the slave is restarted, i.e. *autoStart* is set to *true*.

  If the command is run while the slave's replication applier is already running,
  it will first stop the running applier, drop its configuration and do a
  resynchronization of data with the master. It will then use the provided configration,
  overwriting any previously existing replication configuration on the slave.

  The following example demonstrates how to use the command for setting up replication
  for the *_system* database. Note that it should be run on the slave and not the
  master:

      db._useDatabase("_system");
      require("@arangodb/replication").setupReplication({
        endpoint: "tcp://master.domain.org:8529",
        username: "myuser",
        password: "mypasswd",
        verbose: false,
        includeSystem: false,
        incremental: true,
        autoResync: true
      });

* the *sync* and *syncCollection* functions now always start the data synchronization
  as an asynchronous server job. The call to *sync* or *syncCollection* will block
  until synchronization is either complete or has failed with an error. The functions
  will automatically poll the slave periodically for status updates.

  The main benefit is that the connection to the slave does not need to stay open
  permanently and is thus not affected by timeout issues. Additionally the caller does
  not need to query the synchronization status from the slave manually as this is
  now performed automatically by these functions.

* fixed undefined behavior when explaining some types of AQL traversals, fixed
  display of some types of traversals in AQL explain output


v2.8.1 (2016-01-29)
-------------------

* Improved AQL Pattern matching by allowing to specify a different traversal
  direction for one or many of the edge collections.

      FOR v, e, p IN OUTBOUND @start @@ec1, INBOUND @@ec2, @@ec3

  will traverse *ec1* and *ec3* in the OUTBOUND direction and for *ec2* it will use
  the INBOUND direction. These directions can be combined in arbitrary ways, the
  direction defined after *IN [steps]* will we used as default direction and can
  be overriden for specific collections.
  This feature is only available for collection lists, it is not possible to
  combine it with graph names.

* detect more types of transaction deadlocks early

* fixed display of relational operators in traversal explain output

* fixed undefined behavior in AQL function `PARSE_IDENTIFIER`

* added "engines" field to Foxx services generated in the admin interface

* added AQL function `IS_SAME_COLLECTION`:

  *IS_SAME_COLLECTION(collection, document)*: Return true if *document* has the same
  collection id as the collection specified in *collection*. *document* can either be
  a [document handle](../Glossary/README.md#document-handle) string, or a document with
  an *_id* attribute. The function does not validate whether the collection actually
  contains the specified document, but only compares the name of the specified collection
  with the collection name part of the specified document.
  If *document* is neither an object with an *id* attribute nor a *string* value,
  the function will return *null* and raise a warning.

      /* true */
      IS_SAME_COLLECTION('_users', '_users/my-user')
      IS_SAME_COLLECTION('_users', { _id: '_users/my-user' })

      /* false */
      IS_SAME_COLLECTION('_users', 'foobar/baz')
      IS_SAME_COLLECTION('_users', { _id: 'something/else' })


v2.8.0 (2016-01-25)
-------------------

* avoid recursive locking


v2.8.0-beta8 (2016-01-19)
-------------------------

* improved internal datafile statistics for compaction and compaction triggering
  conditions, preventing excessive growth of collection datafiles under some
  workloads. This should also fix issue #1596.

* renamed AQL optimizer rule `remove-collect-into` to `remove-collect-variables`

* fixed primary and edge index lookups prematurely aborting searches when the
  specified id search value contained a different collection than the collection
  the index was created for


v2.8.0-beta7 (2016-01-06)
-------------------------

* added vm.runInThisContext

* added AQL keyword `AGGREGATE` for use in AQL `COLLECT` statement

  Using `AGGREGATE` allows more efficient aggregation (incrementally while building
  the groups) than previous versions of AQL, which built group aggregates afterwards
  from the total of all group values.

  `AGGREGATE` can be used inside a `COLLECT` statement only. If used, it must follow
  the declaration of grouping keys:

      FOR doc IN collection
        COLLECT gender = doc.gender AGGREGATE minAge = MIN(doc.age), maxAge = MAX(doc.age)
        RETURN { gender, minAge, maxAge }

  or, if no grouping keys are used, it can follow the `COLLECT` keyword:

      FOR doc IN collection
        COLLECT AGGREGATE minAge = MIN(doc.age), maxAge = MAX(doc.age)
        RETURN {
  minAge, maxAge
}

  Only specific expressions are allowed on the right-hand side of each `AGGREGATE`
  assignment:

  - on the top level the expression must be a call to one of the supported aggregation
    functions `LENGTH`, `MIN`, `MAX`, `SUM`, `AVERAGE`, `STDDEV_POPULATION`, `STDDEV_SAMPLE`,
    `VARIANCE_POPULATION`, or `VARIANCE_SAMPLE`

  - the expression must not refer to variables introduced in the `COLLECT` itself

* Foxx: mocha test paths with wildcard characters (asterisks) now work on Windows

* reserved AQL keyword `NONE` for future use

* web interface: fixed a graph display bug concerning dashboard view

* web interface: fixed several bugs during the dashboard initialize process

* web interface: included several bugfixes: #1597, #1611, #1623

* AQL query optimizer now converts `LENGTH(collection-name)` to an optimized
  expression that returns the number of documents in a collection

* adjusted the behavior of the expansion (`[*]`) operator in AQL for non-array values

  In ArangoDB 2.8, calling the expansion operator on a non-array value will always
  return an empty array. Previous versions of ArangoDB expanded non-array values by
  calling the `TO_ARRAY()` function for the value, which for example returned an
  array with a single value for boolean, numeric and string input values, and an array
  with the object's values for an object input value. This behavior was inconsistent
  with how the expansion operator works for the array indexes in 2.8, so the behavior
  is now unified:

  - if the left-hand side operand of `[*]` is an array, the array will be returned as
    is when calling `[*]` on it
  - if the left-hand side operand of `[*]` is not an array, an empty array will be
    returned by `[*]`

  AQL queries that rely on the old behavior can be changed by either calling `TO_ARRAY`
  explicitly or by using the `[*]` at the correct position.

  The following example query will change its result in 2.8 compared to 2.7:

      LET values = "foo" RETURN values[*]

  In 2.7 the query has returned the array `[ "foo" ]`, but in 2.8 it will return an
  empty array `[ ]`. To make it return the array `[ "foo" ]` again, an explicit
  `TO_ARRAY` function call is needed in 2.8 (which in this case allows the removal
  of the `[*]` operator altogether). This also works in 2.7:

      LET values = "foo" RETURN TO_ARRAY(values)

  Another example:

      LET values = [ { name: "foo" }, { name: "bar" } ]
      RETURN values[*].name[*]

  The above returned `[ [ "foo" ], [ "bar" ] ] in 2.7. In 2.8 it will return
  `[ [ ], [ ] ]`, because the value of `name` is not an array. To change the results
  to the 2.7 style, the query can be changed to

      LET values = [ { name: "foo" }, { name: "bar" } ]
      RETURN values[* RETURN TO_ARRAY(CURRENT.name)]

  The above also works in 2.7.
  The following types of queries won't change:

      LET values = [ 1, 2, 3 ] RETURN values[*]
      LET values = [ { name: "foo" }, { name: "bar" } ] RETURN values[*].name
      LET values = [ { names: [ "foo", "bar" ] }, { names: [ "baz" ] } ] RETURN values[*].names[*]
      LET values = [ { names: [ "foo", "bar" ] }, { names: [ "baz" ] } ] RETURN values[*].names[**]

* slightly adjusted V8 garbage collection strategy so that collection eventually
  happens in all contexts that hold V8 external references to documents and
  collections.

  also adjusted default value of `--javascript.gc-frequency` from 10 seconds to
  15 seconds, as less internal operations are carried out in JavaScript.

* fixes for AQL optimizer and traversal

* added `--create-collection-type` option to arangoimp

  This allows specifying the type of the collection to be created when
  `--create-collection` is set to `true`.

* Foxx export cache should no longer break if a broken app is loaded in the
  web admin interface.


v2.8.0-beta2 (2015-12-16)
-------------------------

* added AQL query optimizer rule "sort-in-values"

  This rule pre-sorts the right-hand side operand of the `IN` and `NOT IN`
  operators so the operation can use a binary search with logarithmic complexity
  instead of a linear search. The rule is applied when the right-hand side
  operand of an `IN` or `NOT IN` operator in a filter condition is a variable that
  is defined in a different loop/scope than the operator itself. Additionally,
  the filter condition must consist of solely the `IN` or `NOT IN` operation
  in order to avoid any side-effects.

* changed collection status terminology in web interface for collections for
  which an unload request has been issued from `in the process of being unloaded`
  to `will be unloaded`.

* unloading a collection via the web interface will now trigger garbage collection
  in all v8 contexts and force a WAL flush. This increases the chances of perfoming
  the unload faster.

* added the following attributes to the result of `collection.figures()` and the
  corresponding HTTP API at `PUT /_api/collection/<name>/figures`:

  - `documentReferences`: The number of references to documents in datafiles
    that JavaScript code currently holds. This information can be used for
    debugging compaction and unload issues.
  - `waitingFor`: An optional string value that contains information about
    which object type is at the head of the collection's cleanup queue. This
    information can be used for debugging compaction and unload issues.
  - `compactionStatus.time`: The point in time the compaction for the collection
    was last executed. This information can be used for debugging compaction
    issues.
  - `compactionStatus.message`: The action that was performed when the compaction
    was last run for the collection. This information can be used for debugging
    compaction issues.

  Note: `waitingFor` and `compactionStatus` may be empty when called on a coordinator
  in a cluster.

* the compaction will now provide queryable status info that can be used to track
  its progress. The compaction status is displayed in the web interface, too.

* better error reporting for arangodump and arangorestore

* arangodump will now fail by default when trying to dump edges that
  refer to already dropped collections. This can be circumvented by
  specifying the option `--force true` when invoking arangodump

* fixed cluster upgrade procedure

* the AQL functions `NEAR` and `WITHIN` now have stricter validations
  for their input parameters `limit`, `radius` and `distance`. They may now throw
  exceptions when invalid parameters are passed that may have not led
  to exceptions in previous versions.

* deprecation warnings now log stack traces

* Foxx: improved backwards compatibility with 2.5 and 2.6

  - reverted Model and Repository back to non-ES6 "classes" because of
    compatibility issues when using the extend method with a constructor

  - removed deprecation warnings for extend and controller.del

  - restored deprecated method Model.toJSONSchema

  - restored deprecated `type`, `jwt` and `sessionStorageApp` options
    in Controller#activateSessions

* Fixed a deadlock problem in the cluster


v2.8.0-beta1 (2015-12-06)
-------------------------

* added AQL function `IS_DATESTRING(value)`

  Returns true if *value* is a string that can be used in a date function.
  This includes partial dates such as *2015* or *2015-10* and strings containing
  invalid dates such as *2015-02-31*. The function will return false for all
  non-string values, even if some of them may be usable in date functions.


v2.8.0-alpha1 (2015-12-03)
--------------------------

* added AQL keywords `GRAPH`, `OUTBOUND`, `INBOUND` and `ANY` for use in graph
  traversals, reserved AQL keyword `ALL` for future use

  Usage of these keywords as collection names, variable names or attribute names
  in AQL queries will not be possible without quoting. For example, the following
  AQL query will still work as it uses a quoted collection name and a quoted
  attribute name:

      FOR doc IN `OUTBOUND`
        RETURN doc.`any`

* issue #1593: added AQL `POW` function for exponentation

* added cluster execution site info in explain output for AQL queries

* replication improvements:

  - added `autoResync` configuration parameter for continuous replication.

    When set to `true`, a replication slave will automatically trigger a full data
    re-synchronization with the master when the master cannot provide the log data
    the slave had asked for. Note that `autoResync` will only work when the option
    `requireFromPresent` is also set to `true` for the continuous replication, or
    when the continuous syncer is started and detects that no start tick is present.

    Automatic re-synchronization may transfer a lot of data from the master to the
    slave and may be expensive. It is therefore turned off by default.
    When turned off, the slave will never perform an automatic re-synchronization
    with the master.

  - added `idleMinWaitTime` and `idleMaxWaitTime` configuration parameters for
    continuous replication.

    These parameters can be used to control the minimum and maximum wait time the
    slave will (intentionally) idle and not poll for master log changes in case the
    master had sent the full logs already.
    The `idleMaxWaitTime` value will only be used when `adapativePolling` is set
    to `true`. When `adaptivePolling` is disable, only `idleMinWaitTime` will be
    used as a constant time span in which the slave will not poll the master for
    further changes. The default values are 0.5 seconds for `idleMinWaitTime` and
    2.5 seconds for `idleMaxWaitTime`, which correspond to the hard-coded values
    used in previous versions of ArangoDB.

  - added `initialSyncMaxWaitTime` configuration parameter for initial and continuous
    replication

    This option controls the maximum wait time (in seconds) that the initial
    synchronization will wait for a response from the master when fetching initial
    collection data. If no response is received within this time period, the initial
    synchronization will give up and fail. This option is also relevant for
    continuous replication in case *autoResync* is set to *true*, as then the
    continuous replication may trigger a full data re-synchronization in case
    the master cannot the log data the slave had asked for.

  - HTTP requests sent from the slave to the master during initial synchronization
    will now be retried if they fail with connection problems.

  - the initial synchronization now logs its progress so it can be queried using
    the regular replication status check APIs.

  - added `async` attribute for `sync` and `syncCollection` operations called from
    the ArangoShell. Setthing this attribute to `true` will make the synchronization
    job on the server go into the background, so that the shell does not block. The
    status of the started asynchronous synchronization job can be queried from the
    ArangoShell like this:

        /* starts initial synchronization */
        var replication = require("@arangodb/replication");
        var id = replication.sync({
          endpoint: "tcp://master.domain.org:8529",
          username: "myuser",
          password: "mypasswd",
          async: true
       });

       /* now query the id of the returned async job and print the status */
       print(replication.getSyncResult(id));

    The result of `getSyncResult()` will be `false` while the server-side job
    has not completed, and different to `false` if it has completed. When it has
    completed, all job result details will be returned by the call to `getSyncResult()`.


* fixed non-deterministic query results in some cluster queries

* fixed issue #1589

* return HTTP status code 410 (gone) instead of HTTP 408 (request timeout) for
  server-side operations that are canceled / killed. Sending 410 instead of 408
  prevents clients from re-starting the same (canceled) operation. Google Chrome
  for example sends the HTTP request again in case it is responded with an HTTP
  408, and this is exactly the opposite of the desired behavior when an operation
  is canceled / killed by the user.

* web interface: queries in AQL editor now cancelable

* web interface: dashboard - added replication information

* web interface: AQL editor now supports bind parameters

* added startup option `--server.hide-product-header` to make the server not send
  the HTTP response header `"Server: ArangoDB"` in its HTTP responses. By default,
  the option is turned off so the header is still sent as usual.

* added new AQL function `UNSET_RECURSIVE` to recursively unset attritutes from
  objects/documents

* switched command-line editor in ArangoShell and arangod to linenoise-ng

* added automatic deadlock detection for transactions

  In case a deadlock is detected, a multi-collection operation may be rolled back
  automatically and fail with error 29 (`deadlock detected`). Client code for
  operations containing more than one collection should be aware of this potential
  error and handle it accordingly, either by giving up or retrying the transaction.

* Added C++ implementations for the AQL arithmetic operations and the following
  AQL functions:
  - ABS
  - APPEND
  - COLLECTIONS
  - CURRENT_DATABASE
  - DOCUMENT
  - EDGES
  - FIRST
  - FIRST_DOCUMENT
  - FIRST_LIST
  - FLATTEN
  - FLOOR
  - FULLTEXT
  - LAST
  - MEDIAN
  - MERGE_RECURSIVE
  - MINUS
  - NEAR
  - NOT_NULL
  - NTH
  - PARSE_IDENTIFIER
  - PERCENTILE
  - POP
  - POSITION
  - PUSH
  - RAND
  - RANGE
  - REMOVE_NTH
  - REMOVE_VALUE
  - REMOVE_VALUES
  - ROUND
  - SHIFT
  - SQRT
  - STDDEV_POPULATION
  - STDDEV_SAMPLE
  - UNSHIFT
  - VARIANCE_POPULATION
  - VARIANCE_SAMPLE
  - WITHIN
  - ZIP

* improved performance of skipping over many documents in an AQL query when no
  indexes and no filters are used, e.g.

      FOR doc IN collection
        LIMIT 1000000, 10
        RETURN doc

* Added array indexes

  Hash indexes and skiplist indexes can now optionally be defined for array values
  so they index individual array members.

  To define an index for array values, the attribute name is extended with the
  expansion operator `[*]` in the index definition:

      arangosh> db.colName.ensureHashIndex("tags[*]");

  When given the following document

      { tags: [ "AQL", "ArangoDB", "Index" ] }

  the index will now contain the individual values `"AQL"`, `"ArangoDB"` and `"Index"`.

  Now the index can be used for finding all documents having `"ArangoDB"` somewhere in their
  tags array using the following AQL query:

      FOR doc IN colName
        FILTER "ArangoDB" IN doc.tags[*]
        RETURN doc

* rewrote AQL query optimizer rule `use-index-range` and renamed it to `use-indexes`.
  The name change affects rule names in the optimizer's output.

* rewrote AQL execution node `IndexRangeNode` and renamed it to `IndexNode`. The name
  change affects node names in the optimizer's explain output.

* added convenience function `db._explain(query)` for human-readable explanation
  of AQL queries

* module resolution as used by `require` now behaves more like in node.js

* the `org/arangodb/request` module now returns response bodies for error responses
  by default. The old behavior of not returning bodies for error responses can be
  re-enabled by explicitly setting the option `returnBodyOnError` to `false` (#1437)


v2.7.6 (2016-01-30)
-------------------

* detect more types of transaction deadlocks early


v2.7.5 (2016-01-22)
-------------------

* backported added automatic deadlock detection for transactions

  In case a deadlock is detected, a multi-collection operation may be rolled back
  automatically and fail with error 29 (`deadlock detected`). Client code for
  operations containing more than one collection should be aware of this potential
  error and handle it accordingly, either by giving up or retrying the transaction.

* improved internal datafile statistics for compaction and compaction triggering
  conditions, preventing excessive growth of collection datafiles under some
  workloads. This should also fix issue #1596.

* Foxx export cache should no longer break if a broken app is loaded in the
  web admin interface.

* Foxx: removed some incorrect deprecation warnings.

* Foxx: mocha test paths with wildcard characters (asterisks) now work on Windows


v2.7.4 (2015-12-21)
-------------------

* slightly adjusted V8 garbage collection strategy so that collection eventually
  happens in all contexts that hold V8 external references to documents and
  collections.

* added the following attributes to the result of `collection.figures()` and the
  corresponding HTTP API at `PUT /_api/collection/<name>/figures`:

  - `documentReferences`: The number of references to documents in datafiles
    that JavaScript code currently holds. This information can be used for
    debugging compaction and unload issues.
  - `waitingFor`: An optional string value that contains information about
    which object type is at the head of the collection's cleanup queue. This
    information can be used for debugging compaction and unload issues.
  - `compactionStatus.time`: The point in time the compaction for the collection
    was last executed. This information can be used for debugging compaction
    issues.
  - `compactionStatus.message`: The action that was performed when the compaction
    was last run for the collection. This information can be used for debugging
    compaction issues.

  Note: `waitingFor` and `compactionStatus` may be empty when called on a coordinator
  in a cluster.

* the compaction will now provide queryable status info that can be used to track
  its progress. The compaction status is displayed in the web interface, too.


v2.7.3 (2015-12-17)
-------------------

* fixed some replication value conversion issues when replication applier properties
  were set via ArangoShell

* fixed disappearing of documents for collections transferred via `sync` or
  `syncCollection` if the collection was dropped right before synchronization
  and drop and (re-)create collection markers were located in the same WAL file


* fixed an issue where overwriting the system sessions collection would break
  the web interface when authentication is enabled

v2.7.2 (2015-12-01)
-------------------

* replication improvements:

  - added `autoResync` configuration parameter for continuous replication.

    When set to `true`, a replication slave will automatically trigger a full data
    re-synchronization with the master when the master cannot provide the log data
    the slave had asked for. Note that `autoResync` will only work when the option
    `requireFromPresent` is also set to `true` for the continuous replication, or
    when the continuous syncer is started and detects that no start tick is present.

    Automatic re-synchronization may transfer a lot of data from the master to the
    slave and may be expensive. It is therefore turned off by default.
    When turned off, the slave will never perform an automatic re-synchronization
    with the master.

  - added `idleMinWaitTime` and `idleMaxWaitTime` configuration parameters for
    continuous replication.

    These parameters can be used to control the minimum and maximum wait time the
    slave will (intentionally) idle and not poll for master log changes in case the
    master had sent the full logs already.
    The `idleMaxWaitTime` value will only be used when `adapativePolling` is set
    to `true`. When `adaptivePolling` is disable, only `idleMinWaitTime` will be
    used as a constant time span in which the slave will not poll the master for
    further changes. The default values are 0.5 seconds for `idleMinWaitTime` and
    2.5 seconds for `idleMaxWaitTime`, which correspond to the hard-coded values
    used in previous versions of ArangoDB.

  - added `initialSyncMaxWaitTime` configuration parameter for initial and continuous
    replication

    This option controls the maximum wait time (in seconds) that the initial
    synchronization will wait for a response from the master when fetching initial
    collection data. If no response is received within this time period, the initial
    synchronization will give up and fail. This option is also relevant for
    continuous replication in case *autoResync* is set to *true*, as then the
    continuous replication may trigger a full data re-synchronization in case
    the master cannot the log data the slave had asked for.

  - HTTP requests sent from the slave to the master during initial synchronization
    will now be retried if they fail with connection problems.

  - the initial synchronization now logs its progress so it can be queried using
    the regular replication status check APIs.

* fixed non-deterministic query results in some cluster queries

* added missing lock instruction for primary index in compactor size calculation

* fixed issue #1589

* fixed issue #1583

* fixed undefined behavior when accessing the top level of a document with the `[*]`
  operator

* fixed potentially invalid pointer access in shaper when the currently accessed
  document got re-located by the WAL collector at the very same time

* Foxx: optional configuration options no longer log validation errors when assigned
  empty values (#1495)

* Foxx: constructors provided to Repository and Model sub-classes via extend are
  now correctly called (#1592)


v2.7.1 (2015-11-07)
-------------------

* switch to linenoise next generation

* exclude `_apps` collection from replication

  The slave has its own `_apps` collection which it populates on server start.
  When replicating data from the master to the slave, the data from the master may
  clash with the slave's own data in the `_apps` collection. Excluding the `_apps`
  collection from replication avoids this.

* disable replication appliers when starting in modes `--upgrade`, `--no-server`
  and `--check-upgrade`

* more detailed output in arango-dfdb

* fixed "no start tick" issue in replication applier

  This error could occur after restarting a slave server after a shutdown
  when no data was ever transferred from the master to the slave via the
  continuous replication

* fixed problem during SSL client connection abort that led to scheduler thread
  staying at 100% CPU saturation

* fixed potential segfault in AQL `NEIGHBORS` function implementation when C++ function
  variant was used and collection names were passed as strings

* removed duplicate target for some frontend JavaScript files from the Makefile

* make AQL function `MERGE()` work on a single array parameter, too.
  This allows combining the attributes of multiple objects from an array into
  a single object, e.g.

      RETURN MERGE([
        { foo: 'bar' },
        { quux: 'quetzalcoatl', ruled: true },
        { bar: 'baz', foo: 'done' }
      ])

  will now return:

      {
        "foo": "done",
        "quux": "quetzalcoatl",
        "ruled": true,
        "bar": "baz"
      }

* fixed potential deadlock in collection status changing on Windows

* fixed hard-coded `incremental` parameter in shell implementation of
  `syncCollection` function in replication module

* fix for GCC5: added check for '-stdlib' option


v2.7.0 (2015-10-09)
-------------------

* fixed request statistics aggregation
  When arangod was started in supervisor mode, the request statistics always showed
  0 requests, as the statistics aggregation thread did not run then.

* read server configuration files before dropping privileges. this ensures that
  the SSL keyfile specified in the configuration can be read with the server's start
  privileges (i.e. root when using a standard ArangoDB package).

* fixed replication with a 2.6 replication configuration and issues with a 2.6 master

* raised default value of `--server.descriptors-minimum` to 1024

* allow Foxx apps to be installed underneath URL path `/_open/`, so they can be
  (intentionally) accessed without authentication.

* added *allowImplicit* sub-attribute in collections declaration of transactions.
  The *allowImplicit* attributes allows making transactions fail should they
  read-access a collection that was not explicitly declared in the *collections*
  array of the transaction.

* added "special" password ARANGODB_DEFAULT_ROOT_PASSWORD. If you pass
  ARANGODB_DEFAULT_ROOT_PASSWORD as password, it will read the password
  from the environment variable ARANGODB_DEFAULT_ROOT_PASSWORD


v2.7.0-rc2 (2015-09-22)
-----------------------

* fix over-eager datafile compaction

  This should reduce the need to compact directly after loading a collection when a
  collection datafile contained many insertions and updates for the same documents. It
  should also prevent from re-compacting already merged datafiles in case not many
  changes were made. Compaction will also make fewer index lookups than before.

* added `syncCollection()` function in module `org/arangodb/replication`

  This allows synchronizing the data of a single collection from a master to a slave
  server. Synchronization can either restore the whole collection by transferring all
  documents from the master to the slave, or incrementally by only transferring documents
  that differ. This is done by partitioning the collection's entire key space into smaller
  chunks and comparing the data chunk-wise between master and slave. Only chunks that are
  different will be re-transferred.

  The `syncCollection()` function can be used as follows:

      require("org/arangodb/replication").syncCollection(collectionName, options);

  e.g.

      require("org/arangodb/replication").syncCollection("myCollection", {
        endpoint: "tcp://127.0.0.1:8529",  /* master */
        username: "root",                  /* username for master */
        password: "secret",                /* password for master */
        incremental: true                  /* use incremental mode */
      });


* additionally allow the following characters in document keys:

  `(` `)` `+` `,` `=` `;` `$` `!` `*` `'` `%`


v2.7.0-rc1 (2015-09-17)
-----------------------

* removed undocumented server-side-only collection functions:
  * collection.OFFSET()
  * collection.NTH()
  * collection.NTH2()
  * collection.NTH3()

* upgraded Swagger to version 2.0 for the Documentation

  This gives the user better prepared test request structures.
  More conversions will follow so finally client libraries can be auto-generated.

* added extra AQL functions for date and time calculation and manipulation.
  These functions were contributed by GitHub users @CoDEmanX and @friday.
  A big thanks for their work!

  The following extra date functions are available from 2.7 on:

  * `DATE_DAYOFYEAR(date)`: Returns the day of year number of *date*.
    The return values range from 1 to 365, or 366 in a leap year respectively.

  * `DATE_ISOWEEK(date)`: Returns the ISO week date of *date*.
    The return values range from 1 to 53. Monday is considered the first day of the week.
    There are no fractional weeks, thus the last days in December may belong to the first
    week of the next year, and the first days in January may be part of the previous year's
    last week.

  * `DATE_LEAPYEAR(date)`: Returns whether the year of *date* is a leap year.

  * `DATE_QUARTER(date)`: Returns the quarter of the given date (1-based):
    * 1: January, February, March
    * 2: April, May, June
    * 3: July, August, September
    * 4: October, November, December

  - *DATE_DAYS_IN_MONTH(date)*: Returns the number of days in *date*'s month (28..31).

  * `DATE_ADD(date, amount, unit)`: Adds *amount* given in *unit* to *date* and
    returns the calculated date.

    *unit* can be either of the following to specify the time unit to add or
    subtract (case-insensitive):
    - y, year, years
    - m, month, months
    - w, week, weeks
    - d, day, days
    - h, hour, hours
    - i, minute, minutes
    - s, second, seconds
    - f, millisecond, milliseconds

    *amount* is the number of *unit*s to add (positive value) or subtract
    (negative value).

  * `DATE_SUBTRACT(date, amount, unit)`: Subtracts *amount* given in *unit* from
    *date* and returns the calculated date.

    It works the same as `DATE_ADD()`, except that it subtracts. It is equivalent
    to calling `DATE_ADD()` with a negative amount, except that `DATE_SUBTRACT()`
    can also subtract ISO durations. Note that negative ISO durations are not
    supported (i.e. starting with `-P`, like `-P1Y`).

  * `DATE_DIFF(date1, date2, unit, asFloat)`: Calculate the difference
    between two dates in given time *unit*, optionally with decimal places.
    Returns a negative value if *date1* is greater than *date2*.

  * `DATE_COMPARE(date1, date2, unitRangeStart, unitRangeEnd)`: Compare two
    partial dates and return true if they match, false otherwise. The parts to
    compare are defined by a range of time units.

    The full range is: years, months, days, hours, minutes, seconds, milliseconds.
    Pass the unit to start from as *unitRangeStart*, and the unit to end with as
    *unitRangeEnd*. All units in between will be compared. Leave out *unitRangeEnd*
    to only compare *unitRangeStart*.

  * `DATE_FORMAT(date, format)`: Format a date according to the given format string.
    It supports the following placeholders (case-insensitive):
    - %t: timestamp, in milliseconds since midnight 1970-01-01
    - %z: ISO date (0000-00-00T00:00:00.000Z)
    - %w: day of week (0..6)
    - %y: year (0..9999)
    - %yy: year (00..99), abbreviated (last two digits)
    - %yyyy: year (0000..9999), padded to length of 4
    - %yyyyyy: year (-009999 .. +009999), with sign prefix and padded to length of 6
    - %m: month (1..12)
    - %mm: month (01..12), padded to length of 2
    - %d: day (1..31)
    - %dd: day (01..31), padded to length of 2
    - %h: hour (0..23)
    - %hh: hour (00..23), padded to length of 2
    - %i: minute (0..59)
    - %ii: minute (00..59), padded to length of 2
    - %s: second (0..59)
    - %ss: second (00..59), padded to length of 2
    - %f: millisecond (0..999)
    - %fff: millisecond (000..999), padded to length of 3
    - %x: day of year (1..366)
    - %xxx: day of year (001..366), padded to length of 3
    - %k: ISO week date (1..53)
    - %kk: ISO week date (01..53), padded to length of 2
    - %l: leap year (0 or 1)
    - %q: quarter (1..4)
    - %a: days in month (28..31)
    - %mmm: abbreviated English name of month (Jan..Dec)
    - %mmmm: English name of month (January..December)
    - %www: abbreviated English name of weekday (Sun..Sat)
    - %wwww: English name of weekday (Sunday..Saturday)
    - %&: special escape sequence for rare occasions
    - %%: literal %
    - %: ignored

* new WAL logfiles and datafiles are now created non-sparse

  This prevents SIGBUS signals being raised when memory of a sparse datafile is accessed
  and the disk is full and the accessed file part is not actually disk-backed. In
  this case the mapped memory region is not necessarily backed by physical memory, and
  accessing the memory may raise SIGBUS and crash arangod.

* the `internal.download()` function and the module `org/arangodb/request` used some
  internal library function that handled the sending of HTTP requests from inside of
  ArangoDB. This library unconditionally set an HTTP header `Accept-Encoding: gzip`
  in all outgoing HTTP requests.

  This has been fixed in 2.7, so `Accept-Encoding: gzip` is not set automatically anymore.
  Additionally, the header `User-Agent: ArangoDB` is not set automatically either. If
  client applications desire to send these headers, they are free to add it when
  constructing the requests using the `download` function or the request module.

* fixed issue #1436: org/arangodb/request advertises deflate without supporting it

* added template string generator function `aqlQuery` for generating AQL queries

  This can be used to generate safe AQL queries with JavaScript parameter
  variables or expressions easily:

      var name = 'test';
      var attributeName = '_key';
      var query = aqlQuery`FOR u IN users FILTER u.name == ${name} RETURN u.${attributeName}`;
      db._query(query);

* report memory usage for document header data (revision id, pointer to data etc.)
  in `db.collection.figures()`. The memory used for document headers will now
  show up in the already existing attribute `indexes.size`. Due to that, the index
  sizes reported by `figures()` in 2.7 will be higher than those reported by 2.6,
  but the 2.7 values are more accurate.

* IMPORTANT CHANGE: the filenames in dumps created by arangodump now contain
  not only the name of the dumped collection, but also an additional 32-digit hash
  value. This is done to prevent overwriting dump files in case-insensitive file
  systems when there exist multiple collections with the same name (but with
  different cases).

  For example, if a database has two collections: `test` and `Test`, previous
  versions of ArangoDB created the files

  * `test.structure.json` and `test.data.json` for collection `test`
  * `Test.structure.json` and `Test.data.json` for collection `Test`

  This did not work for case-insensitive filesystems, because the files for the
  second collection would have overwritten the files of the first. arangodump in
  2.7 will create the following filenames instead:

  * `test_098f6bcd4621d373cade4e832627b4f6.structure.json` and `test_098f6bcd4621d373cade4e832627b4f6.data.json`
  * `Test_0cbc6611f5540bd0809a388dc95a615b.structure.json` and `Test_0cbc6611f5540bd0809a388dc95a615b.data.json`

  These filenames will be unambiguous even in case-insensitive filesystems.

* IMPORTANT CHANGE: make arangod actually close lingering client connections
  when idle for at least the duration specified via `--server.keep-alive-timeout`.
  In previous versions of ArangoDB, connections were not closed by the server
  when the timeout was reached and the client was still connected. Now the
  connection is properly closed by the server in case of timeout. Client
  applications relying on the old behavior may now need to reconnect to the
  server when their idle connections time out and get closed (note: connections
  being idle for a long time may be closed by the OS or firewalls anyway -
  client applications should be aware of that and try to reconnect).

* IMPORTANT CHANGE: when starting arangod, the server will drop the process
  privileges to the specified values in options `--server.uid` and `--server.gid`
  instantly after parsing the startup options.

  That means when either `--server.uid` or `--server.gid` are set, the privilege
  change will happen earlier. This may prevent binding the server to an endpoint
  with a port number lower than 1024 if the arangodb user has no privileges
  for that. Previous versions of ArangoDB changed the privileges later, so some
  startup actions were still carried out under the invoking user (i.e. likely
  *root* when started via init.d or system scripts) and especially binding to
  low port numbers was still possible there.

  The default privileges for user *arangodb* will not be sufficient for binding
  to port numbers lower than 1024. To have an ArangoDB 2.7 bind to a port number
  lower than 1024, it needs to be started with either a different privileged user,
  or the privileges of the *arangodb* user have to raised manually beforehand.

* added AQL optimizer rule `patch-update-statements`

* Linux startup scripts and systemd configuration for arangod now try to
  adjust the NOFILE (number of open files) limits for the process. The limit
  value is set to 131072 (128k) when ArangoDB is started via start/stop
  commands

* When ArangoDB is started/stopped manually via the start/stop commands, the
  main process will wait for up to 10 seconds after it forks the supervisor
  and arangod child processes. If the startup fails within that period, the
  start/stop script will fail with an exit code other than zero. If the
  startup of the supervisor or arangod is still ongoing after 10 seconds,
  the main program will still return with exit code 0. The limit of 10 seconds
  is arbitrary because the time required for a startup is not known in advance.

* added startup option `--database.throw-collection-not-loaded-error`

  Accessing a not-yet loaded collection will automatically load a collection
  on first access. This flag controls what happens in case an operation
  would need to wait for another thread to finalize loading a collection. If
  set to *true*, then the first operation that accesses an unloaded collection
  will load it. Further threads that try to access the same collection while
  it is still loading immediately fail with an error (1238, *collection not loaded*).
  This is to prevent all server threads from being blocked while waiting on the
  same collection to finish loading. When the first thread has completed loading
  the collection, the collection becomes regularly available, and all operations
  from that point on can be carried out normally, and error 1238 will not be
  thrown anymore for that collection.

  If set to *false*, the first thread that accesses a not-yet loaded collection
  will still load it. Other threads that try to access the collection while
  loading will not fail with error 1238 but instead block until the collection
  is fully loaded. This configuration might lead to all server threads being
  blocked because they are all waiting for the same collection to complete
  loading. Setting the option to *true* will prevent this from happening, but
  requires clients to catch error 1238 and react on it (maybe by scheduling
  a retry for later).

  The default value is *false*.

* added better control-C support in arangosh

  When CTRL-C is pressed in arangosh, it will now print a `^C` first. Pressing
  CTRL-C again will reset the prompt if something was entered before, or quit
  arangosh if no command was entered directly before.

  This affects the arangosh version build with Readline-support only (Linux
  and MacOS).

  The MacOS version of ArangoDB for Homebrew now depends on Readline, too. The
  Homebrew formula has been changed accordingly.
  When self-compiling ArangoDB on MacOS without Homebrew, Readline now is a
  prerequisite.

* increased default value for collection-specific `indexBuckets` value from 1 to 8

  Collections created from 2.7 on will use the new default value of `8` if not
  overridden on collection creation or later using
  `collection.properties({ indexBuckets: ... })`.

  The `indexBuckets` value determines the number of buckets to use for indexes of
  type `primary`, `hash` and `edge`. Having multiple index buckets allows splitting
  an index into smaller components, which can be filled in parallel when a collection
  is loading. Additionally, resizing and reallocation of indexes are faster and
  less intrusive if the index uses multiple buckets, because resize and reallocation
  will affect only data in a single bucket instead of all index values.

  The index buckets will be filled in parallel when loading a collection if the collection
  has an `indexBuckets` value greater than 1 and the collection contains a significant
  amount of documents/edges (the current threshold is 256K documents but this value
  may change in future versions of ArangoDB).

* changed HTTP client to use poll instead of select on Linux and MacOS

  This affects the ArangoShell and user-defined JavaScript code running inside
  arangod that initiates its own HTTP calls.

  Using poll instead of select allows using arbitrary high file descriptors
  (bigger than the compiled in FD_SETSIZE). Server connections are still handled using
  epoll, which has never been affected by FD_SETSIZE.

* implemented AQL `LIKE` function using ICU regexes

* added `RETURN DISTINCT` for AQL queries to return unique results:

      FOR doc IN collection
        RETURN DISTINCT doc.status

  This change also introduces `DISTINCT` as an AQL keyword.

* removed `createNamedQueue()` and `addJob()` functions from org/arangodb/tasks

* use less locks and more atomic variables in the internal dispatcher
  and V8 context handling implementations. This leads to improved throughput in
  some ArangoDB internals and allows for higher HTTP request throughput for
  many operations.

  A short overview of the improvements can be found here:

  https://www.arangodb.com/2015/08/throughput-enhancements/

* added shorthand notation for attribute names in AQL object literals:

      LET name = "Peter"
      LET age = 42
      RETURN { name, age }

  The above is the shorthand equivalent of the generic form

      LET name = "Peter"
      LET age = 42
      RETURN { name : name, age : age }

* removed configure option `--enable-timings`

  This option did not have any effect.

* removed configure option `--enable-figures`

  This option previously controlled whether HTTP request statistics code was
  compiled into ArangoDB or not. The previous default value was `true` so
  statistics code was available in official packages. Setting the option to
  `false` led to compile errors so it is doubtful the default value was
  ever changed. By removing the option some internal statistics code was also
  simplified.

* removed run-time manipulation methods for server endpoints:

  * `db._removeEndpoint()`
  * `db._configureEndpoint()`
  * HTTP POST `/_api/endpoint`
  * HTTP DELETE `/_api/endpoint`

* AQL query result cache

  The query result cache can optionally cache the complete results of all or selected AQL queries.
  It can be operated in the following modes:

  * `off`: the cache is disabled. No query results will be stored
  * `on`: the cache will store the results of all AQL queries unless their `cache`
    attribute flag is set to `false`
  * `demand`: the cache will store the results of AQL queries that have their
    `cache` attribute set to `true`, but will ignore all others

  The mode can be set at server startup using the `--database.query-cache-mode` configuration
  option and later changed at runtime.

  The following HTTP REST APIs have been added for controlling the query cache:

  * HTTP GET `/_api/query-cache/properties`: returns the global query cache configuration
  * HTTP PUT `/_api/query-cache/properties`: modifies the global query cache configuration
  * HTTP DELETE `/_api/query-cache`: invalidates all results in the query cache

  The following JavaScript functions have been added for controlling the query cache:

  * `require("org/arangodb/aql/cache").properties()`: returns the global query cache configuration
  * `require("org/arangodb/aql/cache").properties(properties)`: modifies the global query cache configuration
  * `require("org/arangodb/aql/cache").clear()`: invalidates all results in the query cache

* do not link arangoimp against V8

* AQL function call arguments optimization

  This will lead to arguments in function calls inside AQL queries not being copied but passed
  by reference. This may speed up calls to functions with bigger argument values or queries that
  call functions a lot of times.

* upgraded V8 version to 4.3.61

* removed deprecated AQL `SKIPLIST` function.

  This function was introduced in older versions of ArangoDB with a less powerful query optimizer to
  retrieve data from a skiplist index using a `LIMIT` clause. It was marked as deprecated in ArangoDB
  2.6.

  Since ArangoDB 2.3 the behavior of the `SKIPLIST` function can be emulated using regular AQL
  constructs, e.g.

      FOR doc IN @@collection
        FILTER doc.value >= @value
        SORT doc.value DESC
        LIMIT 1
        RETURN doc

* the `skip()` function for simple queries does not accept negative input any longer.
  This feature was deprecated in 2.6.0.

* fix exception handling

  In some cases JavaScript exceptions would re-throw without information of the original problem.
  Now the original exception is logged for failure analysis.

* based REST API method PUT `/_api/simple/all` on the cursor API and make it use AQL internally.

  The change speeds up this REST API method and will lead to additional query information being
  returned by the REST API. Clients can use this extra information or ignore it.

* Foxx Queue job success/failure handlers arguments have changed from `(jobId, jobData, result, jobFailures)` to `(result, jobData, job)`.

* added Foxx Queue job options `repeatTimes`, `repeatUntil` and `repeatDelay` to automatically re-schedule jobs when they are completed.

* added Foxx manifest configuration type `password` to mask values in the web interface.

* fixed default values in Foxx manifest configurations sometimes not being used as defaults.

* fixed optional parameters in Foxx manifest configurations sometimes not being cleared correctly.

* Foxx dependencies can now be marked as optional using a slightly more verbose syntax in your manifest file.

* converted Foxx constructors to ES6 classes so you can extend them using class syntax.

* updated aqb to 2.0.

* updated chai to 3.0.

* Use more madvise calls to speed up things when memory is tight, in particular
  at load time but also for random accesses later.

* Overhauled web interface

  The web interface now has a new design.

  The API documentation for ArangoDB has been moved from "Tools" to "Links" in the web interface.

  The "Applications" tab in the web interfaces has been renamed to "Services".


v2.6.12 (2015-12-02)
--------------------

* fixed disappearing of documents for collections transferred via `sync` if the
  the collection was dropped right before synchronization and drop and (re-)create
  collection markers were located in the same WAL file

* added missing lock instruction for primary index in compactor size calculation

* fixed issue #1589

* fixed issue #1583

* Foxx: optional configuration options no longer log validation errors when assigned
  empty values (#1495)


v2.6.11 (2015-11-18)
--------------------

* fixed potentially invalid pointer access in shaper when the currently accessed
  document got re-located by the WAL collector at the very same time


v2.6.10 (2015-11-10)
--------------------

* disable replication appliers when starting in modes `--upgrade`, `--no-server`
  and `--check-upgrade`

* more detailed output in arango-dfdb

* fixed potential deadlock in collection status changing on Windows

* issue #1521: Can't dump/restore with user and password


v2.6.9 (2015-09-29)
-------------------

* added "special" password ARANGODB_DEFAULT_ROOT_PASSWORD. If you pass
  ARANGODB_DEFAULT_ROOT_PASSWORD as password, it will read the password
  from the environment variable ARANGODB_DEFAULT_ROOT_PASSWORD

* fixed failing AQL skiplist, sort and limit combination

  When using a Skiplist index on an attribute (say "a") and then using sort
  and skip on this attribute caused the result to be empty e.g.:

    require("internal").db.test.ensureSkiplist("a");
    require("internal").db._query("FOR x IN test SORT x.a LIMIT 10, 10");

  Was always empty no matter how many documents are stored in test.
  This is now fixed.

v2.6.8 (2015-09-09)
-------------------

* ARM only:

  The ArangoDB packages for ARM require the kernel to allow unaligned memory access.
  How the kernel handles unaligned memory access is configurable at runtime by
  checking and adjusting the contents `/proc/cpu/alignment`.

  In order to operate on ARM, ArangoDB requires the bit 1 to be set. This will
  make the kernel trap and adjust unaligned memory accesses. If this bit is not
  set, the kernel may send a SIGBUS signal to ArangoDB and terminate it.

  To set bit 1 in `/proc/cpu/alignment` use the following command as a privileged
  user (e.g. root):

      echo "2" > /proc/cpu/alignment

  Note that this setting affects all user processes and not just ArangoDB. Setting
  the alignment with the above command will also not make the setting permanent,
  so it will be lost after a restart of the system. In order to make the setting
  permanent, it should be executed during system startup or before starting arangod.

  The ArangoDB start/stop scripts do not adjust the alignment setting, but rely on
  the environment to have the correct alignment setting already. The reason for this
  is that the alignment settings also affect all other user processes (which ArangoDB
  is not aware of) and thus may have side-effects outside of ArangoDB. It is therefore
  more reasonable to have the system administrator carry out the change.


v2.6.7 (2015-08-25)
-------------------

* improved AssocMulti index performance when resizing.

  This makes the edge index perform less I/O when under memory pressure.


v2.6.6 (2015-08-23)
-------------------

* added startup option `--server.additional-threads` to create separate queues
  for slow requests.


v2.6.5 (2015-08-17)
-------------------

* added startup option `--database.throw-collection-not-loaded-error`

  Accessing a not-yet loaded collection will automatically load a collection
  on first access. This flag controls what happens in case an operation
  would need to wait for another thread to finalize loading a collection. If
  set to *true*, then the first operation that accesses an unloaded collection
  will load it. Further threads that try to access the same collection while
  it is still loading immediately fail with an error (1238, *collection not loaded*).
  This is to prevent all server threads from being blocked while waiting on the
  same collection to finish loading. When the first thread has completed loading
  the collection, the collection becomes regularly available, and all operations
  from that point on can be carried out normally, and error 1238 will not be
  thrown anymore for that collection.

  If set to *false*, the first thread that accesses a not-yet loaded collection
  will still load it. Other threads that try to access the collection while
  loading will not fail with error 1238 but instead block until the collection
  is fully loaded. This configuration might lead to all server threads being
  blocked because they are all waiting for the same collection to complete
  loading. Setting the option to *true* will prevent this from happening, but
  requires clients to catch error 1238 and react on it (maybe by scheduling
  a retry for later).

  The default value is *false*.

* fixed busy wait loop in scheduler threads that sometimes consumed 100% CPU while
  waiting for events on connections closed unexpectedly by the client side

* handle attribute `indexBuckets` when restoring collections via arangorestore.
  Previously the `indexBuckets` attribute value from the dump was ignored, and the
   server default value for `indexBuckets` was used when restoring a collection.

* fixed "EscapeValue already set error" crash in V8 actions that might have occurred when
  canceling V8-based operations.


v2.6.4 (2015-08-01)
-------------------

* V8: Upgrade to version 4.1.0.27 - this is intended to be the stable V8 version.

* fixed issue #1424: Arango shell should not processing arrows pushing on keyboard


v2.6.3 (2015-07-21)
-------------------

* issue #1409: Document values with null character truncated


v2.6.2 (2015-07-04)
-------------------

* fixed issue #1383: bindVars for HTTP API doesn't work with empty string

* fixed handling of default values in Foxx manifest configurations

* fixed handling of optional parameters in Foxx manifest configurations

* fixed a reference error being thrown in Foxx queues when a function-based job type is used that is not available and no options object is passed to queue.push


v2.6.1 (2015-06-24)
-------------------

* Add missing swagger files to cmake build. fixes #1368

* fixed documentation errors


v2.6.0 (2015-06-20)
-------------------

* using negative values for `SimpleQuery.skip()` is deprecated.
  This functionality will be removed in future versions of ArangoDB.

* The following simple query functions are now deprecated:

  * collection.near
  * collection.within
  * collection.geo
  * collection.fulltext
  * collection.range
  * collection.closedRange

  This also lead to the following REST API methods being deprecated from now on:

  * PUT /_api/simple/near
  * PUT /_api/simple/within
  * PUT /_api/simple/fulltext
  * PUT /_api/simple/range

  It is recommended to replace calls to these functions or APIs with equivalent AQL queries,
  which are more flexible because they can be combined with other operations:

      FOR doc IN NEAR(@@collection, @latitude, @longitude, @limit)
        RETURN doc

      FOR doc IN WITHIN(@@collection, @latitude, @longitude, @radius, @distanceAttributeName)
        RETURN doc

      FOR doc IN FULLTEXT(@@collection, @attributeName, @queryString, @limit)
        RETURN doc

      FOR doc IN @@collection
        FILTER doc.value >= @left && doc.value < @right
        LIMIT @skip, @limit
        RETURN doc`

  The above simple query functions and REST API methods may be removed in future versions
  of ArangoDB.

* deprecated now-obsolete AQL `SKIPLIST` function

  The function was introduced in older versions of ArangoDB with a less powerful query optimizer to
  retrieve data from a skiplist index using a `LIMIT` clause.

  Since 2.3 the same goal can be achieved by using regular AQL constructs, e.g.

      FOR doc IN collection FILTER doc.value >= @value SORT doc.value DESC LIMIT 1 RETURN doc

* fixed issues when switching the database inside tasks and during shutdown of database cursors

  These features were added during 2.6 alpha stage so the fixes affect devel/2.6-alpha builds only

* issue #1360: improved foxx-manager help

* added `--enable-tcmalloc` configure option.

  When this option is set, arangod and the client tools will be linked against tcmalloc, which replaces
  the system allocator. When the option is set, a tcmalloc library must be present on the system under
  one of the names `libtcmalloc`, `libtcmalloc_minimal` or `libtcmalloc_debug`.

  As this is a configure option, it is supported for manual builds on Linux-like systems only. tcmalloc
  support is currently experimental.

* issue #1353: Windows: HTTP API - incorrect path in errorMessage

* issue #1347: added option `--create-database` for arangorestore.

  Setting this option to `true` will now create the target database if it does not exist. When creating
  the target database, the username and passwords passed to arangorestore will be used to create an
  initial user for the new database.

* issue #1345: advanced debug information for User Functions

* issue #1341: Can't use bindvars in UPSERT

* fixed vulnerability in JWT implementation.

* changed default value of option `--database.ignore-datafile-errors` from `true` to `false`

  If the new default value of `false` is used, then arangod will refuse loading collections that contain
  datafiles with CRC mismatches or other errors. A collection with datafile errors will then become
  unavailable. This prevents follow up errors from happening.

  The only way to access such collection is to use the datafile debugger (arango-dfdb) and try to repair
  or truncate the datafile with it.

  If `--database.ignore-datafile-errors` is set to `true`, then collections will become available
  even if parts of their data cannot be loaded. This helps availability, but may cause (partial) data
  loss and follow up errors.

* added server startup option `--server.session-timeout` for controlling the timeout of user sessions
  in the web interface

* add sessions and cookie authentication for ArangoDB's web interface

  ArangoDB's built-in web interface now uses sessions. Session information ids are stored in cookies,
  so clients using the web interface must accept cookies in order to use it

* web interface: display query execution time in AQL editor

* web interface: renamed AQL query *submit* button to *execute*

* web interface: added query explain feature in AQL editor

* web interface: demo page added. only working if demo data is available, hidden otherwise

* web interface: added support for custom app scripts with optional arguments and results

* web interface: mounted apps that need to be configured are now indicated in the app overview

* web interface: added button for running tests to app details

* web interface: added button for configuring app dependencies to app details

* web interface: upgraded API documentation to use Swagger 2

* INCOMPATIBLE CHANGE

  removed startup option `--log.severity`

  The docs for `--log.severity` mentioned lots of severities (e.g. `exception`, `technical`, `functional`, `development`)
  but only a few severities (e.g. `all`, `human`) were actually used, with `human` being the default and `all` enabling the
  additional logging of requests. So the option pretended to control a lot of things which it actually didn't. Additionally,
  the option `--log.requests-file` was around for a long time already, also controlling request logging.

  Because the `--log.severity` option effectively did not control that much, it was removed. A side effect of removing the
  option is that 2.5 installations which used `--log.severity all` will not log requests after the upgrade to 2.6. This can
  be adjusted by setting the `--log.requests-file` option.

* add backtrace to fatal log events

* added optional `limit` parameter for AQL function `FULLTEXT`

* make fulltext index also index text values contained in direct sub-objects of the indexed
  attribute.

  Previous versions of ArangoDB only indexed the attribute value if it was a string. Sub-attributes
  of the index attribute were ignored when fulltext indexing.

  Now, if the index attribute value is an object, the object's values will each be included in the
  fulltext index if they are strings. If the index attribute value is an array, the array's values
  will each be included in the fulltext index if they are strings.

  For example, with a fulltext index present on the `translations` attribute, the following text
  values will now be indexed:

      var c = db._create("example");
      c.ensureFulltextIndex("translations");
      c.insert({ translations: { en: "fox", de: "Fuchs", fr: "renard", ru: "лиса" } });
      c.insert({ translations: "Fox is the English translation of the German word Fuchs" });
      c.insert({ translations: [ "ArangoDB", "document", "database", "Foxx" ] });

      c.fulltext("translations", "лиса").toArray();       // returns only first document
      c.fulltext("translations", "Fox").toArray();        // returns first and second documents
      c.fulltext("translations", "prefix:Fox").toArray(); // returns all three documents

* added batch document removal and lookup commands:

      collection.lookupByKeys(keys)
      collection.removeByKeys(keys)

  These commands can be used to perform multi-document lookup and removal operations efficiently
  from the ArangoShell. The argument to these operations is an array of document keys.

  Also added HTTP APIs for batch document commands:

  * PUT /_api/simple/lookup-by-keys
  * PUT /_api/simple/remove-by-keys

* properly prefix document address URLs with the current database name for calls to the REST
  API method GET `/_api/document?collection=...` (that method will return partial URLs to all
  documents in the collection).

  Previous versions of ArangoDB returned the URLs starting with `/_api/` but without the current
  database name, e.g. `/_api/document/mycollection/mykey`. Starting with 2.6, the response URLs
  will include the database name as well, e.g. `/_db/_system/_api/document/mycollection/mykey`.

* added dedicated collection export HTTP REST API

  ArangoDB now provides a dedicated collection export API, which can take snapshots of entire
  collections more efficiently than the general-purpose cursor API. The export API is useful
  to transfer the contents of an entire collection to a client application. It provides optional
  filtering on specific attributes.

  The export API is available at endpoint `POST /_api/export?collection=...`. The API has the
  same return value structure as the already established cursor API (`POST /_api/cursor`).

  An introduction to the export API is given in this blog post:
  http://jsteemann.github.io/blog/2015/04/04/more-efficient-data-exports/

* subquery optimizations for AQL queries

  This optimization avoids copying intermediate results into subqueries that are not required
  by the subquery.

  A brief description can be found here:
  http://jsteemann.github.io/blog/2015/05/04/subquery-optimizations/

* return value optimization for AQL queries

  This optimization avoids copying the final query result inside the query's main `ReturnNode`.

  A brief description can be found here:
  http://jsteemann.github.io/blog/2015/05/04/return-value-optimization-for-aql/

* speed up AQL queries containing big `IN` lists for index lookups

  `IN` lists used for index lookups had performance issues in previous versions of ArangoDB.
  These issues have been addressed in 2.6 so using bigger `IN` lists for filtering is much
  faster.

  A brief description can be found here:
  http://jsteemann.github.io/blog/2015/05/07/in-list-improvements/

* allow `@` and `.` characters in document keys, too

  This change also leads to document keys being URL-encoded when returned in HTTP `location`
  response headers.

* added alternative implementation for AQL COLLECT

  The alternative method uses a hash table for grouping and does not require its input elements
  to be sorted. It will be taken into account by the optimizer for `COLLECT` statements that do
  not use an `INTO` clause.

  In case a `COLLECT` statement can use the hash table variant, the optimizer will create an extra
  plan for it at the beginning of the planning phase. In this plan, no extra `SORT` node will be
  added in front of the `COLLECT` because the hash table variant of `COLLECT` does not require
  sorted input. Instead, a `SORT` node will be added after it to sort its output. This `SORT` node
  may be optimized away again in later stages. If the sort order of the result is irrelevant to
  the user, adding an extra `SORT null` after a hash `COLLECT` operation will allow the optimizer to
  remove the sorts altogether.

  In addition to the hash table variant of `COLLECT`, the optimizer will modify the original plan
  to use the regular `COLLECT` implementation. As this implementation requires sorted input, the
  optimizer will insert a `SORT` node in front of the `COLLECT`. This `SORT` node may be optimized
  away in later stages.

  The created plans will then be shipped through the regular optimization pipeline. In the end,
  the optimizer will pick the plan with the lowest estimated total cost as usual. The hash table
  variant does not require an up-front sort of the input, and will thus be preferred over the
  regular `COLLECT` if the optimizer estimates many input elements for the `COLLECT` node and
  cannot use an index to sort them.

  The optimizer can be explicitly told to use the regular *sorted* variant of `COLLECT` by
  suffixing a `COLLECT` statement with `OPTIONS { "method" : "sorted" }`. This will override the
  optimizer guesswork and only produce the *sorted* variant of `COLLECT`.

  A blog post on the new `COLLECT` implementation can be found here:
  http://jsteemann.github.io/blog/2015/04/22/collecting-with-a-hash-table/

* refactored HTTP REST API for cursors

  The HTTP REST API for cursors (`/_api/cursor`) has been refactored to improve its performance
  and use less memory.

  A post showing some of the performance improvements can be found here:
  http://jsteemann.github.io/blog/2015/04/01/improvements-for-the-cursor-api/

* simplified return value syntax for data-modification AQL queries

  ArangoDB 2.4 since version allows to return results from data-modification AQL queries. The
  syntax for this was quite limited and verbose:

      FOR i IN 1..10
        INSERT { value: i } IN test
        LET inserted = NEW
        RETURN inserted

  The `LET inserted = NEW RETURN inserted` was required literally to return the inserted
  documents. No calculations could be made using the inserted documents.

  This is now more flexible. After a data-modification clause (e.g. `INSERT`, `UPDATE`, `REPLACE`,
  `REMOVE`, `UPSERT`) there can follow any number of `LET` calculations. These calculations can
  refer to the pseudo-values `OLD` and `NEW` that are created by the data-modification statements.

  This allows returning projections of inserted or updated documents, e.g.:

      FOR i IN 1..10
        INSERT { value: i } IN test
        RETURN { _key: NEW._key, value: i }

  Still not every construct is allowed after a data-modification clause. For example, no functions
  can be called that may access documents.

  More information can be found here:
  http://jsteemann.github.io/blog/2015/03/27/improvements-for-data-modification-queries/

* added AQL `UPSERT` statement

  This adds an `UPSERT` statement to AQL that is a combination of both `INSERT` and `UPDATE` /
  `REPLACE`. The `UPSERT` will search for a matching document using a user-provided example.
  If no document matches the example, the *insert* part of the `UPSERT` statement will be
  executed. If there is a match, the *update* / *replace* part will be carried out:

      UPSERT { page: 'index.html' }                 /* search example */
        INSERT { page: 'index.html', pageViews: 1 } /* insert part */
        UPDATE { pageViews: OLD.pageViews + 1 }     /* update part */
        IN pageViews

  `UPSERT` can be used with an `UPDATE` or `REPLACE` clause. The `UPDATE` clause will perform
  a partial update of the found document, whereas the `REPLACE` clause will replace the found
  document entirely. The `UPDATE` or `REPLACE` parts can refer to the pseudo-value `OLD`, which
  contains all attributes of the found document.

  `UPSERT` statements can optionally return values. In the following query, the return
  attribute `found` will return the found document before the `UPDATE` was applied. If no
  document was found, `found` will contain a value of `null`. The `updated` result attribute will
  contain the inserted / updated document:

      UPSERT { page: 'index.html' }                 /* search example */
        INSERT { page: 'index.html', pageViews: 1 } /* insert part */
        UPDATE { pageViews: OLD.pageViews + 1 }     /* update part */
        IN pageViews
        RETURN { found: OLD, updated: NEW }

  A more detailed description of `UPSERT` can be found here:
  http://jsteemann.github.io/blog/2015/03/27/preview-of-the-upsert-command/

* adjusted default configuration value for `--server.backlog-size` from 10 to 64.

* issue #1231: bug xor feature in AQL: LENGTH(null) == 4

  This changes the behavior of the AQL `LENGTH` function as follows:

  - if the single argument to `LENGTH()` is `null`, then the result will now be `0`. In previous
    versions of ArangoDB, the result of `LENGTH(null)` was `4`.

  - if the single argument to `LENGTH()` is `true`, then the result will now be `1`. In previous
    versions of ArangoDB, the result of `LENGTH(true)` was `4`.

  - if the single argument to `LENGTH()` is `false`, then the result will now be `0`. In previous
    versions of ArangoDB, the result of `LENGTH(false)` was `5`.

  The results of `LENGTH()` with string, numeric, array object argument values do not change.

* issue #1298: Bulk import if data already exists (#1298)

  This change extends the HTTP REST API for bulk imports as follows:

  When documents are imported and the `_key` attribute is specified for them, the import can be
  used for inserting and updating/replacing documents. Previously, the import could be used for
  inserting new documents only, and re-inserting a document with an existing key would have failed
  with a *unique key constraint violated* error.

  The above behavior is still the default. However, the API now allows controlling the behavior
  in case of a unique key constraint error via the optional URL parameter `onDuplicate`.

  This parameter can have one of the following values:

  - `error`: when a unique key constraint error occurs, do not import or update the document but
    report an error. This is the default.

  - `update`: when a unique key constraint error occurs, try to (partially) update the existing
    document with the data specified in the import. This may still fail if the document would
    violate secondary unique indexes. Only the attributes present in the import data will be
    updated and other attributes already present will be preserved. The number of updated documents
    will be reported in the `updated` attribute of the HTTP API result.

  - `replace`: when a unique key constraint error occurs, try to fully replace the existing
    document with the data specified in the import. This may still fail if the document would
    violate secondary unique indexes. The number of replaced documents will be reported in the
    `updated` attribute of the HTTP API result.

  - `ignore`: when a unique key constraint error occurs, ignore this error. There will be no
    insert, update or replace for the particular document. Ignored documents will be reported
    separately in the `ignored` attribute of the HTTP API result.

  The result of the HTTP import API will now contain the attributes `ignored` and `updated`, which
  contain the number of ignored and updated documents respectively. These attributes will contain a
  value of zero unless the `onDuplicate` URL parameter is set to either `update` or `replace`
  (in this case the `updated` attribute may contain non-zero values) or `ignore` (in this case the
  `ignored` attribute may contain a non-zero value).

  To support the feature, arangoimp also has a new command line option `--on-duplicate` which can
  have one of the values `error`, `update`, `replace`, `ignore`. The default value is `error`.

  A few examples for using arangoimp with the `--on-duplicate` option can be found here:
  http://jsteemann.github.io/blog/2015/04/14/updating-documents-with-arangoimp/

* changed behavior of `db._query()` in the ArangoShell:

  if the command's result is printed in the shell, the first 10 results will be printed. Previously
  only a basic description of the underlying query result cursor was printed. Additionally, if the
  cursor result contains more than 10 results, the cursor is assigned to a global variable `more`,
  which can be used to iterate over the cursor result.

  Example:

      arangosh [_system]> db._query("FOR i IN 1..15 RETURN i")
      [object ArangoQueryCursor, count: 15, hasMore: true]

      [
        1,
        2,
        3,
        4,
        5,
        6,
        7,
        8,
        9,
        10
      ]

      type 'more' to show more documents


      arangosh [_system]> more
      [object ArangoQueryCursor, count: 15, hasMore: false]

      [
        11,
        12,
        13,
        14,
        15
      ]

* Disallow batchSize value 0 in HTTP `POST /_api/cursor`:

  The HTTP REST API `POST /_api/cursor` does not accept a `batchSize` parameter value of
  `0` any longer. A batch size of 0 never made much sense, but previous versions of ArangoDB
  did not check for this value. Now creating a cursor using a `batchSize` value 0 will
  result in an HTTP 400 error response

* REST Server: fix memory leaks when failing to add jobs

* 'EDGES' AQL Function

  The AQL function `EDGES` got a new fifth option parameter.
  Right now only one option is available: 'includeVertices'. This is a boolean parameter
  that allows to modify the result of the `EDGES` function.
  Default is 'includeVertices: false' which does not have any effect.
  'includeVertices: true' modifies the result, such that
  {vertex: <vertexDocument>, edge: <edgeDocument>} is returned.

* INCOMPATIBLE CHANGE:

  The result format of the AQL function `NEIGHBORS` has been changed.
  Before it has returned an array of objects containing 'vertex' and 'edge'.
  Now it will only contain the vertex directly.
  Also an additional option 'includeData' has been added.
  This is used to define if only the 'vertex._id' value should be returned (false, default),
  or if the vertex should be looked up in the collection and the complete JSON should be returned
  (true).
  Using only the id values can lead to significantly improved performance if this is the only information
  required.

  In order to get the old result format prior to ArangoDB 2.6, please use the function EDGES instead.
  Edges allows for a new option 'includeVertices' which, set to true, returns exactly the format of NEIGHBORS.
  Example:

      NEIGHBORS(<vertexCollection>, <edgeCollection>, <vertex>, <direction>, <example>)

  This can now be achieved by:

      EDGES(<edgeCollection>, <vertex>, <direction>, <example>, {includeVertices: true})

  If you are nesting several NEIGHBORS steps you can speed up their performance in the following way:

  Old Example:

  FOR va IN NEIGHBORS(Users, relations, 'Users/123', 'outbound') FOR vc IN NEIGHBORS(Products, relations, va.vertex._id, 'outbound') RETURN vc

  This can now be achieved by:

  FOR va IN NEIGHBORS(Users, relations, 'Users/123', 'outbound') FOR vc IN NEIGHBORS(Products, relations, va, 'outbound', null, {includeData: true}) RETURN vc
                                                                                                          ^^^^                  ^^^^^^^^^^^^^^^^^^^
                                                                                                  Use intermediate directly     include Data for final

* INCOMPATIBLE CHANGE:

  The AQL function `GRAPH_NEIGHBORS` now provides an additional option `includeData`.
  This option allows controlling whether the function should return the complete vertices
  or just their IDs. Returning only the IDs instead of the full vertices can lead to
  improved performance .

  If provided, `includeData` is set to `true`, all vertices in the result will be returned
  with all their attributes. The default value of `includeData` is `false`.
  This makes the default function results incompatible with previous versions of ArangoDB.

  To get the old result style in ArangoDB 2.6, please set the options as follows in calls
  to `GRAPH_NEIGHBORS`:

      GRAPH_NEIGHBORS(<graph>, <vertex>, { includeData: true })

* INCOMPATIBLE CHANGE:

  The AQL function `GRAPH_COMMON_NEIGHBORS` now provides an additional option `includeData`.
  This option allows controlling whether the function should return the complete vertices
  or just their IDs. Returning only the IDs instead of the full vertices can lead to
  improved performance .

  If provided, `includeData` is set to `true`, all vertices in the result will be returned
  with all their attributes. The default value of `includeData` is `false`.
  This makes the default function results incompatible with previous versions of ArangoDB.

  To get the old result style in ArangoDB 2.6, please set the options as follows in calls
  to `GRAPH_COMMON_NEIGHBORS`:

      GRAPH_COMMON_NEIGHBORS(<graph>, <vertexExamples1>, <vertexExamples2>, { includeData: true }, { includeData: true })

* INCOMPATIBLE CHANGE:

  The AQL function `GRAPH_SHORTEST_PATH` now provides an additional option `includeData`.
  This option allows controlling whether the function should return the complete vertices
  and edges or just their IDs. Returning only the IDs instead of full vertices and edges
  can lead to improved performance .

  If provided, `includeData` is set to `true`, all vertices and edges in the result will
  be returned with all their attributes. There is also an optional parameter `includePath` of
  type object.
  It has two optional sub-attributes `vertices` and `edges`, both of type boolean.
  Both can be set individually and the result will include all vertices on the path if
  `includePath.vertices == true` and all edges if `includePath.edges == true` respectively.

  The default value of `includeData` is `false`, and paths are now excluded by default.
  This makes the default function results incompatible with previous versions of ArangoDB.

  To get the old result style in ArangoDB 2.6, please set the options as follows in calls
  to `GRAPH_SHORTEST_PATH`:

      GRAPH_SHORTEST_PATH(<graph>, <source>, <target>, { includeData: true, includePath: { edges: true, vertices: true } })

  The attributes `startVertex` and `vertex` that were present in the results of `GRAPH_SHORTEST_PATH`
  in previous versions of ArangoDB will not be produced in 2.6. To calculate these attributes in 2.6,
  please extract the first and last elements from the `vertices` result attribute.

* INCOMPATIBLE CHANGE:

  The AQL function `GRAPH_DISTANCE_TO` will now return only the id the destination vertex
  in the `vertex` attribute, and not the full vertex data with all vertex attributes.

* INCOMPATIBLE CHANGE:

  All graph measurements functions in JavaScript module `general-graph` that calculated a
  single figure previously returned an array containing just the figure. Now these functions
  will return the figure directly and not put it inside an array.

  The affected functions are:

  * `graph._absoluteEccentricity`
  * `graph._eccentricity`
  * `graph._absoluteCloseness`
  * `graph._closeness`
  * `graph._absoluteBetweenness`
  * `graph._betweenness`
  * `graph._radius`
  * `graph._diameter`

* Create the `_graphs` collection in new databases with `waitForSync` attribute set to `false`

  The previous `waitForSync` value was `true`, so default the behavior when creating and dropping
  graphs via the HTTP REST API changes as follows if the new settings are in effect:

  * `POST /_api/graph` by default returns `HTTP 202` instead of `HTTP 201`
  * `DELETE /_api/graph/graph-name` by default returns `HTTP 202` instead of `HTTP 201`

  If the `_graphs` collection still has its `waitForSync` value set to `true`, then the HTTP status
  code will not change.

* Upgraded ICU to version 54; this increases performance in many places.
  based on https://code.google.com/p/chromium/issues/detail?id=428145

* added support for HTTP push aka chunked encoding

* issue #1051: add info whether server is running in service or user mode?

  This will add a "mode" attribute to the result of the result of HTTP GET `/_api/version?details=true`

  "mode" can have the following values:

  - `standalone`: server was started manually (e.g. on command-line)
  - `service`: service is running as Windows service, in daemon mode or under the supervisor

* improve system error messages in Windows port

* increased default value of `--server.request-timeout` from 300 to 1200 seconds for client tools
  (arangosh, arangoimp, arangodump, arangorestore)

* increased default value of `--server.connect-timeout` from 3 to 5 seconds for client tools
  (arangosh, arangoimp, arangodump, arangorestore)

* added startup option `--server.foxx-queues-poll-interval`

  This startup option controls the frequency with which the Foxx queues manager is checking
  the queue (or queues) for jobs to be executed.

  The default value is `1` second. Lowering this value will result in the queue manager waking
  up and checking the queues more frequently, which may increase CPU usage of the server.
  When not using Foxx queues, this value can be raised to save some CPU time.

* added startup option `--server.foxx-queues`

  This startup option controls whether the Foxx queue manager will check queue and job entries.
  Disabling this option can reduce server load but will prevent jobs added to Foxx queues from
  being processed at all.

  The default value is `true`, enabling the Foxx queues feature.

* make Foxx queues really database-specific.

  Foxx queues were and are stored in a database-specific collection `_queues`. However, a global
  cache variable for the queues led to the queue names being treated database-independently, which
  was wrong.

  Since 2.6, Foxx queues names are truly database-specific, so the same queue name can be used in
  two different databases for two different queues. Until then, it is advisable to think of queues
  as already being database-specific, and using the database name as a queue name prefix to be
  avoid name conflicts, e.g.:

      var queueName = "myQueue";
      var Foxx = require("org/arangodb/foxx");
      Foxx.queues.create(db._name() + ":" + queueName);

* added support for Foxx queue job types defined as app scripts.

  The old job types introduced in 2.4 are still supported but are known to cause issues in 2.5
  and later when the server is restarted or the job types are not defined in every thread.

  The new job types avoid this issue by storing an explicit mount path and script name rather
  than an assuming the job type is defined globally. It is strongly recommended to convert your
  job types to the new script-based system.

* renamed Foxx sessions option "sessionStorageApp" to "sessionStorage". The option now also accepts session storages directly.

* Added the following JavaScript methods for file access:
  * fs.copyFile() to copy single files
  * fs.copyRecursive() to copy directory trees
  * fs.chmod() to set the file permissions (non-Windows only)

* Added process.env for accessing the process environment from JavaScript code

* Cluster: kickstarter shutdown routines will more precisely follow the shutdown of its nodes.

* Cluster: don't delete agency connection objects that are currently in use.

* Cluster: improve passing along of HTTP errors

* fixed issue #1247: debian init script problems

* multi-threaded index creation on collection load

  When a collection contains more than one secondary index, they can be built in memory in
  parallel when the collection is loaded. How many threads are used for parallel index creation
  is determined by the new configuration parameter `--database.index-threads`. If this is set
  to 0, indexes are built by the opening thread only and sequentially. This is equivalent to
  the behavior in 2.5 and before.

* speed up building up primary index when loading collections

* added `count` attribute to `parameters.json` files of collections. This attribute indicates
  the number of live documents in the collection on unload. It is read when the collection is
  (re)loaded to determine the initial size for the collection's primary index

* removed remainders of MRuby integration, removed arangoirb

* simplified `controllers` property in Foxx manifests. You can now specify a filename directly
  if you only want to use a single file mounted at the base URL of your Foxx app.

* simplified `exports` property in Foxx manifests. You can now specify a filename directly if
  you only want to export variables from a single file in your Foxx app.

* added support for node.js-style exports in Foxx exports. Your Foxx exports file can now export
  arbitrary values using the `module.exports` property instead of adding properties to the
  `exports` object.

* added `scripts` property to Foxx manifests. You should now specify the `setup` and `teardown`
  files as properties of the `scripts` object in your manifests and can define custom,
  app-specific scripts that can be executed from the web interface or the CLI.

* added `tests` property to Foxx manifests. You can now define test cases using the `mocha`
  framework which can then be executed inside ArangoDB.

* updated `joi` package to 6.0.8.

* added `extendible` package.

* added Foxx model lifecycle events to repositories. See #1257.

* speed up resizing of edge index.

* allow to split an edge index into buckets which are resized individually.
  This is controlled by the `indexBuckets` attribute in the `properties`
  of the collection.

* fix a cluster deadlock bug in larger clusters by marking a thread waiting
  for a lock on a DBserver as blocked


v2.5.7 (2015-08-02)
-------------------

* V8: Upgrade to version 4.1.0.27 - this is intended to be the stable V8 version.


v2.5.6 (2015-07-21)
-------------------

* alter Windows build infrastructure so we can properly store pdb files.

* potentially fixed issue #1313: Wrong metric calculation at dashboard

  Escape whitespace in process name when scanning /proc/pid/stats

  This fixes statistics values read from that file

* Fixed variable naming in AQL `COLLECT INTO` results in case the COLLECT is placed
  in a subquery which itself is followed by other constructs that require variables


v2.5.5 (2015-05-29)
-------------------

* fixed vulnerability in JWT implementation.

* fixed format string for reading /proc/pid/stat

* take into account barriers used in different V8 contexts


v2.5.4 (2015-05-14)
-------------------

* added startup option `--log.performance`: specifying this option at startup will log
  performance-related info messages, mainly timings via the regular logging mechanisms

* cluster fixes

* fix for recursive copy under Windows


v2.5.3 (2015-04-29)
-------------------

* Fix fs.move to work across filesystem borders; Fixes Foxx app installation problems;
  issue #1292.

* Fix Foxx app install when installed on a different drive on Windows

* issue #1322: strange AQL result

* issue #1318: Inconsistent db._create() syntax

* issue #1315: queries to a collection fail with an empty response if the
  collection contains specific JSON data

* issue #1300: Make arangodump not fail if target directory exists but is empty

* allow specifying higher values than SOMAXCONN for `--server.backlog-size`

  Previously, arangod would not start when a `--server.backlog-size` value was
  specified that was higher than the platform's SOMAXCONN header value.

  Now, arangod will use the user-provided value for `--server.backlog-size` and
  pass it to the listen system call even if the value is higher than SOMAXCONN.
  If the user-provided value is higher than SOMAXCONN, arangod will log a warning
  on startup.

* Fixed a cluster deadlock bug. Mark a thread that is in a RemoteBlock as
  blocked to allow for additional dispatcher threads to be started.

* Fix locking in cluster by using another ReadWriteLock class for collections.

* Add a second DispatcherQueue for AQL in the cluster. This fixes a
  cluster-AQL thread explosion bug.


v2.5.2 (2015-04-11)
-------------------

* modules stored in _modules are automatically flushed when changed

* added missing query-id parameter in documentation of HTTP DELETE `/_api/query` endpoint

* added iterator for edge index in AQL queries

  this change may lead to less edges being read when used together with a LIMIT clause

* make graph viewer in web interface issue less expensive queries for determining
  a random vertex from the graph, and for determining vertex attributes

* issue #1285: syntax error, unexpected $undefined near '@_to RETURN obj

  this allows AQL bind parameter names to also start with underscores

* moved /_api/query to C++

* issue #1289: Foxx models created from database documents expose an internal method

* added `Foxx.Repository#exists`

* parallelize initialization of V8 context in multiple threads

* fixed a possible crash when the debug-level was TRACE

* cluster: do not initialize statistics collection on each
  coordinator, this fixes a race condition at startup

* cluster: fix a startup race w.r.t. the _configuration collection

* search for db:// JavaScript modules only after all local files have been
  considered, this speeds up the require command in a cluster considerably

* general cluster speedup in certain areas


v2.5.1 (2015-03-19)
-------------------

* fixed bug that caused undefined behavior when an AQL query was killed inside
  a calculation block

* fixed memleaks in AQL query cleanup in case out-of-memory errors are thrown

* by default, Debian and RedHat packages are built with debug symbols

* added option `--database.ignore-logfile-errors`

  This option controls how collection datafiles with a CRC mismatch are treated.

  If set to `false`, CRC mismatch errors in collection datafiles will lead
  to a collection not being loaded at all. If a collection needs to be loaded
  during WAL recovery, the WAL recovery will also abort (if not forced with
  `--wal.ignore-recovery-errors true`). Setting this flag to `false` protects
  users from unintentionally using a collection with corrupted datafiles, from
  which only a subset of the original data can be recovered.

  If set to `true`, CRC mismatch errors in collection datafiles will lead to
  the datafile being partially loaded. All data up to until the mismatch will
  be loaded. This will enable users to continue with collection datafiles
  that are corrupted, but will result in only a partial load of the data.
  The WAL recovery will still abort when encountering a collection with a
  corrupted datafile, at least if `--wal.ignore-recovery-errors` is not set to
  `true`.

  The default value is *true*, so for collections with corrupted datafiles
  there might be partial data loads once the WAL recovery has finished. If
  the WAL recovery will need to load a collection with a corrupted datafile,
  it will still stop when using the default values.

* INCOMPATIBLE CHANGE:

  make the arangod server refuse to start if during startup it finds a non-readable
  `parameter.json` file for a database or a collection.

  Stopping the startup process in this case requires manual intervention (fixing
  the unreadable files), but prevents follow-up errors due to ignored databases or
  collections from happening.

* datafiles and `parameter.json` files written by arangod are now created with read and write
  privileges for the arangod process user, and with read and write privileges for the arangod
  process group.

  Previously, these files were created with user read and write permissions only.

* INCOMPATIBLE CHANGE:

  abort WAL recovery if one of the collection's datafiles cannot be opened

* INCOMPATIBLE CHANGE:

  never try to raise the privileges after dropping them, this can lead to a race condition while
  running the recovery

  If you require to run ArangoDB on a port lower than 1024, you must run ArangoDB as root.

* fixed inefficiencies in `remove` methods of general-graph module

* added option `--database.slow-query-threshold` for controlling the default AQL slow query
  threshold value on server start

* add system error strings for Windows on many places

* rework service startup so we announce 'RUNNING' only when we're finished starting.

* use the Windows eventlog for FATAL and ERROR - log messages

* fix service handling in NSIS Windows installer, specify human readable name

* add the ICU_DATA environment variable to the fatal error messages

* fixed issue #1265: arangod crashed with SIGSEGV

* fixed issue #1241: Wildcards in examples


v2.5.0 (2015-03-09)
-------------------

* installer fixes for Windows

* fix for downloading Foxx

* fixed issue #1258: http pipelining not working?


v2.5.0-beta4 (2015-03-05)
-------------------------

* fixed issue #1247: debian init script problems


v2.5.0-beta3 (2015-02-27)
-------------------------

* fix Windows install path calculation in arango

* fix Windows logging of long strings

* fix possible undefinedness of const strings in Windows


v2.5.0-beta2 (2015-02-23)
-------------------------

* fixed issue #1256: agency binary not found #1256

* fixed issue #1230: API: document/col-name/_key and cursor return different floats

* front-end: dashboard tries not to (re)load statistics if user has no access

* V8: Upgrade to version 3.31.74.1

* etcd: Upgrade to version 2.0 - This requires go 1.3 to compile at least.

* refuse to startup if ICU wasn't initialized, this will i.e. prevent errors from being printed,
  and libraries from being loaded.

* front-end: unwanted removal of index table header after creating new index

* fixed issue #1248: chrome: applications filtering not working

* fixed issue #1198: queries remain in aql editor (front-end) if you navigate through different tabs

* Simplify usage of Foxx

  Thanks to our user feedback we learned that Foxx is a powerful, yet rather complicated concept.
  With this release we tried to make it less complicated while keeping all its strength.
  That includes a rewrite of the documentation as well as some code changes as listed below:

  * Moved Foxx applications to a different folder.

    The naming convention now is: <app-path>/_db/<dbname>/<mountpoint>/APP
    Before it was: <app-path>/databases/<dbname>/<appname>:<appversion>
    This caused some trouble as apps where cached based on name and version and updates did not apply.
    Hence the path on filesystem and the app's access URL had no relation to one another.
    Now the path on filesystem is identical to the URL (except for slashes and the appended APP)

  * Rewrite of Foxx routing

    The routing of Foxx has been exposed to major internal changes we adjusted because of user feedback.
    This allows us to set the development mode per mountpoint without having to change paths and hold
    apps at separate locations.

  * Foxx Development mode

    The development mode used until 2.4 is gone. It has been replaced by a much more mature version.
    This includes the deprecation of the javascript.dev-app-path parameter, which is useless since 2.5.
    Instead of having two separate app directories for production and development, apps now reside in
    one place, which is used for production as well as for development.
    Apps can still be put into development mode, changing their behavior compared to production mode.
    Development mode apps are still reread from disk at every request, and still they ship more debug
    output.

    This change has also made the startup options `--javascript.frontend-development-mode` and
    `--javascript.dev-app-path` obsolete. The former option will not have any effect when set, and the
    latter option is only read and used during the upgrade to 2.5 and does not have any effects later.

  * Foxx install process

    Installing Foxx apps has been a two step process: import them into ArangoDB and mount them at a
    specific mountpoint. These operations have been joined together. You can install an app at one
    mountpoint, that's it. No fetch, mount, unmount, purge cycle anymore. The commands have been
    simplified to just:

    * install: get your Foxx app up and running
    * uninstall: shut it down and erase it from disk

  * Foxx error output

    Until 2.4 the errors produced by Foxx were not optimal. Often, the error message was just
    `unable to parse manifest` and contained only an internal stack trace.
    In 2.5 we made major improvements there, including a much more fine-grained error output that
    helps you debug your Foxx apps. The error message printed is now much closer to its source and
    should help you track it down.

    Also we added the default handlers for unhandled errors in Foxx apps:

    * You will get a nice internal error page whenever your Foxx app is called but was not installed
      due to any error
    * You will get a proper error message when having an uncaught error appears in any app route

    In production mode the messages above will NOT contain any information about your Foxx internals
    and are safe to be exposed to third party users.
    In development mode the messages above will contain the stacktrace (if available), making it easier for
    your in-house devs to track down errors in the application.

* added `console` object to Foxx apps. All Foxx apps now have a console object implementing
  the familiar Console API in their global scope, which can be used to log diagnostic
  messages to the database.

* added `org/arangodb/request` module, which provides a simple API for making HTTP requests
  to external services.

* added optimizer rule `propagate-constant-attributes`

  This rule will look inside `FILTER` conditions for constant value equality comparisons,
  and insert the constant values in other places in `FILTER`s. For example, the rule will
  insert `42` instead of `i.value` in the second `FILTER` of the following query:

      FOR i IN c1 FOR j IN c2 FILTER i.value == 42 FILTER j.value == i.value RETURN 1

* added `filtered` value to AQL query execution statistics

  This value indicates how many documents were filtered by `FilterNode`s in the AQL query.
  Note that `IndexRangeNode`s can also filter documents by selecting only the required ranges
  from the index. The `filtered` value will not include the work done by `IndexRangeNode`s,
  but only the work performed by `FilterNode`s.

* added support for sparse hash and skiplist indexes

  Hash and skiplist indexes can optionally be made sparse. Sparse indexes exclude documents
  in which at least one of the index attributes is either not set or has a value of `null`.

  As such documents are excluded from sparse indexes, they may contain fewer documents than
  their non-sparse counterparts. This enables faster indexing and can lead to reduced memory
  usage in case the indexed attribute does occur only in some, but not all documents of the
  collection. Sparse indexes will also reduce the number of collisions in non-unique hash
  indexes in case non-existing or optional attributes are indexed.

  In order to create a sparse index, an object with the attribute `sparse` can be added to
  the index creation commands:

      db.collection.ensureHashIndex(attributeName, { sparse: true });
      db.collection.ensureHashIndex(attributeName1, attributeName2, { sparse: true });
      db.collection.ensureUniqueConstraint(attributeName, { sparse: true });
      db.collection.ensureUniqueConstraint(attributeName1, attributeName2, { sparse: true });

      db.collection.ensureSkiplist(attributeName, { sparse: true });
      db.collection.ensureSkiplist(attributeName1, attributeName2, { sparse: true });
      db.collection.ensureUniqueSkiplist(attributeName, { sparse: true });
      db.collection.ensureUniqueSkiplist(attributeName1, attributeName2, { sparse: true });

  Note that in place of the above specialized index creation commands, it is recommended to use
  the more general index creation command `ensureIndex`:

  ```js
  db.collection.ensureIndex({ type: "hash", sparse: true, unique: true, fields: [ attributeName ] });
  db.collection.ensureIndex({ type: "skiplist", sparse: false, unique: false, fields: [ "a", "b" ] });
  ```

  When not explicitly set, the `sparse` attribute defaults to `false` for new indexes.

  This causes a change in behavior when creating a unique hash index without specifying the
  sparse flag: in 2.4, unique hash indexes were implicitly sparse, always excluding `null` values.
  There was no option to control this behavior, and sparsity was neither supported for non-unique
  hash indexes nor skiplists in 2.4. This implicit sparsity of unique hash indexes was considered
  an inconsistency, and therefore the behavior was cleaned up in 2.5. As of 2.5, indexes will
  only be created sparse if sparsity is explicitly requested. Existing unique hash indexes from 2.4
  or before will automatically be migrated so they are still sparse after the upgrade to 2.5.

  Geo indexes are implicitly sparse, meaning documents without the indexed location attribute or
  containing invalid location coordinate values will be excluded from the index automatically. This
  is also a change when compared to pre-2.5 behavior, when documents with missing or invalid
  coordinate values may have caused errors on insertion when the geo index' `unique` flag was set
  and its `ignoreNull` flag was not.

  This was confusing and has been rectified in 2.5. The method `ensureGeoConstaint()` now does the
  same as `ensureGeoIndex()`. Furthermore, the attributes `constraint`, `unique`, `ignoreNull` and
  `sparse` flags are now completely ignored when creating geo indexes.

  The same is true for fulltext indexes. There is no need to specify non-uniqueness or sparsity for
  geo or fulltext indexes. They will always be non-unique and sparse.

  As sparse indexes may exclude some documents, they cannot be used for every type of query.
  Sparse hash indexes cannot be used to find documents for which at least one of the indexed
  attributes has a value of `null`. For example, the following AQL query cannot use a sparse
  index, even if one was created on attribute `attr`:

      FOR doc In collection
        FILTER doc.attr == null
        RETURN doc

  If the lookup value is non-constant, a sparse index may or may not be used, depending on
  the other types of conditions in the query. If the optimizer can safely determine that
  the lookup value cannot be `null`, a sparse index may be used. When uncertain, the optimizer
  will not make use of a sparse index in a query in order to produce correct results.

  For example, the following queries cannot use a sparse index on `attr` because the optimizer
  will not know beforehand whether the comparison values for `doc.attr` will include `null`:

      FOR doc In collection
        FILTER doc.attr == SOME_FUNCTION(...)
        RETURN doc

      FOR other IN otherCollection
        FOR doc In collection
          FILTER doc.attr == other.attr
          RETURN doc

  Sparse skiplist indexes can be used for sorting if the optimizer can safely detect that the
  index range does not include `null` for any of the index attributes.

* inspection of AQL data-modification queries will now detect if the data-modification part
  of the query can run in lockstep with the data retrieval part of the query, or if the data
  retrieval part must be executed before the data modification can start.

  Executing the two in lockstep allows using much smaller buffers for intermediate results
  and starts the actual data-modification operations much earlier than if the two phases
  were executed separately.

* Allow dynamic attribute names in AQL object literals

  This allows using arbitrary expressions to construct attribute names in object
  literals specified in AQL queries. To disambiguate expressions and other unquoted
  attribute names, dynamic attribute names need to be enclosed in brackets (`[` and `]`).
  Example:

      FOR i IN 1..100
        RETURN { [ CONCAT('value-of-', i) ] : i }

* make AQL optimizer rule "use-index-for-sort" remove sort also in case a non-sorted
  index (e.g. a hash index) is used for only equality lookups and all sort attributes
  are covered by the index.

  Example that does not require an extra sort (needs hash index on `value`):

      FOR doc IN collection FILTER doc.value == 1 SORT doc.value RETURN doc

  Another example that does not require an extra sort (with hash index on `value1`, `value2`):

      FOR doc IN collection FILTER doc.value1 == 1 && doc.value2 == 2 SORT doc.value1, doc.value2 RETURN doc

* make AQL optimizer rule "use-index-for-sort" remove sort also in case the sort criteria
  excludes the left-most index attributes, but the left-most index attributes are used
  by the index for equality-only lookups.

  Example that can use the index for sorting (needs skiplist index on `value1`, `value2`):

      FOR doc IN collection FILTER doc.value1 == 1 SORT doc.value2 RETURN doc

* added selectivity estimates for primary index, edge index, and hash index

  The selectivity estimates are returned by the `GET /_api/index` REST API method
  in a sub-attribute `selectivityEstimate` for each index that supports it. This
  attribute will be omitted for indexes that do not provide selectivity estimates.
  If provided, the selectivity estimate will be a numeric value between 0 and 1.

  Selectivity estimates will also be reported in the result of `collection.getIndexes()`
  for all indexes that support this. If no selectivity estimate can be determined for
  an index, the attribute `selectivityEstimate` will be omitted here, too.

  The web interface also shows selectivity estimates for each index that supports this.

  Currently the following index types can provide selectivity estimates:
  - primary index
  - edge index
  - hash index (unique and non-unique)

  No selectivity estimates will be provided when running in cluster mode.

* fixed issue #1226: arangod log issues

* added additional logger if arangod is started in foreground mode on a tty

* added AQL optimizer rule "move-calculations-down"

* use exclusive native SRWLocks on Windows instead of native mutexes

* added AQL functions `MD5`, `SHA1`, and `RANDOM_TOKEN`.

* reduced number of string allocations when parsing certain AQL queries

  parsing numbers (integers or doubles) does not require a string allocation
  per number anymore

* RequestContext#bodyParam now accepts arbitrary joi schemas and rejects invalid (but well-formed) request bodies.

* enforce that AQL user functions are wrapped inside JavaScript function () declarations

  AQL user functions were always expected to be wrapped inside a JavaScript function, but previously
  this was not enforced when registering a user function. Enforcing the AQL user functions to be contained
  inside functions prevents functions from doing some unexpected things that may have led to undefined
  behavior.

* Windows service uninstalling: only remove service if it points to the currently running binary,
  or --force was specified.

* Windows (debug only): print stacktraces on crash and run minidump

* Windows (cygwin): if you run arangosh in a cygwin shell or via ssh we will detect this and use
  the appropriate output functions.

* Windows: improve process management

* fix IPv6 reverse ip lookups - so far we only did IPv4 addresses.

* improve join documentation, add outer join example

* run jslint for unit tests too, to prevent "memory leaks" by global js objects with native code.

* fix error logging for exceptions - we wouldn't log the exception message itself so far.

* improve error reporting in the http client (Windows & *nix)

* improve error reports in cluster

* Standard errors can now contain custom messages.


v2.4.7 (XXXX-XX-XX)
-------------------

* fixed issue #1282: Geo WITHIN_RECTANGLE for nested lat/lng


v2.4.6 (2015-03-18)
-------------------

* added option `--database.ignore-logfile-errors`

  This option controls how collection datafiles with a CRC mismatch are treated.

  If set to `false`, CRC mismatch errors in collection datafiles will lead
  to a collection not being loaded at all. If a collection needs to be loaded
  during WAL recovery, the WAL recovery will also abort (if not forced with
  `--wal.ignore-recovery-errors true`). Setting this flag to `false` protects
  users from unintentionally using a collection with corrupted datafiles, from
  which only a subset of the original data can be recovered.

  If set to `true`, CRC mismatch errors in collection datafiles will lead to
  the datafile being partially loaded. All data up to until the mismatch will
  be loaded. This will enable users to continue with a collection datafiles
  that are corrupted, but will result in only a partial load of the data.
  The WAL recovery will still abort when encountering a collection with a
  corrupted datafile, at least if `--wal.ignore-recovery-errors` is not set to
  `true`.

  The default value is *true*, so for collections with corrupted datafiles
  there might be partial data loads once the WAL recovery has finished. If
  the WAL recovery will need to load a collection with a corrupted datafile,
  it will still stop when using the default values.

* INCOMPATIBLE CHANGE:

  make the arangod server refuse to start if during startup it finds a non-readable
  `parameter.json` file for a database or a collection.

  Stopping the startup process in this case requires manual intervention (fixing
  the unreadable files), but prevents follow-up errors due to ignored databases or
  collections from happening.

* datafiles and `parameter.json` files written by arangod are now created with read and write
  privileges for the arangod process user, and with read and write privileges for the arangod
  process group.

  Previously, these files were created with user read and write permissions only.

* INCOMPATIBLE CHANGE:

  abort WAL recovery if one of the collection's datafiles cannot be opened

* INCOMPATIBLE CHANGE:

  never try to raise the privileges after dropping them, this can lead to a race condition while
  running the recovery

  If you require to run ArangoDB on a port lower than 1024, you must run ArangoDB as root.

* fixed inefficiencies in `remove` methods of general-graph module

* added option `--database.slow-query-threshold` for controlling the default AQL slow query
  threshold value on server start


v2.4.5 (2015-03-16)
-------------------

* added elapsed time to HTTP request logging output (`--log.requests-file`)

* added AQL current and slow query tracking, killing of AQL queries

  This change enables retrieving the list of currently running AQL queries inside the selected database.
  AQL queries with an execution time beyond a certain threshold can be moved to a "slow query" facility
  and retrieved from there. Queries can also be killed by specifying the query id.

  This change adds the following HTTP REST APIs:

  - `GET /_api/query/current`: for retrieving the list of currently running queries
  - `GET /_api/query/slow`: for retrieving the list of slow queries
  - `DELETE /_api/query/slow`: for clearing the list of slow queries
  - `GET /_api/query/properties`: for retrieving the properties for query tracking
  - `PUT /_api/query/properties`: for adjusting the properties for query tracking
  - `DELETE /_api/query/<id>`: for killing an AQL query

  The following JavaScript APIs have been added:

  - require("org/arangodb/aql/queries").current();
  - require("org/arangodb/aql/queries").slow();
  - require("org/arangodb/aql/queries").clearSlow();
  - require("org/arangodb/aql/queries").properties();
  - require("org/arangodb/aql/queries").kill();

* fixed issue #1265: arangod crashed with SIGSEGV

* fixed issue #1241: Wildcards in examples

* fixed comment parsing in Foxx controllers


v2.4.4 (2015-02-24)
-------------------

* fixed the generation template for foxx apps. It now does not create deprecated functions anymore

* add custom visitor functionality for `GRAPH_NEIGHBORS` function, too

* increased default value of traversal option *maxIterations* to 100 times of its previous
  default value


v2.4.3 (2015-02-06)
-------------------

* fix multi-threading with openssl when running under Windows

* fix timeout on socket operations when running under Windows

* Fixed an error in Foxx routing which caused some apps that worked in 2.4.1 to fail with status 500: `undefined is not a function` errors in 2.4.2
  This error was occurring due to seldom internal rerouting introduced by the malformed application handler.


v2.4.2 (2015-01-30)
-------------------

* added custom visitor functionality for AQL traversals

  This allows more complex result processing in traversals triggered by AQL. A few examples
  are shown in [this article](http://jsteemann.github.io/blog/2015/01/28/using-custom-visitors-in-aql-graph-traversals/).

* improved number of results estimated for nodes of type EnumerateListNode and SubqueryNode
  in AQL explain output

* added AQL explain helper to explain arbitrary AQL queries

  The helper function prints the query execution plan and the indexes to be used in the
  query. It can be invoked from the ArangoShell or the web interface as follows:

      require("org/arangodb/aql/explainer").explain(query);

* enable use of indexes for certain AQL conditions with non-equality predicates, in
  case the condition(s) also refer to indexed attributes

  The following queries will now be able to use indexes:

      FILTER a.indexed == ... && a.indexed != ...
      FILTER a.indexed == ... && a.nonIndexed != ...
      FILTER a.indexed == ... && ! (a.indexed == ...)
      FILTER a.indexed == ... && ! (a.nonIndexed == ...)
      FILTER a.indexed == ... && ! (a.indexed != ...)
      FILTER a.indexed == ... && ! (a.nonIndexed != ...)
      FILTER (a.indexed == ... && a.nonIndexed == ...) || (a.indexed == ... && a.nonIndexed == ...)
      FILTER (a.indexed == ... && a.nonIndexed != ...) || (a.indexed == ... && a.nonIndexed != ...)

* Fixed spuriously occurring "collection not found" errors when running queries on local
  collections on a cluster DB server

* Fixed upload of Foxx applications to the server for apps exceeding approx. 1 MB zipped.

* Malformed Foxx applications will now return a more useful error when any route is requested.

  In Production a Foxx app mounted on /app will display an html page on /app/* stating a 503 Service temporarily not available.
  It will not state any information about your Application.
  Before it was a 404 Not Found without any information and not distinguishable from a correct not found on your route.

  In Development Mode the html page also contains information about the error occurred.

* Unhandled errors thrown in Foxx routes are now handled by the Foxx framework itself.

  In Production the route will return a status 500 with a body {error: "Error statement"}.
  In Development the route will return a status 500 with a body {error: "Error statement", stack: "..."}

  Before, it was status 500 with a plain text stack including ArangoDB internal routing information.

* The Applications tab in web interface will now request development apps more often.
  So if you have a fixed a syntax error in your app it should always be visible after reload.


v2.4.1 (2015-01-19)
-------------------

* improved WAL recovery output

* fixed certain OR optimizations in AQL optimizer

* better diagnostics for arangoimp

* fixed invalid result of HTTP REST API method `/_admin/foxx/rescan`

* fixed possible segmentation fault when passing a Buffer object into a V8 function
  as a parameter

* updated AQB module to 1.8.0.


v2.4.0 (2015-01-13)
-------------------

* updated AQB module to 1.7.0.

* fixed V8 integration-related crashes

* make `fs.move(src, dest)` also fail when both `src` and `dest` are
  existing directories. This ensures the same behavior of the move operation
  on different platforms.

* fixed AQL insert operation for multi-shard collections in cluster

* added optional return value for AQL data-modification queries.
  This allows returning the documents inserted, removed or updated with the query, e.g.

      FOR doc IN docs REMOVE doc._key IN docs LET removed = OLD RETURN removed
      FOR doc IN docs INSERT { } IN docs LET inserted = NEW RETURN inserted
      FOR doc IN docs UPDATE doc._key WITH { } IN docs LET previous = OLD RETURN previous
      FOR doc IN docs UPDATE doc._key WITH { } IN docs LET updated = NEW RETURN updated

  The variables `OLD` and `NEW` are automatically available when a `REMOVE`, `INSERT`,
  `UPDATE` or `REPLACE` statement is immediately followed by a `LET` statement.
  Note that the `LET` and `RETURN` statements in data-modification queries are not as
  flexible as the general versions of `LET` and `RETURN`. When returning documents from
  data-modification operations, only a single variable can be assigned using `LET`, and
  the assignment can only be either `OLD` or `NEW`, but not an arbitrary expression. The
  `RETURN` statement also allows using the just-created variable only, and no arbitrary
  expressions.


v2.4.0-beta1 (2014-12-26)
--------------------------

* fixed superstates in FoxxGenerator

* fixed issue #1065: Aardvark: added creation of documents and edges with _key property

* fixed issue #1198: Aardvark: current AQL editor query is now cached

* Upgraded V8 version from 3.16.14 to 3.29.59

  The built-in version of V8 has been upgraded from 3.16.14 to 3.29.59.
  This activates several ES6 (also dubbed *Harmony* or *ES.next*) features in
  ArangoDB, both in the ArangoShell and the ArangoDB server. They can be
  used for scripting and in server-side actions such as Foxx routes, traversals
  etc.

  The following ES6 features are available in ArangoDB 2.4 by default:

  * iterators
  * the `of` operator
  * symbols
  * predefined collections types (Map, Set etc.)
  * typed arrays

  Many other ES6 features are disabled by default, but can be made available by
  starting arangod or arangosh with the appropriate options:

  * arrow functions
  * proxies
  * generators
  * String, Array, and Number enhancements
  * constants
  * enhanced object and numeric literals

  To activate all these ES6 features in arangod or arangosh, start it with
  the following options:

      arangosh --javascript.v8-options="--harmony --harmony_generators"

  More details on the available ES6 features can be found in
  [this blog](https://jsteemann.github.io/blog/2014/12/19/using-es6-features-in-arangodb/).

* Added Foxx generator for building Hypermedia APIs

  A more detailed description is [here](https://www.arangodb.com/2014/12/08/building-hypermedia-apis-foxxgenerator)

* New `Applications` tab in web interface:

  The `applications` tab got a complete redesign.
  It will now only show applications that are currently running on ArangoDB.
  For a selected application, a new detailed view has been created.
  This view provides a better overview of the app:
  * author
  * license
  * version
  * contributors
  * download links
  * API documentation

  To install a new application, a new dialog is now available.
  It provides the features already available in the console application `foxx-manager` plus some more:
  * install an application from Github
  * install an application from a zip file
  * install an application from ArangoDB's application store
  * create a new application from scratch: this feature uses a generator to
    create a Foxx application with pre-defined CRUD methods for a given list
    of collections. The generated Foxx app can either be downloaded as a zip file or
    be installed on the server. Starting with a new Foxx app has never been easier.

* fixed issue #1102: Aardvark: Layout bug in documents overview

  The documents overview was entirely destroyed in some situations on Firefox.
  We replaced the plugin we used there.

* fixed issue #1168: Aardvark: pagination buttons jumping

* fixed issue #1161: Aardvark: Click on Import JSON imports previously uploaded file

* removed configure options `--enable-all-in-one-v8`, `--enable-all-in-one-icu`,
  and `--enable-all-in-one-libev`.

* global internal rename to fix naming incompatibilities with JSON:

  Internal functions with names containing `array` have been renamed to `object`,
  internal functions with names containing `list` have been renamed to `array`.
  The renaming was mainly done in the C++ parts. The documentation has also been
  adjusted so that the correct JSON type names are used in most places.

  The change also led to the addition of a few function aliases in AQL:

  * `TO_LIST` now is an alias of the new `TO_ARRAY`
  * `IS_LIST` now is an alias of the new `IS_ARRAY`
  * `IS_DOCUMENT` now is an alias of the new `IS_OBJECT`

  The changed also renamed the option `mergeArrays` to `mergeObjects` for AQL
  data-modification query options and HTTP document modification API

* AQL: added optimizer rule "remove-filter-covered-by-index"

  This rule removes FilterNodes and CalculationNodes from an execution plan if the
  filter is already covered by a previous IndexRangeNode. Removing the CalculationNode
  and the FilterNode will speed up query execution because the query requires less
  computation.

* AQL: added optimizer rule "remove-sort-rand"

  This rule removes a `SORT RAND()` expression from a query and moves the random
  iteration into the appropriate `EnumerateCollectionNode`. This is more efficient
  than individually enumerating and then sorting randomly.

* AQL: range optimizations for IN and OR

  This change enables usage of indexes for several additional cases. Filters containing
  the `IN` operator can now make use of indexes, and multiple OR- or AND-combined filter
  conditions can now also use indexes if the filters are accessing the same indexed
  attribute.

  Here are a few examples of queries that can now use indexes but couldn't before:

    FOR doc IN collection
      FILTER doc.indexedAttribute == 1 || doc.indexedAttribute > 99
      RETURN doc

    FOR doc IN collection
      FILTER doc.indexedAttribute IN [ 3, 42 ] || doc.indexedAttribute > 99
      RETURN doc

    FOR doc IN collection
      FILTER (doc.indexedAttribute > 2 && doc.indexedAttribute < 10) ||
             (doc.indexedAttribute > 23 && doc.indexedAttribute < 42)
      RETURN doc

* fixed issue #500: AQL parentheses issue

  This change allows passing subqueries as AQL function parameters without using
  duplicate brackets (e.g. `FUNC(query)` instead of `FUNC((query))`

* added optional `COUNT` clause to AQL `COLLECT`

  This allows more efficient group count calculation queries, e.g.

      FOR doc IN collection
        COLLECT age = doc.age WITH COUNT INTO length
        RETURN { age: age, count: length }

  A count-only query is also possible:

      FOR doc IN collection
        COLLECT WITH COUNT INTO length
        RETURN length

* fixed missing makeDirectory when fetching a Foxx application from a zip file

* fixed issue #1134: Change the default endpoint to localhost

  This change will modify the IP address ArangoDB listens on to 127.0.0.1 by default.
  This will make new ArangoDB installations unaccessible from clients other than
  localhost unless changed. This is a security feature.

  To make ArangoDB accessible from any client, change the server's configuration
  (`--server.endpoint`) to either `tcp://0.0.0.0:8529` or the server's publicly
  visible IP address.

* deprecated `Repository#modelPrototype`. Use `Repository#model` instead.

* IMPORTANT CHANGE: by default, system collections are included in replication and all
  replication API return values. This will lead to user accounts and credentials
  data being replicated from master to slave servers. This may overwrite
  slave-specific database users.

  If this is undesired, the `_users` collection can be excluded from replication
  easily by setting the `includeSystem` attribute to `false` in the following commands:

  * replication.sync({ includeSystem: false });
  * replication.applier.properties({ includeSystem: false });

  This will exclude all system collections (including `_aqlfunctions`, `_graphs` etc.)
  from the initial synchronization and the continuous replication.

  If this is also undesired, it is also possible to specify a list of collections to
  exclude from the initial synchronization and the continuous replication using the
  `restrictCollections` attribute, e.g.:

      replication.applier.properties({
        includeSystem: true,
        restrictType: "exclude",
        restrictCollections: [ "_users", "_graphs", "foo" ]
      });

  The HTTP API methods for fetching the replication inventory and for dumping collections
  also support the `includeSystem` control flag via a URL parameter.

* removed DEPRECATED replication methods:
  * `replication.logger.start()`
  * `replication.logger.stop()`
  * `replication.logger.properties()`
  * HTTP PUT `/_api/replication/logger-start`
  * HTTP PUT `/_api/replication/logger-stop`
  * HTTP GET `/_api/replication/logger-config`
  * HTTP PUT `/_api/replication/logger-config`

* fixed issue #1174, which was due to locking problems in distributed
  AQL execution

* improved cluster locking for AQL avoiding deadlocks

* use DistributeNode for modifying queries with REPLACE and UPDATE, if
  possible


v2.3.6 (2015-XX-XX)
-------------------

* fixed AQL subquery optimization that produced wrong result when multiple subqueries
  directly followed each other and and a directly following `LET` statement did refer
  to any but the first subquery.


v2.3.5 (2015-01-16)
-------------------

* fixed intermittent 404 errors in Foxx apps after mounting or unmounting apps

* fixed issue #1200: Expansion operator results in "Cannot call method 'forEach' of null"

* fixed issue #1199: Cannot unlink root node of plan


v2.3.4 (2014-12-23)
-------------------

* fixed cerberus path for MyArangoDB


v2.3.3 (2014-12-17)
-------------------

* fixed error handling in instantiation of distributed AQL queries, this
  also fixes a bug in cluster startup with many servers

* issue #1185: parse non-fractional JSON numbers with exponent (e.g. `4e-261`)

* issue #1159: allow --server.request-timeout and --server.connect-timeout of 0


v2.3.2 (2014-12-09)
-------------------

* fixed issue #1177: Fix bug in the user app's storage

* fixed issue #1173: AQL Editor "Save current query" resets user password

* fixed missing makeDirectory when fetching a Foxx application from a zip file

* put in warning about default changed: fixed issue #1134: Change the default endpoint to localhost

* fixed issue #1163: invalid fullCount value returned from AQL

* fixed range operator precedence

* limit default maximum number of plans created by AQL optimizer to 256 (from 1024)

* make AQL optimizer not generate an extra plan if an index can be used, but modify
  existing plans in place

* fixed AQL cursor ttl (time-to-live) issue

  Any user-specified cursor ttl value was not honored since 2.3.0.

* fixed segfault in AQL query hash index setup with unknown shapes

* fixed memleaks

* added AQL optimizer rule for removing `INTO` from a `COLLECT` statement if not needed

* fixed issue #1131

  This change provides the `KEEP` clause for `COLLECT ... INTO`. The `KEEP` clause
  allows controlling which variables will be kept in the variable created by `INTO`.

* fixed issue #1147, must protect dispatcher ID for etcd

v2.3.1 (2014-11-28)
-------------------

* recreate password if missing during upgrade

* fixed issue #1126

* fixed non-working subquery index optimizations

* do not restrict summary of Foxx applications to 60 characters

* fixed display of "required" path parameters in Foxx application documentation

* added more optimizations of constants values in AQL FILTER conditions

* fixed invalid or-to-in optimization for FILTERs containing comparisons
  with boolean values

* fixed replication of `_graphs` collection

* added AQL list functions `PUSH`, `POP`, `UNSHIFT`, `SHIFT`, `REMOVE_VALUES`,
  `REMOVE_VALUE`, `REMOVE_NTH` and `APPEND`

* added AQL functions `CALL` and `APPLY` to dynamically call other functions

* fixed AQL optimizer cost estimation for LIMIT node

* prevent Foxx queues from permanently writing to the journal even when
  server is idle

* fixed AQL COLLECT statement with INTO clause, which copied more variables
  than v2.2 and thus lead to too much memory consumption.
  This deals with #1107.

* fixed AQL COLLECT statement, this concerned every COLLECT statement,
  only the first group had access to the values of the variables before
  the COLLECT statement. This deals with #1127.

* fixed some AQL internals, where sometimes too many items were
  fetched from upstream in the presence of a LIMIT clause. This should
  generally improve performance.


v2.3.0 (2014-11-18)
-------------------

* fixed syslog flags. `--log.syslog` is deprecated and setting it has no effect,
  `--log.facility` now works as described. Application name has been changed from
  `triagens` to `arangod`. It can be changed using `--log.application`. The syslog
  will only contain the actual log message. The datetime prefix is omitted.

* fixed deflate in SimpleHttpClient

* fixed issue #1104: edgeExamples broken or changed

* fixed issue #1103: Error while importing user queries

* fixed issue #1100: AQL: HAS() fails on doc[attribute_name]

* fixed issue #1098: runtime error when creating graph vertex

* hide system applications in **Applications** tab by default

  Display of system applications can be toggled by using the *system applications*
  toggle in the UI.

* added HTTP REST API for managing tasks (`/_api/tasks`)

* allow passing character lists as optional parameter to AQL functions `TRIM`,
  `LTRIM` and `RTRIM`

  These functions now support trimming using custom character lists. If no character
  lists are specified, all whitespace characters will be removed as previously:

      TRIM("  foobar\t \r\n ")         // "foobar"
      TRIM(";foo;bar;baz, ", "; ")     // "foo;bar;baz"

* added AQL string functions `LTRIM`, `RTRIM`, `FIND_FIRST`, `FIND_LAST`, `SPLIT`,
  `SUBSTITUTE`

* added AQL functions `ZIP`, `VALUES` and `PERCENTILE`

* made AQL functions `CONCAT` and `CONCAT_SEPARATOR` work with list arguments

* dynamically create extra dispatcher threads if required

* fixed issue #1097: schemas in the API docs no longer show required properties as optional


v2.3.0-beta2 (2014-11-08)
-------------------------

* front-end: new icons for uploading and downloading JSON documents into a collection

* front-end: fixed documents pagination css display error

* front-end: fixed flickering of the progress view

* front-end: fixed missing event for documents filter function

* front-end: jsoneditor: added CMD+Return (Mac) CTRL+Return (Linux/Win) shortkey for
  saving a document

* front-end: added information tooltip for uploading json documents.

* front-end: added database management view to the collapsed navigation menu

* front-end: added collection truncation feature

* fixed issue #1086: arangoimp: Odd errors if arguments are not given properly

* performance improvements for AQL queries that use JavaScript-based expressions
  internally

* added AQL geo functions `WITHIN_RECTANGLE` and `IS_IN_POLYGON`

* fixed non-working query results download in AQL editor of web interface

* removed debug print message in AQL editor query export routine

* fixed issue #1075: Aardvark: user name required even if auth is off #1075

  The fix for this prefills the username input field with the current user's
  account name if any and `root` (the default username) otherwise. Additionally,
  the tooltip text has been slightly adjusted.

* fixed issue #1069: Add 'raw' link to swagger ui so that the raw swagger
  json can easily be retrieved

  This adds a link to the Swagger API docs to an application's detail view in
  the **Applications** tab of the web interface. The link produces the Swagger
  JSON directly. If authentication is turned on, the link requires authentication,
  too.

* documentation updates


v2.3.0-beta1 (2014-11-01)
-------------------------

* added dedicated `NOT IN` operator for AQL

  Previously, a `NOT IN` was only achievable by writing a negated `IN` condition:

      FOR i IN ... FILTER ! (i IN [ 23, 42 ]) ...

  This can now alternatively be expressed more intuitively as follows:

      FOR i IN ... FILTER i NOT IN [ 23, 42 ] ...

* added alternative logical operator syntax for AQL

  Previously, the logical operators in AQL could only be written as:
  - `&&`: logical and
  - `||`: logical or
  - `!`: negation

  ArangoDB 2.3 introduces the alternative variants for these operators:
  - `AND`: logical and
  - `OR`: logical or
  - `NOT`: negation

  The new syntax is just an alternative to the old syntax, allowing easier
  migration from SQL. The old syntax is still fully supported and will be.

* improved output of `ArangoStatement.parse()` and POST `/_api/query`

  If an AQL query can be parsed without problems, The return value of
  `ArangoStatement.parse()` now contains an attribute `ast` with the abstract
  syntax tree of the query (before optimizations). Though this is an internal
  representation of the query and is subject to change, it can be used to inspect
  how ArangoDB interprets a given query.

* improved `ArangoStatement.explain()` and POST `/_api/explain`

  The commands for explaining AQL queries have been improved.

* added command-line option `--javascript.v8-contexts` to control the number of
  V8 contexts created in arangod.

  Previously, the number of V8 contexts was equal to the number of server threads
  (as specified by option `--server.threads`).

  However, it may be sensible to create different amounts of threads and V8
  contexts. If the option is not specified, the number of V8 contexts created
  will be equal to the number of server threads. Thus no change in configuration
  is required to keep the old behavior.

  If you are using the default config files or merge them with your local config
  files, please review if the default number of server threads is okay in your
  environment. Additionally you should verify that the number of V8 contexts
  created (as specified in option `--javascript.v8-contexts`) is okay.

* the number of server.threads specified is now the minimum of threads
  started. There are situation in which threads are waiting for results of
  distributed database servers. In this case the number of threads is
  dynamically increased.

* removed index type "bitarray"

  Bitarray indexes were only half-way documented and integrated in previous versions
  of ArangoDB so their benefit was limited. The support for bitarray indexes has
  thus been removed in ArangoDB 2.3. It is not possible to create indexes of type
  "bitarray" with ArangoDB 2.3.

  When a collection is opened that contains a bitarray index definition created
  with a previous version of ArangoDB, ArangoDB will ignore it and log the following
  warning:

      index type 'bitarray' is not supported in this version of ArangoDB and is ignored

  Future versions of ArangoDB may automatically remove such index definitions so the
  warnings will eventually disappear.

* removed internal "_admin/modules/flush" in order to fix requireApp

* added basic support for handling binary data in Foxx

  Requests with binary payload can be processed in Foxx applications by
  using the new method `res.rawBodyBuffer()`. This will return the unparsed request
  body as a Buffer object.

  There is now also the method `req.requestParts()` available in Foxx to retrieve
  the individual components of a multipart HTTP request.

  Buffer objects can now be used when setting the response body of any Foxx action.
  Additionally, `res.send()` has been added as a convenience method for returning
  strings, JSON objects or buffers from a Foxx action:

      res.send("<p>some HTML</p>");
      res.send({ success: true });
      res.send(new Buffer("some binary data"));

  The convenience method `res.sendFile()` can now be used to easily return the
  contents of a file from a Foxx action:

      res.sendFile(applicationContext.foxxFilename("image.png"));

  `fs.write` now accepts not only strings but also Buffer objects as second parameter:

      fs.write(filename, "some data");
      fs.write(filename, new Buffer("some binary data"));

  `fs.readBuffer` can be used to return the contents of a file in a Buffer object.

* improved performance of insertion into non-unique hash indexes significantly in case
  many duplicate keys are used in the index

* issue #1042: set time zone in log output

  the command-line option `--log.use-local-time` was added to print dates and times in
  the server-local timezone instead of UTC

* command-line options that require a boolean value now validate the
  value given on the command-line

  This prevents issues if no value is specified for an option that
  requires a boolean value. For example, the following command-line would
  have caused trouble in 2.2, because `--server.endpoint` would have been
  used as the value for the `--server.disable-authentication` options
  (which requires a boolean value):

      arangod --server.disable-authentication --server.endpoint tcp://127.0.0.1:8529 data

  In 2.3, running this command will fail with an error and requires to
  be modified to:

      arangod --server.disable-authentication true --server.endpoint tcp://127.0.0.1:8529 data

* improved performance of CSV import in arangoimp

* fixed issue #1027: Stack traces are off-by-one

* fixed issue #1026: Modules loaded in different files within the same app
  should refer to the same module

* fixed issue #1025: Traversal not as expected in undirected graph

* added a _relation function in the general-graph module.

  This deprecated _directedRelation and _undirectedRelation.
  ArangoDB does not offer any constraints for undirected edges
  which caused some confusion of users how undirected relations
  have to be handled. Relation now only supports directed relations
  and the user can actively simulate undirected relations.

* changed return value of Foxx.applicationContext#collectionName:

  Previously, the function could return invalid collection names because
  invalid characters were not replaced in the application name prefix, only
  in the collection name passed.

  Now, the function replaces invalid characters also in the application name
  prefix, which might to slightly different results for application names that
  contained any characters outside the ranges [a-z], [A-Z] and [0-9].

* prevent XSS in AQL editor and logs view

* integrated tutorial into ArangoShell and web interface

* added option `--backslash-escape` for arangoimp when running CSV file imports

* front-end: added download feature for (filtered) documents

* front-end: added download feature for the results of a user query

* front-end: added function to move documents to another collection

* front-end: added sort-by attribute to the documents filter

* front-end: added sorting feature to database, graph management and user management view.

* issue #989: front-end: Databases view not refreshing after deleting a database

* issue #991: front-end: Database search broken

* front-end: added infobox which shows more information about a document (_id, _rev, _key) or
  an edge (_id, _rev, _key, _from, _to). The from and to attributes are clickable and redirect
  to their document location.

* front-end: added edit-mode for deleting multiple documents at the same time.

* front-end: added delete button to the detailed document/edge view.

* front-end: added visual feedback for saving documents/edges inside the editor (error/success).

* front-end: added auto-focusing for the first input field in a modal.

* front-end: added validation for user input in a modal.

* front-end: user defined queries are now stored inside the database and are bound to the current
  user, instead of using the local storage functionality of the browsers. The outcome of this is
  that user defined queries are now independently usable from any device. Also queries can now be
  edited through the standard document editor of the front-end through the _users collection.

* front-end: added import and export functionality for user defined queries.

* front-end: added new keywords and functions to the aql-editor theme

* front-end: applied tile-style to the graph view

* front-end: now using the new graph api including multi-collection support

* front-end: foxx apps are now deletable

* front-end: foxx apps are now installable and updateable through github, if github is their
  origin.

* front-end: added foxx app version control. Multiple versions of a single foxx app are now
  installable and easy to manage and are also arranged in groups.

* front-end: the user-set filter of a collection is now stored until the user navigates to
  another collection.

* front-end: fetching and filtering of documents, statistics, and query operations are now
  handled with asynchronous ajax calls.

* front-end: added progress indicator if the front-end is waiting for a server operation.

* front-end: fixed wrong count of documents in the documents view of a collection.

* front-end: fixed unexpected styling of the manage db view and navigation.

* front-end: fixed wrong handling of select fields in a modal view.

* front-end: fixed wrong positioning of some tooltips.

* automatically call `toJSON` function of JavaScript objects (if present)
  when serializing them into database documents. This change allows
  storing JavaScript date objects in the database in a sensible manner.


v2.2.7 (2014-11-19)
-------------------

* fixed issue #998: Incorrect application URL for non-system Foxx apps

* fixed issue #1079: AQL editor: keyword WITH in UPDATE query is not highlighted

* fix memory leak in cluster nodes

* fixed registration of AQL user-defined functions in Web UI (JS shell)

* fixed error display in Web UI for certain errors
  (now error message is printed instead of 'undefined')

* fixed issue #1059: bug in js module console

* fixed issue #1056: "fs": zip functions fail with passwords

* fixed issue #1063: Docs: measuring unit of --wal.logfile-size?

* fixed issue #1062: Docs: typo in 14.2 Example data


v2.2.6 (2014-10-20)
-------------------

* fixed issue #972: Compilation Issue

* fixed issue #743: temporary directories are now unique and one can read
  off the tool that created them, if empty, they are removed atexit

* Highly improved performance of all AQL GRAPH_* functions.

* Orphan collections in general graphs can now be found via GRAPH_VERTICES
  if either "any" or no direction is defined

* Fixed documentation for AQL function GRAPH_NEIGHBORS.
  The option "vertexCollectionRestriction" is meant to filter the target
  vertices only, and should not filter the path.

* Fixed a bug in GRAPH_NEIGHBORS which enforced only empty results
  under certain conditions


v2.2.5 (2014-10-09)
-------------------

* fixed issue #961: allow non-JSON values in undocument request bodies

* fixed issue 1028: libicu is now statically linked

* fixed cached lookups of collections on the server, which may have caused spurious
  problems after collection rename operations


v2.2.4 (2014-10-01)
-------------------

* fixed accessing `_from` and `_to` attributes in `collection.byExample` and
  `collection.firstExample`

  These internal attributes were not handled properly in the mentioned functions, so
  searching for them did not always produce documents

* fixed issue #1030: arangoimp 2.2.3 crashing, not logging on large Windows CSV file

* fixed issue #1025: Traversal not as expected in undirected graph

* fixed issue #1020

  This requires re-introducing the startup option `--database.force-sync-properties`.

  This option can again be used to force fsyncs of collection, index and database properties
  stored as JSON strings on disk in files named `parameter.json`. Syncing these files after
  a write may be necessary if the underlying storage does not sync file contents by itself
  in a "sensible" amount of time after a file has been written and closed.

  The default value is `true` so collection, index and database properties will always be
  synced to disk immediately. This affects creating, renaming and dropping collections as
  well as creating and dropping databases and indexes. Each of these operations will perform
  an additional fsync on the `parameter.json` file if the option is set to `true`.

  It might be sensible to set this option to `false` for workloads that create and drop a
  lot of collections (e.g. test runs).

  Document operations such as creating, updating and dropping documents are not affected
  by this option.

* fixed issue #1016: AQL editor bug

* fixed issue #1014: WITHIN function returns wrong distance

* fixed AQL shortest path calculation in function `GRAPH_SHORTEST_PATH` to return
  complete vertex objects instead of just vertex ids

* allow changing of attributes of documents stored in server-side JavaScript variables

  Previously, the following did not work:

      var doc = db.collection.document(key);
      doc._key = "abc"; // overwriting internal attributes not supported
      doc.value = 123;  // overwriting existing attributes not supported

  Now, modifying documents stored in server-side variables (e.g. `doc` in the above case)
  is supported. Modifying the variables will not update the documents in the database,
  but will modify the JavaScript object (which can be written back to the database using
  `db.collection.update` or `db.collection.replace`)

* fixed issue #997: arangoimp apparently doesn't support files >2gig on Windows

  large file support (requires using `_stat64` instead of `stat`) is now supported on
  Windows


v2.2.3 (2014-09-02)
-------------------

* added `around` for Foxx controller

* added `type` option for HTTP API `GET /_api/document?collection=...`

  This allows controlling the type of results to be returned. By default, paths to
  documents will be returned, e.g.

      [
        `/_api/document/test/mykey1`,
        `/_api/document/test/mykey2`,
        ...
      ]

  To return a list of document ids instead of paths, the `type` URL parameter can be
  set to `id`:

      [
        `test/mykey1`,
        `test/mykey2`,
        ...
      ]

  To return a list of document keys only, the `type` URL parameter can be set to `key`:

      [
        `mykey1`,
        `mykey2`,
        ...
      ]


* properly capitalize HTTP response header field names in case the `x-arango-async`
  HTTP header was used in a request.

* fixed several documentation issues

* speedup for several general-graph functions, AQL functions starting with `GRAPH_`
  and traversals


v2.2.2 (2014-08-08)
-------------------

* allow storing non-reserved attribute names starting with an underscore

  Previous versions of ArangoDB parsed away all attribute names that started with an
  underscore (e.g. `_test', '_foo', `_bar`) on all levels of a document (root level
  and sub-attribute levels). While this behavior was documented, it was unintuitive and
  prevented storing documents inside other documents, e.g.:

      {
        "_key" : "foo",
        "_type" : "mydoc",
        "references" : [
          {
            "_key" : "something",
            "_rev" : "...",
            "value" : 1
          },
          {
            "_key" : "something else",
            "_rev" : "...",
            "value" : 2
          }
        ]
      }

  In the above example, previous versions of ArangoDB removed all attributes and
  sub-attributes that started with underscores, meaning the embedded documents would lose
  some of their attributes. 2.2.2 should preserve such attributes, and will also allow
  storing user-defined attribute names on the top-level even if they start with underscores
  (such as `_type` in the above example).

* fix conversion of JavaScript String, Number and Boolean objects to JSON.

  Objects created in JavaScript using `new Number(...)`, `new String(...)`, or
  `new Boolean(...)` were not converted to JSON correctly.

* fixed a race condition on task registration (i.e. `require("org/arangodb/tasks").register()`)

  this race condition led to undefined behavior when a just-created task with no offset and
  no period was instantly executed and deleted by the task scheduler, before the `register`
  function returned to the caller.

* changed run-tests.sh to execute all suitable tests.

* switch to new version of gyp

* fixed upgrade button


v2.2.1 (2014-07-24)
-------------------

* fixed hanging write-ahead log recovery for certain cases that involved dropping
  databases

* fixed issue with --check-version: when creating a new database the check failed

* issue #947 Foxx applicationContext missing some properties

* fixed issue with --check-version: when creating a new database the check failed

* added startup option `--wal.suppress-shape-information`

  Setting this option to `true` will reduce memory and disk space usage and require
  less CPU time when modifying documents or edges. It should therefore be turned on
  for standalone ArangoDB servers. However, for servers that are used as replication
  masters, setting this option to `true` will effectively disable the usage of the
  write-ahead log for replication, so it should be set to `false` for any replication
  master servers.

  The default value for this option is `false`.

* added optional `ttl` attribute to specify result cursor expiration for HTTP API method
  `POST /_api/cursor`

  The `ttl` attribute can be used to prevent cursor results from timing out too early.

* issue #947: Foxx applicationContext missing some properties

* (reported by Christian Neubauer):

  The problem was that in Google's V8, signed and unsigned chars are not always declared cleanly.
  so we need to force v8 to compile with forced signed chars which is done by the Flag:
    -fsigned-char
  at least it is enough to follow the instructions of compiling arango on rasperry
  and add "CFLAGS='-fsigned-char'" to the make command of V8 and remove the armv7=0

* Fixed a bug with the replication client. In the case of single document
  transactions the collection was not write locked.


v2.2.0 (2014-07-10)
-------------------

* The replication methods `logger.start`, `logger.stop` and `logger.properties` are
  no-ops in ArangoDB 2.2 as there is no separate replication logger anymore. Data changes
  are logged into the write-ahead log in ArangoDB 2.2, and not separately by the
  replication logger. The replication logger object is still there in ArangoDB 2.2 to
  ensure backwards-compatibility, however, logging cannot be started, stopped or
  configured anymore. Using any of these methods will do nothing.

  This also affects the following HTTP API methods:
  - `PUT /_api/replication/logger-start`
  - `PUT /_api/replication/logger-stop`
  - `GET /_api/replication/logger-config`
  - `PUT /_api/replication/logger-config`

  Using any of these methods is discouraged from now on as they will be removed in
  future versions of ArangoDB.

* INCOMPATIBLE CHANGE: replication of transactions has changed. Previously, transactions
  were logged on a master in one big block and shipped to a slave in one block, too.
  Now transactions will be logged and replicated as separate entries, allowing transactions
  to be bigger and also ensure replication progress.

  This change also affects the behavior of the `stop` method of the replication applier.
  If the replication applier is now stopped manually using the `stop` method and later
  restarted using the `start` method, any transactions that were unfinished at the
  point of stopping will be aborted on a slave, even if they later commit on the master.

  In ArangoDB 2.2, stopping the replication applier manually should be avoided unless the
  goal is to stop replication permanently or to do a full resync with the master anyway.
  If the replication applier still must be stopped, it should be made sure that the
  slave has fetched and applied all pending operations from a master, and that no
  extra transactions are started on the master before the `stop` command on the slave
  is executed.

  Replication of transactions in ArangoDB 2.2 might also lock the involved collections on
  the slave while a transaction is either committed or aborted on the master and the
  change has been replicated to the slave. This change in behavior may be important for
  slave servers that are used for read-scaling. In order to avoid long lasting collection
  locks on the slave, transactions should be kept small.

  The `_replication` system collection is not used anymore in ArangoDB 2.2 and its usage is
  discouraged.

* INCOMPATIBLE CHANGE: the figures reported by the `collection.figures` method
  now only reflect documents and data contained in the journals and datafiles of
  collections. Documents or deletions contained only in the write-ahead log will
  not influence collection figures until the write-ahead log garbage collection
  kicks in. The figures for a collection might therefore underreport the total
  resource usage of a collection.

  Additionally, the attributes `lastTick` and `uncollectedLogfileEntries` have been
  added to the result of the `figures` operation and the HTTP API method
  `PUT /_api/collection/figures`

* added `insert` method as an alias for `save`. Documents can now be inserted into
  a collection using either method:

      db.test.save({ foo: "bar" });
      db.test.insert({ foo: "bar" });

* added support for data-modification AQL queries

* added AQL keywords `INSERT`, `UPDATE`, `REPLACE` and `REMOVE` (and `WITH`) to
  support data-modification AQL queries.

  Unquoted usage of these keywords for attribute names in AQL queries will likely
  fail in ArangoDB 2.2. If any such attribute name needs to be used in a query, it
  should be enclosed in backticks to indicate the usage of a literal attribute
  name.

  For example, the following query will fail in ArangoDB 2.2 with a parse error:

      FOR i IN foo RETURN i.remove

  and needs to be rewritten like this:

      FOR i IN foo RETURN i.`remove`

* disallow storing of JavaScript objects that contain JavaScript native objects
  of type `Date`, `Function`, `RegExp` or `External`, e.g.

      db.test.save({ foo: /bar/ });
      db.test.save({ foo: new Date() });

  will now print

      Error: <data> cannot be converted into JSON shape: could not shape document

  Previously, objects of these types were silently converted into an empty object
  (i.e. `{ }`).

  To store such objects in a collection, explicitly convert them into strings
  like this:

      db.test.save({ foo: String(/bar/) });
      db.test.save({ foo: String(new Date()) });

* The replication methods `logger.start`, `logger.stop` and `logger.properties` are
  no-ops in ArangoDB 2.2 as there is no separate replication logger anymore. Data changes
  are logged into the write-ahead log in ArangoDB 2.2, and not separately by the
  replication logger. The replication logger object is still there in ArangoDB 2.2 to
  ensure backwards-compatibility, however, logging cannot be started, stopped or
  configured anymore. Using any of these methods will do nothing.

  This also affects the following HTTP API methods:
  - `PUT /_api/replication/logger-start`
  - `PUT /_api/replication/logger-stop`
  - `GET /_api/replication/logger-config`
  - `PUT /_api/replication/logger-config`

  Using any of these methods is discouraged from now on as they will be removed in
  future versions of ArangoDB.

* INCOMPATIBLE CHANGE: replication of transactions has changed. Previously, transactions
  were logged on a master in one big block and shipped to a slave in one block, too.
  Now transactions will be logged and replicated as separate entries, allowing transactions
  to be bigger and also ensure replication progress.

  This change also affects the behavior of the `stop` method of the replication applier.
  If the replication applier is now stopped manually using the `stop` method and later
  restarted using the `start` method, any transactions that were unfinished at the
  point of stopping will be aborted on a slave, even if they later commit on the master.

  In ArangoDB 2.2, stopping the replication applier manually should be avoided unless the
  goal is to stop replication permanently or to do a full resync with the master anyway.
  If the replication applier still must be stopped, it should be made sure that the
  slave has fetched and applied all pending operations from a master, and that no
  extra transactions are started on the master before the `stop` command on the slave
  is executed.

  Replication of transactions in ArangoDB 2.2 might also lock the involved collections on
  the slave while a transaction is either committed or aborted on the master and the
  change has been replicated to the slave. This change in behavior may be important for
  slave servers that are used for read-scaling. In order to avoid long lasting collection
  locks on the slave, transactions should be kept small.

  The `_replication` system collection is not used anymore in ArangoDB 2.2 and its usage is
  discouraged.

* INCOMPATIBLE CHANGE: the figures reported by the `collection.figures` method
  now only reflect documents and data contained in the journals and datafiles of
  collections. Documents or deletions contained only in the write-ahead log will
  not influence collection figures until the write-ahead log garbage collection
  kicks in. The figures for a collection might therefore underreport the total
  resource usage of a collection.

  Additionally, the attributes `lastTick` and `uncollectedLogfileEntries` have been
  added to the result of the `figures` operation and the HTTP API method
  `PUT /_api/collection/figures`

* added `insert` method as an alias for `save`. Documents can now be inserted into
  a collection using either method:

      db.test.save({ foo: "bar" });
      db.test.insert({ foo: "bar" });

* added support for data-modification AQL queries

* added AQL keywords `INSERT`, `UPDATE`, `REPLACE` and `REMOVE` (and `WITH`) to
  support data-modification AQL queries.

  Unquoted usage of these keywords for attribute names in AQL queries will likely
  fail in ArangoDB 2.2. If any such attribute name needs to be used in a query, it
  should be enclosed in backticks to indicate the usage of a literal attribute
  name.

  For example, the following query will fail in ArangoDB 2.2 with a parse error:

      FOR i IN foo RETURN i.remove

  and needs to be rewritten like this:

      FOR i IN foo RETURN i.`remove`

* disallow storing of JavaScript objects that contain JavaScript native objects
  of type `Date`, `Function`, `RegExp` or `External`, e.g.

      db.test.save({ foo: /bar/ });
      db.test.save({ foo: new Date() });

  will now print

      Error: <data> cannot be converted into JSON shape: could not shape document

  Previously, objects of these types were silently converted into an empty object
  (i.e. `{ }`).

  To store such objects in a collection, explicitly convert them into strings
  like this:

      db.test.save({ foo: String(/bar/) });
      db.test.save({ foo: String(new Date()) });

* honor startup option `--server.disable-statistics` when deciding whether or not
  to start periodic statistics collection jobs

  Previously, the statistics collection jobs were started even if the server was
  started with the `--server.disable-statistics` flag being set to `true`

* removed startup option `--random.no-seed`

  This option had no effect in previous versions of ArangoDB and was thus removed.

* removed startup option `--database.remove-on-drop`

  This option was used for debugging only.

* removed startup option `--database.force-sync-properties`

  This option is now superfluous as collection properties are now stored in the
  write-ahead log.

* introduced write-ahead log

  All write operations in an ArangoDB server instance are automatically logged
  to the server's write-ahead log. The write-ahead log is a set of append-only
  logfiles, and it is used in case of a crash recovery and for replication.
  Data from the write-ahead log will eventually be moved into the journals or
  datafiles of collections, allowing the server to remove older write-ahead log
  logfiles. Figures of collections will be updated when data are moved from the
  write-ahead log into the journals or datafiles of collections.

  Cross-collection transactions in ArangoDB should benefit considerably by this
  change, as less writes than in previous versions are required to ensure the data
  of multiple collections are atomically and durably committed. All data-modifying
  operations inside transactions (insert, update, remove) will write their
  operations into the write-ahead log directly, making transactions with multiple
  operations also require less physical memory than in previous versions of ArangoDB,
  that required all transaction data to fit into RAM.

  The `_trx` system collection is not used anymore in ArangoDB 2.2 and its usage is
  discouraged.

  The data in the write-ahead log can also be used in the replication context.
  The `_replication` collection that was used in previous versions of ArangoDB to
  store all changes on the server is not used anymore in ArangoDB 2.2. Instead,
  slaves can read from a master's write-ahead log to get informed about most
  recent changes. This removes the need to store data-modifying operations in
  both the actual place and the `_replication` collection.

* removed startup option `--server.disable-replication-logger`

  This option is superfluous in ArangoDB 2.2. There is no dedicated replication
  logger in ArangoDB 2.2. There is now always the write-ahead log, and it is also
  used as the server's replication log. Specifying the startup option
  `--server.disable-replication-logger` will do nothing in ArangoDB 2.2, but the
  option should not be used anymore as it might be removed in a future version.

* changed behavior of replication logger

  There is no dedicated replication logger in ArangoDB 2.2 as there is the
  write-ahead log now. The existing APIs for starting and stopping the replication
  logger still exist in ArangoDB 2.2 for downwards-compatibility, but calling
  the start or stop operations are no-ops in ArangoDB 2.2. When querying the
  replication logger status via the API, the server will always report that the
  replication logger is running. Configuring the replication logger is a no-op
  in ArangoDB 2.2, too. Changing the replication logger configuration has no
  effect. Instead, the write-ahead log configuration can be changed.

* removed MRuby integration for arangod

  ArangoDB had an experimental MRuby integration in some of the publish builds.
  This wasn't continuously developed, and so it has been removed in ArangoDB 2.2.

  This change has led to the following startup options being superfluous:

  - `--ruby.gc-interval`
  - `--ruby.action-directory`
  - `--ruby.modules-path`
  - `--ruby.startup-directory`

  Specifying these startup options will do nothing in ArangoDB 2.2, but the
  options should be avoided from now on as they might be removed in future versions.

* reclaim index memory when last document in collection is deleted

  Previously, deleting documents from a collection did not lead to index sizes being
  reduced. Instead, the already allocated index memory was re-used when a collection
  was refilled.

  Now, index memory for primary indexes and hash indexes is reclaimed instantly when
  the last document from a collection is removed.

* inlined and optimized functions in hash indexes

* added AQL TRANSLATE function

  This function can be used to perform lookups from static lists, e.g.

      LET countryNames = { US: "United States", UK: "United Kingdom", FR: "France" }
      RETURN TRANSLATE("FR", countryNames)

* fixed datafile debugger

* fixed check-version for empty directory

* moved try/catch block to the top of routing chain

* added mountedApp function for foxx-manager

* fixed issue #883: arango 2.1 - when starting multi-machine cluster, UI web
  does not change to cluster overview

* fixed dfdb: should not start any other V8 threads

* cleanup of version-check, added module org/arangodb/database-version,
  added --check-version option

* fixed issue #881: [2.1.0] Bombarded (every 10 sec or so) with
  "WARNING format string is corrupt" when in non-system DB Dashboard

* specialized primary index implementation to allow faster hash table
  rebuilding and reduce lookups in datafiles for the actual value of `_key`.

* issue #862: added `--overwrite` option to arangoimp

* removed number of property lookups for documents during AQL queries that
  access documents

* prevent buffering of long print results in arangosh's and arangod's print
  command

  this change will emit buffered intermediate print results and discard the
  output buffer to quickly deliver print results to the user, and to prevent
  constructing very large buffers for large results

* removed sorting of attribute names for use in a collection's shaper

  sorting attribute names was done on document insert to keep attributes
  of a collection in sorted order for faster comparisons. The sort order
  of attributes was only used in one particular and unlikely case, so it
  was removed. Collections with many different attribute names should
  benefit from this change by faster inserts and slightly less memory usage.

* fixed a bug in arangodump which got the collection name in _from and _to
  attributes of edges wrong (all were "_unknown")

* fixed a bug in arangorestore which did not recognize wrong _from and _to
  attributes of edges

* improved error detection and reporting in arangorestore


v2.1.1 (2014-06-06)
-------------------

* fixed dfdb: should not start any other V8 threads

* signature for collection functions was modified

  The basic change was the substitution of the input parameter of the
  function by an generic options object which can contain multiple
  option parameter of the function.
  Following functions were modified
  remove
  removeBySample
  replace
  replaceBySample
  update
  updateBySample

  Old signature is yet supported but it will be removed in future versions

v2.1.0 (2014-05-29)
-------------------

* implemented upgrade procedure for clusters

* fixed communication issue with agency which prevented reconnect
  after an agent failure

* fixed cluster dashboard in the case that one but not all servers
  in the cluster are down

* fixed a bug with coordinators creating local database objects
  in the wrong order (_system needs to be done first)

* improved cluster dashboard


v2.1.0-rc2 (2014-05-25)
-----------------------

* fixed issue #864: Inconsistent behavior of AQL REVERSE(list) function


v2.1.0-rc1 (XXXX-XX-XX)
-----------------------

* added server-side periodic task management functions:

  - require("org/arangodb/tasks").register(): registers a periodic task
  - require("org/arangodb/tasks").unregister(): unregisters and removes a
    periodic task
  - require("org/arangodb/tasks").get(): retrieves a specific tasks or all
    existing tasks

  the previous undocumented function `internal.definePeriodic` is now
  deprecated and will be removed in a future release.

* decrease the size of some seldom used system collections on creation.

  This will make these collections use less disk space and mapped memory.

* added AQL date functions

* added AQL FLATTEN() list function

* added index memory statistics to `db.<collection>.figures()` function

  The `figures` function will now return a sub-document `indexes`, which lists
  the number of indexes in the `count` sub-attribute, and the total memory
  usage of the indexes in bytes in the `size` sub-attribute.

* added AQL CURRENT_DATABASE() function

  This function returns the current database's name.

* added AQL CURRENT_USER() function

  This function returns the current user from an AQL query. The current user is the
  username that was specified in the `Authorization` HTTP header of the request. If
  authentication is turned off or the query was executed outside a request context,
  the function will return `null`.

* fixed issue #796: Searching with newline chars broken?

  fixed slightly different handling of backslash escape characters in a few
  AQL functions. Now handling of escape sequences should be consistent, and
  searching for newline characters should work the same everywhere

* added OpenSSL version check for configure

  It will report all OpenSSL versions < 1.0.1g as being too old.
  `configure` will only complain about an outdated OpenSSL version but not stop.

* require C++ compiler support (requires g++ 4.8, clang++ 3.4 or Visual Studio 13)

* less string copying returning JSONified documents from ArangoDB, e.g. via
  HTTP GET `/_api/document/<collection>/<document>`

* issue #798: Lower case http headers from arango

  This change allows returning capitalized HTTP headers, e.g.
  `Content-Length` instead of `content-length`.
  The HTTP spec says that headers are case-insensitive, but
  in fact several clients rely on a specific case in response
  headers.
  This change will capitalize HTTP headers if the `X-Arango-Version`
  request header is sent by the client and contains a value of at
  least `20100` (for version 2.1). The default value for the
  compatibility can also be set at server start, using the
  `--server.default-api-compatibility` option.

* simplified usage of `db._createStatement()`

  Previously, the function could not be called with a query string parameter as
  follows:

      db._createStatement(queryString);

  Calling it as above resulted in an error because the function expected an
  object as its parameter. From now on, it's possible to call the function with
  just the query string.

* make ArangoDB not send back a `WWW-Authenticate` header to a client in case the
  client sends the `X-Omit-WWW-Authenticate` HTTP header.

  This is done to prevent browsers from showing their built-in HTTP authentication
  dialog for AJAX requests that require authentication.
  ArangoDB will still return an HTTP 401 (Unauthorized) if the request doesn't
  contain valid credentials, but it will omit the `WWW-Authenticate` header,
  allowing clients to bypass the browser's authentication dialog.

* added REST API method HTTP GET `/_api/job/job-id` to query the status of an
  async job without potentially fetching it from the list of done jobs

* fixed non-intuitive behavior in jobs API: previously, querying the status
  of an async job via the API HTTP PUT `/_api/job/job-id` removed a currently
  executing async job from the list of queryable jobs on the server.
  Now, when querying the result of an async job that is still executing,
  the job is kept in the list of queryable jobs so its result can be fetched
  by a subsequent request.

* use a new data structure for the edge index of an edge collection. This
  improves the performance for the creation of the edge index and in
  particular speeds up removal of edges in graphs. Note however that
  this change might change the order in which edges starting at
  or ending in a vertex are returned. However, this order was never
  guaranteed anyway and it is not sensible to guarantee any particular
  order.

* provide a size hint to edge and hash indexes when initially filling them
  this will lead to less re-allocations when populating these indexes

  this may speed up building indexes when opening an existing collection

* don't requeue identical context methods in V8 threads in case a method is
  already registered

* removed arangod command line option `--database.remove-on-compacted`

* export the sort attribute for graph traversals to the HTTP interface

* add support for arangodump/arangorestore for clusters


v2.0.8 (XXXX-XX-XX)
-------------------

* fixed too-busy iteration over skiplists

  Even when a skiplist query was restricted by a limit clause, the skiplist
  index was queried without the limit. this led to slower-than-necessary
  execution times.

* fixed timeout overflows on 32 bit systems

  this bug has led to problems when select was called with a high timeout
  value (2000+ seconds) on 32bit systems that don't have a forgiving select
  implementation. when the call was made on these systems, select failed
  so no data would be read or sent over the connection

  this might have affected some cluster-internal operations.

* fixed ETCD issues on 32 bit systems

  ETCD was non-functional on 32 bit systems at all. The first call to the
  watch API crashed it. This was because atomic operations worked on data
  structures that were not properly aligned on 32 bit systems.

* fixed issue #848: db.someEdgeCollection.inEdge does not return correct
  value when called the 2nd time after a .save to the edge collection


v2.0.7 (2014-05-05)
-------------------

* issue #839: Foxx Manager missing "unfetch"

* fixed a race condition at startup

  this fixes undefined behavior in case the logger was involved directly at
  startup, before the logger initialization code was called. This should have
  occurred only for code that was executed before the invocation of main(),
  e.g. during ctor calls of statically defined objects.


v2.0.6 (2014-04-22)
-------------------

* fixed issue #835: arangosh doesn't show correct database name



v2.0.5 (2014-04-21)
-------------------

* Fixed a caching problem in IE JS Shell

* added cancelation for async jobs

* upgraded to new gyp for V8

* new Windows installer


v2.0.4 (2014-04-14)
-------------------

* fixed cluster authentication front-end issues for Firefox and IE, there are
  still problems with Chrome


v2.0.3 (2014-04-14)
-------------------

* fixed AQL optimizer bug

* fixed front-end issues

* added password change dialog


v2.0.2 (2014-04-06)
-------------------

* during cluster startup, do not log (somewhat expected) connection errors with
  log level error, but with log level info

* fixed dashboard modals

* fixed connection check for cluster planning front end: firefox does
  not support async:false

* document how to persist a cluster plan in order to relaunch an existing
  cluster later


v2.0.1 (2014-03-31)
-------------------

* make ArangoDB not send back a `WWW-Authenticate` header to a client in case the
  client sends the `X-Omit-WWW-Authenticate` HTTP header.

  This is done to prevent browsers from showing their built-in HTTP authentication
  dialog for AJAX requests that require authentication.
  ArangoDB will still return an HTTP 401 (Unauthorized) if the request doesn't
  contain valid credentials, but it will omit the `WWW-Authenticate` header,
  allowing clients to bypass the browser's authentication dialog.

* fixed isses in arango-dfdb:

  the dfdb was not able to unload certain system collections, so these couldn't be
  inspected with the dfdb sometimes. Additionally, it did not truncate corrupt
  markers from datafiles under some circumstances

* added `changePassword` attribute for users

* fixed non-working "save" button in collection edit view of web interface
  clicking the save button did nothing. one had to press enter in one of the input
  fields to send modified form data

* fixed V8 compile error on MacOS X

* prevent `body length: -9223372036854775808` being logged in development mode for
  some Foxx HTTP responses

* fixed several bugs in web interface dashboard

* fixed issue #783: coffee script not working in manifest file

* fixed issue #783: coffee script not working in manifest file

* fixed issue #781: Cant save current query from AQL editor ui

* bumped version in `X-Arango-Version` compatibility header sent by arangosh and other
  client tools from `1.5` to `2.0`.

* fixed startup options for arango-dfdb, added details option for arango-dfdb

* fixed display of missing error messages and codes in arangosh

* when creating a collection via the web interface, the collection type was always
  "document", regardless of the user's choice


v2.0.0 (2014-03-10)
-------------------

* first 2.0 release


v2.0.0-rc2 (2014-03-07)
-----------------------

* fixed cluster authorization


v2.0.0-rc1 (2014-02-28)
-----------------------

* added sharding :-)

* added collection._dbName attribute to query the name of the database from a collection

  more detailed documentation on the sharding and cluster features can be found in the user
  manual, section **Sharding**

* INCOMPATIBLE CHANGE: using complex values in AQL filter conditions with operators other
  than equality (e.g. >=, >, <=, <) will disable usage of skiplist indexes for filter
  evaluation.

  For example, the following queries will be affected by change:

      FOR doc IN docs FILTER doc.value < { foo: "bar" } RETURN doc
      FOR doc IN docs FILTER doc.value >= [ 1, 2, 3 ] RETURN doc

  The following queries will not be affected by the change:

      FOR doc IN docs FILTER doc.value == 1 RETURN doc
      FOR doc IN docs FILTER doc.value == "foo" RETURN doc
      FOR doc IN docs FILTER doc.value == [ 1, 2, 3 ] RETURN doc
      FOR doc IN docs FILTER doc.value == { foo: "bar" } RETURN doc

* INCOMPATIBLE CHANGE: removed undocumented method `collection.saveOrReplace`

  this feature was never advertised nor documented nor tested.

* INCOMPATIBLE CHANGE: removed undocumented REST API method `/_api/simple/BY-EXAMPLE-HASH`

  this feature was never advertised nor documented nor tested.

* added explicit startup parameter `--server.reuse-address`

  This flag can be used to control whether sockets should be acquired with the SO_REUSEADDR
  flag.

  Regardless of this setting, sockets on Windows are always acquired using the
  SO_EXCLUSIVEADDRUSE flag.

* removed undocumented REST API method GET `/_admin/database-name`

* added user validation API at POST `/_api/user/<username>`

* slightly improved users management API in `/_api/user`:

  Previously, when creating a new user via HTTP POST, the username needed to be
  passed in an attribute `username`. When users were returned via this API,
  the usernames were returned in an attribute named `user`. This was slightly
  confusing and was changed in 2.0 as follows:

  - when adding a user via HTTP POST, the username can be specified in an attribute
  `user`. If this attribute is not used, the API will look into the attribute `username`
  as before and use that value.
  - when users are returned via HTTP GET, the usernames are still returned in an
    attribute `user`.

  This change should be fully downwards-compatible with the previous version of the API.

* added AQL SLICE function to extract slices from lists

* made module loader more node compatible

* the startup option `--javascript.package-path` for arangosh is now deprecated and does
  nothing. Using it will not cause an error, but the option is ignored.

* added coffee script support

* Several UI improvements.

* Exchanged icons in the graphviewer toolbar

* always start networking and HTTP listeners when starting the server (even in
  console mode)

* allow vertex and edge filtering with user-defined functions in TRAVERSAL,
  TRAVERSAL_TREE and SHORTEST_PATH AQL functions:

      // using user-defined AQL functions for edge and vertex filtering
      RETURN TRAVERSAL(friends, friendrelations, "friends/john", "outbound", {
        followEdges: "myfunctions::checkedge",
        filterVertices: "myfunctions::checkvertex"
      })

      // using the following custom filter functions
      var aqlfunctions = require("org/arangodb/aql/functions");
      aqlfunctions.register("myfunctions::checkedge", function (config, vertex, edge, path) {
        return (edge.type !== 'dislikes'); // don't follow these edges
      }, false);

      aqlfunctions.register("myfunctions::checkvertex", function (config, vertex, path) {
        if (vertex.isDeleted || ! vertex.isActive) {
          return [ "prune", "exclude" ]; // exclude these and don't follow them
        }
        return [ ]; // include everything else
      }, false);

* fail if invalid `strategy`, `order` or `itemOrder` attribute values
  are passed to the AQL TRAVERSAL function. Omitting these attributes
  is not considered an error, but specifying an invalid value for any
  of these attributes will make an AQL query fail.

* issue #751: Create database through API should return HTTP status code 201

  By default, the server now returns HTTP 201 (created) when creating a new
  database successfully. To keep compatibility with older ArangoDB versions, the
  startup parameter `--server.default-api-compatibility` can be set to a value
  of `10400` to indicate API compatibility with ArangoDB 1.4. The compatibility
  can also be enforced by setting the `X-Arango-Version` HTTP header in a
  client request to this API on a per-request basis.

* allow direct access from the `db` object to collections whose names start
  with an underscore (e.g. db._users).

  Previously, access to such collections via the `db` object was possible from
  arangosh, but not from arangod (and thus Foxx and actions). The only way
  to access such collections from these places was via the `db._collection(<name>)`
  workaround.

* allow `\n` (as well as `\r\n`) as line terminator in batch requests sent to
  `/_api/batch` HTTP API.

* use `--data-binary` instead of `--data` parameter in generated cURL examples

* issue #703: Also show path of logfile for fm.config()

* issue #675: Dropping a collection used in "graph" module breaks the graph

* added "static" Graph.drop() method for graphs API

* fixed issue #695: arangosh server.password error

* use pretty-printing in `--console` mode by default

* simplified ArangoDB startup options

  Some startup options are now superfluous or their usage is simplified. The
  following options have been changed:

  * `--javascript.modules-path`: this option has been removed. The modules paths
    are determined by arangod and arangosh automatically based on the value of
    `--javascript.startup-directory`.

    If the option is set on startup, it is ignored so startup will not abort with
    an error `unrecognized option`.

  * `--javascript.action-directory`: this option has been removed. The actions
    directory is determined by arangod automatically based on the value of
    `--javascript.startup-directory`.

    If the option is set on startup, it is ignored so startup will not abort with
    an error `unrecognized option`.

  * `--javascript.package-path`: this option is still available but it is not
    required anymore to set the standard package paths (e.g. `js/npm`). arangod
    will automatically use this standard package path regardless of whether it
    was specified via the options.

    It is possible to use this option to add additional package paths to the
    standard value.

  Configuration files included with arangod are adjusted accordingly.

* layout of the graphs tab adapted to better fit with the other tabs

* database selection is moved to the bottom right corner of the web interface

* removed priority queue index type

  this feature was never advertised nor documented nor tested.

* display internal attributes in document source view of web interface

* removed separate shape collections

  When upgrading to ArangoDB 2.0, existing collections will be converted to include
  shapes and attribute markers in the datafiles instead of using separate files for
  shapes.

  When a collection is converted, existing shapes from the SHAPES directory will
  be written to a new datafile in the collection directory, and the SHAPES directory
  will be removed afterwards.

  This saves up to 2 MB of memory and disk space for each collection
  (savings are higher, the less different shapes there are in a collection).
  Additionally, one less file descriptor per opened collection will be used.

  When creating a new collection, the amount of sync calls may be reduced. The same
  may be true for documents with yet-unknown shapes. This may help performance
  in these cases.

* added AQL functions `NTH` and `POSITION`

* added signal handler for arangosh to save last command in more cases

* added extra prompt placeholders for arangosh:
  - `%e`: current endpoint
  - `%u`: current user

* added arangosh option `--javascript.gc-interval` to control amount of
  garbage collection performed by arangosh

* fixed issue #651: Allow addEdge() to take vertex ids in the JS library

* removed command-line option `--log.format`

  In previous versions, this option did not have an effect for most log messages, so
  it got removed.

* removed C++ logger implementation

  Logging inside ArangoDB is now done using the LOG_XXX() macros. The LOGGER_XXX()
  macros are gone.

* added collection status "loading"


v1.4.16 (XXXX-XX-XX)
--------------------

* fixed too eager datafile deletion

  this issue could have caused a crash when the compaction had marked datafiles as obsolete
  and they were removed while "old" temporary query results still pointed to the old datafile
  positions

* fixed issue #826: Replication fails when a collection's configuration changes


v1.4.15 (2014-04-19)
--------------------

* bugfix for AQL query optimizer

  the following type of query was too eagerly optimized, leading to errors in code-generation:

      LET a = (FOR i IN [] RETURN i) LET b = (FOR i IN [] RETURN i) RETURN 1

  the problem occurred when both lists in the subqueries were empty. In this case invalid code
  was generated and the query couldn't be executed.


v1.4.14 (2014-04-05)
--------------------

* fixed race conditions during shape / attribute insertion

  A race condition could have led to spurious `cannot find attribute #xx` or
  `cannot find shape #xx` (where xx is a number) warning messages being logged
  by the server. This happened when a new attribute was inserted and at the same
  time was queried by another thread.

  Also fixed a race condition that may have occurred when a thread tried to
  access the shapes / attributes hash tables while they were resized. In this
  cases, the shape / attribute may have been hashed to a wrong slot.

* fixed a memory barrier / cpu synchronization problem with libev, affecting
  Windows with Visual Studio 2013 (probably earlier versions are affected, too)

  The issue is described in detail here:
  http://lists.schmorp.de/pipermail/libev/2014q1/002318.html


v1.4.13 (2014-03-14)
--------------------

* added diagnostic output for Foxx application upload

* allow dump & restore from ArangoDB 1.4 with an ArangoDB 2.0 server

* allow startup options `temp-path` and `default-language` to be specified from the arangod
  configuration file and not only from the command line

* fixed too eager compaction

  The compaction will now wait for several seconds before trying to re-compact the same
  collection. Additionally, some other limits have been introduced for the compaction.


v1.4.12 (2014-03-05)
--------------------

* fixed display bug in web interface which caused the following problems:
  - documents were displayed in web interface as being empty
  - document attributes view displayed many attributes with content "undefined"
  - document source view displayed many attributes with name "TYPEOF" and value "undefined"
  - an alert popping up in the browser with message "Datatables warning..."

* re-introduced old-style read-write locks to supports Windows versions older than
  Windows 2008R2 and Windows 7. This should re-enable support for Windows Vista and
  Windows 2008.


v1.4.11 (2014-02-27)
--------------------

* added SHORTEST_PATH AQL function

  this calculates the shortest paths between two vertices, using the Dijkstra
  algorithm, employing a min-heap

  By default, ArangoDB does not know the distance between any two vertices and
  will use a default distance of 1. A custom distance function can be registered
  as an AQL user function to make the distance calculation use any document
  attributes or custom logic:

      RETURN SHORTEST_PATH(cities, motorways, "cities/CGN", "cities/MUC", "outbound", {
        paths: true,
        distance: "myfunctions::citydistance"
      })

      // using the following custom distance function
      var aqlfunctions = require("org/arangodb/aql/functions");
      aqlfunctions.register("myfunctions::distance", function (config, vertex1, vertex2, edge) {
        return Math.sqrt(Math.pow(vertex1.x - vertex2.x) + Math.pow(vertex1.y - vertex2.y));
      }, false);

* fixed bug in Graph.pathTo function

* fixed small memleak in AQL optimizer

* fixed access to potentially uninitialized variable when collection had a cap constraint


v1.4.10 (2014-02-21)
--------------------

* fixed graph constructor to allow graph with some parameter to be used

* added node.js "events" and "stream"

* updated npm packages

* added loading of .json file

* Fixed http return code in graph api with waitForSync parameter.

* Fixed documentation in graph, simple and index api.

* removed 2 tests due to change in ruby library.

* issue #756: set access-control-expose-headers on CORS response

  the following headers are now whitelisted by ArangoDB in CORS responses:
  - etag
  - content-encoding
  - content-length
  - location
  - server
  - x-arango-errors
  - x-arango-async-id


v1.4.9 (2014-02-07)
-------------------

* return a document's current etag in response header for HTTP HEAD requests on
  documents that return an HTTP 412 (precondition failed) error. This allows
  retrieving the document's current revision easily.

* added AQL function `SKIPLIST` to directly access skiplist indexes from AQL

  This is a shortcut method to use a skiplist index for retrieving specific documents in
  indexed order. The function capability is rather limited, but it may be used
  for several cases to speed up queries. The documents are returned in index order if
  only one condition is used.

      /* return all documents with mycollection.created > 12345678 */
      FOR doc IN SKIPLIST(mycollection, { created: [[ '>', 12345678 ]] })
        RETURN doc

      /* return first document with mycollection.created > 12345678 */
      FOR doc IN SKIPLIST(mycollection, { created: [[ '>', 12345678 ]] }, 0, 1)
        RETURN doc

      /* return all documents with mycollection.created between 12345678 and 123456790 */
      FOR doc IN SKIPLIST(mycollection, { created: [[ '>', 12345678 ], [ '<=', 123456790 ]] })
        RETURN doc

      /* return all documents with mycollection.a equal 1 and .b equal 2 */
      FOR doc IN SKIPLIST(mycollection, { a: [[ '==', 1 ]], b: [[ '==', 2 ]] })
        RETURN doc

  The function requires a skiplist index with the exact same attributes to
  be present on the specified collection. All attributes present in the skiplist
  index must be specified in the conditions specified for the `SKIPLIST` function.
  Attribute declaration order is important, too: attributes must be specified in the
  same order in the condition as they have been declared in the skiplist index.

* added command-line option `--server.disable-authentication-unix-sockets`

  with this option, authentication can be disabled for all requests coming
  in via UNIX domain sockets, enabling clients located on the same host as
  the ArangoDB server to connect without authentication.
  Other connections (e.g. TCP/IP) are not affected by this option.

  The default value for this option is `false`.
  Note: this option is only supported on platforms that support Unix domain
  sockets.

* call global arangod instance destructor on shutdown

* issue #755: TRAVERSAL does not use strategy, order and itemOrder options

  these options were not honored when configuring a traversal via the AQL
  TRAVERSAL function. Now, these options are used if specified.

* allow vertex and edge filtering with user-defined functions in TRAVERSAL,
  TRAVERSAL_TREE and SHORTEST_PATH AQL functions:

      // using user-defined AQL functions for edge and vertex filtering
      RETURN TRAVERSAL(friends, friendrelations, "friends/john", "outbound", {
        followEdges: "myfunctions::checkedge",
        filterVertices: "myfunctions::checkvertex"
      })

      // using the following custom filter functions
      var aqlfunctions = require("org/arangodb/aql/functions");
      aqlfunctions.register("myfunctions::checkedge", function (config, vertex, edge, path) {
        return (edge.type !== 'dislikes'); // don't follow these edges
      }, false);

      aqlfunctions.register("myfunctions::checkvertex", function (config, vertex, path) {
        if (vertex.isDeleted || ! vertex.isActive) {
          return [ "prune", "exclude" ]; // exclude these and don't follow them
        }
        return [ ]; // include everything else
      }, false);

* issue #748: add vertex filtering to AQL's TRAVERSAL[_TREE]() function


v1.4.8 (2014-01-31)
-------------------

* install foxx apps in the web interface

* fixed a segfault in the import API


v1.4.7 (2014-01-23)
-------------------

* issue #744: Add usage example arangoimp from Command line

* issue #738: added __dirname, __filename pseudo-globals. Fixes #733. (@by pluma)

* mount all Foxx applications in system apps directory on startup


v1.4.6 (2014-01-20)
-------------------

* issue #736: AQL function to parse collection and key from document handle

* added fm.rescan() method for Foxx-Manager

* fixed issue #734: foxx cookie and route problem

* added method `fm.configJson` for arangosh

* include `startupPath` in result of API `/_api/foxx/config`


v1.4.5 (2014-01-15)
-------------------

* fixed issue #726: Alternate Windows Install Method

* fixed issue #716: dpkg -P doesn't remove everything

* fixed bugs in description of HTTP API `_api/index`

* fixed issue #732: Rest API GET revision number

* added missing documentation for several methods in HTTP API `/_api/edge/...`

* fixed typos in description of HTTP API `_api/document`

* defer evaluation of AQL subqueries and logical operators (lazy evaluation)

* Updated font in WebFrontend, it now contains a version that renders properly on Windows

* generally allow function return values as call parameters to AQL functions

* fixed potential deadlock in global context method execution

* added override file "arangod.conf.local" (and co)


v1.4.4 (2013-12-24)
-------------------

* uid and gid are now set in the scripts, there is no longer a separate config file for
  arangod when started from a script

* foxx-manager is now an alias for arangosh

* arango-dfdb is now an alias for arangod, moved from bin to sbin

* changed from readline to linenoise for Windows

* added --install-service and --uninstall-service for Windows

* removed --daemon and --supervisor for Windows

* arangosh and arangod now uses the config-file which maps the binary name, i. e. if you
  rename arangosh to foxx-manager it will use the config file foxx-manager.conf

* fixed lock file for Windows

* fixed issue #711, #687: foxx-manager throws internal errors

* added `--server.ssl-protocol` option for client tools
  this allows connecting from arangosh, arangoimp, arangoimp etc. to an ArangoDB
  server that uses a non-default value for `--server.ssl-protocol`. The default
  value for the SSL protocol is 4 (TLSv1). If the server is configured to use a
  different protocol, it was not possible to connect to it with the client tools.

* added more detailed request statistics

  This adds the number of async-executed HTTP requests plus the number of HTTP
  requests per individual HTTP method type.

* added `--force` option for arangorestore
  this option allows continuing a restore operation even if the server reports errors
  in the middle of the restore operation

* better error reporting for arangorestore
  in case the server returned an HTTP error, arangorestore previously reported this
  error as `internal error` without any details only. Now server-side errors are
  reported by arangorestore with the server's error message

* include more system collections in dumps produced by arangodump
  previously some system collections were intentionally excluded from dumps, even if the
  dump was run with `--include-system-collections`. for example, the collections `_aal`,
  `_modules`, `_routing`, and `_users` were excluded. This makes sense in a replication
  context but not always in a dump context.
  When specifying `--include-system-collections`, arangodump will now include the above-
  mentioned collections in the dump, too. Some other system collections are still excluded
  even when the dump is run with `--include-system-collections`, for example `_replication`
  and `_trx`.

* fixed issue #701: ArangoStatement undefined in arangosh

* fixed typos in configuration files


v1.4.3 (2013-11-25)
-------------------

* fixed a segfault in the AQL optimizer, occurring when a constant non-list value was
  used on the right-hand side of an IN operator that had a collection attribute on the
  left-hand side

* issue #662:

  Fixed access violation errors (crashes) in the Windows version, occurring under some
  circumstances when accessing databases with multiple clients in parallel

* fixed issue #681: Problem with ArchLinux PKGBUILD configuration


v1.4.2 (2013-11-20)
-------------------

* fixed issue #669: Tiny documentation update

* ported Windows version to use native Windows API SRWLocks (slim read-write locks)
  and condition variables instead of homemade versions

  MSDN states the following about the compatibility of SRWLocks and Condition Variables:

      Minimum supported client:
      Windows Server 2008 [desktop apps | Windows Store apps]

      Minimum supported server:
      Windows Vista [desktop apps | Windows Store apps]

* fixed issue #662: ArangoDB on Windows hanging

  This fixes a deadlock issue that occurred on Windows when documents were written to
  a collection at the same time when some other thread tried to drop the collection.

* fixed file-based logging in Windows

  the logger complained on startup if the specified log file already existed

* fixed startup of server in daemon mode (`--daemon` startup option)

* fixed a segfault in the AQL optimizer

* issue #671: Method graph.measurement does not exist

* changed Windows condition variable implementation to use Windows native
  condition variables

  This is an attempt to fix spurious Windows hangs as described in issue #662.

* added documentation for JavaScript traversals

* added --code-page command-line option for Windows version of arangosh

* fixed a problem when creating edges via the web interface.

  The problem only occurred if a collection was created with type "document
  collection" via the web interface, and afterwards was dropped and re-created
  with type "edge collection". If the web interface page was not reloaded,
  the old collection type (document) was cached, making the subsequent creation
  of edges into the (seeming-to-be-document) collection fail.

  The fix is to not cache the collection type in the web interface. Users of
  an older version of the web interface can reload the collections page if they
  are affected.

* fixed a caching problem in arangosh: if a collection was created using the web
  interface, and then removed via arangosh, arangosh did not actually drop the
  collection due to caching.

  Because the `drop` operation was not carried out, this caused misleading error
  messages when trying to re-create the collection (e.g. `cannot create collection:
  duplicate name`).

* fixed ALT-introduced characters for arangosh console input on Windows

  The Windows readline port was not able to handle characters that are built
  using CTRL or ALT keys. Regular characters entered using the CTRL or ALT keys
  were silently swallowed and not passed to the terminal input handler.

  This did not seem to cause problems for the US keyboard layout, but was a
  severe issue for keyboard layouts that require the ALT (or ALT-GR) key to
  construct characters. For example, entering the character `{` with a German
  keyboard layout requires pressing ALT-GR + 9.

* fixed issue #665: Hash/skiplist combo madness bit my ass

  this fixes a problem with missing/non-deterministic rollbacks of inserts in
  case of a unique constraint violation into a collection with multiple secondary
  indexes (with at least one of them unique)

* fixed issue #664: ArangoDB installer on Windows requires drive c:

* partly fixed issue #662: ArangoDB on Windows hanging

  This fixes dropping databases on Windows. In previous 1.4 versions on Windows,
  one shape collection file was not unloaded and removed when dropping a database,
  leaving one directory and one shape collection file in the otherwise-dropped
  database directory.

* fixed issue #660: updated documentation on indexes


v1.4.1 (2013-11-08)
-------------------

* performance improvements for skip-list deletes


v1.4.1-rc1 (2013-11-07)
-----------------------

* fixed issue #635: Web-Interface should have a "Databases" Menu for Management

* fixed issue #624: Web-Interface is missing a Database selector

* fixed segfault in bitarray query

* fixed issue #656: Cannot create unique index through web interface

* fixed issue #654: bitarray index makes server down

* fixed issue #653: Slow query

* fixed issue #650: Randomness of any() should be improved

* made AQL `DOCUMENT()` function polymorphic and work with just one parameter.

  This allows using the `DOCUMENT` function like this:

      DOCUMENT('users/john')
      DOCUMENT([ 'users/john', 'users/amy' ])

  in addition to the existing use cases:

      DOCUMENT(users, 'users/john')
      DOCUMENT(users, 'john')
      DOCUMENT(users, [ 'users/john' ])
      DOCUMENT(users, [ 'users/john', 'users/amy' ])
      DOCUMENT(users, [ 'john', 'amy' ])

* simplified usage of ArangoDB batch API

  It is not necessary anymore to send the batch boundary in the HTTP `Content-Type`
  header. Previously, the batch API expected the client to send a Content-Type header
  of`multipart/form-data; boundary=<some boundary value>`. This is still supported in
  ArangoDB 2.0, but clients can now also omit this header. If the header is not
  present in a client request, ArangoDB will ignore the request content type and
  read the MIME boundary from the beginning of the request body.

  This also allows using the batch API with the Swagger "Try it out" feature (which is
  not too good at sending a different or even dynamic content-type request header).

* added API method GET `/_api/database/user`

  This returns the list of databases a specific user can see without changing the
  username/passwd.

* issue #424: Documentation about IDs needs to be upgraded


v1.4.0 (2013-10-29)
-------------------

* fixed issue #648: /batch API is missing from Web Interface API Documentation (Swagger)

* fixed issue #647: Icon tooltips missing

* fixed issue #646: index creation in web interface

* fixed issue #645: Allow jumping from edge to linked vertices

* merged PR for issue #643: Some minor corrections and a link to "Downloads"

* fixed issue #642: Completion of error handling

* fixed issue #639: compiling v1.4 on maverick produces warnings on -Wstrict-null-sentinel

* fixed issue #634: Web interface bug: Escape does not always propagate

* fixed issue #620: added startup option `--server.default-api-compatibility`

  This adds the following changes to the ArangoDB server and clients:
  - the server provides a new startup option `--server.default-api-compatibility`.
    This option can be used to determine the compatibility of (some) server API
    return values. The value for this parameter is a server version number,
    calculated as follows: `10000 * major + 100 * minor` (e.g. `10400` for ArangoDB
    1.3). The default value is `10400` (1.4), the minimum allowed value is `10300`
    (1.3).

    When setting this option to a value lower than the current server version,
    the server might respond with old-style results to "old" clients, increasing
    compatibility with "old" (non-up-to-date) clients.

  - the server will on each incoming request check for an HTTP header
    `x-arango-version`. Clients can optionally set this header to the API
    version number they support. For example, if a client sends the HTTP header
    `x-arango-version: 10300`, the server will pick this up and might send ArangoDB
    1.3-style responses in some situations.

    Setting either the startup parameter or using the HTTP header (or both) allows
    running "old" clients with newer versions of ArangoDB, without having to adjust
    the clients too much.

  - the `location` headers returned by the server for the APIs `/_api/document/...`
    and `/_api/collection/...` will have different values depending on the used API
    version. If the API compatibility is `10300`, the `location` headers returned
    will look like this:

        location: /_api/document/....

    whereas when an API compatibility of `10400` or higher is used, the `location`
    headers will look like this:

        location: /_db/<database name>/_api/document/...

  Please note that even in the presence of this, old API versions still may not
  be supported forever by the server.

* fixed issue #643: Some minor corrections and a link to "Downloads" by @frankmayer

* started issue #642: Completion of error handling

* fixed issue #639: compiling v1.4 on maverick produces warnings on
  -Wstrict-null-sentinel

* fixed issue #621: Standard Config needs to be fixed

* added function to manage indexes (web interface)

* improved server shutdown time by signaling shutdown to applicationserver,
  logging, cleanup and compactor threads

* added foxx-manager `replace` command

* added foxx-manager `installed` command (a more intuitive alias for `list`)

* fixed issue #617: Swagger API is missing '/_api/version'

* fixed issue #615: Swagger API: Some commands have no parameter entry forms

* fixed issue #614: API : Typo in : Request URL /_api/database/current

* fixed issue #609: Graph viz tool - different background color

* fixed issue #608: arangosh config files - eventually missing in the manual

* fixed issue #607: Admin interface: no core documentation

* fixed issue #603: Aardvark Foxx App Manager

* fixed a bug in type-mapping between AQL user functions and the AQL layer

  The bug caused errors like the following when working with collection documents
  in an AQL user function:

      TypeError: Cannot assign to read only property '_id' of #<ShapedJson>

* create less system collections when creating a new database

  This is achieved by deferring collection creation until the collections are actually
  needed by ArangoDB. The following collections are affected by the change:
  - `_fishbowl`
  - `_structures`


v1.4.0-beta2 (2013-10-14)
-------------------------

* fixed compaction on Windows

  The compaction on Windows did not ftruncate the cleaned datafiles to a smaller size.
  This has been fixed so not only the content of the files is cleaned but also files
  are re-created with potentially smaller sizes.

* only the following system collections will be excluded from replication from now on:
  - `_replication`
  - `_trx`
  - `_users`
  - `_aal`
  - `_fishbowl`
  - `_modules`
  - `_routing`

  Especially the following system collections will now be included in replication:
  - `_aqlfunctions`
  - `_graphs`

  In previous versions of ArangoDB, all system collections were excluded from the
  replication.

  The change also caused a change in the replication logger and applier:
  in previous versions of ArangoDB, only a collection's id was logged for an operation.
  This has not caused problems for non-system collections but for system collections
  there ids might differ. In addition to a collection id ArangoDB will now also log the
  name of a collection for each replication event.

  The replication applier will now look for the collection name attribute in logged
  events preferably.

* added database selection to arango-dfdb

* provide foxx-manager, arangodump, and arangorestore in Windows build

* ArangoDB 1.4 will refuse to start if option `--javascript.app-path` is not set.

* added startup option `--server.allow-method-override`

  This option can be set to allow overriding the HTTP request method in a request using
  one of the following custom headers:

  - x-http-method-override
  - x-http-method
  - x-method-override

  This allows bypassing proxies and tools that would otherwise just let certain types of
  requests pass. Enabling this option may impose a security risk, so it should only be
  used in very controlled environments.

  The default value for this option is `false` (no method overriding allowed).

* added "details" URL parameter for bulk import API

  Setting the `details` URL parameter to `true` in a call to POST `/_api/import` will make
  the import return details about non-imported documents in the `details` attribute. If
  `details` is `false` or omitted, no `details` attribute will be present in the response.
  This is the same behavior that previous ArangoDB versions exposed.

* added "complete" option for bulk import API

  Setting the `complete` URL parameter to `true` in a call to POST `/_api/import` will make
  the import completely fail if at least one of documents cannot be imported successfully.

  It defaults to `false`, which will make ArangoDB continue importing the other documents
  from the import even if some documents cannot be imported. This is the same behavior that
  previous ArangoDB versions exposed.

* added missing swagger documentation for `/_api/log`

* calling `/_api/logs` (or `/_admin/logs`) is only permitted from the `_system` database now.

  Calling this API method for/from other database will result in an HTTP 400.

' ported fix from https://github.com/novus/nvd3/commit/0894152def263b8dee60192f75f66700cea532cc

  This prevents JavaScript errors from occurring in Chrome when in the admin interface,
  section "Dashboard".

* show current database name in web interface (bottom right corner)

* added missing documentation for /_api/import in swagger API docs

* allow specification of database name for replication sync command replication applier

  This allows syncing from a master database with a different name than the slave database.

* issue #601: Show DB in prompt

  arangosh now displays the database name as part of the prompt by default.

  Can change the prompt by using the `--prompt` option, e.g.

      > arangosh --prompt "my db is named \"%d\"> "


v1.4.0-beta1 (2013-10-01)
-------------------------

* make the Foxx manager use per-database app directories

  Each database now has its own subdirectory for Foxx applications. Each database
  can thus use different Foxx applications if required. A Foxx app for a specific
  database resides in `<app-path>/databases/<database-name>/<app-name>`.

  System apps are shared between all databases. They reside in `<app-path>/system/<app-name>`.

* only trigger an engine reset in development mode for URLs starting with `/dev/`

  This prevents ArangoDB from reloading all Foxx applications when it is not
  actually necessary.

* changed error code from 10 (bad parameter) to 1232 (invalid key generator) for
  errors that are due to an invalid key generator specification when creating a new
  collection

* automatic detection of content-type / mime-type for Foxx assets based on filenames,
  added possibility to override auto detection

* added endpoint management API at `/_api/endpoint`

* changed HTTP return code of PUT `/_api/cursor` from 400 to 404 in case a
  non-existing cursor is referred to

* issue #360: added support for asynchronous requests

  Incoming HTTP requests with the headers `x-arango-async: true` or
  `x-arango-async: store` will be answered by the server instantly with a generic
  HTTP 202 (Accepted) response.

  The actual requests will be queued and processed by the server asynchronously,
  allowing the client to continue sending other requests without waiting for the
  server to process the actually requested operation.

  The exact point in time when a queued request is executed is undefined. If an
  error occurs during execution of an asynchronous request, the client will not
  be notified by the server.

  The maximum size of the asynchronous task queue can be controlled using the new
  option `--scheduler.maximal-queue-size`. If the queue contains this many number of
  tasks and a new asynchronous request comes in, the server will reject it with an
  HTTP 500 (internal server error) response.

  Results of incoming requests marked with header `x-arango-async: true` will be
  discarded by the server immediately. Clients have no way of accessing the result
  of such asynchronously executed request. This is just _fire and forget_.

  To later retrieve the result of an asynchronously executed request, clients can
  mark a request with the header `x-arango-async: keep`. This makes the server
  store the result of the request in memory until explicitly fetched by a client
  via the `/_api/job` API. The `/_api/job` API also provides methods for basic
  inspection of which pending or already finished requests there are on the server,
  plus ways for garbage collecting unneeded results.

* Added new option `--scheduler.maximal-queue-size`.

* issue #590: Manifest Lint

* added data dump and restore tools, arangodump and arangorestore.

  arangodump can be used to create a logical dump of an ArangoDB database, or
  just dedicated collections. It can be used to dump both a collection's structure
  (properties and indexes) and data (documents).

  arangorestore can be used to restore data from a dump created with arangodump.
  arangorestore currently does not re-create any indexes, and doesn't yet handle
  referenced documents in edges properly when doing just partial restores.
  This will be fixed until 1.4 stable.

* introduced `--server.database` option for arangosh, arangoimp, and arangob.

  The option allows these client tools to use a certain database for their actions.
  In arangosh, the current database can be switched at any time using the command

      db._useDatabase(<name>);

  When no database is specified, all client tools will assume they should use the
  default database `_system`. This is done for downwards-compatibility reasons.

* added basic multi database support (alpha)

  New databases can be created using the REST API POST `/_api/database` and the
  shell command `db._createDatabase(<name>)`.

  The default database in ArangoDB is called `_system`. This database is always
  present and cannot be deleted by the user. When an older version of ArangoDB is
  upgraded to 1.4, the previously only database will automatically become the
  `_system` database.

  New databases can be created with the above commands, and can be deleted with the
  REST API DELETE `/_api/database/<name>` or the shell command `db._dropDatabase(<name>);`.

  Deleting databases is still unstable in ArangoDB 1.4 alpha and might crash the
  server. This will be fixed until 1.4 stable.

  To access a specific database via the HTTP REST API, the `/_db/<name>/` prefix
  can be used in all URLs. ArangoDB will check if an incoming request starts with
  this prefix, and will automatically pick the database name from it. If the prefix
  is not there, ArangoDB will assume the request is made for the default database
  (`_system`). This is done for downwards-compatibility reasons.

  That means, the following URL pathnames are logically identical:

      /_api/document/mycollection/1234
      /_db/_system/document/mycollection/1234

  To access a different database (e.g. `test`), the URL pathname would look like this:

      /_db/test/document/mycollection/1234

  New databases can also be created and existing databases can only be dropped from
  within the default database (`_system`). It is not possible to drop the `_system`
  database itself.

  Cross-database operations are unintended and unsupported. The intention of the
  multi-database feature is to have the possibility to have a few databases managed
  by ArangoDB in parallel, but to only access one database at a time from a connection
  or a request.

  When accessing the web interface via the URL pathname `/_admin/html/` or `/_admin/aardvark`,
  the web interface for the default database (`_system`) will be displayed.
  To access the web interface for a different database, the database name can be
  put into the URLs as a prefix, e.g. `/_db/test/_admin/html` or
  `/_db/test/_admin/aardvark`.

  All internal request handlers and also all user-defined request handlers and actions
  (including Foxx) will only get to see the unprefixed URL pathnames (i.e. excluding
  any database name prefix). This is to ensure downwards-compatibility.

  To access the name of the requested database from any action (including Foxx), use
  use `req.database`.

  For example, when calling the URL `/myapp/myaction`, the content of `req.database`
  will be `_system` (the default database because no database got specified) and the
  content of `req.url` will be `/myapp/myaction`.

  When calling the URL `/_db/test/myapp/myaction`, the content of `req.database` will be
  `test`, and the content of `req.url` will still be `/myapp/myaction`.

* Foxx now excludes files starting with . (dot) when bundling assets

  This mitigates problems with editor swap files etc.

* made the web interface a Foxx application

  This change caused the files for the web interface to be moved from `html/admin` to
  `js/apps/aardvark` in the file system.

  The base URL for the admin interface changed from `_admin/html/index.html` to
  `_admin/aardvark/index.html`.

  The "old" redirection to `_admin/html/index.html` will now produce a 404 error.

  When starting ArangoDB with the `--upgrade` option, this will automatically be remedied
  by putting in a redirection from `/` to `/_admin/aardvark/index.html`, and from
  `/_admin/html/index.html` to `/_admin/aardvark/index.html`.

  This also obsoletes the following configuration (command-line) options:
  - `--server.admin-directory`
  - `--server.disable-admin-interface`

  when using these now obsolete options when the server is started, no error is produced
  for downwards-compatibility.

* changed User-Agent value sent by arangoimp, arangosh, and arangod from "VOC-Agent" to
  "ArangoDB"

* changed journal file creation behavior as follows:

  Previously, a journal file for a collection was always created when a collection was
  created. When a journal filled up and became full, the current journal was made a
  datafile, and a new (empty) journal was created automatically. There weren't many
  intended situations when a collection did not have at least one journal.

  This is changed now as follows:
  - when a collection is created, no journal file will be created automatically
  - when there is a write into a collection without a journal, the journal will be
    created lazily
  - when there is a write into a collection with a full journal, a new journal will
    be created automatically

  From the end user perspective, nothing should have changed, except that there is now
  less disk usage for empty collections. Disk usage of infrequently updated collections
  might also be reduced significantly by running the `rotate()` method of a collection,
  and not writing into a collection subsequently.

* added method `collection.rotate()`

  This allows premature rotation of a collection's current journal file into a (read-only)
  datafile. The purpose of using `rotate()` is to prematurely allow compaction (which is
  performed on datafiles only) on data, even if the journal was not filled up completely.

  Using `rotate()` may make sense in the following scenario:

      c = db._create("test");
      for (i = 0; i < 1000; ++i) {
        c.save(...); // insert lots of data here
      }

      ...
      c.truncate(); // collection is now empty
      // only data in datafiles will be compacted by following compaction runs
      // all data in the current journal would not be compacted

      // calling rotate will make the current journal a datafile, and thus make it
      // eligible for compaction
      c.rotate();

  Using `rotate()` may also be useful when data in a collection is known to not change
  in the immediate future. After having completed all write operations on a collection,
  performing a `rotate()` will reduce the size of the current journal to the actually
  required size (remember that journals are pre-allocated with a specific size) before
  making the journal a datafile. Thus `rotate()` may cause disk space savings, even if
  the datafiles does not qualify for compaction after rotation.

  Note: rotating the journal is asynchronous, so that the actual rotation may be executed
  after `rotate()` returns to the caller.

* changed compaction to merge small datafiles together (up to 3 datafiles are merged in
  a compaction run)

  In the regular case, this should leave less small datafiles stay around on disk and allow
  using less file descriptors in total.

* added AQL MINUS function

* added AQL UNION_DISTINCT function (more efficient than combination of `UNIQUE(UNION())`)

* updated mruby to 2013-08-22

* issue #587: Add db._create() in help for startup arangosh

* issue #586: Share a link on installation instructions in the User Manual

* issue #585: Bison 2.4 missing on Mac for custom build

* issue #584: Web interface images broken in devel

* issue #583: Small documentation update

* issue #581: Parameter binding for attributes

* issue #580: Small improvements (by @guidoreina)

* issue #577: Missing documentation for collection figures in implementor manual

* issue #576: Get disk usage for collections and graphs

  This extends the result of the REST API for /_api/collection/figures with
  the attributes `compactors.count`, `compactors.fileSize`, `shapefiles.count`,
  and `shapefiles.fileSize`.

* issue #575: installing devel version on mac (low prio)

* issue #574: Documentation (POST /_admin/routing/reload)

* issue #558: HTTP cursors, allow count to ignore LIMIT


v1.4.0-alpha1 (2013-08-02)
--------------------------

* added replication. check online manual for details.

* added server startup options `--server.disable-replication-logger` and
  `--server.disable-replication-applier`

* removed action deployment tool, this now handled with Foxx and its manager or
  by kaerus node utility

* fixed a server crash when using byExample / firstExample inside a transaction
  and the collection contained a usable hash/skiplist index for the example

* defineHttp now only expects a single context

* added collection detail dialog (web interface)

  Shows collection properties, figures (datafiles, journals, attributes, etc.)
  and indexes.

* added documents filter (web interface)

  Allows searching for documents based on attribute values. One or many filter
  conditions can be defined, using comparison operators such as '==', '<=', etc.

* improved AQL editor (web interface)

  Editor supports keyboard shortcuts (Submit, Undo, Redo, Select).
  Editor allows saving and reusing of user-defined queries.
  Added example queries to AQL editor.
  Added comment button.

* added document import (web interface)

  Allows upload of JSON-data from files. Files must have an extension of .json.

* added dashboard (web interface)

  Shows the status of replication and multiple system charts, e.g.
  Virtual Memory Size, Request Time, HTTP Connections etc.

* added API method `/_api/graph` to query all graphs with all properties.

* added example queries in web interface AQL editor

* added arango.reconnect(<host>) method for arangosh to dynamically switch server or
  user name

* added AQL range operator `..`

  The `..` operator can be used to easily iterate over a sequence of numeric
  values. It will produce a list of values in the defined range, with both bounding
  values included.

  Example:

      2010..2013

  will produce the following result:

      [ 2010, 2011, 2012, 2013 ]

* added AQL RANGE function

* added collection.first(count) and collection.last(count) document access functions

  These functions allow accessing the first or last n documents in a collection. The order
  is determined by document insertion/update time.

* added AQL INTERSECTION function

* INCOMPATIBLE CHANGE: changed AQL user function namespace resolution operator from `:` to `::`

  AQL user-defined functions were introduced in ArangoDB 1.3, and the namespace resolution
  operator for them was the single colon (`:`). A function call looked like this:

      RETURN mygroup:myfunc()

  The single colon caused an ambiguity in the AQL grammar, making it indistinguishable from
  named attributes or the ternary operator in some cases, e.g.

      { mygroup:myfunc ? mygroup:myfunc }

  The change of the namespace resolution operator from `:` to `::` fixes this ambiguity.

  Existing user functions in the database will be automatically fixed when starting ArangoDB
  1.4 with the `--upgrade` option. However, queries using user-defined functions need to be
  adjusted on the client side to use the new operator.

* allow multiple AQL LET declarations separated by comma, e.g.
  LET a = 1, b = 2, c = 3

* more useful AQL error messages

  The error position (line/column) is more clearly indicated for parse errors.
  Additionally, if a query references a collection that cannot be found, the error
  message will give a hint on the collection name

* changed return value for AQL `DOCUMENT` function in case document is not found

  Previously, when the AQL `DOCUMENT` function was called with the id of a document and
  the document could not be found, it returned `undefined`. This value is not part of the
  JSON type system and this has caused some problems.
  Starting with ArangoDB 1.4, the `DOCUMENT` function will return `null` if the document
  looked for cannot be found.

  In case the function is called with a list of documents, it will continue to return all
  found documents, and will not return `null` for non-found documents. This has not changed.

* added single line comments for AQL

  Single line comments can be started with a double forward slash: `//`.
  They end at the end of the line, or the end of the query string, whichever is first.

* fixed documentation issues #567, #568, #571.

* added collection.checksum(<withData>) method to calculate CRC checksums for
  collections

  This can be used to
  - check if data in a collection has changed
  - compare the contents of two collections on different ArangoDB instances

* issue #565: add description line to aal.listAvailable()

* fixed several out-of-memory situations when double freeing or invalid memory
  accesses could happen

* less msyncing during the creation of collections

  This is achieved by not syncing the initial (standard) markers in shapes collections.
  After all standard markers are written, the shapes collection will get synced.

* renamed command-line option `--log.filter` to `--log.source-filter` to avoid
  misunderstandings

* introduced new command-line option `--log.content-filter` to optionally restrict
  logging to just specific log messages (containing the filter string, case-sensitive).

  For example, to filter on just log entries which contain `ArangoDB`, use:

      --log.content-filter "ArangoDB"

* added optional command-line option `--log.requests-file` to log incoming HTTP
  requests to a file.

  When used, all HTTP requests will be logged to the specified file, containing the
  client IP address, HTTP method, requests URL, HTTP response code, and size of the
  response body.

* added a signal handler for SIGUSR1 signal:

  when ArangoDB receives this signal, it will respond all further incoming requests
  with an HTTP 503 (Service Unavailable) error. This will be the case until another
  SIGUSR1 signal is caught. This will make ArangoDB start serving requests regularly
  again. Note: this is not implemented on Windows.

* limited maximum request URI length to 16384 bytes:

  Incoming requests with longer request URIs will be responded to with an HTTP
  414 (Request-URI Too Long) error.

* require version 1.0 or 1.1 in HTTP version signature of requests sent by clients:

  Clients sending requests with a non-HTTP 1.0 or non-HTTP 1.1 version number will
  be served with an HTTP 505 (HTTP Version Not Supported) error.

* updated manual on indexes:

  using system attributes such as `_id`, `_key`, `_from`, `_to`, `_rev` in indexes is
  disallowed and will be rejected by the server. This was the case since ArangoDB 1.3,
  but was not properly documented.

* issue #563: can aal become a default object?

  aal is now a prefab object in arangosh

* prevent certain system collections from being renamed, dropped, or even unloaded.

  Which restrictions there are for which system collections may vary from release to
  release, but users should in general not try to modify system collections directly
  anyway.

  Note: there are no such restrictions for user-created collections.

* issue #559: added Foxx documentation to user manual

* added server startup option `--server.authenticate-system-only`. This option can be
  used to restrict the need for HTTP authentication to internal functionality and APIs,
  such as `/_api/*` and `/_admin/*`.
  Setting this option to `true` will thus force authentication for the ArangoDB APIs
  and the web interface, but allow unauthenticated requests for other URLs (including
  user defined actions and Foxx applications).
  The default value of this option is `false`, meaning that if authentication is turned
  on, authentication is still required for *all* incoming requests. Only by setting the
  option to `true` this restriction is lifted and authentication becomes required for
  URLs starting with `/_` only.

  Please note that authentication still needs to be enabled regularly by setting the
  `--server.disable-authentication` parameter to `false`. Otherwise no authentication
  will be required for any URLs as before.

* protect collections against unloading when there are still document barriers around.

* extended cap constraints to optionally limit the active data size in a collection to
  a specific number of bytes.

  The arguments for creating a cap constraint are now:
  `collection.ensureCapConstraint(<count>, <byteSize>);`

  It is supported to specify just a count as in ArangoDB 1.3 and before, to specify
  just a fileSize, or both. The first met constraint will trigger the automated
  document removal.

* added `db._exists(doc)` and `collection.exists(doc)` for easy document existence checks

* added API `/_api/current-database` to retrieve information about the database the
  client is currently connected to (note: the API `/_api/current-database` has been
  removed in the meantime. The functionality is accessible via `/_api/database/current`
  now).

* ensure a proper order of tick values in datafiles/journals/compactors.
  any new files written will have the _tick values of their markers in order. for
  older files, there are edge cases at the beginning and end of the datafiles when
  _tick values are not properly in order.

* prevent caching of static pages in PathHandler.
  whenever a static page is requested that is served by the general PathHandler, the
  server will respond to HTTP GET requests with a "Cache-Control: max-age=86400" header.

* added "doCompact" attribute when creating collections and to collection.properties().
  The attribute controls whether collection datafiles are compacted.

* changed the HTTP return code from 400 to 404 for some cases when there is a referral
  to a non-existing collection or document.

* introduced error code 1909 `too many iterations` that is thrown when graph traversals
  hit the `maxIterations` threshold.

* optionally limit traversals to a certain number of iterations
  the limitation can be achieved via the traversal API by setting the `maxIterations`
  attribute, and also via the AQL `TRAVERSAL` and `TRAVERSAL_TREE` functions by setting
  the same attribute. If traversals are not limited by the end user, a server-defined
  limit for `maxIterations` may be used to prevent server-side traversals from running
  endlessly.

* added graph traversal API at `/_api/traversal`

* added "API" link in web interface, pointing to REST API generated with Swagger

* moved "About" link in web interface into "links" menu

* allow incremental access to the documents in a collection from out of AQL
  this allows reading documents from a collection chunks when a full collection scan
  is required. memory usage might be must lower in this case and queries might finish
  earlier if there is an additional LIMIT statement

* changed AQL COLLECT to use a stable sort, so any previous SORT order is preserved

* issue #547: Javascript error in the web interface

* issue #550: Make AQL graph functions support key in addition to id

* issue #526: Unable to escape when an errorneous command is entered into the js shell

* issue #523: Graph and vertex methods for the javascript api

* issue #517: Foxx: Route parameters with capital letters fail

* issue #512: Binded Parameters for LIMIT


v1.3.3 (2013-08-01)
-------------------

* issue #570: updateFishbowl() fails once

* updated and fixed generated examples

* issue #559: added Foxx documentation to user manual

* added missing error reporting for errors that happened during import of edges


v1.3.2 (2013-06-21)
-------------------

* fixed memleak in internal.download()

* made the shape-collection journal size adaptive:
  if too big shapes come in, a shape journal will be created with a big-enough size
  automatically. the maximum size of a shape journal is still restricted, but to a
  very big value that should never be reached in practice.

* fixed a segfault that occurred when inserting documents with a shape size bigger
  than the default shape journal size (2MB)

* fixed a locking issue in collection.truncate()

* fixed value overflow in accumulated filesizes reported by collection.figures()

* issue #545: AQL FILTER unnecessary (?) loop

* issue #549: wrong return code with --daemon


v1.3.1 (2013-05-24)
-------------------

* removed currently unused _ids collection

* fixed usage of --temp-path in aranogd and arangosh

* issue #540: suppress return of temporary internal variables in AQL

* issue #530: ReferenceError: ArangoError is not a constructor

* issue #535: Problem with AQL user functions javascript API

* set --javascript.app-path for test execution to prevent startup error

* issue #532: Graph _edgesCache returns invalid data?

* issue #531: Arangod errors

* issue #529: Really weird transaction issue

* fixed usage of --temp-path in aranogd and arangosh


v1.3.0 (2013-05-10)
-------------------

* fixed problem on restart ("datafile-xxx is not sealed") when server was killed
  during a compaction run

* fixed leak when using cursors with very small batchSize

* issue #508: `unregistergroup` function not mentioned in http interface docs

* issue #507: GET /_api/aqlfunction returns code inside parentheses

* fixed issue #489: Bug in aal.install

* fixed issue 505: statistics not populated on MacOS


v1.3.0-rc1 (2013-04-24)
-----------------------

* updated documentation for 1.3.0

* added node modules and npm packages

* changed compaction to only compact datafiles with more at least 10% of dead
  documents (byte size-wise)

* issue #498: fixed reload of authentication info when using
  `require("org/arangodb/users").reload()`

* issue #495: Passing an empty array to create a document results in a
  "phantom" document

* added more precision for requests statistics figures

* added "sum" attribute for individual statistics results in statistics API
  at /_admin/statistics

* made "limit" an optional parameter in AQL function NEAR().
  limit can now be either omitted completely, or set to 0. If so, an internal
  default value (currently 100) will be applied for the limit.

* issue #481

* added "attributes.count" to output of `collection.figures()`
  this also affects the REST API /_api/collection/<name>/figures

* added IndexedPropertyGetter for ShapedJson objects

* added API for user-defined AQL functions

* issue #475: A better error message for deleting a non-existent graph

* issue #474: Web interface problems with the JS Shell

* added missing documentation for AQL UNION function

* added transaction support.
  This provides ACID transactions for ArangoDB. Transactions can be invoked
  using the `db._executeTransaction()` function, or the `/_api/transaction`
  REST API.

* switched to semantic versioning (at least for alpha & alpha naming)

* added saveOrReplace() for server-side JS

v1.3.alpha1 (2013-04-05)
------------------------

* cleanup of Module, Package, ArangoApp and modules "internal", "fs", "console"

* use Error instead of string in throw to allow stack-trace

* issue #454: error while creation of Collection

* make `collection.count()` not recalculate the number of documents on the fly, but
  use some internal document counters.

* issue #457: invalid string value in web interface

* make datafile id (datafile->_fid) identical to the numeric part of the filename.
  E.g. the datafile `journal-123456.db` will now have a datafile marker with the same
  fid (i.e. `123456`) instead of a different value. This change will only affect
  datafiles that are created with 1.3 and not any older files.
  The intention behind this change is to make datafile debugging easier.

* consistently discard document attributes with reserved names (system attributes)
  but without any known meaning, for example `_test`, `_foo`, ...

  Previously, these attributes were saved with the document regularly in some cases,
  but were discarded in other cases.
  Now these attributes are discarded consistently. "Real" system attributes such as
  `_key`, `_from`, `_to` are not affected and will work as before.

  Additionally, attributes with an empty name (``) are discarded when documents are
  saved.

  Though using reserved or empty attribute names in documents was not really and
  consistently supported in previous versions of ArangoDB, this change might cause
  an incompatibility for clients that rely on this feature.

* added server startup flag `--database.force-sync-properties` to force syncing of
  collection properties on collection creation, deletion and on property update.
  The default value is true to mimic the behavior of previous versions of ArangoDB.
  If set to false, collection properties are written to disk but no call to sync()
  is made.

* added detailed output of server version and components for REST APIs
  `/_admin/version` and `/_api/version`. To retrieve this extended information,
  call the REST APIs with URL parameter `details=true`.

* issue #443: For git-based builds include commit hash in version

* adjust startup log output to be more compact, less verbose

* set the required minimum number of file descriptors to 256.
  On server start, this number is enforced on systems that have rlimit. If the limit
  cannot be enforced, starting the server will fail.
  Note: 256 is considered to be the absolute minimum value. Depending on the use case
  for ArangoDB, a much higher number of file descriptors should be used.

  To avoid checking & potentially changing the number of maximum open files, use the
  startup option `--server.descriptors-minimum 0`

* fixed shapedjson to json conversion for special numeric values (NaN, +inf, -inf).
  Before, "NaN", "inf", or "-inf" were written into the JSONified output, but these
  values are not allowed in JSON. Now, "null" is written to the JSONified output as
  required.

* added AQL functions VARIANCE_POPULATION(), VARIANCE_SAMPLE(), STDDEV_POPULATION(),
  STDDEV_SAMPLE(), AVERAGE(), MEDIAN() to calculate statistical values for lists

* added AQL SQRT() function

* added AQL TRIM(), LEFT() and RIGHT() string functions

* fixed issue #436: GET /_api/document on edge

* make AQL REVERSE() and LENGTH() functions work on strings, too

* disabled DOT generation in `make doxygen`. this speeds up docs generation

* renamed startup option `--dispatcher.report-intervall` to `--dispatcher.report-interval`

* renamed startup option `--scheduler.report-intervall` to `--scheduler.report-interval`

* slightly changed output of REST API method /_admin/log.
  Previously, the log messages returned also contained the date and log level, now
  they will only contain the log message, and no date and log level information.
  This information can be re-created by API users from the `timestamp` and `level`
  attributes of the result.

* removed configure option `--enable-zone-debug`
  memory zone debugging is now automatically turned on when compiling with ArangoDB
  `--enable-maintainer-mode`

* removed configure option `--enable-arangob`
  arangob is now always included in the build


v1.2.3 (XXXX-XX-XX)
-------------------

* added optional parameter `edgexamples` for AQL function EDGES() and NEIGHBORS()

* added AQL function NEIGHBORS()

* added freebsd support

* fixed firstExample() query with `_id` and `_key` attributes

* issue triAGENS/ArangoDB-PHP#55: AQL optimizer may have mis-optimized duplicate
  filter statements with limit


v1.2.2 (2013-03-26)
-------------------

* fixed save of objects with common sub-objects

* issue #459: fulltext internal memory allocation didn't scale well
  This fix improves loading times for collections with fulltext indexes that have
  lots of equal words indexed.

* issue #212: auto-increment support

  The feature can be used by creating a collection with the extra `keyOptions`
  attribute as follows:

      db._create("mycollection", { keyOptions: { type: "autoincrement", offset: 1, increment: 10, allowUserKeys: true } });

  The `type` attribute will make sure the keys will be auto-generated if no
  `_key` attribute is specified for a document.

  The `allowUserKeys` attribute determines whether users might still supply own
  `_key` values with documents or if this is considered an error.

  The `increment` value determines the actual increment value, whereas the `offset`
  value can be used to seed to value sequence with a specific starting value.
  This will be useful later in a multi-master setup, when multiple servers can use
  different auto-increment seed values and thus generate non-conflicting auto-increment values.

  The default values currently are:

  - `allowUserKeys`: `true`
  - `offset`: `0`
  - `increment`: `1`

  The only other available key generator type currently is `traditional`.
  The `traditional` key generator will auto-generate keys in a fashion as ArangoDB
  always did (some increasing integer value, with a more or less unpredictable
  increment value).

  Note that for the `traditional` key generator there is only the option to disallow
  user-supplied keys and give the server the sole responsibility for key generation.
  This can be achieved by setting the `allowUserKeys` property to `false`.

  This change also introduces the following errors that API implementors may want to check
  the return values for:

  - 1222: `document key unexpected`: will be raised when a document is created with
    a `_key` attribute, but the underlying collection was set up with the `keyOptions`
    attribute `allowUserKeys: false`.

  - 1225: `out of keys`: will be raised when the auto-increment key generator runs
    out of keys. This may happen when the next key to be generated is 2^64 or higher.
    In practice, this will only happen if the values for `increment` or `offset` are
    not set appropriately, or if users are allowed to supply own keys, those keys
    are near the 2^64 threshold, and later the auto-increment feature kicks in and
    generates keys that cross that threshold.

    In practice it should not occur with proper configuration and proper usage of the
    collections.

  This change may also affect the following REST APIs:
  - POST `/_api/collection`: the server does now accept the optional `keyOptions`
    attribute in the second parameter
  - GET `/_api/collection/properties`: will return the `keyOptions` attribute as part
    of the collection's properties. The previous optional attribute `createOptions`
    is now gone.

* fixed `ArangoStatement.explain()` method with bind variables

* fixed misleading "cursor not found" error message in arangosh that occurred when
  `count()` was called for client-side cursors

* fixed handling of empty attribute names, which may have crashed the server under
  certain circumstances before

* fixed usage of invalid pointer in error message output when index description could
  not be opened


v1.2.1 (2013-03-14)
-------------------

* issue #444: please darken light color in arangosh

* issue #442: pls update post install info on osx

* fixed conversion of special double values (NaN, -inf, +inf) when converting from
  shapedjson to JSON

* fixed compaction of markers (location of _key was not updated correctly in memory,
  leading to _keys pointing to undefined memory after datafile rotation)

* fixed edge index key pointers to use document master pointer plus offset instead
  of direct _key address

* fixed case when server could not create any more journal or compactor files.
  Previously a wrong status code may have been returned, and not being able to create
  a new compactor file may have led to an infinite loop with error message
  "could not create compactor".

* fixed value truncation for numeric filename parts when renaming datafiles/journals


v1.2.0 (2013-03-01)
-------------------

* by default statistics are now switch off; in order to enable comment out
  the "disable-statistics = yes" line in "arangod.conf"

* fixed issue #435: csv parser skips data at buffer border

* added server startup option `--server.disable-statistics` to turn off statistics
  gathering without recompilation of ArangoDB.
  This partly addresses issue #432.

* fixed dropping of indexes without collection name, e.g.
  `db.xxx.dropIndex("123456");`
  Dropping an index like this failed with an assertion error.

* fixed issue #426: arangoimp should be able to import edges into edge collections

* fixed issue #425: In case of conflict ArangoDB returns HTTP 400 Bad request
  (with 1207 Error) instead of HTTP 409 Conflict

* fixed too greedy token consumption in AQL for negative values:
  e.g. in the statement `RETURN { a: 1 -2 }` the minus token was consumed as part
  of the value `-2`, and not interpreted as the binary arithmetic operator


v1.2.beta3 (2013-02-22)
-----------------------

* issue #427: ArangoDB Importer Manual has no navigation links (previous|home|next)

* issue #319: Documentation missing for Emergency console and incomplete for datafile debugger.

* issue #370: add documentation for reloadRouting and flushServerModules

* issue #393: added REST API for user management at /_api/user

* issue #393, #128: added simple cryptographic functions for user actions in module "crypto":
  * require("org/arangodb/crypto").md5()
  * require("org/arangodb/crypto").sha256()
  * require("org/arangodb/crypto").rand()

* added replaceByExample() Javascript and REST API method

* added updateByExample() Javascript and REST API method

* added optional "limit" parameter for removeByExample() Javascript and REST API method

* fixed issue #413

* updated bundled V8 version from 3.9.4 to 3.16.14.1
  Note: the Windows version used a more recent version (3.14.0.1) and was not updated.

* fixed issue #404: keep original request url in request object


v1.2.beta2 (2013-02-15)
-----------------------

* fixed issue #405: 1.2 compile warnings

* fixed issue #333: [debian] Group "arangodb" is not used when starting vie init.d script

* added optional parameter 'excludeSystem' to GET /_api/collection
  This parameter can be used to disable returning system collections in the list
  of all collections.

* added AQL functions KEEP() and UNSET()

* fixed issue #348: "HTTP Interface for Administration and Monitoring"
  documentation errors.

* fix stringification of specific positive int64 values. Stringification of int64
  values with the upper 32 bits cleared and the 33rd bit set were broken.

* issue #395:  Collection properties() function should return 'isSystem' for
  Javascript and REST API

* make server stop after upgrade procedure when invoked with `--upgrade option`.
  When started with the `--upgrade` option, the server will perfom
  the upgrade, and then exit with a status code indicating the result of the
  upgrade (0 = success, 1 = failure). To start the server regularly in either
  daemon or console mode, the `--upgrade` option must not be specified.
  This change was introduced to allow init.d scripts check the result of
  the upgrade procedure, even in case an upgrade was successful.
  this was introduced as part of issue #391.

* added AQL function EDGES()

* added more crash-protection when reading corrupted collections at startup

* added documentation for AQL function CONTAINS()

* added AQL function LIKE()

* replaced redundant error return code 1520 (Unable to open collection) with error code
  1203 (Collection not found). These error codes have the same meanings, but one of
  them was returned from AQL queries only, the other got thrown by other parts of
  ArangoDB. Now, error 1203 (Collection not found) is used in AQL too in case a
  non-existing collection is used.

v1.2.beta1 (2013-02-01)
-----------------------

* fixed issue #382: [Documentation error] Maschine... should be Machine...

* unified history file locations for arangod, arangosh, and arangoirb.
  - The readline history for arangod (emergency console) is now stored in file
    $HOME/.arangod. It was stored in $HOME/.arango before.
  - The readline history for arangosh is still stored in $HOME/.arangosh.
  - The readline history for arangoirb is now stored in $HOME/.arangoirb. It was
    stored in $HOME/.arango-mrb before.

* fixed issue #381: _users user should have a unique constraint

* allow negative list indexes in AQL to access elements from the end of a list,
  e.g. ```RETURN values[-1]``` will return the last element of the `values` list.

* collection ids, index ids, cursor ids, and document revision ids created and
  returned by ArangoDB are now returned as strings with numeric content inside.
  This is done to prevent some value overrun/truncation in any part of the
  complete client/server workflow.
  In ArangoDB 1.1 and before, these values were previously returned as
  (potentially very big) integer values. This may cause problems (clipping, overrun,
  precision loss) for clients that do not support big integers natively and store
  such values in IEEE754 doubles internally. This type loses precision after about
  52 bits and is thus not safe to hold an id.
  Javascript and 32 bit-PHP are examples for clients that may cause such problems.
  Therefore, ids are now returned by ArangoDB as strings, with the string
  content being the integer value as before.

  Example for documents ("_rev" attribute):
  - Document returned by ArangoDB 1.1: { "_rev": 1234, ... }
  - Document returned by ArangoDB 1.2: { "_rev": "1234", ... }

  Example for collections ("id" attribute / "_id" property):
  - Collection returned by ArangoDB 1.1: { "id": 9327643, "name": "test", ... }
  - Collection returned by ArangoDB 1.2: { "id": "9327643", "name": "test", ... }

  Example for cursors ("id" attribute):
  - Collection returned by ArangoDB 1.1: { "id": 11734292, "hasMore": true, ... }
  - Collection returned by ArangoDB 1.2: { "id": "11734292", "hasMore": true, ... }

* global variables are not automatically available anymore when starting the
  arangod Javascript emergency console (i.e. ```arangod --console```).

  Especially, the variables `db`, `edges`, and `internal` are not available
  anymore. `db` and `internal` can be made available in 1.2 by
  ```var db = require("org/arangodb").db;``` and
  ```var internal = require("internal");```, respectively.
  The reason for this change is to get rid of global variables in the server
  because this will allow more specific inclusion of functionality.

  For convenience, the global variable `db` is still available by default in
  arangosh. The global variable `edges`, which since ArangoDB 1.1 was kind of
  a redundant wrapper of `db`, has been removed in 1.2 completely.
  Please use `db` instead, and if creating an edge collection, use the explicit
  ```db._createEdgeCollection()``` command.

* issue #374: prevent endless redirects when calling admin interface with
  unexpected URLs

* issue #373: TRAVERSAL() `trackPaths` option does not work. Instead `paths` does work

* issue #358: added support for CORS

* honor optional waitForSync property for document removal, replace, update, and
  save operations in arangosh. The waitForSync parameter for these operations
  was previously honored by the REST API and on the server-side, but not when
  the waitForSync parameter was specified for a document operation in arangosh.

* calls to db.collection.figures() and /_api/collection/<collection>/figures now
  additionally return the number of shapes used in the collection in the
  extra attribute "shapes.count"

* added AQL TRAVERSAL_TREE() function to return a hierarchical result from a traversal

* added AQL TRAVERSAL() function to return the results from a traversal

* added AQL function ATTRIBUTES() to return the attribute names of a document

* removed internal server-side AQL functions from global scope.

  Now the AQL internal functions can only be accessed via the exports of the
  ahuacatl module, which can be included via ```require("org/arangodb/ahuacatl")```.
  It shouldn't be necessary for clients to access this module at all, but
  internal code may use this module.

  The previously global AQL-related server-side functions were moved to the
  internal namespace. This produced the following function name changes on
  the server:

     old name              new name
     ------------------------------------------------------
     AHUACATL_RUN       => require("internal").AQL_QUERY
     AHUACATL_EXPLAIN   => require("internal").AQL_EXPLAIN
     AHUACATL_PARSE     => require("internal").AQL_PARSE

  Again, clients shouldn't have used these functions at all as there is the
  ArangoStatement object to execute AQL queries.

* fixed issue #366: Edges index returns strange description

* added AQL function MATCHES() to check a document against a list of examples

* added documentation and tests for db.collection.removeByExample

* added --progress option for arangoimp. This will show the percentage of the input
  file that has been processed by arangoimp while the import is still running. It can
  be used as a rough indicator of progress for the entire import.

* make the server log documents that cannot be imported via /_api/import into the
  logfile using the warning log level. This may help finding illegal documents in big
  import runs.

* check on server startup whether the database directory and all collection directories
  are writable. if not, the server startup will be aborted. this prevents serious
  problems with collections being non-writable and this being detected at some pointer
  after the server has been started

* allow the following AQL constructs: FUNC(...)[...], FUNC(...).attribute

* fixed issue #361: Bug in Admin Interface. Header disappears when clicking new collection

* Added in-memory only collections

  Added collection creation parameter "isVolatile":
  if set to true, the collection is created as an in-memory only collection,
  meaning that all document data of that collection will reside in memory only,
  and will not be stored permanently to disk.
  This means that all collection data will be lost when the collection is unloaded
  or the server is shut down.
  As this collection type does not have datafile disk overhead for the regular
  document operations, it may be faster than normal disk-backed collections. The
  actual performance gains strongly depend on the underlying OS, filesystem, and
  settings though.
  This collection type should be used for caches only and not for any sensible data
  that cannot be re-created otherwise.
  Some platforms, namely Windows, currently do not support this collection type.
  When creating an in-memory collection on such platform, an error message will be
  returned by ArangoDB telling the user the platform does not support it.

  Note: in-memory collections are an experimental feature. The feature might
  change drastically or even be removed altogether in a future version of ArangoDB.

* fixed issue #353: Please include "pretty print" in Emergency Console

* fixed issue #352: "pretty print" console.log
  This was achieved by adding the dump() function for the "internal" object

* reduced insertion time for edges index
  Inserting into the edges index now avoids costly comparisons in case of a hash
  collision, reducing the prefilling/loading timer for bigger edge collections

* added fulltext queries to AQL via FULLTEXT() function. This allows search
  fulltext indexes from an AQL query to find matching documents

* added fulltext index type. This index type allows indexing words and prefixes of
  words from a specific document attribute. The index can be queries using a
  SimpleQueryFull object, the HTTP REST API at /_api/simple/fulltext, or via AQL

* added collection.revision() method to determine whether a collection has changed.
  The revision method returns a revision string that can be used by client programs
  for equality/inequality comparisons. The value returned by the revision method
  should be treated by clients as an opaque string and clients should not try to
  figure out the sense of the revision id. This is still useful enough to check
  whether data in a collection has changed.

* issue #346: adaptively determine NUMBER_HEADERS_PER_BLOCK

* issue #338: arangosh cursor positioning problems

* issue #326: use limit optimization with filters

* issue #325: use index to avoid sorting

* issue #324: add limit optimization to AQL

* removed arango-password script and added Javascript functionality to add/delete
  users instead. The functionality is contained in module `users` and can be invoked
  as follows from arangosh and arangod:
  * require("users").save("name", "passwd");
  * require("users").replace("name", "newPasswd");
  * require("users").remove("name");
  * require("users").reload();
  These functions are intentionally not offered via the web interface.
  This also addresses issue #313

* changed print output in arangosh and the web interface for JSON objects.
  Previously, printing a JSON object in arangosh resulted in the attribute values
  being printed as proper JSON, but attribute names were printed unquoted and
  unescaped. This was fine for the purpose of arangosh, but lead to invalid
  JSON being produced. Now, arangosh will produce valid JSON that can be used
  to send it back to ArangoDB or use it with arangoimp etc.

* fixed issue #300: allow importing documents via the REST /_api/import API
  from a JSON list, too.
  So far, the API only supported importing from a format that had one JSON object
  on each line. This is sometimes inconvenient, e.g. when the result of an AQL
  query or any other list is to be imported. This list is a JSON list and does not
  necessary have a document per line if pretty-printed.
  arangoimp now supports the JSON list format, too. However, the format requires
  arangoimp and the server to read the entire dataset at once. If the dataset is
  too big (bigger than --max-upload-size) then the import will be rejected. Even if
  increased, the entire list must fit in memory on both the client and the server,
  and this may be more resource-intensive than importing individual lines in chunks.

* removed unused parameter --reuse-ids for arangoimp. This parameter did not have
  any effect in 1.2, was never publicly announced and did evil (TM) things.

* fixed issue #297 (partly): added whitespace between command line and
  command result in arangosh, added shell colors for better usability

* fixed issue #296: system collections not usable from AQL

* fixed issue #295: deadlock on shutdown

* fixed issue #293: AQL queries should exploit edges index

* fixed issue #292: use index when filtering on _key in AQL

* allow user-definable document keys
  users can now define their own document keys by using the _key attribute
  when creating new documents or edges. Once specified, the value of _key is
  immutable.
  The restrictions for user-defined key values are:
  * the key must be at most 254 bytes long
  * it must consist of the letters a-z (lower or upper case), the digits 0-9,
    the underscore (_) or dash (-) characters only
  * any other characters, especially multi-byte sequences, whitespace or
    punctuation characters cannot be used inside key values

  Specifying a document key is optional when creating new documents. If no
  document key is specified, ArangoDB will create a document key itself.
  There are no guarantees about the format and pattern of auto-generated document
  keys other than the above restrictions.
  Clients should therefore treat auto-generated document keys as opaque values.
  Keys can be used to look up and reference documents, e.g.:
  * saving a document: `db.users.save({ "_key": "fred", ... })`
  * looking up a document: `db.users.document("fred")`
  * referencing other documents: `edges.relations.save("users/fred", "users/john", ...)`

  This change is downwards-compatible to ArangoDB 1.1 because in ArangoDB 1.1
  users were not able to define their own keys. If the user does not supply a _key
  attribute when creating a document, ArangoDB 1.2 will still generate a key of
  its own as ArangoDB 1.1 did. However, all documents returned by ArangoDB 1.2 will
  include a _key attribute and clients should be able to handle that (e.g. by
  ignoring it if not needed). Documents returned will still include the _id attribute
  as in ArangoDB 1.1.

* require collection names everywhere where a collection id was allowed in
  ArangoDB 1.1 & 1.0
  This change requires clients to use a collection name in place of a collection id
  at all places the client deals with collections.
  Examples:
  * creating edges: the _from and _to attributes must now contain collection names instead
    of collection ids: `edges.relations.save("test/my-key1", "test/my-key2", ...)`
  * retrieving edges: the returned _from and _to attributes now will contain collection
    names instead of ids, too: _from: `test/fred` instead of `1234/3455`
  * looking up documents: db.users.document("fred") or db._document("users/fred")

  Collection names must be used in REST API calls instead of collection ids, too.
  This change is thus not completely downwards-compatible to ArangoDB 1.1. ArangoDB 1.1
  required users to use collection ids in many places instead of collection names.
  This was unintuitive and caused overhead in cases when just the collection name was
  known on client-side but not its id. This overhead can now be avoided so clients can
  work with the collection names directly. There is no need to work with collection ids
  on the client side anymore.
  This change will likely require adjustments to API calls issued by clients, and also
  requires a change in how clients handle the _id value of returned documents. Previously,
  the _id value of returned documents contained the collection id, a slash separator and
  the document number. Since 1.2, _id will contain the collection name, a slash separator
  and the document key. The same applies to the _from and _to attribute values of edges
  that are returned by ArangoDB.

  Also removed (now unnecessary) location header in responses of the collections REST API.
  The location header was previously returned because it was necessary for clients.
  When clients created a collection, they specified the collection name. The collection
  id was generated on the server, but the client needed to use the server-generated
  collection id for further API calls, e.g. when creating edges etc. Therefore, the
  full collection URL, also containing the collection id, was returned by the server in
  responses to the collection API, in the HTTP location header.
  Returning the location header has become unnecessary in ArangoDB 1.2 because users
  can access collections by name and do not need to care about collection ids.


v1.1.3 (2013-XX-XX)
-------------------

* fix case when an error message was looked up for an error code but no error
  message was found. In this case a NULL ptr was returned and not checked everywhere.
  The place this error popped up was when inserting into a non-unique hash index
  failed with a specific, invalid error code.

* fixed issue #381:  db._collection("_users").getIndexes();

* fixed issue #379: arango-password fatal issue javscript.startup-directory

* fixed issue #372: Command-Line Options for the Authentication and Authorization


v1.1.2 (2013-01-20)
-------------------

* upgraded to mruby 2013-01-20 583983385b81c21f82704b116eab52d606a609f4

* fixed issue #357: Some spelling and grammar errors

* fixed issue #355: fix quotes in pdf manual

* fixed issue #351: Strange arangosh error message for long running query

* fixed randomly hanging connections in arangosh on MacOS

* added "any" query method: this returns a random document from a collection. It
  is also available via REST HTTP at /_api/simple/any.

* added deployment tool

* added getPeerVertex

* small fix for logging of long messages: the last character of log messages longer
  than 256 bytes was not logged.

* fixed truncation of human-readable log messages for web interface: the trailing \0
  byte was not appended for messages longer than 256 bytes

* fixed issue #341: ArangoDB crashes when stressed with Batch jobs
  Contrary to the issue title, this did not have anything to do with batch jobs but
  with too high memory usage. The memory usage of ArangoDB is now reduced for cases
   when there are lots of small collections with few documents each

* started with issue #317: Feature Request (from Google Groups): DATE handling

* backported issue #300: Extend arangoImp to Allow importing resultset-like
  (list of documents) formatted files

* fixed issue #337: "WaitForSync" on new collection does not work on Win/X64

* fixed issue #336: Collections REST API docs

* fixed issue #335: mmap errors due to wrong memory address calculation

* fixed issue #332: arangoimp --use-ids parameter seems to have no impact

* added option '--server.disable-authentication' for arangosh as well. No more passwd
  prompts if not needed

* fixed issue #330: session logging for arangosh

* fixed issue #329: Allow passing script file(s) as parameters for arangosh to run

* fixed issue #328: 1.1 compile warnings

* fixed issue #327: Javascript parse errors in front end


v1.1.1 (2012-12-18)
-------------------

* fixed issue #339: DELETE /_api/cursor/cursor-identifier return incollect errorNum

  The fix for this has led to a signature change of the function actions.resultNotFound().
  The meaning of parameter #3 for This function has changed from the error message string
  to the error code. The error message string is now parameter #4.
  Any client code that uses this function in custom actions must be adjusted.

* fixed issue #321: Problem upgrading arangodb 1.0.4 to 1.1.0 with Homebrew (OSX 10.8.2)

* fixed issue #230: add navigation and search for online documentation

* fixed issue #315: Strange result in PATH

* fixed issue #323: Wrong function returned in error message of AQL CHAR_LENGTH()

* fixed some log errors on startup / shutdown due to pid file handling and changing
  of directories


v1.1.0 (2012-12-05)
-------------------

* WARNING:
  arangod now performs a database version check at startup. It will look for a file
  named "VERSION" in its database directory. If the file is not present, arangod will
  perform an automatic upgrade of the database directory. This should be the normal
  case when upgrading from ArangoDB 1.0 to ArangoDB 1.1.

  If the VERSION file is present but is from an older version of ArangoDB, arangod
  will refuse to start and ask the user to run a manual upgrade first. A manual upgrade
  can be performed by starting arangod with the option `--upgrade`.

  This upgrade procedure shall ensure that users have full control over when they
  perform any updates/upgrades of their data, and can plan backups accordingly. The
  procedure also guarantees that the server is not run without any required system
  collections or with in incompatible data state.

* added AQL function DOCUMENT() to retrieve a document by its _id value

* fixed issue #311: fixed segfault on unload

* fixed issue #309: renamed stub "import" button from web interface

* fixed issue #307: added WaitForSync column in collections list in in web interface

* fixed issue #306: naming in web interface

* fixed issue #304: do not clear AQL query text input when switching tabs in
  web interface

* fixed issue #303: added documentation about usage of var keyword in web interface

* fixed issue #301: PATCH does not work in web interface

# fixed issue #269: fix make distclean & clean

* fixed issue #296: system collections not usable from AQL

* fixed issue #295: deadlock on shutdown

* added collection type label to web interface

* fixed issue #290: the web interface now disallows creating non-edges in edge collections
  when creating collections via the web interface, the collection type must also be
  specified (default is document collection)

* fixed issue #289: tab-completion does not insert any spaces

* fixed issue #282: fix escaping in web interface

* made AQL function NOT_NULL take any number of arguments. Will now return its
  first argument that is not null, or null if all arguments are null. This is downwards
  compatible.

* changed misleading AQL function name NOT_LIST() to FIRST_LIST() and slightly changed
  the behavior. The function will now return its first argument that is a list, or null
  if none of the arguments are lists.
  This is mostly downwards-compatible. The only change to the previous implementation in
  1.1-beta will happen if two arguments were passed and the 1st and 2nd arguments were
  both no lists. In previous 1.1, the 2nd argument was returned as is, but now null
  will be returned.

* add AQL function FIRST_DOCUMENT(), with same behavior as FIRST_LIST(), but working
  with documents instead of lists.

* added UPGRADING help text

* fixed issue #284: fixed Javascript errors when adding edges/vertices without own
  attributes

* fixed issue #283: AQL LENGTH() now works on documents, too

* fixed issue #281: documentation for skip lists shows wrong example

* fixed AQL optimizer bug, related to OR-combined conditions that filtered on the
  same attribute but with different conditions

* fixed issue #277: allow usage of collection names when creating edges
  the fix of this issue also implies validation of collection names / ids passed to
  the REST edge create method. edges with invalid collection ids or names in the
  "from" or "to" values will be rejected and not saved


v1.1.beta2 (2012-11-13)
-----------------------

* fixed arangoirb compilation

* fixed doxygen


v1.1.beta1 (2012-10-24)
-----------------------

* fixed AQL optimizer bug

* WARNING:
  - the user has changed from "arango" to "arangodb", the start script has changed from
    "arangod" to "arangodb", the database directory has changed from "/var/arangodb" to
    "/var/lib/arangodb" to be compliant with various Linux policies

  - In 1.1, we have introduced types for collections: regular documents go into document
    collections, and edges go into edge collections. The prefixing (db.xxx vs. edges.xxx)
    works slightly different in 1.1: edges.xxx can still be used to access collections,
    however, it will not determine the type of existing collections anymore. To create an
    edge collection 1.1, you can use db._createEdgeCollection() or edges._create().
    And there's of course also db._createDocumentCollection().
    db._create() is also still there and will create a document collection by default,
    whereas edges._create() will create an edge collection.

  - the admin web interface that was previously available via the simple URL suffix /
    is now available via a dedicated URL suffix only: /_admin/html
    The reason for this is that routing and URLs are now subject to changes by the end user,
    and only URLs parts prefixed with underscores (e.g. /_admin or /_api) are reserved
    for ArangoDB's internal usage.

* the server now handles requests with invalid Content-Length header values as follows:
  - if Content-Length is negative, the server will respond instantly with HTTP 411
    (length required)

  - if Content-Length is positive but shorter than the supplied body, the server will
    respond with HTTP 400 (bad request)

  - if Content-Length is positive but longer than the supplied body, the server will
    wait for the client to send the missing bytes. The server allows 90 seconds for this
    and will close the connection if the client does not send the remaining data

  - if Content-Length is bigger than the maximum allowed size (512 MB), the server will
    fail with HTTP 413 (request entity too large).

  - if the length of the HTTP headers is greater than the maximum allowed size (1 MB),
    the server will fail with HTTP 431 (request header fields too large)

* issue #265: allow optional base64 encoding/decoding of action response data

* issue #252: create _modules collection using arango-upgrade (note: arango-upgrade was
  finally replaced by the `--upgrade` option for arangod)

* issue #251: allow passing arbitrary options to V8 engine using new command line option:
  --javascript.v8-options. Using this option, the Harmony features or other settings in
  v8 can be enabled if the end user requires them

* issue #248: allow AQL optimizer to pull out completely uncorrelated subqueries to the
  top level, resulting in less repeated evaluation of the subquery

* upgraded to Doxygen 1.8.0

* issue #247: added AQL function MERGE_RECURSIVE

* issue #246: added clear() function in arangosh

* issue #245: Documentation: Central place for naming rules/limits inside ArangoDB

* reduced size of hash index elements by 50 %, allowing more index elements to fit in
  memory

* issue #235: GUI Shell throws Error:ReferenceError: db is not defined

* issue #229: methods marked as "under construction"

* issue #228: remove unfinished APIs (/_admin/config/*)

* having the OpenSSL library installed is now a prerequisite to compiling ArangoDB
  Also removed the --enable-ssl configure option because ssl is always required.

* added AQL functions TO_LIST, NOT_LIST

* issue #224: add optional Content-Id for batch requests

* issue #221: more documentation on AQL explain functionality. Also added
  ArangoStatement.explain() client method

* added db._createStatement() method on server as well (was previously available
  on the client only)

* issue #219: continue in case of "document not found" error in PATHS() function

* issue #213: make waitForSync overridable on specific actions

* changed AQL optimizer to use indexes in more cases. Previously, indexes might
  not have been used when in a reference expression the inner collection was
  specified last. Example: FOR u1 IN users FOR u2 IN users FILTER u1._id == u2._id
  Previously, this only checked whether an index could be used for u2._id (not
  possible). It was not checked whether an index on u1._id could be used (possible).
  Now, for expressions that have references/attribute names on both sides of the
  above as above, indexes are checked for both sides.

* issue #204: extend the CSV import by TSV and by user configurable
  separator character(s)

* issue #180: added support for batch operations

* added startup option --server.backlog-size
  this allows setting the value of the backlog for the listen() system call.
  the default value is 10, the maximum value is platform-dependent

* introduced new configure option "--enable-maintainer-mode" for
  ArangoDB maintainers. this option replaces the previous compile switches
  --with-boost-test, --enable-bison, --enable-flex and --enable-errors-dependency
  the individual configure options have been removed. --enable-maintainer-mode
  turns them all on.

* removed potentially unused configure option --enable-memfail

* fixed issue #197: HTML web interface calls /_admin/user-manager/session

* fixed issue #195: VERSION file in database directory

* fixed issue #193: REST API HEAD request returns a message body on 404

* fixed issue #188: intermittent issues with 1.0.0
  (server-side cursors not cleaned up in all cases, pthreads deadlock issue)

* issue #189: key store should use ISO datetime format bug

* issue #187: run arango-upgrade on server start (note: arango-upgrade was finally
  replaced by the `--upgrade` option for arangod)n

* fixed issue #183: strange unittest error

* fixed issue #182: manual pages

* fixed issue #181: use getaddrinfo

* moved default database directory to "/var/lib/arangodb" in accordance with
  http://www.pathname.com/fhs/pub/fhs-2.3.html

* fixed issue #179: strange text in import manual

* fixed issue #178: test for aragoimp is missing

* fixed issue #177: a misleading error message was returned if unknown variables
  were used in certain positions in an AQL query.

* fixed issue #176: explain how to use AQL from the arangosh

* issue #175: re-added hidden (and deprecated) option --server.http-port. This
  option is only there to be downwards-compatible to Arango 1.0.

* fixed issue #174: missing Documentation for `within`

* fixed issue #170: add db.<coll_name>.all().toArray() to arangosh help screen

* fixed issue #169: missing argument in Simple Queries

* added program arango-upgrade. This program must be run after installing ArangoDB
  and after upgrading from a previous version of ArangoDB. The arango-upgrade script
  will ensure all system collections are created and present in the correct state.
  It will also perform any necessary data updates.
  Note: arango-upgrade was finally replaced by the `--upgrade` option for arangod.

* issue #153: edge collection should be a flag for a collection
  collections now have a type so that the distinction between document and edge
  collections can now be done at runtime using a collection's type value.
  A collection's type can be queried in Javascript using the <collection>.type() method.

  When new collections are created using db._create(), they will be document
  collections by default. When edge._create() is called, an edge collection will be created.
  To explicitly create a collection of a specific/different type, use the methods
  _createDocumentCollection() or _createEdgeCollection(), which are available for
  both the db and the edges object.
  The Javascript objects ArangoEdges and ArangoEdgesCollection have been removed
  completely.
  All internal and test code has been adjusted for this, and client code
  that uses edges.* should also still work because edges is still there and creates
  edge collections when _create() is called.

  INCOMPATIBLE CHANGE: Client code might still need to be changed in the following aspect:
  Previously, collections did not have a type so documents and edges could be inserted
  in the same collection. This is now disallowed. Edges can only be inserted into
  edge collections now. As there were no collection types in 1.0, ArangoDB will perform
  an automatic upgrade when migrating from 1.0 to 1.1.
  The automatic upgrade will check every collection and determine its type as follows:
  - if among the first 50 documents in the collection there are documents with
    attributes "_from" and "_to", the collection is typed as an edge collection
  - if among the first 50 documents in the collection there are no documents with
    attributes "_from" and "_to", the collection is made as a document collection

* issue #150: call V8 garbage collection on server periodically

* issue #110: added support for partial updates

  The REST API for documents now offers an HTTP PATCH method to partially update
  documents. Overwriting/replacing documents is still available via the HTTP PUT method
  as before. The Javascript API in the shell also offers a new update() method in extension to
  the previously existing replace() method.


v1.0.4 (2012-11-12)
-------------------

* issue #275: strange error message in arangosh 1.0.3 at startup


v1.0.3 (2012-11-08)
-------------------

* fixed AQL optimizer bug

* issue #273: fixed segfault in arangosh on HTTP 40x

* issue #265: allow optional base64 encoding/decoding of action response data

* issue #252: _modules collection not created automatically


v1.0.2 (2012-10-22)
-------------------

* repository CentOS-X.Y moved to CentOS-X, same for Debian

* bugfix for rollback from edges

* bugfix for hash indexes

* bugfix for StringBuffer::erase_front

* added autoload for modules

* added AQL function TO_LIST


v1.0.1 (2012-09-30)
-------------------

* draft for issue #165: front-end application howto

* updated mruby to cf8fdea4a6598aa470e698e8cbc9b9b492319d

* fix for issue #190: install doesn't create log directory

* fix for issue #194: potential race condition between creating and dropping collections

* fix for issue #193: REST API HEAD request returns a message body on 404

* fix for issue #188: intermittent issues with 1.0.0

* fix for issue #163: server cannot create collection because of abandoned files

* fix for issue #150: call V8 garbage collection on server periodically


v1.0.0 (2012-08-17)
-------------------

* fix for issue #157: check for readline and ncurses headers, not only libraries


v1.0.beta4 (2012-08-15)
-----------------------

* fix for issue #152: fix memleak for barriers


v1.0.beta3 (2012-08-10)
-----------------------

* fix for issue #151: Memleak, collection data not removed

* fix for issue #149: Inconsistent port for admin interface

* fix for issue #163: server cannot create collection because of abandoned files

* fix for issue #157: check for readline and ncurses headers, not only libraries

* fix for issue #108: db.<collection>.truncate() inefficient

* fix for issue #109: added startup note about cached collection names and how to
  refresh them

* fix for issue #156: fixed memleaks in /_api/import

* fix for issue #59: added tests for /_api/import

* modified return value for calls to /_api/import: now, the attribute "empty" is
  returned as well, stating the number of empty lines in the input. Also changed the
  return value of the error code attribute ("errorNum") from 1100 ("corrupted datafile")
  to 400 ("bad request") in case invalid/unexpected JSON data was sent to the server.
  This error code is more appropriate as no datafile is broken but just input data is
  incorrect.

* fix for issue #152: Memleak for barriers

* fix for issue #151: Memleak, collection data not removed

* value of --database.maximal-journal-size parameter is now validated on startup. If
  value is smaller than the minimum value (currently 1048576), an error is thrown and
  the server will not start. Before this change, the global value of maximal journal
  size was not validated at server start, but only on collection level

* increased sleep value in statistics creation loop from 10 to 500 microseconds. This
  reduces accuracy of statistics values somewhere after the decimal points but saves
  CPU time.

* avoid additional sync() calls when writing partial shape data (attribute name data)
  to disk. sync() will still be called when the shape marker (will be written after
  the attributes) is written to disk

* issue #147: added flag --database.force-sync-shapes to force synching of shape data
  to disk. The default value is true so it is the same behavior as in version 1.0.
  if set to false, shape data is synched to disk if waitForSync for the collection is
  set to true, otherwise, shape data is not synched.

* fix for issue #145: strange issue on Travis: added epsilon for numeric comparison in
  geo index

* fix for issue #136: adjusted message during indexing

* issue #131: added timeout for HTTP keep-alive connections. The default value is 300
  seconds. There is a startup parameter server.keep-alive-timeout to configure the value.
  Setting it to 0 will disable keep-alive entirely on the server.

* fix for issue #137: AQL optimizer should use indexes for ref accesses with
  2 named attributes


v1.0.beta2 (2012-08-03)
-----------------------

* fix for issue #134: improvements for centos RPM

* fixed problem with disable-admin-interface in config file


v1.0.beta1 (2012-07-29)
-----------------------

* fixed issue #118: We need a collection "debugger"

* fixed issue #126: Access-Shaper must be cached

* INCOMPATIBLE CHANGE: renamed parameters "connect-timeout" and "request-timeout"
  for arangosh and arangoimp to "--server.connect-timeout" and "--server.request-timeout"

* INCOMPATIBLE CHANGE: authorization is now required on the server side
  Clients sending requests without HTTP authorization will be rejected with HTTP 401
  To allow backwards compatibility, the server can be started with the option
  "--server.disable-authentication"

* added options "--server.username" and "--server.password" for arangosh and arangoimp
  These parameters must be used to specify the user and password to be used when
  connecting to the server. If no password is given on the command line, arangosh/
  arangoimp will interactively prompt for a password.
  If no user name is specified on the command line, the default user "root" will be
  used.

* added startup option "--server.ssl-cipher-list" to determine which ciphers to
  use in SSL context. also added SSL_OP_CIPHER_SERVER_PREFERENCE to SSL default
  options so ciphers are tried in server and not in client order

* changed default SSL protocol to TLSv1 instead of SSLv2

* changed log-level of SSL-related messages

* added SSL connections if server is compiled with OpenSSL support. Use --help-ssl

* INCOMPATIBLE CHANGE: removed startup option "--server.admin-port".
  The new endpoints feature (see --server.endpoint) allows opening multiple endpoints
  anyway, and the distinction between admin and "other" endpoints can be emulated
  later using privileges.

* INCOMPATIBLE CHANGE: removed startup options "--port", "--server.port", and
  "--server.http-port" for arangod.
  These options have been replaced by the new "--server.endpoint" parameter

* INCOMPATIBLE CHANGE: removed startup option "--server" for arangosh and arangoimp.
  These options have been replaced by the new "--server.endpoint" parameter

* Added "--server.endpoint" option to arangod, arangosh, and arangoimp.
  For arangod, this option allows specifying the bind endpoints for the server
  The server can be bound to one or multiple endpoints at once. For arangosh
  and arangoimp, the option specifies the server endpoint to connect to.
  The following endpoint syntax is currently supported:
  - tcp://host:port or http@tcp://host:port (HTTP over IPv4)
  - tcp://[host]:port or http@tcp://[host]:port (HTTP over IPv6)
  - ssl://host:port or http@tcp://host:port (HTTP over SSL-encrypted IPv4)
  - ssl://[host]:port or http@tcp://[host]:port (HTTP over SSL-encrypted IPv6)
  - unix:///path/to/socket or http@unix:///path/to/socket (HTTP over UNIX socket)

  If no port is specified, the default port of 8529 will be used.

* INCOMPATIBLE CHANGE: removed startup options "--server.require-keep-alive" and
  "--server.secure-require-keep-alive".
  The server will now behave as follows which should be more conforming to the
  HTTP standard:
  * if a client sends a "Connection: close" header, the server will close the
    connection
  * if a client sends a "Connection: keep-alive" header, the server will not
    close the connection
  * if a client does not send any "Connection" header, the server will assume
    "keep-alive" if the request was an HTTP/1.1 request, and "close" if the
    request was an HTTP/1.0 request

* (minimal) internal optimizations for HTTP request parsing and response header
  handling

* fixed Unicode unescaping bugs for \f and surrogate pairs in BasicsC/strings.c

* changed implementation of TRI_BlockCrc32 algorithm to use 8 bytes at a time

* fixed issue #122: arangod doesn't start if <log.file> cannot be created

* fixed issue #121: wrong collection size reported

* fixed issue #98: Unable to change journalSize

* fixed issue #88: fds not closed

* fixed escaping of document data in HTML admin front end

* added HTTP basic authentication, this is always turned on

* added server startup option --server.disable-admin-interface to turn off the
  HTML admin interface

* honor server startup option --database.maximal-journal-size when creating new
  collections without specific journalsize setting. Previously, these
  collections were always created with journal file sizes of 32 MB and the
  --database.maximal-journal-size setting was ignored

* added server startup option --database.wait-for-sync to control the default
  behavior

* renamed "--unit-tests" to "--javascript.unit-tests"


v1.0.alpha3 (2012-06-30)
------------------------

* fixed issue #116: createCollection=create option doesn't work

* fixed issue #115: Compilation issue under OSX 10.7 Lion & 10.8 Mountain Lion
  (homebrew)

* fixed issue #114: image not found

* fixed issue #111: crash during "make unittests"

* fixed issue #104: client.js -> ARANGO_QUIET is not defined


v1.0.alpha2 (2012-06-24)
------------------------

* fixed issue #112: do not accept document with duplicate attribute names

* fixed issue #103: Should we cleanup the directory structure

* fixed issue #100: "count" attribute exists in cursor response with "count:
  false"

* fixed issue #84 explain command

* added new MRuby version (2012-06-02)

* added --log.filter

* cleanup of command line options:
** --startup.directory => --javascript.startup-directory
** --quite => --quiet
** --gc.interval => --javascript.gc-interval
** --startup.modules-path => --javascript.modules-path
** --action.system-directory => --javascript.action-directory
** --javascript.action-threads => removed (is now the same pool as --server.threads)

* various bug-fixes

* support for import

* added option SKIP_RANGES=1 for make unittests

* fixed several range-related assertion failures in the AQL query optimizer

* fixed AQL query optimizations for some edge cases (e.g. nested subqueries with
  invalid constant filter expressions)


v1.0.alpha1 (2012-05-28)
------------------------

Alpha Release of ArangoDB 1.0<|MERGE_RESOLUTION|>--- conflicted
+++ resolved
@@ -1,8 +1,7 @@
 devel
 -----
 
-<<<<<<< HEAD
-* AQL Breaking Change in Cluster:
+* AQL breaking change in cluster:
   The SHORTEST_PATH statement using edge-collection names instead
   of a graph name now requires to explicitly name the vertex-collection names 
   within the AQL query in the cluster. It can be done by adding `WITH <name>`
@@ -45,13 +44,9 @@
   advantage that it is more composable, and will also honor any `LIMIT` values
   used in the AQL query.
 
+* potential fix for shutdown hangs on OSX
+
 * added KB, MB, GB prefix for integer parameters, % for integer parameters
-
-=======
-* potential fix for shutdown hangs on OSX
-
-* added KB, MB, GB prefix for integer parameter, % for integer parameter
->>>>>>> 020277ca
   with a base value
 
 * added JEMALLOC 4.5.0
