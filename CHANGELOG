<<<<<<< HEAD
3.2.0-alpha1 (XXXX-XX-XX)
-------------------------

* added figure `httpRequests` to AQL query statistics
  
=======
v3.2.alpha1 (2017-02-05)
------------------------

>>>>>>> 95ad1d03
* removed revisions cache intermediate layer implementation
 
* obsoleted startup options `--database.revision-cache-chunk-size` and
  `--database.revision-cache-target-size` 

* fix potential port number over-/underruns

* added startup option `--log.shorten-filenames` for controlling whether filenames
  in log message should be shortened to just the filename with the absolute path

* removed IndexThreadFeature, made `--database.index-threads` option obsolete

* changed index filling to make it more parallel, dispatch tasks to boost::asio

* more detailed stacktraces in Foxx apps


v3.1.11 (XXXX-XX-XX)
--------------------

* fixed sort issue in cluster, occurring when one of the local sort buffers of a
  GatherNode was empty

* reduce number of HTTP requests made for certain kinds of join queries in cluster,
  leading to speedup of some join queries


v3.1.10 (2017-02-02)
--------------------

* updated versions of bundled node modules:
  - joi: from 8.4.2 to 9.2.0
  - joi-to-json-schema: from 2.2.0 to 2.3.0
  - sinon: from 1.17.4 to 1.17.6
  - lodash: from 4.13.1 to 4.16.6

* added shortcut for AQL ternary operator
  instead of `condition ? true-part : false-part` it is now possible to also use a
  shortcut variant `condition ? : false-part`, e.g.

      FOR doc IN docs RETURN doc.value ?: 'not present'

  instead of

      FOR doc IN docs RETURN doc.value ? doc.value : 'not present'

* fixed wrong sorting order in cluster, if an index was used to sort with many
shards.

* added --replication-factor, --number-of-shards and --wait-for-sync to arangobench

* turn on UTF-8 string validation for VelocyPack values received via VST connections

* fixed issue #2257

* upgraded Boost version to 1.62.0

* added optional detail flag for db.<collection>.count()
  setting the flag to `true` will make the count operation returned the per-shard
  counts for the collection:

      db._create("test", { numberOfShards: 10 });
      for (i = 0; i < 1000; ++i) {
        db.test.insert({value: i});
      }
      db.test.count(true);

      {
	"s100058" : 99,
	"s100057" : 103,
	"s100056" : 100,
	"s100050" : 94,
	"s100055" : 90,
	"s100054" : 122,
	"s100051" : 109,
	"s100059" : 99,
	"s100053" : 95,
	"s100052" : 89
      }

* added optional memory limit for AQL queries:

      db._query("FOR i IN 1..100000 SORT i RETURN i", {}, { options: { memoryLimit: 100000 } });

  This option limits the default maximum amount of memory (in bytes) that a single
  AQL query can use.
  When a single AQL query reaches the specified limit value, the query will be
  aborted with a *resource limit exceeded* exception. In a cluster, the memory
  accounting is done per shard, so the limit value is effectively a memory limit per
  query per shard.

  The global limit value can be overriden per query by setting the *memoryLimit*
  option value for individual queries when running an AQL query.

* added server startup option `--query.memory-limit`

* added convenience function to create vertex-centric indexes.
Usage: `db.collection.ensureVertexCentricIndex("label", {type: "hash", direction: "outbound"})`
That will create an index that can be used on OUTBOUND with filtering on the
edge attribute `label`.

* change default log output for tools to stdout (instead of stderr)

* added option -D to define a configuration file environment key=value

* changed encoding behavior for URLs encoded in the C++ code of ArangoDB:
  previously the special characters `-`, `_`, `~` and `.` were returned as-is 
  after URL-encoding, now `.` will be encoded to be `%2e`. 
  This also changes the behavior of how incoming URIs are processed: previously
  occurrences of `..` in incoming request URIs were collapsed (e.g. `a/../b/` was 
  collapsed to a plain `b/`). Now `..` in incoming request URIs are not collapsed.

* Foxx request URL suffix is no longer unescaped

* @arangodb/request option json now defaults to `true` if the response body is not empty and encoding is not explicitly set to `null` (binary).
  The option can still be set to `false` to avoid unnecessary attempts at parsing the response as JSON.

* Foxx configuration values for unknown options will be discarded when saving the configuration in production mode using the web interface

* module.context.dependencies is now immutable

* process.stdout.isTTY now returns `true` in arangosh and when running arangod with the `--console` flag


v3.1.9 (XXXX-XX-XX)
-------------------

* macos CLI package: store databases and apps in the users home directory

* ui: fixed re-login issue within a non system db, when tab was closed

* fixed a race in the VelocyStream Commtask implementation

* fixed issue #2256


v3.1.8 (2017-01-09)
-------------------

* add Windows silent installer

* add handling of debug symbols during Linux & windows release builds.

* fixed issue #2181

* fixed issue #2248: reduce V8 max old space size from 3 GB to 1 GB on 32 bit systems

* upgraded Boost version to 1.62.0

* fixed issue #2238

* fixed issue #2234

* agents announce new endpoints in inception phase to leader

* agency leadership accepts updatet endpoints to given uuid

* unified endpoints replace localhost with 127.0.0.1

* fix several problems within an authenticated cluster


v3.1.7 (2016-12-29)
-------------------

* fixed one too many elections in RAFT

* new agency comm backported from devel


v3.1.6 (2016-12-20)
-------------------

* fixed issue #2227

* fixed issue #2220

* agency constituent/agent bug fixes in race conditions picking up
  leadership

* supervision does not need waking up anymore as it is running
  regardless

* agents challenge their leadership more rigorously


v3.1.5 (2016-12-16)
-------------------

* lowered default value of `--database.revision-cache-target-size` from 75% of
  RAM to less than 40% of RAM

* fixed issue #2218

* fixed issue #2217

* Foxx router.get/post/etc handler argument can no longer accidentally omitted

* fixed issue #2223


v3.1.4 (2016-12-08)
-------------------

* fixed issue #2211

* fixed issue #2204

* at cluster start, coordinators wait until at least one DBserver is there,
  and either at least two DBservers are there or 15s have passed, before they
  initiate the bootstrap of system collections.

* more robust agency startup from devel

* supervision's AddFollower adds many followers at once

* supervision has new FailedFollower job

* agency's Node has new method getArray

* agency RAFT timing estimates more conservative in waitForSync
  scenario

* agency RAFT timing estimates capped at maximum 2.0/10.0 for low/high


v3.1.3 (2016-12-02)
-------------------

* fix a traversal bug when using skiplist indexes:
  if we have a skiplist of ["a", "unused", "_from"] and a traversal like:
  FOR v,e,p IN OUTBOUND @start @@edges
    FILTER p.edges[0].a == 'foo'
    RETURN v
  And the above index applied on "a" is considered better than EdgeIndex, than
  the executor got into undefined behaviour.

* fix endless loop when trying to create a collection with replicationFactor: -1


v3.1.2 (2016-11-24)
-------------------

* added support for descriptions field in Foxx dependencies

* (Enterprise only) fixed a bug in the statistic report for SmartGraph traversals.
Now they state correctly how many documents were fetched from the index and how many
have been filtered.

* Prevent uniform shard distribution when replicationFactor == numServers

v3.1.1 (2016-11-15)
-------------------

* fixed issue #2176

* fixed issue #2168

* display index usage of traversals in AQL explainer output (previously missing)

* fixed isuse #2163

* preserve last-used HLC value across server starts

* allow more control over handling of pre-3.1 _rev values

  this changes the server startup option `--database.check-30-revisions` from a boolean (true/false)
  parameter to a string parameter with the following possible values:

  - "fail":
    will validate _rev values of 3.0 collections on collection loading and throw an exception when invalid _rev values are found.
    in this case collections with invalid _rev values are marked as corrupted and cannot be used in the ArangoDB 3.1 instance.
    the fix procedure for such collections is to export the collections from 3.0 database with arangodump and restore them in 3.1 with arangorestore.
    collections that do not contain invalid _rev values are marked as ok and will not be re-checked on following loads.
    collections that contain invalid _rev values will be re-checked on following loads.

  - "true":
    will validate _rev values of 3.0 collections on collection loading and print a warning when invalid _rev values are found.
    in this case collections with invalid _rev values can be used in the ArangoDB 3.1 instance.
    however, subsequent operations on documents with invalid _rev values may silently fail or fail with explicit errors.
    the fix procedure for such collections is to export the collections from 3.0 database with arangodump and restore them in 3.1 with arangorestore.
    collections that do not contain invalid _rev values are marked as ok and will not be re-checked on following loads.
    collections that contain invalid _rev values will be re-checked on following loads.

  - "false":
    will not validate _rev values on collection loading and not print warnings.
    no hint is given when invalid _rev values are found.
    subsequent operations on documents with invalid _rev values may silently fail or fail with explicit errors.
    this setting does not affect whether collections are re-checked later.
    collections will be re-checked on following loads if `--database.check-30-revisions` is later set to either `true` or `fail`.

  The change also suppresses warnings that were printed when collections were restored using arangorestore, and the restore
  data contained invalid _rev values. Now these warnings are suppressed, and new HLC _rev values are generated for these documents
  as before.

* added missing functions to AQL syntax highlighter in web interface

* fixed display of `ANY` direction in traversal explainer output (direction `ANY` was shown as either
  `INBOUND` or `OUTBOUND`)

* changed behavior of toJSON() function when serializing an object before saving it in the database

  if an object provides a toJSON() function, this function is still called for serializing it.
  the change is that the result of toJSON() is not stringified anymore, but saved as is. previous
  versions of ArangoDB called toJSON() and after that additionally stringified its result.

  This change will affect the saving of JS Buffer objects, which will now be saved as arrays of
  bytes instead of a comma-separated string of the Buffer's byte contents.

* allow creating unique indexes on more attributes than present in shardKeys

  The following combinations of shardKeys and indexKeys are allowed/not allowed:

  shardKeys     indexKeys
      a             a        ok
      a             b    not ok
      a           a b        ok
    a b             a    not ok
    a b             b    not ok
    a b           a b        ok
    a b         a b c        ok
  a b c           a b    not ok
  a b c         a b c        ok

* fixed wrong version in web interface login screen (EE only)

* make web interface not display an exclamation mark next to ArangoDB version number 3.1

* fixed search for arbitrary document attributes in web interface in case multiple
  search values were used on different attribute names. in this case, the search always
  produced an empty result

* disallow updating `_from` and `_to` values of edges in Smart Graphs. Updating these
  attributes would lead to potential redistribution of edges to other shards, which must be
  avoided.

* fixed issue #2148

* updated graphql-sync dependency to 0.6.2

* fixed issue #2156

* fixed CRC4 assembly linkage


v3.1.0 (2016-10-29)
-------------------

* added AQL function `DISTANCE` to calculate the distance between two arbitrary
  coordinates (haversine formula)

* fixed issue #2110

* added Auto-aptation of RAFT timings as calculations only


v3.1.rc2 (2016-10-10)
---------------------

* second release candidate


v3.1.rc1 (2016-09-30)
---------------------

* first release candidate


v3.1.alpha2 (2016-09-01)
------------------------

* added module.context.createDocumentationRouter to replace module.context.apiDocumentation

* bug in RAFT implementation of reads. dethroned leader still answered requests in isolation

* ui: added new graph viewer

* ui: aql-editor added tabular & graph display

* ui: aql-editor improved usability

* ui: aql-editor: query profiling support

* fixed issue #2109

* fixed issue #2111

* fixed issue #2075

* added AQL function `DISTANCE` to calculate the distance between two arbitrary
  coordinates (haversine formula)

* rewrote scheduler and dispatcher based on boost::asio

  parameters changed:
    `--scheduler.threads` and `--server.threads` are now merged into a single one: `--server.threads`

    hidden `--server.extra-threads` has been removed

    hidden `--server.aql-threads` has been removed

    hidden `--server.backend` has been removed

    hidden `--server.show-backends` has been removed

    hidden `--server.thread-affinity` has been removed

* fixed issue #2086

* fixed issue #2079

* fixed issue #2071

  make the AQL query optimizer inject filter condition expressions referred to
  by variables during filter condition aggregation.
  For example, in the following query

      FOR doc IN collection
        LET cond1 = (doc.value == 1)
        LET cond2 = (doc.value == 2)
        FILTER cond1 || cond2
        RETURN { doc, cond1, cond2 }

  the optimizer will now inject the conditions for `cond1` and `cond2` into the filter
  condition `cond1 || cond2`, expanding it to `(doc.value == 1) || (doc.value == 2)`
  and making these conditions available for index searching.

  Note that the optimizer previously already injected some conditions into other
  conditions, but only if the variable that defined the condition was not used
  elsewhere. For example, the filter condition in the query

      FOR doc IN collection
        LET cond = (doc.value == 1)
        FILTER cond
        RETURN { doc }

  already got optimized before because `cond` was only used once in the query and
  the optimizer decided to inject it into the place where it was used.

  This only worked for variables that were referred to once in the query.
  When a variable was used multiple times, the condition was not injected as
  in the following query:

      FOR doc IN collection
        LET cond = (doc.value == 1)
        FILTER cond
        RETURN { doc, cond }

  The fix for #2070 now will enable this optimization so that the query can
  use an index on `doc.value` if available.

* changed behavior of AQL array comparison operators for empty arrays:
  * `ALL` and `ANY` now always return `false` when the left-hand operand is an
    empty array. The behavior for non-empty arrays does not change:
    * `[] ALL == 1` will return `false`
    * `[1] ALL == 1` will return `true`
    * `[1, 2] ALL == 1` will return `false`
    * `[2, 2] ALL == 1` will return `false`
    * `[] ANY == 1` will return `false`
    * `[1] ANY == 1` will return `true`
    * `[1, 2] ANY == 1` will return `true`
    * `[2, 2] ANY == 1` will return `false`
  * `NONE` now always returns `true` when the left-hand operand is an empty array.
    The behavior for non-empty arrays does not change:
    * `[] NONE == 1` will return `true`
    * `[1] NONE == 1` will return `false`
    * `[1, 2] NONE == 1` will return `false`
    * `[2, 2] NONE == 1` will return `true`

* added experimental AQL functions `JSON_STRINGIFY` and `JSON_PARSE`

* added experimental support for incoming gzip-compressed requests

* added HTTP REST APIs for online loglevel adjustments:

  - GET `/_admin/log/level` returns the current loglevel settings
  - PUT `/_admin/log/level` modifies the current loglevel settings

* PATCH /_api/gharial/{graph-name}/vertex/{collection-name}/{vertex-key}
  - changed default value for keepNull to true

* PATCH /_api/gharial/{graph-name}/edge/{collection-name}/{edge-key}
  - changed default value for keepNull to true

* renamed `maximalSize` attribute in parameter.json files to `journalSize`

  The `maximalSize` attribute will still be picked up from collections that
  have not been adjusted. Responses from the replication API will now also use
  `journalSize` instead of `maximalSize`.

* added `--cluster.system-replication-factor` in order to adjust the
  replication factor for new system collections

* fixed issue #2012

* added a memory expection in case V8 memory gets too low

* added Optimizer Rule for other indexes in Traversals
  this allows AQL traversals to use other indexes than the edge index.
  So traversals with filters on edges can now make use of more specific
  indexes, e.g.

      FOR v, e, p IN 2 OUTBOUND @start @@edge FILTER p.edges[0].foo == "bar"

  will prefer a Hash Index on [_from, foo] above the EdgeIndex.

* fixed epoch computation in hybrid logical clock

* fixed thread affinity

* replaced require("internal").db by require("@arangodb").db

* added option `--skip-lines` for arangoimp
  this allows skipping the first few lines from the import file in case the
  CSV or TSV import are used

* fixed periodic jobs: there should be only one instance running - even if it
  runs longer than the period

* improved performance of primary index and edge index lookups

* optimizations for AQL `[*]` operator in case no filter, no projection and
  no offset/limit are used

* added AQL function `OUTERSECTION` to return the symmetric difference of its
  input arguments

* Foxx manifests of installed services are now saved to disk with indentation

* Foxx tests and scripts in development mode should now always respect updated
  files instead of loading stale modules

* When disabling Foxx development mode the setup script is now re-run

* Foxx now provides an easy way to directly serve GraphQL requests using the
  `@arangodb/foxx/graphql` module and the bundled `graphql-sync` dependency

* Foxx OAuth2 module now correctly passes the `access_token` to the OAuth2 server

* added iconv-lite and timezone modules

* web interface now allows installing GitHub and zip services in legacy mode

* added module.context.createDocumentationRouter to replace module.context.apiDocumentation

* bug in RAFT implementation of reads. dethroned leader still answered
  requests in isolation

* all lambdas in ClusterInfo might have been left with dangling references.

* Agency bug fix for handling of empty json objects as values.

* Foxx tests no longer support the Mocha QUnit interface as this resulted in weird
  inconsistencies in the BDD and TDD interfaces. This fixes the TDD interface
  as well as out-of-sequence problems when using the BDD before/after functions.

* updated bundled JavaScript modules to latest versions; joi has been updated from 8.4 to 9.2
  (see [joi 9.0.0 release notes](https://github.com/hapijs/joi/issues/920) for information on
  breaking changes and new features)

* fixed issue #2139

* updated graphql-sync dependency to 0.6.2

* fixed issue #2156


v3.0.13 (XXXX-XX-XX)
--------------------

* fixed issue #2210


v3.0.12 (2016-11-23)
--------------------

* fixed issue #2176

* fixed issue #2168

* fixed issues #2149, #2159

* fixed error reporting for issue #2158

* fixed assembly linkage bug in CRC4 module

* added support for descriptions field in Foxx dependencies


v3.0.11 (2016-11-08)
--------------------

* fixed issue #2140: supervisor dies instead of respawning child

* fixed issue #2131: use shard key value entered by user in web interface

* fixed issue #2129: cannot kill a long-run query

* fixed issue #2110

* fixed issue #2081

* fixed issue #2038

* changes to Foxx service configuration or dependencies should now be
  stored correctly when options are cleared or omitted

* Foxx tests no longer support the Mocha QUnit interface as this resulted in weird
  inconsistencies in the BDD and TDD interfaces. This fixes the TDD interface
  as well as out-of-sequence problems when using the BDD before/after functions.

* fixed issue #2148


v3.0.10 (2016-09-26)
--------------------

* fixed issue #2072

* fixed issue #2070

* fixed slow cluster starup issues. supervision will demonstrate more
  patience with db servers


v3.0.9 (2016-09-21)
-------------------

* fixed issue #2064

* fixed issue #2060

* speed up `collection.any()` and skiplist index creation

* fixed multiple issues where ClusterInfo bug hung agency in limbo
  timeouting on multiple collection and database callbacks


v3.0.8 (2016-09-14)
-------------------

* fixed issue #2052

* fixed issue #2005

* fixed issue #2039

* fixed multiple issues where ClusterInfo bug hung agency in limbo
  timeouting on multiple collection and database callbacks


v3.0.7 (2016-09-05)
-------------------

* new supervision job handles db server failure during collection creation.


v3.0.6 (2016-09-02)
-------------------

* fixed issue #2026

* slightly better error diagnostics for AQL query compilation and replication

* fixed issue #2018

* fixed issue #2015

* fixed issue #2012

* fixed wrong default value for arangoimp's `--on-duplicate` value

* fix execution of AQL traversal expressions when there are multiple
  conditions that refer to variables set outside the traversal

* properly return HTTP 503 in JS actions when backend is gone

* supervision creates new key in agency for failed servers

* new shards will not be allocated on failed or cleaned servers


v3.0.5 (2016-08-18)
-------------------

* execute AQL ternary operator via C++ if possible

* fixed issue #1977

* fixed extraction of _id attribute in AQL traversal conditions

* fix SSL agency endpoint

* Minimum RAFT timeout was one order of magnitude to short.

* Optimized RAFT RPCs from leader to followers for efficiency.

* Optimized RAFT RPC handling on followers with respect to compaction.

* Fixed bug in handling of duplicates and overlapping logs

* Fixed bug in supervision take over after leadership change.

v3.0.4 (2016-08-01)
-------------------

* added missing lock for periodic jobs access

* fix multiple foxx related cluster issues

* fix handling of empty AQL query strings

* fixed issue in `INTERSECTION` AQL function with duplicate elements
  in the source arrays

* fixed issue #1970

* fixed issue #1968

* fixed issue #1967

* fixed issue #1962

* fixed issue #1959

* replaced require("internal").db by require("@arangodb").db

* fixed issue #1954

* fixed issue #1953

* fixed issue #1950

* fixed issue #1949

* fixed issue #1943

* fixed segfault in V8, by backporting https://bugs.chromium.org/p/v8/issues/detail?id=5033

* Foxx OAuth2 module now correctly passes the `access_token` to the OAuth2 server

* fixed credentialed CORS requests properly respecting --http.trusted-origin

* fixed a crash in V8Periodic task (forgotten lock)

* fixed two bugs in synchronous replication (syncCollectionFinalize)


v3.0.3 (2016-07-17)
-------------------

* fixed issue #1942

* fixed issue #1941

* fixed array index batch insertion issues for hash indexes that caused problems when
  no elements remained for insertion

* fixed AQL MERGE() function with External objects originating from traversals

* fixed some logfile recovery errors with error message "document not found"

* fixed issue #1937

* fixed issue #1936

* improved performance of arangorestore in clusters with synchronous
  replication

* Foxx tests and scripts in development mode should now always respect updated
  files instead of loading stale modules

* When disabling Foxx development mode the setup script is now re-run

* Foxx manifests of installed services are now saved to disk with indentation


v3.0.2 (2016-07-09)
-------------------

* fixed assertion failure in case multiple remove operations were used in the same query

* fixed upsert behavior in case upsert was used in a loop with the same document example

* fixed issue #1930

* don't expose local file paths in Foxx error messages.

* fixed issue #1929

* make arangodump dump the attribute `isSystem` when dumping the structure
  of a collection, additionally make arangorestore not fail when the attribute
  is missing

* fixed "Could not extract custom attribute" issue when using COLLECT with
  MIN/MAX functions in some contexts

* honor presence of persistent index for sorting

* make AQL query optimizer not skip "use-indexes-rule", even if enough
  plans have been created already

* make AQL optimizer not skip "use-indexes-rule", even if enough execution plans
  have been created already

* fix double precision value loss in VelocyPack JSON parser

* added missing SSL support for arangorestore

* improved cluster import performance

* fix Foxx thumbnails on DC/OS

* fix Foxx configuration not being saved

* fix Foxx app access from within the frontend on DC/OS

* add option --default-replication-factor to arangorestore and simplify
  the control over the number of shards when restoring

* fix a bug in the VPack -> V8 conversion if special attributes _key,
  _id, _rev, _from and _to had non-string values, which is allowed
  below the top level

* fix malloc_usable_size for darwin


v3.0.1 (2016-06-30)
-------------------

* fixed periodic jobs: there should be only one instance running - even if it
  runs longer than the period

* increase max. number of collections in AQL queries from 32 to 256

* fixed issue #1916: header "authorization" is required" when opening
  services page

* fixed issue #1915: Explain: member out of range

* fixed issue #1914: fix unterminated buffer

* don't remove lockfile if we are the same (now stale) pid
  fixes docker setups (our pid will always be 1)

* do not use revision id comparisons in compaction for determining whether a
  revision is obsolete, but marker memory addresses
  this ensures revision ids don't matter when compacting documents

* escape Unicode characters in JSON HTTP responses
  this converts UTF-8 characters in HTTP responses of arangod into `\uXXXX`
  escape sequences. This makes the HTTP responses fit into the 7 bit ASCII
  character range, which speeds up HTTP response parsing for some clients,
  namely node.js/v8

* add write before read collections when starting a user transaction
  this allows specifying the same collection in both read and write mode without
  unintended side effects

* fixed buffer overrun that occurred when building very large result sets

* index lookup optimizations for primary index and edge index

* fixed "collection is a nullptr" issue when starting a traversal from a transaction

* enable /_api/import on coordinator servers


v3.0.0 (2016-06-22)
-------------------

* minor GUI fixxes

* fix for replication and nonces


v3.0.0-rc3 (2016-06-19)
-----------------------

* renamed various Foxx errors to no longer refer to Foxx services as apps

* adjusted various error messages in Foxx to be more informative

* specifying "files" in a Foxx manifest to be mounted at the service root
  no longer results in 404s when trying to access non-file routes

* undeclared path parameters in Foxx no longer break the service

* trusted reverse proxy support is now handled more consistently

* ArangoDB request compatibility and user are now exposed in Foxx

* all bundled NPM modules have been upgraded to their latest versions


v3.0.0-rc2 (2016-06-12)
-----------------------

* added option `--server.max-packet-size` for client tools

* renamed option `--server.ssl-protocol` to `--ssl.protocol` in client tools
  (was already done for arangod, but overlooked for client tools)

* fix handling of `--ssl.protocol` value 5 (TLS v1.2) in client tools, which
  claimed to support it but didn't

* config file can use '@include' to include a different config file as base


v3.0.0-rc1 (2016-06-10)
-----------------------

* the user management has changed: it now has users that are independent of
  databases. A user can have one or more database assigned to the user.

* forward ported V8 Comparator bugfix for inline heuristics from
  https://github.com/v8/v8/commit/5ff7901e24c2c6029114567de5a08ed0f1494c81

* changed to-string conversion for AQL objects and arrays, used by the AQL
  function `TO_STRING()` and implicit to-string casts in AQL

  - arrays are now converted into their JSON-stringify equivalents, e.g.

    - `[ ]` is now converted to `[]`
    - `[ 1, 2, 3 ]` is now converted to `[1,2,3]`
    - `[ "test", 1, 2 ] is now converted to `["test",1,2]`

    Previous versions of ArangoDB converted arrays with no members into the
    empty string, and non-empty arrays into a comma-separated list of member
    values, without the surrounding angular brackets. Additionally, string
    array members were not enclosed in quotes in the result string:

    - `[ ]` was converted to ``
    - `[ 1, 2, 3 ]` was converted to `1,2,3`
    - `[ "test", 1, 2 ] was converted to `test,1,2`

  - objects are now converted to their JSON-stringify equivalents, e.g.

    - `{ }` is converted to `{}`
    - `{ a: 1, b: 2 }` is converted to `{"a":1,"b":2}`
    - `{ "test" : "foobar" }` is converted to `{"test":"foobar"}`

    Previous versions of ArangoDB always converted objects into the string
    `[object Object]`

  This change affects also the AQL functions `CONCAT()` and `CONCAT_SEPARATOR()`
  which treated array values differently in previous versions. Previous versions
  of ArangoDB automatically flattened array values on the first level of the array,
  e.g. `CONCAT([1, 2, 3, [ 4, 5, 6 ]])` produced `1,2,3,4,5,6`. Now this will produce
  `[1,2,3,[4,5,6]]`. To flatten array members on the top level, you can now use
  the more explicit `CONCAT(FLATTEN([1, 2, 3, [4, 5, 6]], 1))`.

* added C++ implementations for AQL functions `SLICE()`, `CONTAINS()` and
  `RANDOM_TOKEN()`

* as a consequence of the upgrade to V8 version 5, the implementation of the
  JavaScript `Buffer` object had to be changed. JavaScript `Buffer` objects in
  ArangoDB now always store their data on the heap. There is no shared pool
  for small Buffer values, and no pointing into existing Buffer data when
  extracting slices. This change may increase the cost of creating Buffers with
  short contents or when peeking into existing Buffers, but was required for
  safer memory management and to prevent leaks.

* the `db` object's function `_listDatabases()` was renamed to just `_databases()`
  in order to make it more consistent with the existing `_collections()` function.
  Additionally the `db` object's `_listEndpoints()` function was renamed to just
  `_endpoints()`.

* changed default value of `--server.authentication` from `false` to `true` in
  configuration files etc/relative/arangod.conf and etc/arangodb/arangod.conf.in.
  This means the server will be started with authentication enabled by default,
  requiring all client connections to provide authentication data when connecting
  to ArangoDB. Authentication can still be turned off via setting the value of
  `--server.authentication` to `false` in ArangoDB's configuration files or by
  specifying the option on the command-line.

* Changed result format for querying all collections via the API GET `/_api/collection`.

  Previous versions of ArangoDB returned an object with an attribute named `collections`
  and an attribute named `names`. Both contained all available collections, but
  `collections` contained the collections as an array, and `names` contained the
  collections again, contained in an object in which the attribute names were the
  collection names, e.g.

  ```
  {
    "collections": [
      {"id":"5874437","name":"test","isSystem":false,"status":3,"type":2},
      {"id":"17343237","name":"something","isSystem":false,"status":3,"type":2},
      ...
    ],
    "names": {
      "test": {"id":"5874437","name":"test","isSystem":false,"status":3,"type":2},
      "something": {"id":"17343237","name":"something","isSystem":false,"status":3,"type":2},
      ...
    }
  }
  ```
  This result structure was redundant, and therefore has been simplified to just

  ```
  {
    "result": [
      {"id":"5874437","name":"test","isSystem":false,"status":3,"type":2},
      {"id":"17343237","name":"something","isSystem":false,"status":3,"type":2},
      ...
    ]
  }
  ```

  in ArangoDB 3.0.

* added AQL functions `TYPENAME()` and `HASH()`

* renamed arangob tool to arangobench

* added AQL string comparison operator `LIKE`

  The operator can be used to compare strings like this:

      value LIKE search

  The operator is currently implemented by calling the already existing AQL
  function `LIKE`.

  This change also makes `LIKE` an AQL keyword. Using `LIKE` in either case as
  an attribute or collection name in AQL thus requires quoting.

* make AQL optimizer rule "remove-unnecessary-calculations" fire in more cases

  The rule will now remove calculations that are used exactly once in other
  expressions (e.g. `LET a = doc RETURN a.value`) and calculations,
  or calculations that are just references (e.g. `LET a = b`).

* renamed AQL optimizer rule "merge-traversal-filter" to "optimize-traversals"
  Additionally, the optimizer rule will remove unused edge and path result variables
  from the traversal in case they are specified in the `FOR` section of the traversal,
  but not referenced later in the query. This saves constructing edges and paths
  results.

* added AQL optimizer rule "inline-subqueries"

  This rule can pull out certain subqueries that are used as an operand to a `FOR`
  loop one level higher, eliminating the subquery completely. For example, the query

      FOR i IN (FOR j IN [1,2,3] RETURN j) RETURN i

  will be transformed by the rule to:

      FOR i IN [1,2,3] RETURN i

  The query

      FOR name IN (FOR doc IN _users FILTER doc.status == 1 RETURN doc.name) LIMIT 2 RETURN name

  will be transformed into

      FOR tmp IN _users FILTER tmp.status == 1 LIMIT 2 RETURN tmp.name

  The rule will only fire when the subquery is used as an operand to a `FOR` loop, and
  if the subquery does not contain a `COLLECT` with an `INTO` variable.

* added new endpoint "srv://" for DNS service records

* The result order of the AQL functions VALUES and ATTRIBUTES has never been
  guaranteed and it only had the "correct" ordering by accident when iterating
  over objects that were not loaded from the database. This accidental behavior
  is now changed by introduction of VelocyPack. No ordering is guaranteed unless
  you specify the sort parameter.

* removed configure option `--enable-logger`

* added AQL array comparison operators

  All AQL comparison operators now also exist in an array variant. In the
  array variant, the operator is preceded with one of the keywords *ALL*, *ANY*
  or *NONE*. Using one of these keywords changes the operator behavior to
  execute the comparison operation for all, any, or none of its left hand
  argument values. It is therefore expected that the left hand argument
  of an array operator is an array.

  Examples:

      [ 1, 2, 3 ] ALL IN [ 2, 3, 4 ]   // false
      [ 1, 2, 3 ] ALL IN [ 1, 2, 3 ]   // true
      [ 1, 2, 3 ] NONE IN [ 3 ]        // false
      [ 1, 2, 3 ] NONE IN [ 23, 42 ]   // true
      [ 1, 2, 3 ] ANY IN [ 4, 5, 6 ]   // false
      [ 1, 2, 3 ] ANY IN [ 1, 42 ]     // true
      [ 1, 2, 3 ] ANY == 2             // true
      [ 1, 2, 3 ] ANY == 4             // false
      [ 1, 2, 3 ] ANY > 0              // true
      [ 1, 2, 3 ] ANY <= 1             // true
      [ 1, 2, 3 ] NONE < 99            // false
      [ 1, 2, 3 ] NONE > 10            // true
      [ 1, 2, 3 ] ALL > 2              // false
      [ 1, 2, 3 ] ALL > 0              // true
      [ 1, 2, 3 ] ALL >= 3             // false
      ["foo", "bar"] ALL != "moo"      // true
      ["foo", "bar"] NONE == "bar"     // false
      ["foo", "bar"] ANY == "foo"      // true

* improved AQL optimizer to remove unnecessary sort operations in more cases

* allow enclosing AQL identifiers in forward ticks in addition to using
  backward ticks

  This allows for convenient writing of AQL queries in JavaScript template strings
  (which are delimited with backticks themselves), e.g.

      var q = `FOR doc IN ´collection´ RETURN doc.´name´`;

* allow to set `print.limitString` to configure the number of characters
  to output before truncating

* make logging configurable per log "topic"

  `--log.level <level>` sets the global log level to <level>, e.g. `info`,
  `debug`, `trace`.

  `--log.level topic=<level>` sets the log level for a specific topic.
  Currently, the following topics exist: `collector`, `compactor`, `mmap`,
  `performance`, `queries`, and `requests`. `performance` and `requests` are
  set to FATAL by default. `queries` is set to info. All others are
  set to the global level by default.

  The new log option `--log.output <definition>` allows directing the global
  or per-topic log output to different outputs. The output definition
  "<definition>" can be one of

    "-" for stdin
    "+" for stderr
    "syslog://<syslog-facility>"
    "syslog://<syslog-facility>/<application-name>"
    "file://<relative-path>"

  The option can be specified multiple times in order to configure the output
  for different log topics. To set up a per-topic output configuration, use
  `--log.output <topic>=<definition>`, e.g.

    queries=file://queries.txt

  logs all queries to the file "queries.txt".

* the option `--log.requests-file` is now deprecated. Instead use

    `--log.level requests=info`
    `--log.output requests=file://requests.txt`

* the option `--log.facility` is now deprecated. Instead use

    `--log.output requests=syslog://facility`

* the option `--log.performance` is now deprecated. Instead use

    `--log.level performance=trace`

* removed option `--log.source-filter`

* removed configure option `--enable-logger`

* change collection directory names to include a random id component at the end

  The new pattern is `collection-<id>-<random>`, where `<id>` is the collection
  id and `<random>` is a random number. Previous versions of ArangoDB used a
  pattern `collection-<id>` without the random number.

  ArangoDB 3.0 understands both the old and name directory name patterns.

* removed mostly unused internal spin-lock implementation

* removed support for pre-Windows 7-style locks. This removes compatibility for
  Windows versions older than Windows 7 (e.g. Windows Vista, Windows XP) and
  Windows 2008R2 (e.g. Windows 2008).

* changed names of sub-threads started by arangod

* added option `--default-number-of-shards` to arangorestore, allowing creating
  collections with a specifiable number of shards from a non-cluster dump

* removed support for CoffeeScript source files

* removed undocumented SleepAndRequeue

* added WorkMonitor to inspect server threads

* when downloading a Foxx service from the web interface the suggested filename
  is now based on the service's mount path instead of simply "app.zip"

* the `@arangodb/request` response object now stores the parsed JSON response
  body in a property `json` instead of `body` when the request was made using the
  `json` option. The `body` instead contains the response body as a string.

* the Foxx API has changed significantly, 2.8 services are still supported
  using a backwards-compatible "legacy mode"


v2.8.12 (XXXX-XX-XX)
--------------------

* issue #2091: decrease connect timeout to 5 seconds on startup

* fixed issue #2072

* slightly better error diagnostics for some replication errors

* fixed issue #1977

* fixed issue in `INTERSECTION` AQL function with duplicate elements
  in the source arrays

* fixed issue #1962

* fixed issue #1959

* export aqlQuery template handler as require('org/arangodb').aql for forwards-compatibility


v2.8.11 (2016-07-13)
--------------------

* fixed array index batch insertion issues for hash indexes that caused problems when
  no elements remained for insertion

* fixed issue #1937


v2.8.10 (2016-07-01)
--------------------

* make sure next local _rev value used for a document is at least as high as the
  _rev value supplied by external sources such as replication

* make adding a collection in both read- and write-mode to a transaction behave as
  expected (write includes read). This prevents the `unregister collection used in
  transaction` error

* fixed sometimes invalid result for `byExample(...).count()` when an index plus
  post-filtering was used

* fixed "collection is a nullptr" issue when starting a traversal from a transaction

* honor the value of startup option `--database.wait-for-sync` (that is used to control
  whether new collections are created with `waitForSync` set to `true` by default) also
  when creating collections via the HTTP API (and thus the ArangoShell). When creating
  a collection via these mechanisms, the option was ignored so far, which was inconsistent.

* fixed issue #1826: arangosh --javascript.execute: internal error (geo index issue)

* fixed issue #1823: Arango crashed hard executing very simple query on windows


v2.8.9 (2016-05-13)
-------------------

* fixed escaping and quoting of extra parameters for executables in Mac OS X App

* added "waiting for" status variable to web interface collection figures view

* fixed undefined behavior in query cache invaldation

* fixed access to /_admin/statistics API in case statistics are disable via option
  `--server.disable-statistics`

* Foxx manager will no longer fail hard when Foxx store is unreachable unless installing
  a service from the Foxx store (e.g. when behind a firewall or GitHub is unreachable).


v2.8.8 (2016-04-19)
-------------------

* fixed issue #1805: Query: internal error (location: arangod/Aql/AqlValue.cpp:182).
  Please report this error to arangodb.com (while executing)

* allow specifying collection name prefixes for `_from` and `_to` in arangoimp:

  To avoid specifying complete document ids (consisting of collection names and document
  keys) for *_from* and *_to* values when importing edges with arangoimp, there are now
  the options *--from-collection-prefix* and *--to-collection-prefix*.

  If specified, these values will be automatically prepended to each value in *_from*
  (or *_to* resp.). This allows specifying only document keys inside *_from* and/or *_to*.

  *Example*

      > arangoimp --from-collection-prefix users --to-collection-prefix products ...

  Importing the following document will then create an edge between *users/1234* and
  *products/4321*:

  ```js
  { "_from" : "1234", "_to" : "4321", "desc" : "users/1234 is connected to products/4321" }
  ```

* requests made with the interactive system API documentation in the web interface
  (Swagger) will now respect the active database instead of always using `_system`


v2.8.7 (2016-04-07)
-------------------

* optimized primary=>secondary failover

* fix to-boolean conversion for documents in AQL

* expose the User-Agent HTTP header from the ArangoShell since Github seems to
  require it now, and we use the ArangoShell for fetching Foxx repositories from Github

* work with http servers that only send

* fixed potential race condition between compactor and collector threads

* fix removal of temporary directories on arangosh exit

* javadoc-style comments in Foxx services are no longer interpreted as
  Foxx comments outside of controller/script/exports files (#1748)

* removed remaining references to class syntax for Foxx Model and Repository
  from the documentation

* added a safe-guard for corrupted master-pointer


v2.8.6 (2016-03-23)
-------------------

* arangosh can now execute JavaScript script files that contain a shebang
  in the first line of the file. This allows executing script files directly.

  Provided there is a script file `/path/to/script.js` with the shebang
  `#!arangosh --javascript.execute`:

      > cat /path/to/script.js
      #!arangosh --javascript.execute
      print("hello from script.js");

  If the script file is made executable

      > chmod a+x /path/to/script.js

  it can be invoked on the shell directly and use arangosh for its execution:

      > /path/to/script.js
      hello from script.js

  This did not work in previous versions of ArangoDB, as the whole script contents
  (including the shebang) were treated as JavaScript code.
  Now shebangs in script files will now be ignored for all files passed to arangosh's
  `--javascript.execute` parameter.

  The alternative way of executing a JavaScript file with arangosh still works:

      > arangosh --javascript.execute /path/to/script.js
      hello from script.js

* added missing reset of traversal state for nested traversals.
  The state of nested traversals (a traversal in an AQL query that was
  located in a repeatedly executed subquery or inside another FOR loop)
  was not reset properly, so that multiple invocations of the same nested
  traversal with different start vertices led to the nested traversal
  always using the start vertex provided on the first invocation.

* fixed issue #1781: ArangoDB startup time increased tremendously

* fixed issue #1783: SIGHUP should rotate the log


v2.8.5 (2016-03-11)
-------------------

* Add OpenSSL handler for TLS V1.2 as sugested by kurtkincaid in #1771

* fixed issue #1765 (The webinterface should display the correct query time)
  and #1770 (Display ACTUAL query time in aardvark's AQL editor)

* Windows: the unhandled exception handler now calls the windows logging
  facilities directly without locks.
  This fixes lockups on crashes from the logging framework.

* improve nullptr handling in logger.

* added new endpoint "srv://" for DNS service records

* `org/arangodb/request` no longer sets the content-type header to the
  string "undefined" when no content-type header should be sent (issue #1776)


v2.8.4 (2016-03-01)
-------------------

* global modules are no longer incorrectly resolved outside the ArangoDB
  JavaScript directory or the Foxx service's root directory (issue #1577)

* improved error messages from Foxx and JavaScript (issues #1564, #1565, #1744)


v2.8.3 (2016-02-22)
-------------------

* fixed AQL filter condition collapsing for deeply-nested cases, potentially
  enabling usage of indexes in some dedicated cases

* added parentheses in AQL explain command output to correctly display precedence
  of logical and arithmetic operators

* Foxx Model event listeners defined on the model are now correctly invoked by
  the Repository methods (issue #1665)

* Deleting a Foxx service in the frontend should now always succeed even if the
  files no longer exist on the file system (issue #1358)

* Routing actions loaded from the database no longer throw exceptions when
  trying to load other modules using "require"

* The `org/arangodb/request` response object now sets a property `json` to the
  parsed JSON response body in addition to overwriting the `body` property when
  the request was made using the `json` option.

* Improved Windows stability

* Fixed a bug in the interactive API documentation that would escape slashes
  in document-handle fields. Document handles are now provided as separate
  fields for collection name and document key.


v2.8.2 (2016-02-09)
-------------------

* the continuous replication applier will now prevent the master's WAL logfiles
  from being removed if they are still needed by the applier on the slave. This
  should help slaves that suffered from masters garbage collection WAL logfiles
  which would have been needed by the slave later.

  The initial synchronization will block removal of still needed WAL logfiles
  on the master for 10 minutes initially, and will extend this period when further
  requests are made to the master. Initial synchronization hands over its handle
  for blocking logfile removal to the continuous replication when started via
  the *setupReplication* function. In this case, continuous replication will
  extend the logfile removal blocking period for the required WAL logfiles when
  the slave makes additional requests.

  All handles that block logfile removal will time out automatically after at
  most 5 minutes should a master not be contacted by the slave anymore (e.g. in
  case the slave's replication is turned off, the slaves loses the connection
  to the master or the slave goes down).

* added all-in-one function *setupReplication* to synchronize data from master
  to slave and start the continuous replication:

      require("@arangodb/replication").setupReplication(configuration);

  The command will return when the initial synchronization is finished and the
  continuous replication has been started, or in case the initial synchronization
  has failed.

  If the initial synchronization is successful, the command will store the given
  configuration on the slave. It also configures the continuous replication to start
  automatically if the slave is restarted, i.e. *autoStart* is set to *true*.

  If the command is run while the slave's replication applier is already running,
  it will first stop the running applier, drop its configuration and do a
  resynchronization of data with the master. It will then use the provided configration,
  overwriting any previously existing replication configuration on the slave.

  The following example demonstrates how to use the command for setting up replication
  for the *_system* database. Note that it should be run on the slave and not the
  master:

      db._useDatabase("_system");
      require("@arangodb/replication").setupReplication({
        endpoint: "tcp://master.domain.org:8529",
        username: "myuser",
        password: "mypasswd",
        verbose: false,
        includeSystem: false,
        incremental: true,
        autoResync: true
      });

* the *sync* and *syncCollection* functions now always start the data synchronization
  as an asynchronous server job. The call to *sync* or *syncCollection* will block
  until synchronization is either complete or has failed with an error. The functions
  will automatically poll the slave periodically for status updates.

  The main benefit is that the connection to the slave does not need to stay open
  permanently and is thus not affected by timeout issues. Additionally the caller does
  not need to query the synchronization status from the slave manually as this is
  now performed automatically by these functions.

* fixed undefined behavior when explaining some types of AQL traversals, fixed
  display of some types of traversals in AQL explain output


v2.8.1 (2016-01-29)
-------------------

* Improved AQL Pattern matching by allowing to specify a different traversal
  direction for one or many of the edge collections.

      FOR v, e, p IN OUTBOUND @start @@ec1, INBOUND @@ec2, @@ec3

  will traverse *ec1* and *ec3* in the OUTBOUND direction and for *ec2* it will use
  the INBOUND direction. These directions can be combined in arbitrary ways, the
  direction defined after *IN [steps]* will we used as default direction and can
  be overriden for specific collections.
  This feature is only available for collection lists, it is not possible to
  combine it with graph names.

* detect more types of transaction deadlocks early

* fixed display of relational operators in traversal explain output

* fixed undefined behavior in AQL function `PARSE_IDENTIFIER`

* added "engines" field to Foxx services generated in the admin interface

* added AQL function `IS_SAME_COLLECTION`:

  *IS_SAME_COLLECTION(collection, document)*: Return true if *document* has the same
  collection id as the collection specified in *collection*. *document* can either be
  a [document handle](../Glossary/README.md#document-handle) string, or a document with
  an *_id* attribute. The function does not validate whether the collection actually
  contains the specified document, but only compares the name of the specified collection
  with the collection name part of the specified document.
  If *document* is neither an object with an *id* attribute nor a *string* value,
  the function will return *null* and raise a warning.

      /* true */
      IS_SAME_COLLECTION('_users', '_users/my-user')
      IS_SAME_COLLECTION('_users', { _id: '_users/my-user' })

      /* false */
      IS_SAME_COLLECTION('_users', 'foobar/baz')
      IS_SAME_COLLECTION('_users', { _id: 'something/else' })


v2.8.0 (2016-01-25)
-------------------

* avoid recursive locking


v2.8.0-beta8 (2016-01-19)
-------------------------

* improved internal datafile statistics for compaction and compaction triggering
  conditions, preventing excessive growth of collection datafiles under some
  workloads. This should also fix issue #1596.

* renamed AQL optimizer rule `remove-collect-into` to `remove-collect-variables`

* fixed primary and edge index lookups prematurely aborting searches when the
  specified id search value contained a different collection than the collection
  the index was created for


v2.8.0-beta7 (2016-01-06)
-------------------------

* added vm.runInThisContext

* added AQL keyword `AGGREGATE` for use in AQL `COLLECT` statement

  Using `AGGREGATE` allows more efficient aggregation (incrementally while building
  the groups) than previous versions of AQL, which built group aggregates afterwards
  from the total of all group values.

  `AGGREGATE` can be used inside a `COLLECT` statement only. If used, it must follow
  the declaration of grouping keys:

      FOR doc IN collection
        COLLECT gender = doc.gender AGGREGATE minAge = MIN(doc.age), maxAge = MAX(doc.age)
        RETURN { gender, minAge, maxAge }

  or, if no grouping keys are used, it can follow the `COLLECT` keyword:

      FOR doc IN collection
        COLLECT AGGREGATE minAge = MIN(doc.age), maxAge = MAX(doc.age)
        RETURN {
  minAge, maxAge
}

  Only specific expressions are allowed on the right-hand side of each `AGGREGATE`
  assignment:

  - on the top level the expression must be a call to one of the supported aggregation
    functions `LENGTH`, `MIN`, `MAX`, `SUM`, `AVERAGE`, `STDDEV_POPULATION`, `STDDEV_SAMPLE`,
    `VARIANCE_POPULATION`, or `VARIANCE_SAMPLE`

  - the expression must not refer to variables introduced in the `COLLECT` itself

* Foxx: mocha test paths with wildcard characters (asterisks) now work on Windows

* reserved AQL keyword `NONE` for future use

* web interface: fixed a graph display bug concerning dashboard view

* web interface: fixed several bugs during the dashboard initialize process

* web interface: included several bugfixes: #1597, #1611, #1623

* AQL query optimizer now converts `LENGTH(collection-name)` to an optimized
  expression that returns the number of documents in a collection

* adjusted the behavior of the expansion (`[*]`) operator in AQL for non-array values

  In ArangoDB 2.8, calling the expansion operator on a non-array value will always
  return an empty array. Previous versions of ArangoDB expanded non-array values by
  calling the `TO_ARRAY()` function for the value, which for example returned an
  array with a single value for boolean, numeric and string input values, and an array
  with the object's values for an object input value. This behavior was inconsistent
  with how the expansion operator works for the array indexes in 2.8, so the behavior
  is now unified:

  - if the left-hand side operand of `[*]` is an array, the array will be returned as
    is when calling `[*]` on it
  - if the left-hand side operand of `[*]` is not an array, an empty array will be
    returned by `[*]`

  AQL queries that rely on the old behavior can be changed by either calling `TO_ARRAY`
  explicitly or by using the `[*]` at the correct position.

  The following example query will change its result in 2.8 compared to 2.7:

      LET values = "foo" RETURN values[*]

  In 2.7 the query has returned the array `[ "foo" ]`, but in 2.8 it will return an
  empty array `[ ]`. To make it return the array `[ "foo" ]` again, an explicit
  `TO_ARRAY` function call is needed in 2.8 (which in this case allows the removal
  of the `[*]` operator altogether). This also works in 2.7:

      LET values = "foo" RETURN TO_ARRAY(values)

  Another example:

      LET values = [ { name: "foo" }, { name: "bar" } ]
      RETURN values[*].name[*]

  The above returned `[ [ "foo" ], [ "bar" ] ] in 2.7. In 2.8 it will return
  `[ [ ], [ ] ]`, because the value of `name` is not an array. To change the results
  to the 2.7 style, the query can be changed to

      LET values = [ { name: "foo" }, { name: "bar" } ]
      RETURN values[* RETURN TO_ARRAY(CURRENT.name)]

  The above also works in 2.7.
  The following types of queries won't change:

      LET values = [ 1, 2, 3 ] RETURN values[*]
      LET values = [ { name: "foo" }, { name: "bar" } ] RETURN values[*].name
      LET values = [ { names: [ "foo", "bar" ] }, { names: [ "baz" ] } ] RETURN values[*].names[*]
      LET values = [ { names: [ "foo", "bar" ] }, { names: [ "baz" ] } ] RETURN values[*].names[**]

* slightly adjusted V8 garbage collection strategy so that collection eventually
  happens in all contexts that hold V8 external references to documents and
  collections.

  also adjusted default value of `--javascript.gc-frequency` from 10 seconds to
  15 seconds, as less internal operations are carried out in JavaScript.

* fixes for AQL optimizer and traversal

* added `--create-collection-type` option to arangoimp

  This allows specifying the type of the collection to be created when
  `--create-collection` is set to `true`.

* Foxx export cache should no longer break if a broken app is loaded in the
  web admin interface.


v2.8.0-beta2 (2015-12-16)
-------------------------

* added AQL query optimizer rule "sort-in-values"

  This rule pre-sorts the right-hand side operand of the `IN` and `NOT IN`
  operators so the operation can use a binary search with logarithmic complexity
  instead of a linear search. The rule is applied when the right-hand side
  operand of an `IN` or `NOT IN` operator in a filter condition is a variable that
  is defined in a different loop/scope than the operator itself. Additionally,
  the filter condition must consist of solely the `IN` or `NOT IN` operation
  in order to avoid any side-effects.

* changed collection status terminology in web interface for collections for
  which an unload request has been issued from `in the process of being unloaded`
  to `will be unloaded`.

* unloading a collection via the web interface will now trigger garbage collection
  in all v8 contexts and force a WAL flush. This increases the chances of perfoming
  the unload faster.

* added the following attributes to the result of `collection.figures()` and the
  corresponding HTTP API at `PUT /_api/collection/<name>/figures`:

  - `documentReferences`: The number of references to documents in datafiles
    that JavaScript code currently holds. This information can be used for
    debugging compaction and unload issues.
  - `waitingFor`: An optional string value that contains information about
    which object type is at the head of the collection's cleanup queue. This
    information can be used for debugging compaction and unload issues.
  - `compactionStatus.time`: The point in time the compaction for the collection
    was last executed. This information can be used for debugging compaction
    issues.
  - `compactionStatus.message`: The action that was performed when the compaction
    was last run for the collection. This information can be used for debugging
    compaction issues.

  Note: `waitingFor` and `compactionStatus` may be empty when called on a coordinator
  in a cluster.

* the compaction will now provide queryable status info that can be used to track
  its progress. The compaction status is displayed in the web interface, too.

* better error reporting for arangodump and arangorestore

* arangodump will now fail by default when trying to dump edges that
  refer to already dropped collections. This can be circumvented by
  specifying the option `--force true` when invoking arangodump

* fixed cluster upgrade procedure

* the AQL functions `NEAR` and `WITHIN` now have stricter validations
  for their input parameters `limit`, `radius` and `distance`. They may now throw
  exceptions when invalid parameters are passed that may have not led
  to exceptions in previous versions.

* deprecation warnings now log stack traces

* Foxx: improved backwards compatibility with 2.5 and 2.6

  - reverted Model and Repository back to non-ES6 "classes" because of
    compatibility issues when using the extend method with a constructor

  - removed deprecation warnings for extend and controller.del

  - restored deprecated method Model.toJSONSchema

  - restored deprecated `type`, `jwt` and `sessionStorageApp` options
    in Controller#activateSessions

* Fixed a deadlock problem in the cluster


v2.8.0-beta1 (2015-12-06)
-------------------------

* added AQL function `IS_DATESTRING(value)`

  Returns true if *value* is a string that can be used in a date function.
  This includes partial dates such as *2015* or *2015-10* and strings containing
  invalid dates such as *2015-02-31*. The function will return false for all
  non-string values, even if some of them may be usable in date functions.


v2.8.0-alpha1 (2015-12-03)
--------------------------

* added AQL keywords `GRAPH`, `OUTBOUND`, `INBOUND` and `ANY` for use in graph
  traversals, reserved AQL keyword `ALL` for future use

  Usage of these keywords as collection names, variable names or attribute names
  in AQL queries will not be possible without quoting. For example, the following
  AQL query will still work as it uses a quoted collection name and a quoted
  attribute name:

      FOR doc IN `OUTBOUND`
        RETURN doc.`any`

* issue #1593: added AQL `POW` function for exponentation

* added cluster execution site info in explain output for AQL queries

* replication improvements:

  - added `autoResync` configuration parameter for continuous replication.

    When set to `true`, a replication slave will automatically trigger a full data
    re-synchronization with the master when the master cannot provide the log data
    the slave had asked for. Note that `autoResync` will only work when the option
    `requireFromPresent` is also set to `true` for the continuous replication, or
    when the continuous syncer is started and detects that no start tick is present.

    Automatic re-synchronization may transfer a lot of data from the master to the
    slave and may be expensive. It is therefore turned off by default.
    When turned off, the slave will never perform an automatic re-synchronization
    with the master.

  - added `idleMinWaitTime` and `idleMaxWaitTime` configuration parameters for
    continuous replication.

    These parameters can be used to control the minimum and maximum wait time the
    slave will (intentionally) idle and not poll for master log changes in case the
    master had sent the full logs already.
    The `idleMaxWaitTime` value will only be used when `adapativePolling` is set
    to `true`. When `adaptivePolling` is disable, only `idleMinWaitTime` will be
    used as a constant time span in which the slave will not poll the master for
    further changes. The default values are 0.5 seconds for `idleMinWaitTime` and
    2.5 seconds for `idleMaxWaitTime`, which correspond to the hard-coded values
    used in previous versions of ArangoDB.

  - added `initialSyncMaxWaitTime` configuration parameter for initial and continuous
    replication

    This option controls the maximum wait time (in seconds) that the initial
    synchronization will wait for a response from the master when fetching initial
    collection data. If no response is received within this time period, the initial
    synchronization will give up and fail. This option is also relevant for
    continuous replication in case *autoResync* is set to *true*, as then the
    continuous replication may trigger a full data re-synchronization in case
    the master cannot the log data the slave had asked for.

  - HTTP requests sent from the slave to the master during initial synchronization
    will now be retried if they fail with connection problems.

  - the initial synchronization now logs its progress so it can be queried using
    the regular replication status check APIs.

  - added `async` attribute for `sync` and `syncCollection` operations called from
    the ArangoShell. Setthing this attribute to `true` will make the synchronization
    job on the server go into the background, so that the shell does not block. The
    status of the started asynchronous synchronization job can be queried from the
    ArangoShell like this:

        /* starts initial synchronization */
        var replication = require("@arangodb/replication");
        var id = replication.sync({
          endpoint: "tcp://master.domain.org:8529",
          username: "myuser",
          password: "mypasswd",
          async: true
       });

       /* now query the id of the returned async job and print the status */
       print(replication.getSyncResult(id));

    The result of `getSyncResult()` will be `false` while the server-side job
    has not completed, and different to `false` if it has completed. When it has
    completed, all job result details will be returned by the call to `getSyncResult()`.


* fixed non-deterministic query results in some cluster queries

* fixed issue #1589

* return HTTP status code 410 (gone) instead of HTTP 408 (request timeout) for
  server-side operations that are canceled / killed. Sending 410 instead of 408
  prevents clients from re-starting the same (canceled) operation. Google Chrome
  for example sends the HTTP request again in case it is responded with an HTTP
  408, and this is exactly the opposite of the desired behavior when an operation
  is canceled / killed by the user.

* web interface: queries in AQL editor now cancelable

* web interface: dashboard - added replication information

* web interface: AQL editor now supports bind parameters

* added startup option `--server.hide-product-header` to make the server not send
  the HTTP response header `"Server: ArangoDB"` in its HTTP responses. By default,
  the option is turned off so the header is still sent as usual.

* added new AQL function `UNSET_RECURSIVE` to recursively unset attritutes from
  objects/documents

* switched command-line editor in ArangoShell and arangod to linenoise-ng

* added automatic deadlock detection for transactions

  In case a deadlock is detected, a multi-collection operation may be rolled back
  automatically and fail with error 29 (`deadlock detected`). Client code for
  operations containing more than one collection should be aware of this potential
  error and handle it accordingly, either by giving up or retrying the transaction.

* Added C++ implementations for the AQL arithmetic operations and the following
  AQL functions:
  - ABS
  - APPEND
  - COLLECTIONS
  - CURRENT_DATABASE
  - DOCUMENT
  - EDGES
  - FIRST
  - FIRST_DOCUMENT
  - FIRST_LIST
  - FLATTEN
  - FLOOR
  - FULLTEXT
  - LAST
  - MEDIAN
  - MERGE_RECURSIVE
  - MINUS
  - NEAR
  - NOT_NULL
  - NTH
  - PARSE_IDENTIFIER
  - PERCENTILE
  - POP
  - POSITION
  - PUSH
  - RAND
  - RANGE
  - REMOVE_NTH
  - REMOVE_VALUE
  - REMOVE_VALUES
  - ROUND
  - SHIFT
  - SQRT
  - STDDEV_POPULATION
  - STDDEV_SAMPLE
  - UNSHIFT
  - VARIANCE_POPULATION
  - VARIANCE_SAMPLE
  - WITHIN
  - ZIP

* improved performance of skipping over many documents in an AQL query when no
  indexes and no filters are used, e.g.

      FOR doc IN collection
        LIMIT 1000000, 10
        RETURN doc

* Added array indexes

  Hash indexes and skiplist indexes can now optionally be defined for array values
  so they index individual array members.

  To define an index for array values, the attribute name is extended with the
  expansion operator `[*]` in the index definition:

      arangosh> db.colName.ensureHashIndex("tags[*]");

  When given the following document

      { tags: [ "AQL", "ArangoDB", "Index" ] }

  the index will now contain the individual values `"AQL"`, `"ArangoDB"` and `"Index"`.

  Now the index can be used for finding all documents having `"ArangoDB"` somewhere in their
  tags array using the following AQL query:

      FOR doc IN colName
        FILTER "ArangoDB" IN doc.tags[*]
        RETURN doc

* rewrote AQL query optimizer rule `use-index-range` and renamed it to `use-indexes`.
  The name change affects rule names in the optimizer's output.

* rewrote AQL execution node `IndexRangeNode` and renamed it to `IndexNode`. The name
  change affects node names in the optimizer's explain output.

* added convenience function `db._explain(query)` for human-readable explanation
  of AQL queries

* module resolution as used by `require` now behaves more like in node.js

* the `org/arangodb/request` module now returns response bodies for error responses
  by default. The old behavior of not returning bodies for error responses can be
  re-enabled by explicitly setting the option `returnBodyOnError` to `false` (#1437)


v2.7.6 (2016-01-30)
-------------------

* detect more types of transaction deadlocks early


v2.7.5 (2016-01-22)
-------------------

* backported added automatic deadlock detection for transactions

  In case a deadlock is detected, a multi-collection operation may be rolled back
  automatically and fail with error 29 (`deadlock detected`). Client code for
  operations containing more than one collection should be aware of this potential
  error and handle it accordingly, either by giving up or retrying the transaction.

* improved internal datafile statistics for compaction and compaction triggering
  conditions, preventing excessive growth of collection datafiles under some
  workloads. This should also fix issue #1596.

* Foxx export cache should no longer break if a broken app is loaded in the
  web admin interface.

* Foxx: removed some incorrect deprecation warnings.

* Foxx: mocha test paths with wildcard characters (asterisks) now work on Windows


v2.7.4 (2015-12-21)
-------------------

* slightly adjusted V8 garbage collection strategy so that collection eventually
  happens in all contexts that hold V8 external references to documents and
  collections.

* added the following attributes to the result of `collection.figures()` and the
  corresponding HTTP API at `PUT /_api/collection/<name>/figures`:

  - `documentReferences`: The number of references to documents in datafiles
    that JavaScript code currently holds. This information can be used for
    debugging compaction and unload issues.
  - `waitingFor`: An optional string value that contains information about
    which object type is at the head of the collection's cleanup queue. This
    information can be used for debugging compaction and unload issues.
  - `compactionStatus.time`: The point in time the compaction for the collection
    was last executed. This information can be used for debugging compaction
    issues.
  - `compactionStatus.message`: The action that was performed when the compaction
    was last run for the collection. This information can be used for debugging
    compaction issues.

  Note: `waitingFor` and `compactionStatus` may be empty when called on a coordinator
  in a cluster.

* the compaction will now provide queryable status info that can be used to track
  its progress. The compaction status is displayed in the web interface, too.


v2.7.3 (2015-12-17)
-------------------

* fixed some replication value conversion issues when replication applier properties
  were set via ArangoShell

* fixed disappearing of documents for collections transferred via `sync` or
  `syncCollection` if the collection was dropped right before synchronization
  and drop and (re-)create collection markers were located in the same WAL file


* fixed an issue where overwriting the system sessions collection would break
  the web interface when authentication is enabled

v2.7.2 (2015-12-01)
-------------------

* replication improvements:

  - added `autoResync` configuration parameter for continuous replication.

    When set to `true`, a replication slave will automatically trigger a full data
    re-synchronization with the master when the master cannot provide the log data
    the slave had asked for. Note that `autoResync` will only work when the option
    `requireFromPresent` is also set to `true` for the continuous replication, or
    when the continuous syncer is started and detects that no start tick is present.

    Automatic re-synchronization may transfer a lot of data from the master to the
    slave and may be expensive. It is therefore turned off by default.
    When turned off, the slave will never perform an automatic re-synchronization
    with the master.

  - added `idleMinWaitTime` and `idleMaxWaitTime` configuration parameters for
    continuous replication.

    These parameters can be used to control the minimum and maximum wait time the
    slave will (intentionally) idle and not poll for master log changes in case the
    master had sent the full logs already.
    The `idleMaxWaitTime` value will only be used when `adapativePolling` is set
    to `true`. When `adaptivePolling` is disable, only `idleMinWaitTime` will be
    used as a constant time span in which the slave will not poll the master for
    further changes. The default values are 0.5 seconds for `idleMinWaitTime` and
    2.5 seconds for `idleMaxWaitTime`, which correspond to the hard-coded values
    used in previous versions of ArangoDB.

  - added `initialSyncMaxWaitTime` configuration parameter for initial and continuous
    replication

    This option controls the maximum wait time (in seconds) that the initial
    synchronization will wait for a response from the master when fetching initial
    collection data. If no response is received within this time period, the initial
    synchronization will give up and fail. This option is also relevant for
    continuous replication in case *autoResync* is set to *true*, as then the
    continuous replication may trigger a full data re-synchronization in case
    the master cannot the log data the slave had asked for.

  - HTTP requests sent from the slave to the master during initial synchronization
    will now be retried if they fail with connection problems.

  - the initial synchronization now logs its progress so it can be queried using
    the regular replication status check APIs.

* fixed non-deterministic query results in some cluster queries

* added missing lock instruction for primary index in compactor size calculation

* fixed issue #1589

* fixed issue #1583

* fixed undefined behavior when accessing the top level of a document with the `[*]`
  operator

* fixed potentially invalid pointer access in shaper when the currently accessed
  document got re-located by the WAL collector at the very same time

* Foxx: optional configuration options no longer log validation errors when assigned
  empty values (#1495)

* Foxx: constructors provided to Repository and Model sub-classes via extend are
  now correctly called (#1592)


v2.7.1 (2015-11-07)
-------------------

* switch to linenoise next generation

* exclude `_apps` collection from replication

  The slave has its own `_apps` collection which it populates on server start.
  When replicating data from the master to the slave, the data from the master may
  clash with the slave's own data in the `_apps` collection. Excluding the `_apps`
  collection from replication avoids this.

* disable replication appliers when starting in modes `--upgrade`, `--no-server`
  and `--check-upgrade`

* more detailed output in arango-dfdb

* fixed "no start tick" issue in replication applier

  This error could occur after restarting a slave server after a shutdown
  when no data was ever transferred from the master to the slave via the
  continuous replication

* fixed problem during SSL client connection abort that led to scheduler thread
  staying at 100% CPU saturation

* fixed potential segfault in AQL `NEIGHBORS` function implementation when C++ function
  variant was used and collection names were passed as strings

* removed duplicate target for some frontend JavaScript files from the Makefile

* make AQL function `MERGE()` work on a single array parameter, too.
  This allows combining the attributes of multiple objects from an array into
  a single object, e.g.

      RETURN MERGE([
        { foo: 'bar' },
        { quux: 'quetzalcoatl', ruled: true },
        { bar: 'baz', foo: 'done' }
      ])

  will now return:

      {
        "foo": "done",
        "quux": "quetzalcoatl",
        "ruled": true,
        "bar": "baz"
      }

* fixed potential deadlock in collection status changing on Windows

* fixed hard-coded `incremental` parameter in shell implementation of
  `syncCollection` function in replication module

* fix for GCC5: added check for '-stdlib' option


v2.7.0 (2015-10-09)
-------------------

* fixed request statistics aggregation
  When arangod was started in supervisor mode, the request statistics always showed
  0 requests, as the statistics aggregation thread did not run then.

* read server configuration files before dropping privileges. this ensures that
  the SSL keyfile specified in the configuration can be read with the server's start
  privileges (i.e. root when using a standard ArangoDB package).

* fixed replication with a 2.6 replication configuration and issues with a 2.6 master

* raised default value of `--server.descriptors-minimum` to 1024

* allow Foxx apps to be installed underneath URL path `/_open/`, so they can be
  (intentionally) accessed without authentication.

* added *allowImplicit* sub-attribute in collections declaration of transactions.
  The *allowImplicit* attributes allows making transactions fail should they
  read-access a collection that was not explicitly declared in the *collections*
  array of the transaction.

* added "special" password ARANGODB_DEFAULT_ROOT_PASSWORD. If you pass
  ARANGODB_DEFAULT_ROOT_PASSWORD as password, it will read the password
  from the environment variable ARANGODB_DEFAULT_ROOT_PASSWORD


v2.7.0-rc2 (2015-09-22)
-----------------------

* fix over-eager datafile compaction

  This should reduce the need to compact directly after loading a collection when a
  collection datafile contained many insertions and updates for the same documents. It
  should also prevent from re-compacting already merged datafiles in case not many
  changes were made. Compaction will also make fewer index lookups than before.

* added `syncCollection()` function in module `org/arangodb/replication`

  This allows synchronizing the data of a single collection from a master to a slave
  server. Synchronization can either restore the whole collection by transferring all
  documents from the master to the slave, or incrementally by only transferring documents
  that differ. This is done by partitioning the collection's entire key space into smaller
  chunks and comparing the data chunk-wise between master and slave. Only chunks that are
  different will be re-transferred.

  The `syncCollection()` function can be used as follows:

      require("org/arangodb/replication").syncCollection(collectionName, options);

  e.g.

      require("org/arangodb/replication").syncCollection("myCollection", {
        endpoint: "tcp://127.0.0.1:8529",  /* master */
        username: "root",                  /* username for master */
        password: "secret",                /* password for master */
        incremental: true                  /* use incremental mode */
      });


* additionally allow the following characters in document keys:

  `(` `)` `+` `,` `=` `;` `$` `!` `*` `'` `%`


v2.7.0-rc1 (2015-09-17)
-----------------------

* removed undocumented server-side-only collection functions:
  * collection.OFFSET()
  * collection.NTH()
  * collection.NTH2()
  * collection.NTH3()

* upgraded Swagger to version 2.0 for the Documentation

  This gives the user better prepared test request structures.
  More conversions will follow so finally client libraries can be auto-generated.

* added extra AQL functions for date and time calculation and manipulation.
  These functions were contributed by GitHub users @CoDEmanX and @friday.
  A big thanks for their work!

  The following extra date functions are available from 2.7 on:

  * `DATE_DAYOFYEAR(date)`: Returns the day of year number of *date*.
    The return values range from 1 to 365, or 366 in a leap year respectively.

  * `DATE_ISOWEEK(date)`: Returns the ISO week date of *date*.
    The return values range from 1 to 53. Monday is considered the first day of the week.
    There are no fractional weeks, thus the last days in December may belong to the first
    week of the next year, and the first days in January may be part of the previous year's
    last week.

  * `DATE_LEAPYEAR(date)`: Returns whether the year of *date* is a leap year.

  * `DATE_QUARTER(date)`: Returns the quarter of the given date (1-based):
    * 1: January, February, March
    * 2: April, May, June
    * 3: July, August, September
    * 4: October, November, December

  - *DATE_DAYS_IN_MONTH(date)*: Returns the number of days in *date*'s month (28..31).

  * `DATE_ADD(date, amount, unit)`: Adds *amount* given in *unit* to *date* and
    returns the calculated date.

    *unit* can be either of the following to specify the time unit to add or
    subtract (case-insensitive):
    - y, year, years
    - m, month, months
    - w, week, weeks
    - d, day, days
    - h, hour, hours
    - i, minute, minutes
    - s, second, seconds
    - f, millisecond, milliseconds

    *amount* is the number of *unit*s to add (positive value) or subtract
    (negative value).

  * `DATE_SUBTRACT(date, amount, unit)`: Subtracts *amount* given in *unit* from
    *date* and returns the calculated date.

    It works the same as `DATE_ADD()`, except that it subtracts. It is equivalent
    to calling `DATE_ADD()` with a negative amount, except that `DATE_SUBTRACT()`
    can also subtract ISO durations. Note that negative ISO durations are not
    supported (i.e. starting with `-P`, like `-P1Y`).

  * `DATE_DIFF(date1, date2, unit, asFloat)`: Calculate the difference
    between two dates in given time *unit*, optionally with decimal places.
    Returns a negative value if *date1* is greater than *date2*.

  * `DATE_COMPARE(date1, date2, unitRangeStart, unitRangeEnd)`: Compare two
    partial dates and return true if they match, false otherwise. The parts to
    compare are defined by a range of time units.

    The full range is: years, months, days, hours, minutes, seconds, milliseconds.
    Pass the unit to start from as *unitRangeStart*, and the unit to end with as
    *unitRangeEnd*. All units in between will be compared. Leave out *unitRangeEnd*
    to only compare *unitRangeStart*.

  * `DATE_FORMAT(date, format)`: Format a date according to the given format string.
    It supports the following placeholders (case-insensitive):
    - %t: timestamp, in milliseconds since midnight 1970-01-01
    - %z: ISO date (0000-00-00T00:00:00.000Z)
    - %w: day of week (0..6)
    - %y: year (0..9999)
    - %yy: year (00..99), abbreviated (last two digits)
    - %yyyy: year (0000..9999), padded to length of 4
    - %yyyyyy: year (-009999 .. +009999), with sign prefix and padded to length of 6
    - %m: month (1..12)
    - %mm: month (01..12), padded to length of 2
    - %d: day (1..31)
    - %dd: day (01..31), padded to length of 2
    - %h: hour (0..23)
    - %hh: hour (00..23), padded to length of 2
    - %i: minute (0..59)
    - %ii: minute (00..59), padded to length of 2
    - %s: second (0..59)
    - %ss: second (00..59), padded to length of 2
    - %f: millisecond (0..999)
    - %fff: millisecond (000..999), padded to length of 3
    - %x: day of year (1..366)
    - %xxx: day of year (001..366), padded to length of 3
    - %k: ISO week date (1..53)
    - %kk: ISO week date (01..53), padded to length of 2
    - %l: leap year (0 or 1)
    - %q: quarter (1..4)
    - %a: days in month (28..31)
    - %mmm: abbreviated English name of month (Jan..Dec)
    - %mmmm: English name of month (January..December)
    - %www: abbreviated English name of weekday (Sun..Sat)
    - %wwww: English name of weekday (Sunday..Saturday)
    - %&: special escape sequence for rare occasions
    - %%: literal %
    - %: ignored

* new WAL logfiles and datafiles are now created non-sparse

  This prevents SIGBUS signals being raised when memory of a sparse datafile is accessed
  and the disk is full and the accessed file part is not actually disk-backed. In
  this case the mapped memory region is not necessarily backed by physical memory, and
  accessing the memory may raise SIGBUS and crash arangod.

* the `internal.download()` function and the module `org/arangodb/request` used some
  internal library function that handled the sending of HTTP requests from inside of
  ArangoDB. This library unconditionally set an HTTP header `Accept-Encoding: gzip`
  in all outgoing HTTP requests.

  This has been fixed in 2.7, so `Accept-Encoding: gzip` is not set automatically anymore.
  Additionally, the header `User-Agent: ArangoDB` is not set automatically either. If
  client applications desire to send these headers, they are free to add it when
  constructing the requests using the `download` function or the request module.

* fixed issue #1436: org/arangodb/request advertises deflate without supporting it

* added template string generator function `aqlQuery` for generating AQL queries

  This can be used to generate safe AQL queries with JavaScript parameter
  variables or expressions easily:

      var name = 'test';
      var attributeName = '_key';
      var query = aqlQuery`FOR u IN users FILTER u.name == ${name} RETURN u.${attributeName}`;
      db._query(query);

* report memory usage for document header data (revision id, pointer to data etc.)
  in `db.collection.figures()`. The memory used for document headers will now
  show up in the already existing attribute `indexes.size`. Due to that, the index
  sizes reported by `figures()` in 2.7 will be higher than those reported by 2.6,
  but the 2.7 values are more accurate.

* IMPORTANT CHANGE: the filenames in dumps created by arangodump now contain
  not only the name of the dumped collection, but also an additional 32-digit hash
  value. This is done to prevent overwriting dump files in case-insensitive file
  systems when there exist multiple collections with the same name (but with
  different cases).

  For example, if a database has two collections: `test` and `Test`, previous
  versions of ArangoDB created the files

  * `test.structure.json` and `test.data.json` for collection `test`
  * `Test.structure.json` and `Test.data.json` for collection `Test`

  This did not work for case-insensitive filesystems, because the files for the
  second collection would have overwritten the files of the first. arangodump in
  2.7 will create the following filenames instead:

  * `test_098f6bcd4621d373cade4e832627b4f6.structure.json` and `test_098f6bcd4621d373cade4e832627b4f6.data.json`
  * `Test_0cbc6611f5540bd0809a388dc95a615b.structure.json` and `Test_0cbc6611f5540bd0809a388dc95a615b.data.json`

  These filenames will be unambiguous even in case-insensitive filesystems.

* IMPORTANT CHANGE: make arangod actually close lingering client connections
  when idle for at least the duration specified via `--server.keep-alive-timeout`.
  In previous versions of ArangoDB, connections were not closed by the server
  when the timeout was reached and the client was still connected. Now the
  connection is properly closed by the server in case of timeout. Client
  applications relying on the old behavior may now need to reconnect to the
  server when their idle connections time out and get closed (note: connections
  being idle for a long time may be closed by the OS or firewalls anyway -
  client applications should be aware of that and try to reconnect).

* IMPORTANT CHANGE: when starting arangod, the server will drop the process
  privileges to the specified values in options `--server.uid` and `--server.gid`
  instantly after parsing the startup options.

  That means when either `--server.uid` or `--server.gid` are set, the privilege
  change will happen earlier. This may prevent binding the server to an endpoint
  with a port number lower than 1024 if the arangodb user has no privileges
  for that. Previous versions of ArangoDB changed the privileges later, so some
  startup actions were still carried out under the invoking user (i.e. likely
  *root* when started via init.d or system scripts) and especially binding to
  low port numbers was still possible there.

  The default privileges for user *arangodb* will not be sufficient for binding
  to port numbers lower than 1024. To have an ArangoDB 2.7 bind to a port number
  lower than 1024, it needs to be started with either a different privileged user,
  or the privileges of the *arangodb* user have to raised manually beforehand.

* added AQL optimizer rule `patch-update-statements`

* Linux startup scripts and systemd configuration for arangod now try to
  adjust the NOFILE (number of open files) limits for the process. The limit
  value is set to 131072 (128k) when ArangoDB is started via start/stop
  commands

* When ArangoDB is started/stopped manually via the start/stop commands, the
  main process will wait for up to 10 seconds after it forks the supervisor
  and arangod child processes. If the startup fails within that period, the
  start/stop script will fail with an exit code other than zero. If the
  startup of the supervisor or arangod is still ongoing after 10 seconds,
  the main program will still return with exit code 0. The limit of 10 seconds
  is arbitrary because the time required for a startup is not known in advance.

* added startup option `--database.throw-collection-not-loaded-error`

  Accessing a not-yet loaded collection will automatically load a collection
  on first access. This flag controls what happens in case an operation
  would need to wait for another thread to finalize loading a collection. If
  set to *true*, then the first operation that accesses an unloaded collection
  will load it. Further threads that try to access the same collection while
  it is still loading immediately fail with an error (1238, *collection not loaded*).
  This is to prevent all server threads from being blocked while waiting on the
  same collection to finish loading. When the first thread has completed loading
  the collection, the collection becomes regularly available, and all operations
  from that point on can be carried out normally, and error 1238 will not be
  thrown anymore for that collection.

  If set to *false*, the first thread that accesses a not-yet loaded collection
  will still load it. Other threads that try to access the collection while
  loading will not fail with error 1238 but instead block until the collection
  is fully loaded. This configuration might lead to all server threads being
  blocked because they are all waiting for the same collection to complete
  loading. Setting the option to *true* will prevent this from happening, but
  requires clients to catch error 1238 and react on it (maybe by scheduling
  a retry for later).

  The default value is *false*.

* added better control-C support in arangosh

  When CTRL-C is pressed in arangosh, it will now print a `^C` first. Pressing
  CTRL-C again will reset the prompt if something was entered before, or quit
  arangosh if no command was entered directly before.

  This affects the arangosh version build with Readline-support only (Linux
  and MacOS).

  The MacOS version of ArangoDB for Homebrew now depends on Readline, too. The
  Homebrew formula has been changed accordingly.
  When self-compiling ArangoDB on MacOS without Homebrew, Readline now is a
  prerequisite.

* increased default value for collection-specific `indexBuckets` value from 1 to 8

  Collections created from 2.7 on will use the new default value of `8` if not
  overridden on collection creation or later using
  `collection.properties({ indexBuckets: ... })`.

  The `indexBuckets` value determines the number of buckets to use for indexes of
  type `primary`, `hash` and `edge`. Having multiple index buckets allows splitting
  an index into smaller components, which can be filled in parallel when a collection
  is loading. Additionally, resizing and reallocation of indexes are faster and
  less intrusive if the index uses multiple buckets, because resize and reallocation
  will affect only data in a single bucket instead of all index values.

  The index buckets will be filled in parallel when loading a collection if the collection
  has an `indexBuckets` value greater than 1 and the collection contains a significant
  amount of documents/edges (the current threshold is 256K documents but this value
  may change in future versions of ArangoDB).

* changed HTTP client to use poll instead of select on Linux and MacOS

  This affects the ArangoShell and user-defined JavaScript code running inside
  arangod that initiates its own HTTP calls.

  Using poll instead of select allows using arbitrary high file descriptors
  (bigger than the compiled in FD_SETSIZE). Server connections are still handled using
  epoll, which has never been affected by FD_SETSIZE.

* implemented AQL `LIKE` function using ICU regexes

* added `RETURN DISTINCT` for AQL queries to return unique results:

      FOR doc IN collection
        RETURN DISTINCT doc.status

  This change also introduces `DISTINCT` as an AQL keyword.

* removed `createNamedQueue()` and `addJob()` functions from org/arangodb/tasks

* use less locks and more atomic variables in the internal dispatcher
  and V8 context handling implementations. This leads to improved throughput in
  some ArangoDB internals and allows for higher HTTP request throughput for
  many operations.

  A short overview of the improvements can be found here:

  https://www.arangodb.com/2015/08/throughput-enhancements/

* added shorthand notation for attribute names in AQL object literals:

      LET name = "Peter"
      LET age = 42
      RETURN { name, age }

  The above is the shorthand equivalent of the generic form

      LET name = "Peter"
      LET age = 42
      RETURN { name : name, age : age }

* removed configure option `--enable-timings`

  This option did not have any effect.

* removed configure option `--enable-figures`

  This option previously controlled whether HTTP request statistics code was
  compiled into ArangoDB or not. The previous default value was `true` so
  statistics code was available in official packages. Setting the option to
  `false` led to compile errors so it is doubtful the default value was
  ever changed. By removing the option some internal statistics code was also
  simplified.

* removed run-time manipulation methods for server endpoints:

  * `db._removeEndpoint()`
  * `db._configureEndpoint()`
  * HTTP POST `/_api/endpoint`
  * HTTP DELETE `/_api/endpoint`

* AQL query result cache

  The query result cache can optionally cache the complete results of all or selected AQL queries.
  It can be operated in the following modes:

  * `off`: the cache is disabled. No query results will be stored
  * `on`: the cache will store the results of all AQL queries unless their `cache`
    attribute flag is set to `false`
  * `demand`: the cache will store the results of AQL queries that have their
    `cache` attribute set to `true`, but will ignore all others

  The mode can be set at server startup using the `--database.query-cache-mode` configuration
  option and later changed at runtime.

  The following HTTP REST APIs have been added for controlling the query cache:

  * HTTP GET `/_api/query-cache/properties`: returns the global query cache configuration
  * HTTP PUT `/_api/query-cache/properties`: modifies the global query cache configuration
  * HTTP DELETE `/_api/query-cache`: invalidates all results in the query cache

  The following JavaScript functions have been added for controlling the query cache:

  * `require("org/arangodb/aql/cache").properties()`: returns the global query cache configuration
  * `require("org/arangodb/aql/cache").properties(properties)`: modifies the global query cache configuration
  * `require("org/arangodb/aql/cache").clear()`: invalidates all results in the query cache

* do not link arangoimp against V8

* AQL function call arguments optimization

  This will lead to arguments in function calls inside AQL queries not being copied but passed
  by reference. This may speed up calls to functions with bigger argument values or queries that
  call functions a lot of times.

* upgraded V8 version to 4.3.61

* removed deprecated AQL `SKIPLIST` function.

  This function was introduced in older versions of ArangoDB with a less powerful query optimizer to
  retrieve data from a skiplist index using a `LIMIT` clause. It was marked as deprecated in ArangoDB
  2.6.

  Since ArangoDB 2.3 the behavior of the `SKIPLIST` function can be emulated using regular AQL
  constructs, e.g.

      FOR doc IN @@collection
        FILTER doc.value >= @value
        SORT doc.value DESC
        LIMIT 1
        RETURN doc

* the `skip()` function for simple queries does not accept negative input any longer.
  This feature was deprecated in 2.6.0.

* fix exception handling

  In some cases JavaScript exceptions would re-throw without information of the original problem.
  Now the original exception is logged for failure analysis.

* based REST API method PUT `/_api/simple/all` on the cursor API and make it use AQL internally.

  The change speeds up this REST API method and will lead to additional query information being
  returned by the REST API. Clients can use this extra information or ignore it.

* Foxx Queue job success/failure handlers arguments have changed from `(jobId, jobData, result, jobFailures)` to `(result, jobData, job)`.

* added Foxx Queue job options `repeatTimes`, `repeatUntil` and `repeatDelay` to automatically re-schedule jobs when they are completed.

* added Foxx manifest configuration type `password` to mask values in the web interface.

* fixed default values in Foxx manifest configurations sometimes not being used as defaults.

* fixed optional parameters in Foxx manifest configurations sometimes not being cleared correctly.

* Foxx dependencies can now be marked as optional using a slightly more verbose syntax in your manifest file.

* converted Foxx constructors to ES6 classes so you can extend them using class syntax.

* updated aqb to 2.0.

* updated chai to 3.0.

* Use more madvise calls to speed up things when memory is tight, in particular
  at load time but also for random accesses later.

* Overhauled web interface

  The web interface now has a new design.

  The API documentation for ArangoDB has been moved from "Tools" to "Links" in the web interface.

  The "Applications" tab in the web interfaces has been renamed to "Services".


v2.6.12 (2015-12-02)
--------------------

* fixed disappearing of documents for collections transferred via `sync` if the
  the collection was dropped right before synchronization and drop and (re-)create
  collection markers were located in the same WAL file

* added missing lock instruction for primary index in compactor size calculation

* fixed issue #1589

* fixed issue #1583

* Foxx: optional configuration options no longer log validation errors when assigned
  empty values (#1495)


v2.6.11 (2015-11-18)
--------------------

* fixed potentially invalid pointer access in shaper when the currently accessed
  document got re-located by the WAL collector at the very same time


v2.6.10 (2015-11-10)
--------------------

* disable replication appliers when starting in modes `--upgrade`, `--no-server`
  and `--check-upgrade`

* more detailed output in arango-dfdb

* fixed potential deadlock in collection status changing on Windows

* issue #1521: Can't dump/restore with user and password


v2.6.9 (2015-09-29)
-------------------

* added "special" password ARANGODB_DEFAULT_ROOT_PASSWORD. If you pass
  ARANGODB_DEFAULT_ROOT_PASSWORD as password, it will read the password
  from the environment variable ARANGODB_DEFAULT_ROOT_PASSWORD

* fixed failing AQL skiplist, sort and limit combination

  When using a Skiplist index on an attribute (say "a") and then using sort
  and skip on this attribute caused the result to be empty e.g.:

    require("internal").db.test.ensureSkiplist("a");
    require("internal").db._query("FOR x IN test SORT x.a LIMIT 10, 10");

  Was always empty no matter how many documents are stored in test.
  This is now fixed.

v2.6.8 (2015-09-09)
-------------------

* ARM only:

  The ArangoDB packages for ARM require the kernel to allow unaligned memory access.
  How the kernel handles unaligned memory access is configurable at runtime by
  checking and adjusting the contents `/proc/cpu/alignment`.

  In order to operate on ARM, ArangoDB requires the bit 1 to be set. This will
  make the kernel trap and adjust unaligned memory accesses. If this bit is not
  set, the kernel may send a SIGBUS signal to ArangoDB and terminate it.

  To set bit 1 in `/proc/cpu/alignment` use the following command as a privileged
  user (e.g. root):

      echo "2" > /proc/cpu/alignment

  Note that this setting affects all user processes and not just ArangoDB. Setting
  the alignment with the above command will also not make the setting permanent,
  so it will be lost after a restart of the system. In order to make the setting
  permanent, it should be executed during system startup or before starting arangod.

  The ArangoDB start/stop scripts do not adjust the alignment setting, but rely on
  the environment to have the correct alignment setting already. The reason for this
  is that the alignment settings also affect all other user processes (which ArangoDB
  is not aware of) and thus may have side-effects outside of ArangoDB. It is therefore
  more reasonable to have the system administrator carry out the change.


v2.6.7 (2015-08-25)
-------------------

* improved AssocMulti index performance when resizing.

  This makes the edge index perform less I/O when under memory pressure.


v2.6.6 (2015-08-23)
-------------------

* added startup option `--server.additional-threads` to create separate queues
  for slow requests.


v2.6.5 (2015-08-17)
-------------------

* added startup option `--database.throw-collection-not-loaded-error`

  Accessing a not-yet loaded collection will automatically load a collection
  on first access. This flag controls what happens in case an operation
  would need to wait for another thread to finalize loading a collection. If
  set to *true*, then the first operation that accesses an unloaded collection
  will load it. Further threads that try to access the same collection while
  it is still loading immediately fail with an error (1238, *collection not loaded*).
  This is to prevent all server threads from being blocked while waiting on the
  same collection to finish loading. When the first thread has completed loading
  the collection, the collection becomes regularly available, and all operations
  from that point on can be carried out normally, and error 1238 will not be
  thrown anymore for that collection.

  If set to *false*, the first thread that accesses a not-yet loaded collection
  will still load it. Other threads that try to access the collection while
  loading will not fail with error 1238 but instead block until the collection
  is fully loaded. This configuration might lead to all server threads being
  blocked because they are all waiting for the same collection to complete
  loading. Setting the option to *true* will prevent this from happening, but
  requires clients to catch error 1238 and react on it (maybe by scheduling
  a retry for later).

  The default value is *false*.

* fixed busy wait loop in scheduler threads that sometimes consumed 100% CPU while
  waiting for events on connections closed unexpectedly by the client side

* handle attribute `indexBuckets` when restoring collections via arangorestore.
  Previously the `indexBuckets` attribute value from the dump was ignored, and the
   server default value for `indexBuckets` was used when restoring a collection.

* fixed "EscapeValue already set error" crash in V8 actions that might have occurred when
  canceling V8-based operations.


v2.6.4 (2015-08-01)
-------------------

* V8: Upgrade to version 4.1.0.27 - this is intended to be the stable V8 version.

* fixed issue #1424: Arango shell should not processing arrows pushing on keyboard


v2.6.3 (2015-07-21)
-------------------

* issue #1409: Document values with null character truncated


v2.6.2 (2015-07-04)
-------------------

* fixed issue #1383: bindVars for HTTP API doesn't work with empty string

* fixed handling of default values in Foxx manifest configurations

* fixed handling of optional parameters in Foxx manifest configurations

* fixed a reference error being thrown in Foxx queues when a function-based job type is used that is not available and no options object is passed to queue.push


v2.6.1 (2015-06-24)
-------------------

* Add missing swagger files to cmake build. fixes #1368

* fixed documentation errors


v2.6.0 (2015-06-20)
-------------------

* using negative values for `SimpleQuery.skip()` is deprecated.
  This functionality will be removed in future versions of ArangoDB.

* The following simple query functions are now deprecated:

  * collection.near
  * collection.within
  * collection.geo
  * collection.fulltext
  * collection.range
  * collection.closedRange

  This also lead to the following REST API methods being deprecated from now on:

  * PUT /_api/simple/near
  * PUT /_api/simple/within
  * PUT /_api/simple/fulltext
  * PUT /_api/simple/range

  It is recommended to replace calls to these functions or APIs with equivalent AQL queries,
  which are more flexible because they can be combined with other operations:

      FOR doc IN NEAR(@@collection, @latitude, @longitude, @limit)
        RETURN doc

      FOR doc IN WITHIN(@@collection, @latitude, @longitude, @radius, @distanceAttributeName)
        RETURN doc

      FOR doc IN FULLTEXT(@@collection, @attributeName, @queryString, @limit)
        RETURN doc

      FOR doc IN @@collection
        FILTER doc.value >= @left && doc.value < @right
        LIMIT @skip, @limit
        RETURN doc`

  The above simple query functions and REST API methods may be removed in future versions
  of ArangoDB.

* deprecated now-obsolete AQL `SKIPLIST` function

  The function was introduced in older versions of ArangoDB with a less powerful query optimizer to
  retrieve data from a skiplist index using a `LIMIT` clause.

  Since 2.3 the same goal can be achieved by using regular AQL constructs, e.g.

      FOR doc IN collection FILTER doc.value >= @value SORT doc.value DESC LIMIT 1 RETURN doc

* fixed issues when switching the database inside tasks and during shutdown of database cursors

  These features were added during 2.6 alpha stage so the fixes affect devel/2.6-alpha builds only

* issue #1360: improved foxx-manager help

* added `--enable-tcmalloc` configure option.

  When this option is set, arangod and the client tools will be linked against tcmalloc, which replaces
  the system allocator. When the option is set, a tcmalloc library must be present on the system under
  one of the names `libtcmalloc`, `libtcmalloc_minimal` or `libtcmalloc_debug`.

  As this is a configure option, it is supported for manual builds on Linux-like systems only. tcmalloc
  support is currently experimental.

* issue #1353: Windows: HTTP API - incorrect path in errorMessage

* issue #1347: added option `--create-database` for arangorestore.

  Setting this option to `true` will now create the target database if it does not exist. When creating
  the target database, the username and passwords passed to arangorestore will be used to create an
  initial user for the new database.

* issue #1345: advanced debug information for User Functions

* issue #1341: Can't use bindvars in UPSERT

* fixed vulnerability in JWT implementation.

* changed default value of option `--database.ignore-datafile-errors` from `true` to `false`

  If the new default value of `false` is used, then arangod will refuse loading collections that contain
  datafiles with CRC mismatches or other errors. A collection with datafile errors will then become
  unavailable. This prevents follow up errors from happening.

  The only way to access such collection is to use the datafile debugger (arango-dfdb) and try to repair
  or truncate the datafile with it.

  If `--database.ignore-datafile-errors` is set to `true`, then collections will become available
  even if parts of their data cannot be loaded. This helps availability, but may cause (partial) data
  loss and follow up errors.

* added server startup option `--server.session-timeout` for controlling the timeout of user sessions
  in the web interface

* add sessions and cookie authentication for ArangoDB's web interface

  ArangoDB's built-in web interface now uses sessions. Session information ids are stored in cookies,
  so clients using the web interface must accept cookies in order to use it

* web interface: display query execution time in AQL editor

* web interface: renamed AQL query *submit* button to *execute*

* web interface: added query explain feature in AQL editor

* web interface: demo page added. only working if demo data is available, hidden otherwise

* web interface: added support for custom app scripts with optional arguments and results

* web interface: mounted apps that need to be configured are now indicated in the app overview

* web interface: added button for running tests to app details

* web interface: added button for configuring app dependencies to app details

* web interface: upgraded API documentation to use Swagger 2

* INCOMPATIBLE CHANGE

  removed startup option `--log.severity`

  The docs for `--log.severity` mentioned lots of severities (e.g. `exception`, `technical`, `functional`, `development`)
  but only a few severities (e.g. `all`, `human`) were actually used, with `human` being the default and `all` enabling the
  additional logging of requests. So the option pretended to control a lot of things which it actually didn't. Additionally,
  the option `--log.requests-file` was around for a long time already, also controlling request logging.

  Because the `--log.severity` option effectively did not control that much, it was removed. A side effect of removing the
  option is that 2.5 installations which used `--log.severity all` will not log requests after the upgrade to 2.6. This can
  be adjusted by setting the `--log.requests-file` option.

* add backtrace to fatal log events

* added optional `limit` parameter for AQL function `FULLTEXT`

* make fulltext index also index text values contained in direct sub-objects of the indexed
  attribute.

  Previous versions of ArangoDB only indexed the attribute value if it was a string. Sub-attributes
  of the index attribute were ignored when fulltext indexing.

  Now, if the index attribute value is an object, the object's values will each be included in the
  fulltext index if they are strings. If the index attribute value is an array, the array's values
  will each be included in the fulltext index if they are strings.

  For example, with a fulltext index present on the `translations` attribute, the following text
  values will now be indexed:

      var c = db._create("example");
      c.ensureFulltextIndex("translations");
      c.insert({ translations: { en: "fox", de: "Fuchs", fr: "renard", ru: "лиса" } });
      c.insert({ translations: "Fox is the English translation of the German word Fuchs" });
      c.insert({ translations: [ "ArangoDB", "document", "database", "Foxx" ] });

      c.fulltext("translations", "лиса").toArray();       // returns only first document
      c.fulltext("translations", "Fox").toArray();        // returns first and second documents
      c.fulltext("translations", "prefix:Fox").toArray(); // returns all three documents

* added batch document removal and lookup commands:

      collection.lookupByKeys(keys)
      collection.removeByKeys(keys)

  These commands can be used to perform multi-document lookup and removal operations efficiently
  from the ArangoShell. The argument to these operations is an array of document keys.

  Also added HTTP APIs for batch document commands:

  * PUT /_api/simple/lookup-by-keys
  * PUT /_api/simple/remove-by-keys

* properly prefix document address URLs with the current database name for calls to the REST
  API method GET `/_api/document?collection=...` (that method will return partial URLs to all
  documents in the collection).

  Previous versions of ArangoDB returned the URLs starting with `/_api/` but without the current
  database name, e.g. `/_api/document/mycollection/mykey`. Starting with 2.6, the response URLs
  will include the database name as well, e.g. `/_db/_system/_api/document/mycollection/mykey`.

* added dedicated collection export HTTP REST API

  ArangoDB now provides a dedicated collection export API, which can take snapshots of entire
  collections more efficiently than the general-purpose cursor API. The export API is useful
  to transfer the contents of an entire collection to a client application. It provides optional
  filtering on specific attributes.

  The export API is available at endpoint `POST /_api/export?collection=...`. The API has the
  same return value structure as the already established cursor API (`POST /_api/cursor`).

  An introduction to the export API is given in this blog post:
  http://jsteemann.github.io/blog/2015/04/04/more-efficient-data-exports/

* subquery optimizations for AQL queries

  This optimization avoids copying intermediate results into subqueries that are not required
  by the subquery.

  A brief description can be found here:
  http://jsteemann.github.io/blog/2015/05/04/subquery-optimizations/

* return value optimization for AQL queries

  This optimization avoids copying the final query result inside the query's main `ReturnNode`.

  A brief description can be found here:
  http://jsteemann.github.io/blog/2015/05/04/return-value-optimization-for-aql/

* speed up AQL queries containing big `IN` lists for index lookups

  `IN` lists used for index lookups had performance issues in previous versions of ArangoDB.
  These issues have been addressed in 2.6 so using bigger `IN` lists for filtering is much
  faster.

  A brief description can be found here:
  http://jsteemann.github.io/blog/2015/05/07/in-list-improvements/

* allow `@` and `.` characters in document keys, too

  This change also leads to document keys being URL-encoded when returned in HTTP `location`
  response headers.

* added alternative implementation for AQL COLLECT

  The alternative method uses a hash table for grouping and does not require its input elements
  to be sorted. It will be taken into account by the optimizer for `COLLECT` statements that do
  not use an `INTO` clause.

  In case a `COLLECT` statement can use the hash table variant, the optimizer will create an extra
  plan for it at the beginning of the planning phase. In this plan, no extra `SORT` node will be
  added in front of the `COLLECT` because the hash table variant of `COLLECT` does not require
  sorted input. Instead, a `SORT` node will be added after it to sort its output. This `SORT` node
  may be optimized away again in later stages. If the sort order of the result is irrelevant to
  the user, adding an extra `SORT null` after a hash `COLLECT` operation will allow the optimizer to
  remove the sorts altogether.

  In addition to the hash table variant of `COLLECT`, the optimizer will modify the original plan
  to use the regular `COLLECT` implementation. As this implementation requires sorted input, the
  optimizer will insert a `SORT` node in front of the `COLLECT`. This `SORT` node may be optimized
  away in later stages.

  The created plans will then be shipped through the regular optimization pipeline. In the end,
  the optimizer will pick the plan with the lowest estimated total cost as usual. The hash table
  variant does not require an up-front sort of the input, and will thus be preferred over the
  regular `COLLECT` if the optimizer estimates many input elements for the `COLLECT` node and
  cannot use an index to sort them.

  The optimizer can be explicitly told to use the regular *sorted* variant of `COLLECT` by
  suffixing a `COLLECT` statement with `OPTIONS { "method" : "sorted" }`. This will override the
  optimizer guesswork and only produce the *sorted* variant of `COLLECT`.

  A blog post on the new `COLLECT` implementation can be found here:
  http://jsteemann.github.io/blog/2015/04/22/collecting-with-a-hash-table/

* refactored HTTP REST API for cursors

  The HTTP REST API for cursors (`/_api/cursor`) has been refactored to improve its performance
  and use less memory.

  A post showing some of the performance improvements can be found here:
  http://jsteemann.github.io/blog/2015/04/01/improvements-for-the-cursor-api/

* simplified return value syntax for data-modification AQL queries

  ArangoDB 2.4 since version allows to return results from data-modification AQL queries. The
  syntax for this was quite limited and verbose:

      FOR i IN 1..10
        INSERT { value: i } IN test
        LET inserted = NEW
        RETURN inserted

  The `LET inserted = NEW RETURN inserted` was required literally to return the inserted
  documents. No calculations could be made using the inserted documents.

  This is now more flexible. After a data-modification clause (e.g. `INSERT`, `UPDATE`, `REPLACE`,
  `REMOVE`, `UPSERT`) there can follow any number of `LET` calculations. These calculations can
  refer to the pseudo-values `OLD` and `NEW` that are created by the data-modification statements.

  This allows returning projections of inserted or updated documents, e.g.:

      FOR i IN 1..10
        INSERT { value: i } IN test
        RETURN { _key: NEW._key, value: i }

  Still not every construct is allowed after a data-modification clause. For example, no functions
  can be called that may access documents.

  More information can be found here:
  http://jsteemann.github.io/blog/2015/03/27/improvements-for-data-modification-queries/

* added AQL `UPSERT` statement

  This adds an `UPSERT` statement to AQL that is a combination of both `INSERT` and `UPDATE` /
  `REPLACE`. The `UPSERT` will search for a matching document using a user-provided example.
  If no document matches the example, the *insert* part of the `UPSERT` statement will be
  executed. If there is a match, the *update* / *replace* part will be carried out:

      UPSERT { page: 'index.html' }                 /* search example */
        INSERT { page: 'index.html', pageViews: 1 } /* insert part */
        UPDATE { pageViews: OLD.pageViews + 1 }     /* update part */
        IN pageViews

  `UPSERT` can be used with an `UPDATE` or `REPLACE` clause. The `UPDATE` clause will perform
  a partial update of the found document, whereas the `REPLACE` clause will replace the found
  document entirely. The `UPDATE` or `REPLACE` parts can refer to the pseudo-value `OLD`, which
  contains all attributes of the found document.

  `UPSERT` statements can optionally return values. In the following query, the return
  attribute `found` will return the found document before the `UPDATE` was applied. If no
  document was found, `found` will contain a value of `null`. The `updated` result attribute will
  contain the inserted / updated document:

      UPSERT { page: 'index.html' }                 /* search example */
        INSERT { page: 'index.html', pageViews: 1 } /* insert part */
        UPDATE { pageViews: OLD.pageViews + 1 }     /* update part */
        IN pageViews
        RETURN { found: OLD, updated: NEW }

  A more detailed description of `UPSERT` can be found here:
  http://jsteemann.github.io/blog/2015/03/27/preview-of-the-upsert-command/

* adjusted default configuration value for `--server.backlog-size` from 10 to 64.

* issue #1231: bug xor feature in AQL: LENGTH(null) == 4

  This changes the behavior of the AQL `LENGTH` function as follows:

  - if the single argument to `LENGTH()` is `null`, then the result will now be `0`. In previous
    versions of ArangoDB, the result of `LENGTH(null)` was `4`.

  - if the single argument to `LENGTH()` is `true`, then the result will now be `1`. In previous
    versions of ArangoDB, the result of `LENGTH(true)` was `4`.

  - if the single argument to `LENGTH()` is `false`, then the result will now be `0`. In previous
    versions of ArangoDB, the result of `LENGTH(false)` was `5`.

  The results of `LENGTH()` with string, numeric, array object argument values do not change.

* issue #1298: Bulk import if data already exists (#1298)

  This change extends the HTTP REST API for bulk imports as follows:

  When documents are imported and the `_key` attribute is specified for them, the import can be
  used for inserting and updating/replacing documents. Previously, the import could be used for
  inserting new documents only, and re-inserting a document with an existing key would have failed
  with a *unique key constraint violated* error.

  The above behavior is still the default. However, the API now allows controlling the behavior
  in case of a unique key constraint error via the optional URL parameter `onDuplicate`.

  This parameter can have one of the following values:

  - `error`: when a unique key constraint error occurs, do not import or update the document but
    report an error. This is the default.

  - `update`: when a unique key constraint error occurs, try to (partially) update the existing
    document with the data specified in the import. This may still fail if the document would
    violate secondary unique indexes. Only the attributes present in the import data will be
    updated and other attributes already present will be preserved. The number of updated documents
    will be reported in the `updated` attribute of the HTTP API result.

  - `replace`: when a unique key constraint error occurs, try to fully replace the existing
    document with the data specified in the import. This may still fail if the document would
    violate secondary unique indexes. The number of replaced documents will be reported in the
    `updated` attribute of the HTTP API result.

  - `ignore`: when a unique key constraint error occurs, ignore this error. There will be no
    insert, update or replace for the particular document. Ignored documents will be reported
    separately in the `ignored` attribute of the HTTP API result.

  The result of the HTTP import API will now contain the attributes `ignored` and `updated`, which
  contain the number of ignored and updated documents respectively. These attributes will contain a
  value of zero unless the `onDuplicate` URL parameter is set to either `update` or `replace`
  (in this case the `updated` attribute may contain non-zero values) or `ignore` (in this case the
  `ignored` attribute may contain a non-zero value).

  To support the feature, arangoimp also has a new command line option `--on-duplicate` which can
  have one of the values `error`, `update`, `replace`, `ignore`. The default value is `error`.

  A few examples for using arangoimp with the `--on-duplicate` option can be found here:
  http://jsteemann.github.io/blog/2015/04/14/updating-documents-with-arangoimp/

* changed behavior of `db._query()` in the ArangoShell:

  if the command's result is printed in the shell, the first 10 results will be printed. Previously
  only a basic description of the underlying query result cursor was printed. Additionally, if the
  cursor result contains more than 10 results, the cursor is assigned to a global variable `more`,
  which can be used to iterate over the cursor result.

  Example:

      arangosh [_system]> db._query("FOR i IN 1..15 RETURN i")
      [object ArangoQueryCursor, count: 15, hasMore: true]

      [
        1,
        2,
        3,
        4,
        5,
        6,
        7,
        8,
        9,
        10
      ]

      type 'more' to show more documents


      arangosh [_system]> more
      [object ArangoQueryCursor, count: 15, hasMore: false]

      [
        11,
        12,
        13,
        14,
        15
      ]

* Disallow batchSize value 0 in HTTP `POST /_api/cursor`:

  The HTTP REST API `POST /_api/cursor` does not accept a `batchSize` parameter value of
  `0` any longer. A batch size of 0 never made much sense, but previous versions of ArangoDB
  did not check for this value. Now creating a cursor using a `batchSize` value 0 will
  result in an HTTP 400 error response

* REST Server: fix memory leaks when failing to add jobs

* 'EDGES' AQL Function

  The AQL function `EDGES` got a new fifth option parameter.
  Right now only one option is available: 'includeVertices'. This is a boolean parameter
  that allows to modify the result of the `EDGES` function.
  Default is 'includeVertices: false' which does not have any effect.
  'includeVertices: true' modifies the result, such that
  {vertex: <vertexDocument>, edge: <edgeDocument>} is returned.

* INCOMPATIBLE CHANGE:

  The result format of the AQL function `NEIGHBORS` has been changed.
  Before it has returned an array of objects containing 'vertex' and 'edge'.
  Now it will only contain the vertex directly.
  Also an additional option 'includeData' has been added.
  This is used to define if only the 'vertex._id' value should be returned (false, default),
  or if the vertex should be looked up in the collection and the complete JSON should be returned
  (true).
  Using only the id values can lead to significantly improved performance if this is the only information
  required.

  In order to get the old result format prior to ArangoDB 2.6, please use the function EDGES instead.
  Edges allows for a new option 'includeVertices' which, set to true, returns exactly the format of NEIGHBORS.
  Example:

      NEIGHBORS(<vertexCollection>, <edgeCollection>, <vertex>, <direction>, <example>)

  This can now be achieved by:

      EDGES(<edgeCollection>, <vertex>, <direction>, <example>, {includeVertices: true})

  If you are nesting several NEIGHBORS steps you can speed up their performance in the following way:

  Old Example:

  FOR va IN NEIGHBORS(Users, relations, 'Users/123', 'outbound') FOR vc IN NEIGHBORS(Products, relations, va.vertex._id, 'outbound') RETURN vc

  This can now be achieved by:

  FOR va IN NEIGHBORS(Users, relations, 'Users/123', 'outbound') FOR vc IN NEIGHBORS(Products, relations, va, 'outbound', null, {includeData: true}) RETURN vc
                                                                                                          ^^^^                  ^^^^^^^^^^^^^^^^^^^
                                                                                                  Use intermediate directly     include Data for final

* INCOMPATIBLE CHANGE:

  The AQL function `GRAPH_NEIGHBORS` now provides an additional option `includeData`.
  This option allows controlling whether the function should return the complete vertices
  or just their IDs. Returning only the IDs instead of the full vertices can lead to
  improved performance .

  If provided, `includeData` is set to `true`, all vertices in the result will be returned
  with all their attributes. The default value of `includeData` is `false`.
  This makes the default function results incompatible with previous versions of ArangoDB.

  To get the old result style in ArangoDB 2.6, please set the options as follows in calls
  to `GRAPH_NEIGHBORS`:

      GRAPH_NEIGHBORS(<graph>, <vertex>, { includeData: true })

* INCOMPATIBLE CHANGE:

  The AQL function `GRAPH_COMMON_NEIGHBORS` now provides an additional option `includeData`.
  This option allows controlling whether the function should return the complete vertices
  or just their IDs. Returning only the IDs instead of the full vertices can lead to
  improved performance .

  If provided, `includeData` is set to `true`, all vertices in the result will be returned
  with all their attributes. The default value of `includeData` is `false`.
  This makes the default function results incompatible with previous versions of ArangoDB.

  To get the old result style in ArangoDB 2.6, please set the options as follows in calls
  to `GRAPH_COMMON_NEIGHBORS`:

      GRAPH_COMMON_NEIGHBORS(<graph>, <vertexExamples1>, <vertexExamples2>, { includeData: true }, { includeData: true })

* INCOMPATIBLE CHANGE:

  The AQL function `GRAPH_SHORTEST_PATH` now provides an additional option `includeData`.
  This option allows controlling whether the function should return the complete vertices
  and edges or just their IDs. Returning only the IDs instead of full vertices and edges
  can lead to improved performance .

  If provided, `includeData` is set to `true`, all vertices and edges in the result will
  be returned with all their attributes. There is also an optional parameter `includePath` of
  type object.
  It has two optional sub-attributes `vertices` and `edges`, both of type boolean.
  Both can be set individually and the result will include all vertices on the path if
  `includePath.vertices == true` and all edges if `includePath.edges == true` respectively.

  The default value of `includeData` is `false`, and paths are now excluded by default.
  This makes the default function results incompatible with previous versions of ArangoDB.

  To get the old result style in ArangoDB 2.6, please set the options as follows in calls
  to `GRAPH_SHORTEST_PATH`:

      GRAPH_SHORTEST_PATH(<graph>, <source>, <target>, { includeData: true, includePath: { edges: true, vertices: true } })

  The attributes `startVertex` and `vertex` that were present in the results of `GRAPH_SHORTEST_PATH`
  in previous versions of ArangoDB will not be produced in 2.6. To calculate these attributes in 2.6,
  please extract the first and last elements from the `vertices` result attribute.

* INCOMPATIBLE CHANGE:

  The AQL function `GRAPH_DISTANCE_TO` will now return only the id the destination vertex
  in the `vertex` attribute, and not the full vertex data with all vertex attributes.

* INCOMPATIBLE CHANGE:

  All graph measurements functions in JavaScript module `general-graph` that calculated a
  single figure previously returned an array containing just the figure. Now these functions
  will return the figure directly and not put it inside an array.

  The affected functions are:

  * `graph._absoluteEccentricity`
  * `graph._eccentricity`
  * `graph._absoluteCloseness`
  * `graph._closeness`
  * `graph._absoluteBetweenness`
  * `graph._betweenness`
  * `graph._radius`
  * `graph._diameter`

* Create the `_graphs` collection in new databases with `waitForSync` attribute set to `false`

  The previous `waitForSync` value was `true`, so default the behavior when creating and dropping
  graphs via the HTTP REST API changes as follows if the new settings are in effect:

  * `POST /_api/graph` by default returns `HTTP 202` instead of `HTTP 201`
  * `DELETE /_api/graph/graph-name` by default returns `HTTP 202` instead of `HTTP 201`

  If the `_graphs` collection still has its `waitForSync` value set to `true`, then the HTTP status
  code will not change.

* Upgraded ICU to version 54; this increases performance in many places.
  based on https://code.google.com/p/chromium/issues/detail?id=428145

* added support for HTTP push aka chunked encoding

* issue #1051: add info whether server is running in service or user mode?

  This will add a "mode" attribute to the result of the result of HTTP GET `/_api/version?details=true`

  "mode" can have the following values:

  - `standalone`: server was started manually (e.g. on command-line)
  - `service`: service is running as Windows service, in daemon mode or under the supervisor

* improve system error messages in Windows port

* increased default value of `--server.request-timeout` from 300 to 1200 seconds for client tools
  (arangosh, arangoimp, arangodump, arangorestore)

* increased default value of `--server.connect-timeout` from 3 to 5 seconds for client tools
  (arangosh, arangoimp, arangodump, arangorestore)

* added startup option `--server.foxx-queues-poll-interval`

  This startup option controls the frequency with which the Foxx queues manager is checking
  the queue (or queues) for jobs to be executed.

  The default value is `1` second. Lowering this value will result in the queue manager waking
  up and checking the queues more frequently, which may increase CPU usage of the server.
  When not using Foxx queues, this value can be raised to save some CPU time.

* added startup option `--server.foxx-queues`

  This startup option controls whether the Foxx queue manager will check queue and job entries.
  Disabling this option can reduce server load but will prevent jobs added to Foxx queues from
  being processed at all.

  The default value is `true`, enabling the Foxx queues feature.

* make Foxx queues really database-specific.

  Foxx queues were and are stored in a database-specific collection `_queues`. However, a global
  cache variable for the queues led to the queue names being treated database-independently, which
  was wrong.

  Since 2.6, Foxx queues names are truly database-specific, so the same queue name can be used in
  two different databases for two different queues. Until then, it is advisable to think of queues
  as already being database-specific, and using the database name as a queue name prefix to be
  avoid name conflicts, e.g.:

      var queueName = "myQueue";
      var Foxx = require("org/arangodb/foxx");
      Foxx.queues.create(db._name() + ":" + queueName);

* added support for Foxx queue job types defined as app scripts.

  The old job types introduced in 2.4 are still supported but are known to cause issues in 2.5
  and later when the server is restarted or the job types are not defined in every thread.

  The new job types avoid this issue by storing an explicit mount path and script name rather
  than an assuming the job type is defined globally. It is strongly recommended to convert your
  job types to the new script-based system.

* renamed Foxx sessions option "sessionStorageApp" to "sessionStorage". The option now also accepts session storages directly.

* Added the following JavaScript methods for file access:
  * fs.copyFile() to copy single files
  * fs.copyRecursive() to copy directory trees
  * fs.chmod() to set the file permissions (non-Windows only)

* Added process.env for accessing the process environment from JavaScript code

* Cluster: kickstarter shutdown routines will more precisely follow the shutdown of its nodes.

* Cluster: don't delete agency connection objects that are currently in use.

* Cluster: improve passing along of HTTP errors

* fixed issue #1247: debian init script problems

* multi-threaded index creation on collection load

  When a collection contains more than one secondary index, they can be built in memory in
  parallel when the collection is loaded. How many threads are used for parallel index creation
  is determined by the new configuration parameter `--database.index-threads`. If this is set
  to 0, indexes are built by the opening thread only and sequentially. This is equivalent to
  the behavior in 2.5 and before.

* speed up building up primary index when loading collections

* added `count` attribute to `parameters.json` files of collections. This attribute indicates
  the number of live documents in the collection on unload. It is read when the collection is
  (re)loaded to determine the initial size for the collection's primary index

* removed remainders of MRuby integration, removed arangoirb

* simplified `controllers` property in Foxx manifests. You can now specify a filename directly
  if you only want to use a single file mounted at the base URL of your Foxx app.

* simplified `exports` property in Foxx manifests. You can now specify a filename directly if
  you only want to export variables from a single file in your Foxx app.

* added support for node.js-style exports in Foxx exports. Your Foxx exports file can now export
  arbitrary values using the `module.exports` property instead of adding properties to the
  `exports` object.

* added `scripts` property to Foxx manifests. You should now specify the `setup` and `teardown`
  files as properties of the `scripts` object in your manifests and can define custom,
  app-specific scripts that can be executed from the web interface or the CLI.

* added `tests` property to Foxx manifests. You can now define test cases using the `mocha`
  framework which can then be executed inside ArangoDB.

* updated `joi` package to 6.0.8.

* added `extendible` package.

* added Foxx model lifecycle events to repositories. See #1257.

* speed up resizing of edge index.

* allow to split an edge index into buckets which are resized individually.
  This is controlled by the `indexBuckets` attribute in the `properties`
  of the collection.

* fix a cluster deadlock bug in larger clusters by marking a thread waiting
  for a lock on a DBserver as blocked


v2.5.7 (2015-08-02)
-------------------

* V8: Upgrade to version 4.1.0.27 - this is intended to be the stable V8 version.


v2.5.6 (2015-07-21)
-------------------

* alter Windows build infrastructure so we can properly store pdb files.

* potentially fixed issue #1313: Wrong metric calculation at dashboard

  Escape whitespace in process name when scanning /proc/pid/stats

  This fixes statistics values read from that file

* Fixed variable naming in AQL `COLLECT INTO` results in case the COLLECT is placed
  in a subquery which itself is followed by other constructs that require variables


v2.5.5 (2015-05-29)
-------------------

* fixed vulnerability in JWT implementation.

* fixed format string for reading /proc/pid/stat

* take into account barriers used in different V8 contexts


v2.5.4 (2015-05-14)
-------------------

* added startup option `--log.performance`: specifying this option at startup will log
  performance-related info messages, mainly timings via the regular logging mechanisms

* cluster fixes

* fix for recursive copy under Windows


v2.5.3 (2015-04-29)
-------------------

* Fix fs.move to work across filesystem borders; Fixes Foxx app installation problems;
  issue #1292.

* Fix Foxx app install when installed on a different drive on Windows

* issue #1322: strange AQL result

* issue #1318: Inconsistent db._create() syntax

* issue #1315: queries to a collection fail with an empty response if the
  collection contains specific JSON data

* issue #1300: Make arangodump not fail if target directory exists but is empty

* allow specifying higher values than SOMAXCONN for `--server.backlog-size`

  Previously, arangod would not start when a `--server.backlog-size` value was
  specified that was higher than the platform's SOMAXCONN header value.

  Now, arangod will use the user-provided value for `--server.backlog-size` and
  pass it to the listen system call even if the value is higher than SOMAXCONN.
  If the user-provided value is higher than SOMAXCONN, arangod will log a warning
  on startup.

* Fixed a cluster deadlock bug. Mark a thread that is in a RemoteBlock as
  blocked to allow for additional dispatcher threads to be started.

* Fix locking in cluster by using another ReadWriteLock class for collections.

* Add a second DispatcherQueue for AQL in the cluster. This fixes a
  cluster-AQL thread explosion bug.


v2.5.2 (2015-04-11)
-------------------

* modules stored in _modules are automatically flushed when changed

* added missing query-id parameter in documentation of HTTP DELETE `/_api/query` endpoint

* added iterator for edge index in AQL queries

  this change may lead to less edges being read when used together with a LIMIT clause

* make graph viewer in web interface issue less expensive queries for determining
  a random vertex from the graph, and for determining vertex attributes

* issue #1285: syntax error, unexpected $undefined near '@_to RETURN obj

  this allows AQL bind parameter names to also start with underscores

* moved /_api/query to C++

* issue #1289: Foxx models created from database documents expose an internal method

* added `Foxx.Repository#exists`

* parallelize initialization of V8 context in multiple threads

* fixed a possible crash when the debug-level was TRACE

* cluster: do not initialize statistics collection on each
  coordinator, this fixes a race condition at startup

* cluster: fix a startup race w.r.t. the _configuration collection

* search for db:// JavaScript modules only after all local files have been
  considered, this speeds up the require command in a cluster considerably

* general cluster speedup in certain areas


v2.5.1 (2015-03-19)
-------------------

* fixed bug that caused undefined behavior when an AQL query was killed inside
  a calculation block

* fixed memleaks in AQL query cleanup in case out-of-memory errors are thrown

* by default, Debian and RedHat packages are built with debug symbols

* added option `--database.ignore-logfile-errors`

  This option controls how collection datafiles with a CRC mismatch are treated.

  If set to `false`, CRC mismatch errors in collection datafiles will lead
  to a collection not being loaded at all. If a collection needs to be loaded
  during WAL recovery, the WAL recovery will also abort (if not forced with
  `--wal.ignore-recovery-errors true`). Setting this flag to `false` protects
  users from unintentionally using a collection with corrupted datafiles, from
  which only a subset of the original data can be recovered.

  If set to `true`, CRC mismatch errors in collection datafiles will lead to
  the datafile being partially loaded. All data up to until the mismatch will
  be loaded. This will enable users to continue with collection datafiles
  that are corrupted, but will result in only a partial load of the data.
  The WAL recovery will still abort when encountering a collection with a
  corrupted datafile, at least if `--wal.ignore-recovery-errors` is not set to
  `true`.

  The default value is *true*, so for collections with corrupted datafiles
  there might be partial data loads once the WAL recovery has finished. If
  the WAL recovery will need to load a collection with a corrupted datafile,
  it will still stop when using the default values.

* INCOMPATIBLE CHANGE:

  make the arangod server refuse to start if during startup it finds a non-readable
  `parameter.json` file for a database or a collection.

  Stopping the startup process in this case requires manual intervention (fixing
  the unreadable files), but prevents follow-up errors due to ignored databases or
  collections from happening.

* datafiles and `parameter.json` files written by arangod are now created with read and write
  privileges for the arangod process user, and with read and write privileges for the arangod
  process group.

  Previously, these files were created with user read and write permissions only.

* INCOMPATIBLE CHANGE:

  abort WAL recovery if one of the collection's datafiles cannot be opened

* INCOMPATIBLE CHANGE:

  never try to raise the privileges after dropping them, this can lead to a race condition while
  running the recovery

  If you require to run ArangoDB on a port lower than 1024, you must run ArangoDB as root.

* fixed inefficiencies in `remove` methods of general-graph module

* added option `--database.slow-query-threshold` for controlling the default AQL slow query
  threshold value on server start

* add system error strings for Windows on many places

* rework service startup so we announce 'RUNNING' only when we're finished starting.

* use the Windows eventlog for FATAL and ERROR - log messages

* fix service handling in NSIS Windows installer, specify human readable name

* add the ICU_DATA environment variable to the fatal error messages

* fixed issue #1265: arangod crashed with SIGSEGV

* fixed issue #1241: Wildcards in examples


v2.5.0 (2015-03-09)
-------------------

* installer fixes for Windows

* fix for downloading Foxx

* fixed issue #1258: http pipelining not working?


v2.5.0-beta4 (2015-03-05)
-------------------------

* fixed issue #1247: debian init script problems


v2.5.0-beta3 (2015-02-27)
-------------------------

* fix Windows install path calculation in arango

* fix Windows logging of long strings

* fix possible undefinedness of const strings in Windows


v2.5.0-beta2 (2015-02-23)
-------------------------

* fixed issue #1256: agency binary not found #1256

* fixed issue #1230: API: document/col-name/_key and cursor return different floats

* front-end: dashboard tries not to (re)load statistics if user has no access

* V8: Upgrade to version 3.31.74.1

* etcd: Upgrade to version 2.0 - This requires go 1.3 to compile at least.

* refuse to startup if ICU wasn't initialized, this will i.e. prevent errors from being printed,
  and libraries from being loaded.

* front-end: unwanted removal of index table header after creating new index

* fixed issue #1248: chrome: applications filtering not working

* fixed issue #1198: queries remain in aql editor (front-end) if you navigate through different tabs

* Simplify usage of Foxx

  Thanks to our user feedback we learned that Foxx is a powerful, yet rather complicated concept.
  With this release we tried to make it less complicated while keeping all its strength.
  That includes a rewrite of the documentation as well as some code changes as listed below:

  * Moved Foxx applications to a different folder.

    The naming convention now is: <app-path>/_db/<dbname>/<mountpoint>/APP
    Before it was: <app-path>/databases/<dbname>/<appname>:<appversion>
    This caused some trouble as apps where cached based on name and version and updates did not apply.
    Hence the path on filesystem and the app's access URL had no relation to one another.
    Now the path on filesystem is identical to the URL (except for slashes and the appended APP)

  * Rewrite of Foxx routing

    The routing of Foxx has been exposed to major internal changes we adjusted because of user feedback.
    This allows us to set the development mode per mountpoint without having to change paths and hold
    apps at separate locations.

  * Foxx Development mode

    The development mode used until 2.4 is gone. It has been replaced by a much more mature version.
    This includes the deprecation of the javascript.dev-app-path parameter, which is useless since 2.5.
    Instead of having two separate app directories for production and development, apps now reside in
    one place, which is used for production as well as for development.
    Apps can still be put into development mode, changing their behavior compared to production mode.
    Development mode apps are still reread from disk at every request, and still they ship more debug
    output.

    This change has also made the startup options `--javascript.frontend-development-mode` and
    `--javascript.dev-app-path` obsolete. The former option will not have any effect when set, and the
    latter option is only read and used during the upgrade to 2.5 and does not have any effects later.

  * Foxx install process

    Installing Foxx apps has been a two step process: import them into ArangoDB and mount them at a
    specific mountpoint. These operations have been joined together. You can install an app at one
    mountpoint, that's it. No fetch, mount, unmount, purge cycle anymore. The commands have been
    simplified to just:

    * install: get your Foxx app up and running
    * uninstall: shut it down and erase it from disk

  * Foxx error output

    Until 2.4 the errors produced by Foxx were not optimal. Often, the error message was just
    `unable to parse manifest` and contained only an internal stack trace.
    In 2.5 we made major improvements there, including a much more fine-grained error output that
    helps you debug your Foxx apps. The error message printed is now much closer to its source and
    should help you track it down.

    Also we added the default handlers for unhandled errors in Foxx apps:

    * You will get a nice internal error page whenever your Foxx app is called but was not installed
      due to any error
    * You will get a proper error message when having an uncaught error appears in any app route

    In production mode the messages above will NOT contain any information about your Foxx internals
    and are safe to be exposed to third party users.
    In development mode the messages above will contain the stacktrace (if available), making it easier for
    your in-house devs to track down errors in the application.

* added `console` object to Foxx apps. All Foxx apps now have a console object implementing
  the familiar Console API in their global scope, which can be used to log diagnostic
  messages to the database.

* added `org/arangodb/request` module, which provides a simple API for making HTTP requests
  to external services.

* added optimizer rule `propagate-constant-attributes`

  This rule will look inside `FILTER` conditions for constant value equality comparisons,
  and insert the constant values in other places in `FILTER`s. For example, the rule will
  insert `42` instead of `i.value` in the second `FILTER` of the following query:

      FOR i IN c1 FOR j IN c2 FILTER i.value == 42 FILTER j.value == i.value RETURN 1

* added `filtered` value to AQL query execution statistics

  This value indicates how many documents were filtered by `FilterNode`s in the AQL query.
  Note that `IndexRangeNode`s can also filter documents by selecting only the required ranges
  from the index. The `filtered` value will not include the work done by `IndexRangeNode`s,
  but only the work performed by `FilterNode`s.

* added support for sparse hash and skiplist indexes

  Hash and skiplist indexes can optionally be made sparse. Sparse indexes exclude documents
  in which at least one of the index attributes is either not set or has a value of `null`.

  As such documents are excluded from sparse indexes, they may contain fewer documents than
  their non-sparse counterparts. This enables faster indexing and can lead to reduced memory
  usage in case the indexed attribute does occur only in some, but not all documents of the
  collection. Sparse indexes will also reduce the number of collisions in non-unique hash
  indexes in case non-existing or optional attributes are indexed.

  In order to create a sparse index, an object with the attribute `sparse` can be added to
  the index creation commands:

      db.collection.ensureHashIndex(attributeName, { sparse: true });
      db.collection.ensureHashIndex(attributeName1, attributeName2, { sparse: true });
      db.collection.ensureUniqueConstraint(attributeName, { sparse: true });
      db.collection.ensureUniqueConstraint(attributeName1, attributeName2, { sparse: true });

      db.collection.ensureSkiplist(attributeName, { sparse: true });
      db.collection.ensureSkiplist(attributeName1, attributeName2, { sparse: true });
      db.collection.ensureUniqueSkiplist(attributeName, { sparse: true });
      db.collection.ensureUniqueSkiplist(attributeName1, attributeName2, { sparse: true });

  Note that in place of the above specialized index creation commands, it is recommended to use
  the more general index creation command `ensureIndex`:

  ```js
  db.collection.ensureIndex({ type: "hash", sparse: true, unique: true, fields: [ attributeName ] });
  db.collection.ensureIndex({ type: "skiplist", sparse: false, unique: false, fields: [ "a", "b" ] });
  ```

  When not explicitly set, the `sparse` attribute defaults to `false` for new indexes.

  This causes a change in behavior when creating a unique hash index without specifying the
  sparse flag: in 2.4, unique hash indexes were implicitly sparse, always excluding `null` values.
  There was no option to control this behavior, and sparsity was neither supported for non-unique
  hash indexes nor skiplists in 2.4. This implicit sparsity of unique hash indexes was considered
  an inconsistency, and therefore the behavior was cleaned up in 2.5. As of 2.5, indexes will
  only be created sparse if sparsity is explicitly requested. Existing unique hash indexes from 2.4
  or before will automatically be migrated so they are still sparse after the upgrade to 2.5.

  Geo indexes are implicitly sparse, meaning documents without the indexed location attribute or
  containing invalid location coordinate values will be excluded from the index automatically. This
  is also a change when compared to pre-2.5 behavior, when documents with missing or invalid
  coordinate values may have caused errors on insertion when the geo index' `unique` flag was set
  and its `ignoreNull` flag was not.

  This was confusing and has been rectified in 2.5. The method `ensureGeoConstaint()` now does the
  same as `ensureGeoIndex()`. Furthermore, the attributes `constraint`, `unique`, `ignoreNull` and
  `sparse` flags are now completely ignored when creating geo indexes.

  The same is true for fulltext indexes. There is no need to specify non-uniqueness or sparsity for
  geo or fulltext indexes. They will always be non-unique and sparse.

  As sparse indexes may exclude some documents, they cannot be used for every type of query.
  Sparse hash indexes cannot be used to find documents for which at least one of the indexed
  attributes has a value of `null`. For example, the following AQL query cannot use a sparse
  index, even if one was created on attribute `attr`:

      FOR doc In collection
        FILTER doc.attr == null
        RETURN doc

  If the lookup value is non-constant, a sparse index may or may not be used, depending on
  the other types of conditions in the query. If the optimizer can safely determine that
  the lookup value cannot be `null`, a sparse index may be used. When uncertain, the optimizer
  will not make use of a sparse index in a query in order to produce correct results.

  For example, the following queries cannot use a sparse index on `attr` because the optimizer
  will not know beforehand whether the comparison values for `doc.attr` will include `null`:

      FOR doc In collection
        FILTER doc.attr == SOME_FUNCTION(...)
        RETURN doc

      FOR other IN otherCollection
        FOR doc In collection
          FILTER doc.attr == other.attr
          RETURN doc

  Sparse skiplist indexes can be used for sorting if the optimizer can safely detect that the
  index range does not include `null` for any of the index attributes.

* inspection of AQL data-modification queries will now detect if the data-modification part
  of the query can run in lockstep with the data retrieval part of the query, or if the data
  retrieval part must be executed before the data modification can start.

  Executing the two in lockstep allows using much smaller buffers for intermediate results
  and starts the actual data-modification operations much earlier than if the two phases
  were executed separately.

* Allow dynamic attribute names in AQL object literals

  This allows using arbitrary expressions to construct attribute names in object
  literals specified in AQL queries. To disambiguate expressions and other unquoted
  attribute names, dynamic attribute names need to be enclosed in brackets (`[` and `]`).
  Example:

      FOR i IN 1..100
        RETURN { [ CONCAT('value-of-', i) ] : i }

* make AQL optimizer rule "use-index-for-sort" remove sort also in case a non-sorted
  index (e.g. a hash index) is used for only equality lookups and all sort attributes
  are covered by the index.

  Example that does not require an extra sort (needs hash index on `value`):

      FOR doc IN collection FILTER doc.value == 1 SORT doc.value RETURN doc

  Another example that does not require an extra sort (with hash index on `value1`, `value2`):

      FOR doc IN collection FILTER doc.value1 == 1 && doc.value2 == 2 SORT doc.value1, doc.value2 RETURN doc

* make AQL optimizer rule "use-index-for-sort" remove sort also in case the sort criteria
  excludes the left-most index attributes, but the left-most index attributes are used
  by the index for equality-only lookups.

  Example that can use the index for sorting (needs skiplist index on `value1`, `value2`):

      FOR doc IN collection FILTER doc.value1 == 1 SORT doc.value2 RETURN doc

* added selectivity estimates for primary index, edge index, and hash index

  The selectivity estimates are returned by the `GET /_api/index` REST API method
  in a sub-attribute `selectivityEstimate` for each index that supports it. This
  attribute will be omitted for indexes that do not provide selectivity estimates.
  If provided, the selectivity estimate will be a numeric value between 0 and 1.

  Selectivity estimates will also be reported in the result of `collection.getIndexes()`
  for all indexes that support this. If no selectivity estimate can be determined for
  an index, the attribute `selectivityEstimate` will be omitted here, too.

  The web interface also shows selectivity estimates for each index that supports this.

  Currently the following index types can provide selectivity estimates:
  - primary index
  - edge index
  - hash index (unique and non-unique)

  No selectivity estimates will be provided when running in cluster mode.

* fixed issue #1226: arangod log issues

* added additional logger if arangod is started in foreground mode on a tty

* added AQL optimizer rule "move-calculations-down"

* use exclusive native SRWLocks on Windows instead of native mutexes

* added AQL functions `MD5`, `SHA1`, and `RANDOM_TOKEN`.

* reduced number of string allocations when parsing certain AQL queries

  parsing numbers (integers or doubles) does not require a string allocation
  per number anymore

* RequestContext#bodyParam now accepts arbitrary joi schemas and rejects invalid (but well-formed) request bodies.

* enforce that AQL user functions are wrapped inside JavaScript function () declarations

  AQL user functions were always expected to be wrapped inside a JavaScript function, but previously
  this was not enforced when registering a user function. Enforcing the AQL user functions to be contained
  inside functions prevents functions from doing some unexpected things that may have led to undefined
  behavior.

* Windows service uninstalling: only remove service if it points to the currently running binary,
  or --force was specified.

* Windows (debug only): print stacktraces on crash and run minidump

* Windows (cygwin): if you run arangosh in a cygwin shell or via ssh we will detect this and use
  the appropriate output functions.

* Windows: improve process management

* fix IPv6 reverse ip lookups - so far we only did IPv4 addresses.

* improve join documentation, add outer join example

* run jslint for unit tests too, to prevent "memory leaks" by global js objects with native code.

* fix error logging for exceptions - we wouldn't log the exception message itself so far.

* improve error reporting in the http client (Windows & *nix)

* improve error reports in cluster

* Standard errors can now contain custom messages.


v2.4.7 (XXXX-XX-XX)
-------------------

* fixed issue #1282: Geo WITHIN_RECTANGLE for nested lat/lng


v2.4.6 (2015-03-18)
-------------------

* added option `--database.ignore-logfile-errors`

  This option controls how collection datafiles with a CRC mismatch are treated.

  If set to `false`, CRC mismatch errors in collection datafiles will lead
  to a collection not being loaded at all. If a collection needs to be loaded
  during WAL recovery, the WAL recovery will also abort (if not forced with
  `--wal.ignore-recovery-errors true`). Setting this flag to `false` protects
  users from unintentionally using a collection with corrupted datafiles, from
  which only a subset of the original data can be recovered.

  If set to `true`, CRC mismatch errors in collection datafiles will lead to
  the datafile being partially loaded. All data up to until the mismatch will
  be loaded. This will enable users to continue with a collection datafiles
  that are corrupted, but will result in only a partial load of the data.
  The WAL recovery will still abort when encountering a collection with a
  corrupted datafile, at least if `--wal.ignore-recovery-errors` is not set to
  `true`.

  The default value is *true*, so for collections with corrupted datafiles
  there might be partial data loads once the WAL recovery has finished. If
  the WAL recovery will need to load a collection with a corrupted datafile,
  it will still stop when using the default values.

* INCOMPATIBLE CHANGE:

  make the arangod server refuse to start if during startup it finds a non-readable
  `parameter.json` file for a database or a collection.

  Stopping the startup process in this case requires manual intervention (fixing
  the unreadable files), but prevents follow-up errors due to ignored databases or
  collections from happening.

* datafiles and `parameter.json` files written by arangod are now created with read and write
  privileges for the arangod process user, and with read and write privileges for the arangod
  process group.

  Previously, these files were created with user read and write permissions only.

* INCOMPATIBLE CHANGE:

  abort WAL recovery if one of the collection's datafiles cannot be opened

* INCOMPATIBLE CHANGE:

  never try to raise the privileges after dropping them, this can lead to a race condition while
  running the recovery

  If you require to run ArangoDB on a port lower than 1024, you must run ArangoDB as root.

* fixed inefficiencies in `remove` methods of general-graph module

* added option `--database.slow-query-threshold` for controlling the default AQL slow query
  threshold value on server start


v2.4.5 (2015-03-16)
-------------------

* added elapsed time to HTTP request logging output (`--log.requests-file`)

* added AQL current and slow query tracking, killing of AQL queries

  This change enables retrieving the list of currently running AQL queries inside the selected database.
  AQL queries with an execution time beyond a certain threshold can be moved to a "slow query" facility
  and retrieved from there. Queries can also be killed by specifying the query id.

  This change adds the following HTTP REST APIs:

  - `GET /_api/query/current`: for retrieving the list of currently running queries
  - `GET /_api/query/slow`: for retrieving the list of slow queries
  - `DELETE /_api/query/slow`: for clearing the list of slow queries
  - `GET /_api/query/properties`: for retrieving the properties for query tracking
  - `PUT /_api/query/properties`: for adjusting the properties for query tracking
  - `DELETE /_api/query/<id>`: for killing an AQL query

  The following JavaScript APIs have been added:

  - require("org/arangodb/aql/queries").current();
  - require("org/arangodb/aql/queries").slow();
  - require("org/arangodb/aql/queries").clearSlow();
  - require("org/arangodb/aql/queries").properties();
  - require("org/arangodb/aql/queries").kill();

* fixed issue #1265: arangod crashed with SIGSEGV

* fixed issue #1241: Wildcards in examples

* fixed comment parsing in Foxx controllers


v2.4.4 (2015-02-24)
-------------------

* fixed the generation template for foxx apps. It now does not create deprecated functions anymore

* add custom visitor functionality for `GRAPH_NEIGHBORS` function, too

* increased default value of traversal option *maxIterations* to 100 times of its previous
  default value


v2.4.3 (2015-02-06)
-------------------

* fix multi-threading with openssl when running under Windows

* fix timeout on socket operations when running under Windows

* Fixed an error in Foxx routing which caused some apps that worked in 2.4.1 to fail with status 500: `undefined is not a function` errors in 2.4.2
  This error was occurring due to seldom internal rerouting introduced by the malformed application handler.


v2.4.2 (2015-01-30)
-------------------

* added custom visitor functionality for AQL traversals

  This allows more complex result processing in traversals triggered by AQL. A few examples
  are shown in [this article](http://jsteemann.github.io/blog/2015/01/28/using-custom-visitors-in-aql-graph-traversals/).

* improved number of results estimated for nodes of type EnumerateListNode and SubqueryNode
  in AQL explain output

* added AQL explain helper to explain arbitrary AQL queries

  The helper function prints the query execution plan and the indexes to be used in the
  query. It can be invoked from the ArangoShell or the web interface as follows:

      require("org/arangodb/aql/explainer").explain(query);

* enable use of indexes for certain AQL conditions with non-equality predicates, in
  case the condition(s) also refer to indexed attributes

  The following queries will now be able to use indexes:

      FILTER a.indexed == ... && a.indexed != ...
      FILTER a.indexed == ... && a.nonIndexed != ...
      FILTER a.indexed == ... && ! (a.indexed == ...)
      FILTER a.indexed == ... && ! (a.nonIndexed == ...)
      FILTER a.indexed == ... && ! (a.indexed != ...)
      FILTER a.indexed == ... && ! (a.nonIndexed != ...)
      FILTER (a.indexed == ... && a.nonIndexed == ...) || (a.indexed == ... && a.nonIndexed == ...)
      FILTER (a.indexed == ... && a.nonIndexed != ...) || (a.indexed == ... && a.nonIndexed != ...)

* Fixed spuriously occurring "collection not found" errors when running queries on local
  collections on a cluster DB server

* Fixed upload of Foxx applications to the server for apps exceeding approx. 1 MB zipped.

* Malformed Foxx applications will now return a more useful error when any route is requested.

  In Production a Foxx app mounted on /app will display an html page on /app/* stating a 503 Service temporarily not available.
  It will not state any information about your Application.
  Before it was a 404 Not Found without any information and not distinguishable from a correct not found on your route.

  In Development Mode the html page also contains information about the error occurred.

* Unhandled errors thrown in Foxx routes are now handled by the Foxx framework itself.

  In Production the route will return a status 500 with a body {error: "Error statement"}.
  In Development the route will return a status 500 with a body {error: "Error statement", stack: "..."}

  Before, it was status 500 with a plain text stack including ArangoDB internal routing information.

* The Applications tab in web interface will now request development apps more often.
  So if you have a fixed a syntax error in your app it should always be visible after reload.


v2.4.1 (2015-01-19)
-------------------

* improved WAL recovery output

* fixed certain OR optimizations in AQL optimizer

* better diagnostics for arangoimp

* fixed invalid result of HTTP REST API method `/_admin/foxx/rescan`

* fixed possible segmentation fault when passing a Buffer object into a V8 function
  as a parameter

* updated AQB module to 1.8.0.


v2.4.0 (2015-01-13)
-------------------

* updated AQB module to 1.7.0.

* fixed V8 integration-related crashes

* make `fs.move(src, dest)` also fail when both `src` and `dest` are
  existing directories. This ensures the same behavior of the move operation
  on different platforms.

* fixed AQL insert operation for multi-shard collections in cluster

* added optional return value for AQL data-modification queries.
  This allows returning the documents inserted, removed or updated with the query, e.g.

      FOR doc IN docs REMOVE doc._key IN docs LET removed = OLD RETURN removed
      FOR doc IN docs INSERT { } IN docs LET inserted = NEW RETURN inserted
      FOR doc IN docs UPDATE doc._key WITH { } IN docs LET previous = OLD RETURN previous
      FOR doc IN docs UPDATE doc._key WITH { } IN docs LET updated = NEW RETURN updated

  The variables `OLD` and `NEW` are automatically available when a `REMOVE`, `INSERT`,
  `UPDATE` or `REPLACE` statement is immediately followed by a `LET` statement.
  Note that the `LET` and `RETURN` statements in data-modification queries are not as
  flexible as the general versions of `LET` and `RETURN`. When returning documents from
  data-modification operations, only a single variable can be assigned using `LET`, and
  the assignment can only be either `OLD` or `NEW`, but not an arbitrary expression. The
  `RETURN` statement also allows using the just-created variable only, and no arbitrary
  expressions.


v2.4.0-beta1 (2014-12-26)
--------------------------

* fixed superstates in FoxxGenerator

* fixed issue #1065: Aardvark: added creation of documents and edges with _key property

* fixed issue #1198: Aardvark: current AQL editor query is now cached

* Upgraded V8 version from 3.16.14 to 3.29.59

  The built-in version of V8 has been upgraded from 3.16.14 to 3.29.59.
  This activates several ES6 (also dubbed *Harmony* or *ES.next*) features in
  ArangoDB, both in the ArangoShell and the ArangoDB server. They can be
  used for scripting and in server-side actions such as Foxx routes, traversals
  etc.

  The following ES6 features are available in ArangoDB 2.4 by default:

  * iterators
  * the `of` operator
  * symbols
  * predefined collections types (Map, Set etc.)
  * typed arrays

  Many other ES6 features are disabled by default, but can be made available by
  starting arangod or arangosh with the appropriate options:

  * arrow functions
  * proxies
  * generators
  * String, Array, and Number enhancements
  * constants
  * enhanced object and numeric literals

  To activate all these ES6 features in arangod or arangosh, start it with
  the following options:

      arangosh --javascript.v8-options="--harmony --harmony_generators"

  More details on the available ES6 features can be found in
  [this blog](https://jsteemann.github.io/blog/2014/12/19/using-es6-features-in-arangodb/).

* Added Foxx generator for building Hypermedia APIs

  A more detailed description is [here](https://www.arangodb.com/2014/12/08/building-hypermedia-apis-foxxgenerator)

* New `Applications` tab in web interface:

  The `applications` tab got a complete redesign.
  It will now only show applications that are currently running on ArangoDB.
  For a selected application, a new detailed view has been created.
  This view provides a better overview of the app:
  * author
  * license
  * version
  * contributors
  * download links
  * API documentation

  To install a new application, a new dialog is now available.
  It provides the features already available in the console application `foxx-manager` plus some more:
  * install an application from Github
  * install an application from a zip file
  * install an application from ArangoDB's application store
  * create a new application from scratch: this feature uses a generator to
    create a Foxx application with pre-defined CRUD methods for a given list
    of collections. The generated Foxx app can either be downloaded as a zip file or
    be installed on the server. Starting with a new Foxx app has never been easier.

* fixed issue #1102: Aardvark: Layout bug in documents overview

  The documents overview was entirely destroyed in some situations on Firefox.
  We replaced the plugin we used there.

* fixed issue #1168: Aardvark: pagination buttons jumping

* fixed issue #1161: Aardvark: Click on Import JSON imports previously uploaded file

* removed configure options `--enable-all-in-one-v8`, `--enable-all-in-one-icu`,
  and `--enable-all-in-one-libev`.

* global internal rename to fix naming incompatibilities with JSON:

  Internal functions with names containing `array` have been renamed to `object`,
  internal functions with names containing `list` have been renamed to `array`.
  The renaming was mainly done in the C++ parts. The documentation has also been
  adjusted so that the correct JSON type names are used in most places.

  The change also led to the addition of a few function aliases in AQL:

  * `TO_LIST` now is an alias of the new `TO_ARRAY`
  * `IS_LIST` now is an alias of the new `IS_ARRAY`
  * `IS_DOCUMENT` now is an alias of the new `IS_OBJECT`

  The changed also renamed the option `mergeArrays` to `mergeObjects` for AQL
  data-modification query options and HTTP document modification API

* AQL: added optimizer rule "remove-filter-covered-by-index"

  This rule removes FilterNodes and CalculationNodes from an execution plan if the
  filter is already covered by a previous IndexRangeNode. Removing the CalculationNode
  and the FilterNode will speed up query execution because the query requires less
  computation.

* AQL: added optimizer rule "remove-sort-rand"

  This rule removes a `SORT RAND()` expression from a query and moves the random
  iteration into the appropriate `EnumerateCollectionNode`. This is more efficient
  than individually enumerating and then sorting randomly.

* AQL: range optimizations for IN and OR

  This change enables usage of indexes for several additional cases. Filters containing
  the `IN` operator can now make use of indexes, and multiple OR- or AND-combined filter
  conditions can now also use indexes if the filters are accessing the same indexed
  attribute.

  Here are a few examples of queries that can now use indexes but couldn't before:

    FOR doc IN collection
      FILTER doc.indexedAttribute == 1 || doc.indexedAttribute > 99
      RETURN doc

    FOR doc IN collection
      FILTER doc.indexedAttribute IN [ 3, 42 ] || doc.indexedAttribute > 99
      RETURN doc

    FOR doc IN collection
      FILTER (doc.indexedAttribute > 2 && doc.indexedAttribute < 10) ||
             (doc.indexedAttribute > 23 && doc.indexedAttribute < 42)
      RETURN doc

* fixed issue #500: AQL parentheses issue

  This change allows passing subqueries as AQL function parameters without using
  duplicate brackets (e.g. `FUNC(query)` instead of `FUNC((query))`

* added optional `COUNT` clause to AQL `COLLECT`

  This allows more efficient group count calculation queries, e.g.

      FOR doc IN collection
        COLLECT age = doc.age WITH COUNT INTO length
        RETURN { age: age, count: length }

  A count-only query is also possible:

      FOR doc IN collection
        COLLECT WITH COUNT INTO length
        RETURN length

* fixed missing makeDirectory when fetching a Foxx application from a zip file

* fixed issue #1134: Change the default endpoint to localhost

  This change will modify the IP address ArangoDB listens on to 127.0.0.1 by default.
  This will make new ArangoDB installations unaccessible from clients other than
  localhost unless changed. This is a security feature.

  To make ArangoDB accessible from any client, change the server's configuration
  (`--server.endpoint`) to either `tcp://0.0.0.0:8529` or the server's publicly
  visible IP address.

* deprecated `Repository#modelPrototype`. Use `Repository#model` instead.

* IMPORTANT CHANGE: by default, system collections are included in replication and all
  replication API return values. This will lead to user accounts and credentials
  data being replicated from master to slave servers. This may overwrite
  slave-specific database users.

  If this is undesired, the `_users` collection can be excluded from replication
  easily by setting the `includeSystem` attribute to `false` in the following commands:

  * replication.sync({ includeSystem: false });
  * replication.applier.properties({ includeSystem: false });

  This will exclude all system collections (including `_aqlfunctions`, `_graphs` etc.)
  from the initial synchronization and the continuous replication.

  If this is also undesired, it is also possible to specify a list of collections to
  exclude from the initial synchronization and the continuous replication using the
  `restrictCollections` attribute, e.g.:

      replication.applier.properties({
        includeSystem: true,
        restrictType: "exclude",
        restrictCollections: [ "_users", "_graphs", "foo" ]
      });

  The HTTP API methods for fetching the replication inventory and for dumping collections
  also support the `includeSystem` control flag via a URL parameter.

* removed DEPRECATED replication methods:
  * `replication.logger.start()`
  * `replication.logger.stop()`
  * `replication.logger.properties()`
  * HTTP PUT `/_api/replication/logger-start`
  * HTTP PUT `/_api/replication/logger-stop`
  * HTTP GET `/_api/replication/logger-config`
  * HTTP PUT `/_api/replication/logger-config`

* fixed issue #1174, which was due to locking problems in distributed
  AQL execution

* improved cluster locking for AQL avoiding deadlocks

* use DistributeNode for modifying queries with REPLACE and UPDATE, if
  possible


v2.3.6 (2015-XX-XX)
-------------------

* fixed AQL subquery optimization that produced wrong result when multiple subqueries
  directly followed each other and and a directly following `LET` statement did refer
  to any but the first subquery.


v2.3.5 (2015-01-16)
-------------------

* fixed intermittent 404 errors in Foxx apps after mounting or unmounting apps

* fixed issue #1200: Expansion operator results in "Cannot call method 'forEach' of null"

* fixed issue #1199: Cannot unlink root node of plan


v2.3.4 (2014-12-23)
-------------------

* fixed cerberus path for MyArangoDB


v2.3.3 (2014-12-17)
-------------------

* fixed error handling in instantiation of distributed AQL queries, this
  also fixes a bug in cluster startup with many servers

* issue #1185: parse non-fractional JSON numbers with exponent (e.g. `4e-261`)

* issue #1159: allow --server.request-timeout and --server.connect-timeout of 0


v2.3.2 (2014-12-09)
-------------------

* fixed issue #1177: Fix bug in the user app's storage

* fixed issue #1173: AQL Editor "Save current query" resets user password

* fixed missing makeDirectory when fetching a Foxx application from a zip file

* put in warning about default changed: fixed issue #1134: Change the default endpoint to localhost

* fixed issue #1163: invalid fullCount value returned from AQL

* fixed range operator precedence

* limit default maximum number of plans created by AQL optimizer to 256 (from 1024)

* make AQL optimizer not generate an extra plan if an index can be used, but modify
  existing plans in place

* fixed AQL cursor ttl (time-to-live) issue

  Any user-specified cursor ttl value was not honored since 2.3.0.

* fixed segfault in AQL query hash index setup with unknown shapes

* fixed memleaks

* added AQL optimizer rule for removing `INTO` from a `COLLECT` statement if not needed

* fixed issue #1131

  This change provides the `KEEP` clause for `COLLECT ... INTO`. The `KEEP` clause
  allows controlling which variables will be kept in the variable created by `INTO`.

* fixed issue #1147, must protect dispatcher ID for etcd

v2.3.1 (2014-11-28)
-------------------

* recreate password if missing during upgrade

* fixed issue #1126

* fixed non-working subquery index optimizations

* do not restrict summary of Foxx applications to 60 characters

* fixed display of "required" path parameters in Foxx application documentation

* added more optimizations of constants values in AQL FILTER conditions

* fixed invalid or-to-in optimization for FILTERs containing comparisons
  with boolean values

* fixed replication of `_graphs` collection

* added AQL list functions `PUSH`, `POP`, `UNSHIFT`, `SHIFT`, `REMOVE_VALUES`,
  `REMOVE_VALUE`, `REMOVE_NTH` and `APPEND`

* added AQL functions `CALL` and `APPLY` to dynamically call other functions

* fixed AQL optimizer cost estimation for LIMIT node

* prevent Foxx queues from permanently writing to the journal even when
  server is idle

* fixed AQL COLLECT statement with INTO clause, which copied more variables
  than v2.2 and thus lead to too much memory consumption.
  This deals with #1107.

* fixed AQL COLLECT statement, this concerned every COLLECT statement,
  only the first group had access to the values of the variables before
  the COLLECT statement. This deals with #1127.

* fixed some AQL internals, where sometimes too many items were
  fetched from upstream in the presence of a LIMIT clause. This should
  generally improve performance.


v2.3.0 (2014-11-18)
-------------------

* fixed syslog flags. `--log.syslog` is deprecated and setting it has no effect,
  `--log.facility` now works as described. Application name has been changed from
  `triagens` to `arangod`. It can be changed using `--log.application`. The syslog
  will only contain the actual log message. The datetime prefix is omitted.

* fixed deflate in SimpleHttpClient

* fixed issue #1104: edgeExamples broken or changed

* fixed issue #1103: Error while importing user queries

* fixed issue #1100: AQL: HAS() fails on doc[attribute_name]

* fixed issue #1098: runtime error when creating graph vertex

* hide system applications in **Applications** tab by default

  Display of system applications can be toggled by using the *system applications*
  toggle in the UI.

* added HTTP REST API for managing tasks (`/_api/tasks`)

* allow passing character lists as optional parameter to AQL functions `TRIM`,
  `LTRIM` and `RTRIM`

  These functions now support trimming using custom character lists. If no character
  lists are specified, all whitespace characters will be removed as previously:

      TRIM("  foobar\t \r\n ")         // "foobar"
      TRIM(";foo;bar;baz, ", "; ")     // "foo;bar;baz"

* added AQL string functions `LTRIM`, `RTRIM`, `FIND_FIRST`, `FIND_LAST`, `SPLIT`,
  `SUBSTITUTE`

* added AQL functions `ZIP`, `VALUES` and `PERCENTILE`

* made AQL functions `CONCAT` and `CONCAT_SEPARATOR` work with list arguments

* dynamically create extra dispatcher threads if required

* fixed issue #1097: schemas in the API docs no longer show required properties as optional


v2.3.0-beta2 (2014-11-08)
-------------------------

* front-end: new icons for uploading and downloading JSON documents into a collection

* front-end: fixed documents pagination css display error

* front-end: fixed flickering of the progress view

* front-end: fixed missing event for documents filter function

* front-end: jsoneditor: added CMD+Return (Mac) CTRL+Return (Linux/Win) shortkey for
  saving a document

* front-end: added information tooltip for uploading json documents.

* front-end: added database management view to the collapsed navigation menu

* front-end: added collection truncation feature

* fixed issue #1086: arangoimp: Odd errors if arguments are not given properly

* performance improvements for AQL queries that use JavaScript-based expressions
  internally

* added AQL geo functions `WITHIN_RECTANGLE` and `IS_IN_POLYGON`

* fixed non-working query results download in AQL editor of web interface

* removed debug print message in AQL editor query export routine

* fixed issue #1075: Aardvark: user name required even if auth is off #1075

  The fix for this prefills the username input field with the current user's
  account name if any and `root` (the default username) otherwise. Additionally,
  the tooltip text has been slightly adjusted.

* fixed issue #1069: Add 'raw' link to swagger ui so that the raw swagger
  json can easily be retrieved

  This adds a link to the Swagger API docs to an application's detail view in
  the **Applications** tab of the web interface. The link produces the Swagger
  JSON directly. If authentication is turned on, the link requires authentication,
  too.

* documentation updates


v2.3.0-beta1 (2014-11-01)
-------------------------

* added dedicated `NOT IN` operator for AQL

  Previously, a `NOT IN` was only achievable by writing a negated `IN` condition:

      FOR i IN ... FILTER ! (i IN [ 23, 42 ]) ...

  This can now alternatively be expressed more intuitively as follows:

      FOR i IN ... FILTER i NOT IN [ 23, 42 ] ...

* added alternative logical operator syntax for AQL

  Previously, the logical operators in AQL could only be written as:
  - `&&`: logical and
  - `||`: logical or
  - `!`: negation

  ArangoDB 2.3 introduces the alternative variants for these operators:
  - `AND`: logical and
  - `OR`: logical or
  - `NOT`: negation

  The new syntax is just an alternative to the old syntax, allowing easier
  migration from SQL. The old syntax is still fully supported and will be.

* improved output of `ArangoStatement.parse()` and POST `/_api/query`

  If an AQL query can be parsed without problems, The return value of
  `ArangoStatement.parse()` now contains an attribute `ast` with the abstract
  syntax tree of the query (before optimizations). Though this is an internal
  representation of the query and is subject to change, it can be used to inspect
  how ArangoDB interprets a given query.

* improved `ArangoStatement.explain()` and POST `/_api/explain`

  The commands for explaining AQL queries have been improved.

* added command-line option `--javascript.v8-contexts` to control the number of
  V8 contexts created in arangod.

  Previously, the number of V8 contexts was equal to the number of server threads
  (as specified by option `--server.threads`).

  However, it may be sensible to create different amounts of threads and V8
  contexts. If the option is not specified, the number of V8 contexts created
  will be equal to the number of server threads. Thus no change in configuration
  is required to keep the old behavior.

  If you are using the default config files or merge them with your local config
  files, please review if the default number of server threads is okay in your
  environment. Additionally you should verify that the number of V8 contexts
  created (as specified in option `--javascript.v8-contexts`) is okay.

* the number of server.threads specified is now the minimum of threads
  started. There are situation in which threads are waiting for results of
  distributed database servers. In this case the number of threads is
  dynamically increased.

* removed index type "bitarray"

  Bitarray indexes were only half-way documented and integrated in previous versions
  of ArangoDB so their benefit was limited. The support for bitarray indexes has
  thus been removed in ArangoDB 2.3. It is not possible to create indexes of type
  "bitarray" with ArangoDB 2.3.

  When a collection is opened that contains a bitarray index definition created
  with a previous version of ArangoDB, ArangoDB will ignore it and log the following
  warning:

      index type 'bitarray' is not supported in this version of ArangoDB and is ignored

  Future versions of ArangoDB may automatically remove such index definitions so the
  warnings will eventually disappear.

* removed internal "_admin/modules/flush" in order to fix requireApp

* added basic support for handling binary data in Foxx

  Requests with binary payload can be processed in Foxx applications by
  using the new method `res.rawBodyBuffer()`. This will return the unparsed request
  body as a Buffer object.

  There is now also the method `req.requestParts()` available in Foxx to retrieve
  the individual components of a multipart HTTP request.

  Buffer objects can now be used when setting the response body of any Foxx action.
  Additionally, `res.send()` has been added as a convenience method for returning
  strings, JSON objects or buffers from a Foxx action:

      res.send("<p>some HTML</p>");
      res.send({ success: true });
      res.send(new Buffer("some binary data"));

  The convenience method `res.sendFile()` can now be used to easily return the
  contents of a file from a Foxx action:

      res.sendFile(applicationContext.foxxFilename("image.png"));

  `fs.write` now accepts not only strings but also Buffer objects as second parameter:

      fs.write(filename, "some data");
      fs.write(filename, new Buffer("some binary data"));

  `fs.readBuffer` can be used to return the contents of a file in a Buffer object.

* improved performance of insertion into non-unique hash indexes significantly in case
  many duplicate keys are used in the index

* issue #1042: set time zone in log output

  the command-line option `--log.use-local-time` was added to print dates and times in
  the server-local timezone instead of UTC

* command-line options that require a boolean value now validate the
  value given on the command-line

  This prevents issues if no value is specified for an option that
  requires a boolean value. For example, the following command-line would
  have caused trouble in 2.2, because `--server.endpoint` would have been
  used as the value for the `--server.disable-authentication` options
  (which requires a boolean value):

      arangod --server.disable-authentication --server.endpoint tcp://127.0.0.1:8529 data

  In 2.3, running this command will fail with an error and requires to
  be modified to:

      arangod --server.disable-authentication true --server.endpoint tcp://127.0.0.1:8529 data

* improved performance of CSV import in arangoimp

* fixed issue #1027: Stack traces are off-by-one

* fixed issue #1026: Modules loaded in different files within the same app
  should refer to the same module

* fixed issue #1025: Traversal not as expected in undirected graph

* added a _relation function in the general-graph module.

  This deprecated _directedRelation and _undirectedRelation.
  ArangoDB does not offer any constraints for undirected edges
  which caused some confusion of users how undirected relations
  have to be handled. Relation now only supports directed relations
  and the user can actively simulate undirected relations.

* changed return value of Foxx.applicationContext#collectionName:

  Previously, the function could return invalid collection names because
  invalid characters were not replaced in the application name prefix, only
  in the collection name passed.

  Now, the function replaces invalid characters also in the application name
  prefix, which might to slightly different results for application names that
  contained any characters outside the ranges [a-z], [A-Z] and [0-9].

* prevent XSS in AQL editor and logs view

* integrated tutorial into ArangoShell and web interface

* added option `--backslash-escape` for arangoimp when running CSV file imports

* front-end: added download feature for (filtered) documents

* front-end: added download feature for the results of a user query

* front-end: added function to move documents to another collection

* front-end: added sort-by attribute to the documents filter

* front-end: added sorting feature to database, graph management and user management view.

* issue #989: front-end: Databases view not refreshing after deleting a database

* issue #991: front-end: Database search broken

* front-end: added infobox which shows more information about a document (_id, _rev, _key) or
  an edge (_id, _rev, _key, _from, _to). The from and to attributes are clickable and redirect
  to their document location.

* front-end: added edit-mode for deleting multiple documents at the same time.

* front-end: added delete button to the detailed document/edge view.

* front-end: added visual feedback for saving documents/edges inside the editor (error/success).

* front-end: added auto-focusing for the first input field in a modal.

* front-end: added validation for user input in a modal.

* front-end: user defined queries are now stored inside the database and are bound to the current
  user, instead of using the local storage functionality of the browsers. The outcome of this is
  that user defined queries are now independently usable from any device. Also queries can now be
  edited through the standard document editor of the front-end through the _users collection.

* front-end: added import and export functionality for user defined queries.

* front-end: added new keywords and functions to the aql-editor theme

* front-end: applied tile-style to the graph view

* front-end: now using the new graph api including multi-collection support

* front-end: foxx apps are now deletable

* front-end: foxx apps are now installable and updateable through github, if github is their
  origin.

* front-end: added foxx app version control. Multiple versions of a single foxx app are now
  installable and easy to manage and are also arranged in groups.

* front-end: the user-set filter of a collection is now stored until the user navigates to
  another collection.

* front-end: fetching and filtering of documents, statistics, and query operations are now
  handled with asynchronous ajax calls.

* front-end: added progress indicator if the front-end is waiting for a server operation.

* front-end: fixed wrong count of documents in the documents view of a collection.

* front-end: fixed unexpected styling of the manage db view and navigation.

* front-end: fixed wrong handling of select fields in a modal view.

* front-end: fixed wrong positioning of some tooltips.

* automatically call `toJSON` function of JavaScript objects (if present)
  when serializing them into database documents. This change allows
  storing JavaScript date objects in the database in a sensible manner.


v2.2.7 (2014-11-19)
-------------------

* fixed issue #998: Incorrect application URL for non-system Foxx apps

* fixed issue #1079: AQL editor: keyword WITH in UPDATE query is not highlighted

* fix memory leak in cluster nodes

* fixed registration of AQL user-defined functions in Web UI (JS shell)

* fixed error display in Web UI for certain errors
  (now error message is printed instead of 'undefined')

* fixed issue #1059: bug in js module console

* fixed issue #1056: "fs": zip functions fail with passwords

* fixed issue #1063: Docs: measuring unit of --wal.logfile-size?

* fixed issue #1062: Docs: typo in 14.2 Example data


v2.2.6 (2014-10-20)
-------------------

* fixed issue #972: Compilation Issue

* fixed issue #743: temporary directories are now unique and one can read
  off the tool that created them, if empty, they are removed atexit

* Highly improved performance of all AQL GRAPH_* functions.

* Orphan collections in general graphs can now be found via GRAPH_VERTICES
  if either "any" or no direction is defined

* Fixed documentation for AQL function GRAPH_NEIGHBORS.
  The option "vertexCollectionRestriction" is meant to filter the target
  vertices only, and should not filter the path.

* Fixed a bug in GRAPH_NEIGHBORS which enforced only empty results
  under certain conditions


v2.2.5 (2014-10-09)
-------------------

* fixed issue #961: allow non-JSON values in undocument request bodies

* fixed issue 1028: libicu is now statically linked

* fixed cached lookups of collections on the server, which may have caused spurious
  problems after collection rename operations


v2.2.4 (2014-10-01)
-------------------

* fixed accessing `_from` and `_to` attributes in `collection.byExample` and
  `collection.firstExample`

  These internal attributes were not handled properly in the mentioned functions, so
  searching for them did not always produce documents

* fixed issue #1030: arangoimp 2.2.3 crashing, not logging on large Windows CSV file

* fixed issue #1025: Traversal not as expected in undirected graph

* fixed issue #1020

  This requires re-introducing the startup option `--database.force-sync-properties`.

  This option can again be used to force fsyncs of collection, index and database properties
  stored as JSON strings on disk in files named `parameter.json`. Syncing these files after
  a write may be necessary if the underlying storage does not sync file contents by itself
  in a "sensible" amount of time after a file has been written and closed.

  The default value is `true` so collection, index and database properties will always be
  synced to disk immediately. This affects creating, renaming and dropping collections as
  well as creating and dropping databases and indexes. Each of these operations will perform
  an additional fsync on the `parameter.json` file if the option is set to `true`.

  It might be sensible to set this option to `false` for workloads that create and drop a
  lot of collections (e.g. test runs).

  Document operations such as creating, updating and dropping documents are not affected
  by this option.

* fixed issue #1016: AQL editor bug

* fixed issue #1014: WITHIN function returns wrong distance

* fixed AQL shortest path calculation in function `GRAPH_SHORTEST_PATH` to return
  complete vertex objects instead of just vertex ids

* allow changing of attributes of documents stored in server-side JavaScript variables

  Previously, the following did not work:

      var doc = db.collection.document(key);
      doc._key = "abc"; // overwriting internal attributes not supported
      doc.value = 123;  // overwriting existing attributes not supported

  Now, modifying documents stored in server-side variables (e.g. `doc` in the above case)
  is supported. Modifying the variables will not update the documents in the database,
  but will modify the JavaScript object (which can be written back to the database using
  `db.collection.update` or `db.collection.replace`)

* fixed issue #997: arangoimp apparently doesn't support files >2gig on Windows

  large file support (requires using `_stat64` instead of `stat`) is now supported on
  Windows


v2.2.3 (2014-09-02)
-------------------

* added `around` for Foxx controller

* added `type` option for HTTP API `GET /_api/document?collection=...`

  This allows controlling the type of results to be returned. By default, paths to
  documents will be returned, e.g.

      [
        `/_api/document/test/mykey1`,
        `/_api/document/test/mykey2`,
        ...
      ]

  To return a list of document ids instead of paths, the `type` URL parameter can be
  set to `id`:

      [
        `test/mykey1`,
        `test/mykey2`,
        ...
      ]

  To return a list of document keys only, the `type` URL parameter can be set to `key`:

      [
        `mykey1`,
        `mykey2`,
        ...
      ]


* properly capitalize HTTP response header field names in case the `x-arango-async`
  HTTP header was used in a request.

* fixed several documentation issues

* speedup for several general-graph functions, AQL functions starting with `GRAPH_`
  and traversals


v2.2.2 (2014-08-08)
-------------------

* allow storing non-reserved attribute names starting with an underscore

  Previous versions of ArangoDB parsed away all attribute names that started with an
  underscore (e.g. `_test', '_foo', `_bar`) on all levels of a document (root level
  and sub-attribute levels). While this behavior was documented, it was unintuitive and
  prevented storing documents inside other documents, e.g.:

      {
        "_key" : "foo",
        "_type" : "mydoc",
        "references" : [
          {
            "_key" : "something",
            "_rev" : "...",
            "value" : 1
          },
          {
            "_key" : "something else",
            "_rev" : "...",
            "value" : 2
          }
        ]
      }

  In the above example, previous versions of ArangoDB removed all attributes and
  sub-attributes that started with underscores, meaning the embedded documents would lose
  some of their attributes. 2.2.2 should preserve such attributes, and will also allow
  storing user-defined attribute names on the top-level even if they start with underscores
  (such as `_type` in the above example).

* fix conversion of JavaScript String, Number and Boolean objects to JSON.

  Objects created in JavaScript using `new Number(...)`, `new String(...)`, or
  `new Boolean(...)` were not converted to JSON correctly.

* fixed a race condition on task registration (i.e. `require("org/arangodb/tasks").register()`)

  this race condition led to undefined behavior when a just-created task with no offset and
  no period was instantly executed and deleted by the task scheduler, before the `register`
  function returned to the caller.

* changed run-tests.sh to execute all suitable tests.

* switch to new version of gyp

* fixed upgrade button


v2.2.1 (2014-07-24)
-------------------

* fixed hanging write-ahead log recovery for certain cases that involved dropping
  databases

* fixed issue with --check-version: when creating a new database the check failed

* issue #947 Foxx applicationContext missing some properties

* fixed issue with --check-version: when creating a new database the check failed

* added startup option `--wal.suppress-shape-information`

  Setting this option to `true` will reduce memory and disk space usage and require
  less CPU time when modifying documents or edges. It should therefore be turned on
  for standalone ArangoDB servers. However, for servers that are used as replication
  masters, setting this option to `true` will effectively disable the usage of the
  write-ahead log for replication, so it should be set to `false` for any replication
  master servers.

  The default value for this option is `false`.

* added optional `ttl` attribute to specify result cursor expiration for HTTP API method
  `POST /_api/cursor`

  The `ttl` attribute can be used to prevent cursor results from timing out too early.

* issue #947: Foxx applicationContext missing some properties

* (reported by Christian Neubauer):

  The problem was that in Google's V8, signed and unsigned chars are not always declared cleanly.
  so we need to force v8 to compile with forced signed chars which is done by the Flag:
    -fsigned-char
  at least it is enough to follow the instructions of compiling arango on rasperry
  and add "CFLAGS='-fsigned-char'" to the make command of V8 and remove the armv7=0

* Fixed a bug with the replication client. In the case of single document
  transactions the collection was not write locked.


v2.2.0 (2014-07-10)
-------------------

* The replication methods `logger.start`, `logger.stop` and `logger.properties` are
  no-ops in ArangoDB 2.2 as there is no separate replication logger anymore. Data changes
  are logged into the write-ahead log in ArangoDB 2.2, and not separately by the
  replication logger. The replication logger object is still there in ArangoDB 2.2 to
  ensure backwards-compatibility, however, logging cannot be started, stopped or
  configured anymore. Using any of these methods will do nothing.

  This also affects the following HTTP API methods:
  - `PUT /_api/replication/logger-start`
  - `PUT /_api/replication/logger-stop`
  - `GET /_api/replication/logger-config`
  - `PUT /_api/replication/logger-config`

  Using any of these methods is discouraged from now on as they will be removed in
  future versions of ArangoDB.

* INCOMPATIBLE CHANGE: replication of transactions has changed. Previously, transactions
  were logged on a master in one big block and shipped to a slave in one block, too.
  Now transactions will be logged and replicated as separate entries, allowing transactions
  to be bigger and also ensure replication progress.

  This change also affects the behavior of the `stop` method of the replication applier.
  If the replication applier is now stopped manually using the `stop` method and later
  restarted using the `start` method, any transactions that were unfinished at the
  point of stopping will be aborted on a slave, even if they later commit on the master.

  In ArangoDB 2.2, stopping the replication applier manually should be avoided unless the
  goal is to stop replication permanently or to do a full resync with the master anyway.
  If the replication applier still must be stopped, it should be made sure that the
  slave has fetched and applied all pending operations from a master, and that no
  extra transactions are started on the master before the `stop` command on the slave
  is executed.

  Replication of transactions in ArangoDB 2.2 might also lock the involved collections on
  the slave while a transaction is either committed or aborted on the master and the
  change has been replicated to the slave. This change in behavior may be important for
  slave servers that are used for read-scaling. In order to avoid long lasting collection
  locks on the slave, transactions should be kept small.

  The `_replication` system collection is not used anymore in ArangoDB 2.2 and its usage is
  discouraged.

* INCOMPATIBLE CHANGE: the figures reported by the `collection.figures` method
  now only reflect documents and data contained in the journals and datafiles of
  collections. Documents or deletions contained only in the write-ahead log will
  not influence collection figures until the write-ahead log garbage collection
  kicks in. The figures for a collection might therefore underreport the total
  resource usage of a collection.

  Additionally, the attributes `lastTick` and `uncollectedLogfileEntries` have been
  added to the result of the `figures` operation and the HTTP API method
  `PUT /_api/collection/figures`

* added `insert` method as an alias for `save`. Documents can now be inserted into
  a collection using either method:

      db.test.save({ foo: "bar" });
      db.test.insert({ foo: "bar" });

* added support for data-modification AQL queries

* added AQL keywords `INSERT`, `UPDATE`, `REPLACE` and `REMOVE` (and `WITH`) to
  support data-modification AQL queries.

  Unquoted usage of these keywords for attribute names in AQL queries will likely
  fail in ArangoDB 2.2. If any such attribute name needs to be used in a query, it
  should be enclosed in backticks to indicate the usage of a literal attribute
  name.

  For example, the following query will fail in ArangoDB 2.2 with a parse error:

      FOR i IN foo RETURN i.remove

  and needs to be rewritten like this:

      FOR i IN foo RETURN i.`remove`

* disallow storing of JavaScript objects that contain JavaScript native objects
  of type `Date`, `Function`, `RegExp` or `External`, e.g.

      db.test.save({ foo: /bar/ });
      db.test.save({ foo: new Date() });

  will now print

      Error: <data> cannot be converted into JSON shape: could not shape document

  Previously, objects of these types were silently converted into an empty object
  (i.e. `{ }`).

  To store such objects in a collection, explicitly convert them into strings
  like this:

      db.test.save({ foo: String(/bar/) });
      db.test.save({ foo: String(new Date()) });

* The replication methods `logger.start`, `logger.stop` and `logger.properties` are
  no-ops in ArangoDB 2.2 as there is no separate replication logger anymore. Data changes
  are logged into the write-ahead log in ArangoDB 2.2, and not separately by the
  replication logger. The replication logger object is still there in ArangoDB 2.2 to
  ensure backwards-compatibility, however, logging cannot be started, stopped or
  configured anymore. Using any of these methods will do nothing.

  This also affects the following HTTP API methods:
  - `PUT /_api/replication/logger-start`
  - `PUT /_api/replication/logger-stop`
  - `GET /_api/replication/logger-config`
  - `PUT /_api/replication/logger-config`

  Using any of these methods is discouraged from now on as they will be removed in
  future versions of ArangoDB.

* INCOMPATIBLE CHANGE: replication of transactions has changed. Previously, transactions
  were logged on a master in one big block and shipped to a slave in one block, too.
  Now transactions will be logged and replicated as separate entries, allowing transactions
  to be bigger and also ensure replication progress.

  This change also affects the behavior of the `stop` method of the replication applier.
  If the replication applier is now stopped manually using the `stop` method and later
  restarted using the `start` method, any transactions that were unfinished at the
  point of stopping will be aborted on a slave, even if they later commit on the master.

  In ArangoDB 2.2, stopping the replication applier manually should be avoided unless the
  goal is to stop replication permanently or to do a full resync with the master anyway.
  If the replication applier still must be stopped, it should be made sure that the
  slave has fetched and applied all pending operations from a master, and that no
  extra transactions are started on the master before the `stop` command on the slave
  is executed.

  Replication of transactions in ArangoDB 2.2 might also lock the involved collections on
  the slave while a transaction is either committed or aborted on the master and the
  change has been replicated to the slave. This change in behavior may be important for
  slave servers that are used for read-scaling. In order to avoid long lasting collection
  locks on the slave, transactions should be kept small.

  The `_replication` system collection is not used anymore in ArangoDB 2.2 and its usage is
  discouraged.

* INCOMPATIBLE CHANGE: the figures reported by the `collection.figures` method
  now only reflect documents and data contained in the journals and datafiles of
  collections. Documents or deletions contained only in the write-ahead log will
  not influence collection figures until the write-ahead log garbage collection
  kicks in. The figures for a collection might therefore underreport the total
  resource usage of a collection.

  Additionally, the attributes `lastTick` and `uncollectedLogfileEntries` have been
  added to the result of the `figures` operation and the HTTP API method
  `PUT /_api/collection/figures`

* added `insert` method as an alias for `save`. Documents can now be inserted into
  a collection using either method:

      db.test.save({ foo: "bar" });
      db.test.insert({ foo: "bar" });

* added support for data-modification AQL queries

* added AQL keywords `INSERT`, `UPDATE`, `REPLACE` and `REMOVE` (and `WITH`) to
  support data-modification AQL queries.

  Unquoted usage of these keywords for attribute names in AQL queries will likely
  fail in ArangoDB 2.2. If any such attribute name needs to be used in a query, it
  should be enclosed in backticks to indicate the usage of a literal attribute
  name.

  For example, the following query will fail in ArangoDB 2.2 with a parse error:

      FOR i IN foo RETURN i.remove

  and needs to be rewritten like this:

      FOR i IN foo RETURN i.`remove`

* disallow storing of JavaScript objects that contain JavaScript native objects
  of type `Date`, `Function`, `RegExp` or `External`, e.g.

      db.test.save({ foo: /bar/ });
      db.test.save({ foo: new Date() });

  will now print

      Error: <data> cannot be converted into JSON shape: could not shape document

  Previously, objects of these types were silently converted into an empty object
  (i.e. `{ }`).

  To store such objects in a collection, explicitly convert them into strings
  like this:

      db.test.save({ foo: String(/bar/) });
      db.test.save({ foo: String(new Date()) });

* honor startup option `--server.disable-statistics` when deciding whether or not
  to start periodic statistics collection jobs

  Previously, the statistics collection jobs were started even if the server was
  started with the `--server.disable-statistics` flag being set to `true`

* removed startup option `--random.no-seed`

  This option had no effect in previous versions of ArangoDB and was thus removed.

* removed startup option `--database.remove-on-drop`

  This option was used for debugging only.

* removed startup option `--database.force-sync-properties`

  This option is now superfluous as collection properties are now stored in the
  write-ahead log.

* introduced write-ahead log

  All write operations in an ArangoDB server instance are automatically logged
  to the server's write-ahead log. The write-ahead log is a set of append-only
  logfiles, and it is used in case of a crash recovery and for replication.
  Data from the write-ahead log will eventually be moved into the journals or
  datafiles of collections, allowing the server to remove older write-ahead log
  logfiles. Figures of collections will be updated when data are moved from the
  write-ahead log into the journals or datafiles of collections.

  Cross-collection transactions in ArangoDB should benefit considerably by this
  change, as less writes than in previous versions are required to ensure the data
  of multiple collections are atomically and durably committed. All data-modifying
  operations inside transactions (insert, update, remove) will write their
  operations into the write-ahead log directly, making transactions with multiple
  operations also require less physical memory than in previous versions of ArangoDB,
  that required all transaction data to fit into RAM.

  The `_trx` system collection is not used anymore in ArangoDB 2.2 and its usage is
  discouraged.

  The data in the write-ahead log can also be used in the replication context.
  The `_replication` collection that was used in previous versions of ArangoDB to
  store all changes on the server is not used anymore in ArangoDB 2.2. Instead,
  slaves can read from a master's write-ahead log to get informed about most
  recent changes. This removes the need to store data-modifying operations in
  both the actual place and the `_replication` collection.

* removed startup option `--server.disable-replication-logger`

  This option is superfluous in ArangoDB 2.2. There is no dedicated replication
  logger in ArangoDB 2.2. There is now always the write-ahead log, and it is also
  used as the server's replication log. Specifying the startup option
  `--server.disable-replication-logger` will do nothing in ArangoDB 2.2, but the
  option should not be used anymore as it might be removed in a future version.

* changed behavior of replication logger

  There is no dedicated replication logger in ArangoDB 2.2 as there is the
  write-ahead log now. The existing APIs for starting and stopping the replication
  logger still exist in ArangoDB 2.2 for downwards-compatibility, but calling
  the start or stop operations are no-ops in ArangoDB 2.2. When querying the
  replication logger status via the API, the server will always report that the
  replication logger is running. Configuring the replication logger is a no-op
  in ArangoDB 2.2, too. Changing the replication logger configuration has no
  effect. Instead, the write-ahead log configuration can be changed.

* removed MRuby integration for arangod

  ArangoDB had an experimental MRuby integration in some of the publish builds.
  This wasn't continuously developed, and so it has been removed in ArangoDB 2.2.

  This change has led to the following startup options being superfluous:

  - `--ruby.gc-interval`
  - `--ruby.action-directory`
  - `--ruby.modules-path`
  - `--ruby.startup-directory`

  Specifying these startup options will do nothing in ArangoDB 2.2, but the
  options should be avoided from now on as they might be removed in future versions.

* reclaim index memory when last document in collection is deleted

  Previously, deleting documents from a collection did not lead to index sizes being
  reduced. Instead, the already allocated index memory was re-used when a collection
  was refilled.

  Now, index memory for primary indexes and hash indexes is reclaimed instantly when
  the last document from a collection is removed.

* inlined and optimized functions in hash indexes

* added AQL TRANSLATE function

  This function can be used to perform lookups from static lists, e.g.

      LET countryNames = { US: "United States", UK: "United Kingdom", FR: "France" }
      RETURN TRANSLATE("FR", countryNames)

* fixed datafile debugger

* fixed check-version for empty directory

* moved try/catch block to the top of routing chain

* added mountedApp function for foxx-manager

* fixed issue #883: arango 2.1 - when starting multi-machine cluster, UI web
  does not change to cluster overview

* fixed dfdb: should not start any other V8 threads

* cleanup of version-check, added module org/arangodb/database-version,
  added --check-version option

* fixed issue #881: [2.1.0] Bombarded (every 10 sec or so) with
  "WARNING format string is corrupt" when in non-system DB Dashboard

* specialized primary index implementation to allow faster hash table
  rebuilding and reduce lookups in datafiles for the actual value of `_key`.

* issue #862: added `--overwrite` option to arangoimp

* removed number of property lookups for documents during AQL queries that
  access documents

* prevent buffering of long print results in arangosh's and arangod's print
  command

  this change will emit buffered intermediate print results and discard the
  output buffer to quickly deliver print results to the user, and to prevent
  constructing very large buffers for large results

* removed sorting of attribute names for use in a collection's shaper

  sorting attribute names was done on document insert to keep attributes
  of a collection in sorted order for faster comparisons. The sort order
  of attributes was only used in one particular and unlikely case, so it
  was removed. Collections with many different attribute names should
  benefit from this change by faster inserts and slightly less memory usage.

* fixed a bug in arangodump which got the collection name in _from and _to
  attributes of edges wrong (all were "_unknown")

* fixed a bug in arangorestore which did not recognize wrong _from and _to
  attributes of edges

* improved error detection and reporting in arangorestore


v2.1.1 (2014-06-06)
-------------------

* fixed dfdb: should not start any other V8 threads

* signature for collection functions was modified

  The basic change was the substitution of the input parameter of the
  function by an generic options object which can contain multiple
  option parameter of the function.
  Following functions were modified
  remove
  removeBySample
  replace
  replaceBySample
  update
  updateBySample

  Old signature is yet supported but it will be removed in future versions

v2.1.0 (2014-05-29)
-------------------

* implemented upgrade procedure for clusters

* fixed communication issue with agency which prevented reconnect
  after an agent failure

* fixed cluster dashboard in the case that one but not all servers
  in the cluster are down

* fixed a bug with coordinators creating local database objects
  in the wrong order (_system needs to be done first)

* improved cluster dashboard


v2.1.0-rc2 (2014-05-25)
-----------------------

* fixed issue #864: Inconsistent behavior of AQL REVERSE(list) function


v2.1.0-rc1 (XXXX-XX-XX)
-----------------------

* added server-side periodic task management functions:

  - require("org/arangodb/tasks").register(): registers a periodic task
  - require("org/arangodb/tasks").unregister(): unregisters and removes a
    periodic task
  - require("org/arangodb/tasks").get(): retrieves a specific tasks or all
    existing tasks

  the previous undocumented function `internal.definePeriodic` is now
  deprecated and will be removed in a future release.

* decrease the size of some seldom used system collections on creation.

  This will make these collections use less disk space and mapped memory.

* added AQL date functions

* added AQL FLATTEN() list function

* added index memory statistics to `db.<collection>.figures()` function

  The `figures` function will now return a sub-document `indexes`, which lists
  the number of indexes in the `count` sub-attribute, and the total memory
  usage of the indexes in bytes in the `size` sub-attribute.

* added AQL CURRENT_DATABASE() function

  This function returns the current database's name.

* added AQL CURRENT_USER() function

  This function returns the current user from an AQL query. The current user is the
  username that was specified in the `Authorization` HTTP header of the request. If
  authentication is turned off or the query was executed outside a request context,
  the function will return `null`.

* fixed issue #796: Searching with newline chars broken?

  fixed slightly different handling of backslash escape characters in a few
  AQL functions. Now handling of escape sequences should be consistent, and
  searching for newline characters should work the same everywhere

* added OpenSSL version check for configure

  It will report all OpenSSL versions < 1.0.1g as being too old.
  `configure` will only complain about an outdated OpenSSL version but not stop.

* require C++ compiler support (requires g++ 4.8, clang++ 3.4 or Visual Studio 13)

* less string copying returning JSONified documents from ArangoDB, e.g. via
  HTTP GET `/_api/document/<collection>/<document>`

* issue #798: Lower case http headers from arango

  This change allows returning capitalized HTTP headers, e.g.
  `Content-Length` instead of `content-length`.
  The HTTP spec says that headers are case-insensitive, but
  in fact several clients rely on a specific case in response
  headers.
  This change will capitalize HTTP headers if the `X-Arango-Version`
  request header is sent by the client and contains a value of at
  least `20100` (for version 2.1). The default value for the
  compatibility can also be set at server start, using the
  `--server.default-api-compatibility` option.

* simplified usage of `db._createStatement()`

  Previously, the function could not be called with a query string parameter as
  follows:

      db._createStatement(queryString);

  Calling it as above resulted in an error because the function expected an
  object as its parameter. From now on, it's possible to call the function with
  just the query string.

* make ArangoDB not send back a `WWW-Authenticate` header to a client in case the
  client sends the `X-Omit-WWW-Authenticate` HTTP header.

  This is done to prevent browsers from showing their built-in HTTP authentication
  dialog for AJAX requests that require authentication.
  ArangoDB will still return an HTTP 401 (Unauthorized) if the request doesn't
  contain valid credentials, but it will omit the `WWW-Authenticate` header,
  allowing clients to bypass the browser's authentication dialog.

* added REST API method HTTP GET `/_api/job/job-id` to query the status of an
  async job without potentially fetching it from the list of done jobs

* fixed non-intuitive behavior in jobs API: previously, querying the status
  of an async job via the API HTTP PUT `/_api/job/job-id` removed a currently
  executing async job from the list of queryable jobs on the server.
  Now, when querying the result of an async job that is still executing,
  the job is kept in the list of queryable jobs so its result can be fetched
  by a subsequent request.

* use a new data structure for the edge index of an edge collection. This
  improves the performance for the creation of the edge index and in
  particular speeds up removal of edges in graphs. Note however that
  this change might change the order in which edges starting at
  or ending in a vertex are returned. However, this order was never
  guaranteed anyway and it is not sensible to guarantee any particular
  order.

* provide a size hint to edge and hash indexes when initially filling them
  this will lead to less re-allocations when populating these indexes

  this may speed up building indexes when opening an existing collection

* don't requeue identical context methods in V8 threads in case a method is
  already registered

* removed arangod command line option `--database.remove-on-compacted`

* export the sort attribute for graph traversals to the HTTP interface

* add support for arangodump/arangorestore for clusters


v2.0.8 (XXXX-XX-XX)
-------------------

* fixed too-busy iteration over skiplists

  Even when a skiplist query was restricted by a limit clause, the skiplist
  index was queried without the limit. this led to slower-than-necessary
  execution times.

* fixed timeout overflows on 32 bit systems

  this bug has led to problems when select was called with a high timeout
  value (2000+ seconds) on 32bit systems that don't have a forgiving select
  implementation. when the call was made on these systems, select failed
  so no data would be read or sent over the connection

  this might have affected some cluster-internal operations.

* fixed ETCD issues on 32 bit systems

  ETCD was non-functional on 32 bit systems at all. The first call to the
  watch API crashed it. This was because atomic operations worked on data
  structures that were not properly aligned on 32 bit systems.

* fixed issue #848: db.someEdgeCollection.inEdge does not return correct
  value when called the 2nd time after a .save to the edge collection


v2.0.7 (2014-05-05)
-------------------

* issue #839: Foxx Manager missing "unfetch"

* fixed a race condition at startup

  this fixes undefined behavior in case the logger was involved directly at
  startup, before the logger initialization code was called. This should have
  occurred only for code that was executed before the invocation of main(),
  e.g. during ctor calls of statically defined objects.


v2.0.6 (2014-04-22)
-------------------

* fixed issue #835: arangosh doesn't show correct database name



v2.0.5 (2014-04-21)
-------------------

* Fixed a caching problem in IE JS Shell

* added cancelation for async jobs

* upgraded to new gyp for V8

* new Windows installer


v2.0.4 (2014-04-14)
-------------------

* fixed cluster authentication front-end issues for Firefox and IE, there are
  still problems with Chrome


v2.0.3 (2014-04-14)
-------------------

* fixed AQL optimizer bug

* fixed front-end issues

* added password change dialog


v2.0.2 (2014-04-06)
-------------------

* during cluster startup, do not log (somewhat expected) connection errors with
  log level error, but with log level info

* fixed dashboard modals

* fixed connection check for cluster planning front end: firefox does
  not support async:false

* document how to persist a cluster plan in order to relaunch an existing
  cluster later


v2.0.1 (2014-03-31)
-------------------

* make ArangoDB not send back a `WWW-Authenticate` header to a client in case the
  client sends the `X-Omit-WWW-Authenticate` HTTP header.

  This is done to prevent browsers from showing their built-in HTTP authentication
  dialog for AJAX requests that require authentication.
  ArangoDB will still return an HTTP 401 (Unauthorized) if the request doesn't
  contain valid credentials, but it will omit the `WWW-Authenticate` header,
  allowing clients to bypass the browser's authentication dialog.

* fixed isses in arango-dfdb:

  the dfdb was not able to unload certain system collections, so these couldn't be
  inspected with the dfdb sometimes. Additionally, it did not truncate corrupt
  markers from datafiles under some circumstances

* added `changePassword` attribute for users

* fixed non-working "save" button in collection edit view of web interface
  clicking the save button did nothing. one had to press enter in one of the input
  fields to send modified form data

* fixed V8 compile error on MacOS X

* prevent `body length: -9223372036854775808` being logged in development mode for
  some Foxx HTTP responses

* fixed several bugs in web interface dashboard

* fixed issue #783: coffee script not working in manifest file

* fixed issue #783: coffee script not working in manifest file

* fixed issue #781: Cant save current query from AQL editor ui

* bumped version in `X-Arango-Version` compatibility header sent by arangosh and other
  client tools from `1.5` to `2.0`.

* fixed startup options for arango-dfdb, added details option for arango-dfdb

* fixed display of missing error messages and codes in arangosh

* when creating a collection via the web interface, the collection type was always
  "document", regardless of the user's choice


v2.0.0 (2014-03-10)
-------------------

* first 2.0 release


v2.0.0-rc2 (2014-03-07)
-----------------------

* fixed cluster authorization


v2.0.0-rc1 (2014-02-28)
-----------------------

* added sharding :-)

* added collection._dbName attribute to query the name of the database from a collection

  more detailed documentation on the sharding and cluster features can be found in the user
  manual, section **Sharding**

* INCOMPATIBLE CHANGE: using complex values in AQL filter conditions with operators other
  than equality (e.g. >=, >, <=, <) will disable usage of skiplist indexes for filter
  evaluation.

  For example, the following queries will be affected by change:

      FOR doc IN docs FILTER doc.value < { foo: "bar" } RETURN doc
      FOR doc IN docs FILTER doc.value >= [ 1, 2, 3 ] RETURN doc

  The following queries will not be affected by the change:

      FOR doc IN docs FILTER doc.value == 1 RETURN doc
      FOR doc IN docs FILTER doc.value == "foo" RETURN doc
      FOR doc IN docs FILTER doc.value == [ 1, 2, 3 ] RETURN doc
      FOR doc IN docs FILTER doc.value == { foo: "bar" } RETURN doc

* INCOMPATIBLE CHANGE: removed undocumented method `collection.saveOrReplace`

  this feature was never advertised nor documented nor tested.

* INCOMPATIBLE CHANGE: removed undocumented REST API method `/_api/simple/BY-EXAMPLE-HASH`

  this feature was never advertised nor documented nor tested.

* added explicit startup parameter `--server.reuse-address`

  This flag can be used to control whether sockets should be acquired with the SO_REUSEADDR
  flag.

  Regardless of this setting, sockets on Windows are always acquired using the
  SO_EXCLUSIVEADDRUSE flag.

* removed undocumented REST API method GET `/_admin/database-name`

* added user validation API at POST `/_api/user/<username>`

* slightly improved users management API in `/_api/user`:

  Previously, when creating a new user via HTTP POST, the username needed to be
  passed in an attribute `username`. When users were returned via this API,
  the usernames were returned in an attribute named `user`. This was slightly
  confusing and was changed in 2.0 as follows:

  - when adding a user via HTTP POST, the username can be specified in an attribute
  `user`. If this attribute is not used, the API will look into the attribute `username`
  as before and use that value.
  - when users are returned via HTTP GET, the usernames are still returned in an
    attribute `user`.

  This change should be fully downwards-compatible with the previous version of the API.

* added AQL SLICE function to extract slices from lists

* made module loader more node compatible

* the startup option `--javascript.package-path` for arangosh is now deprecated and does
  nothing. Using it will not cause an error, but the option is ignored.

* added coffee script support

* Several UI improvements.

* Exchanged icons in the graphviewer toolbar

* always start networking and HTTP listeners when starting the server (even in
  console mode)

* allow vertex and edge filtering with user-defined functions in TRAVERSAL,
  TRAVERSAL_TREE and SHORTEST_PATH AQL functions:

      // using user-defined AQL functions for edge and vertex filtering
      RETURN TRAVERSAL(friends, friendrelations, "friends/john", "outbound", {
        followEdges: "myfunctions::checkedge",
        filterVertices: "myfunctions::checkvertex"
      })

      // using the following custom filter functions
      var aqlfunctions = require("org/arangodb/aql/functions");
      aqlfunctions.register("myfunctions::checkedge", function (config, vertex, edge, path) {
        return (edge.type !== 'dislikes'); // don't follow these edges
      }, false);

      aqlfunctions.register("myfunctions::checkvertex", function (config, vertex, path) {
        if (vertex.isDeleted || ! vertex.isActive) {
          return [ "prune", "exclude" ]; // exclude these and don't follow them
        }
        return [ ]; // include everything else
      }, false);

* fail if invalid `strategy`, `order` or `itemOrder` attribute values
  are passed to the AQL TRAVERSAL function. Omitting these attributes
  is not considered an error, but specifying an invalid value for any
  of these attributes will make an AQL query fail.

* issue #751: Create database through API should return HTTP status code 201

  By default, the server now returns HTTP 201 (created) when creating a new
  database successfully. To keep compatibility with older ArangoDB versions, the
  startup parameter `--server.default-api-compatibility` can be set to a value
  of `10400` to indicate API compatibility with ArangoDB 1.4. The compatibility
  can also be enforced by setting the `X-Arango-Version` HTTP header in a
  client request to this API on a per-request basis.

* allow direct access from the `db` object to collections whose names start
  with an underscore (e.g. db._users).

  Previously, access to such collections via the `db` object was possible from
  arangosh, but not from arangod (and thus Foxx and actions). The only way
  to access such collections from these places was via the `db._collection(<name>)`
  workaround.

* allow `\n` (as well as `\r\n`) as line terminator in batch requests sent to
  `/_api/batch` HTTP API.

* use `--data-binary` instead of `--data` parameter in generated cURL examples

* issue #703: Also show path of logfile for fm.config()

* issue #675: Dropping a collection used in "graph" module breaks the graph

* added "static" Graph.drop() method for graphs API

* fixed issue #695: arangosh server.password error

* use pretty-printing in `--console` mode by default

* simplified ArangoDB startup options

  Some startup options are now superfluous or their usage is simplified. The
  following options have been changed:

  * `--javascript.modules-path`: this option has been removed. The modules paths
    are determined by arangod and arangosh automatically based on the value of
    `--javascript.startup-directory`.

    If the option is set on startup, it is ignored so startup will not abort with
    an error `unrecognized option`.

  * `--javascript.action-directory`: this option has been removed. The actions
    directory is determined by arangod automatically based on the value of
    `--javascript.startup-directory`.

    If the option is set on startup, it is ignored so startup will not abort with
    an error `unrecognized option`.

  * `--javascript.package-path`: this option is still available but it is not
    required anymore to set the standard package paths (e.g. `js/npm`). arangod
    will automatically use this standard package path regardless of whether it
    was specified via the options.

    It is possible to use this option to add additional package paths to the
    standard value.

  Configuration files included with arangod are adjusted accordingly.

* layout of the graphs tab adapted to better fit with the other tabs

* database selection is moved to the bottom right corner of the web interface

* removed priority queue index type

  this feature was never advertised nor documented nor tested.

* display internal attributes in document source view of web interface

* removed separate shape collections

  When upgrading to ArangoDB 2.0, existing collections will be converted to include
  shapes and attribute markers in the datafiles instead of using separate files for
  shapes.

  When a collection is converted, existing shapes from the SHAPES directory will
  be written to a new datafile in the collection directory, and the SHAPES directory
  will be removed afterwards.

  This saves up to 2 MB of memory and disk space for each collection
  (savings are higher, the less different shapes there are in a collection).
  Additionally, one less file descriptor per opened collection will be used.

  When creating a new collection, the amount of sync calls may be reduced. The same
  may be true for documents with yet-unknown shapes. This may help performance
  in these cases.

* added AQL functions `NTH` and `POSITION`

* added signal handler for arangosh to save last command in more cases

* added extra prompt placeholders for arangosh:
  - `%e`: current endpoint
  - `%u`: current user

* added arangosh option `--javascript.gc-interval` to control amount of
  garbage collection performed by arangosh

* fixed issue #651: Allow addEdge() to take vertex ids in the JS library

* removed command-line option `--log.format`

  In previous versions, this option did not have an effect for most log messages, so
  it got removed.

* removed C++ logger implementation

  Logging inside ArangoDB is now done using the LOG_XXX() macros. The LOGGER_XXX()
  macros are gone.

* added collection status "loading"


v1.4.16 (XXXX-XX-XX)
--------------------

* fixed too eager datafile deletion

  this issue could have caused a crash when the compaction had marked datafiles as obsolete
  and they were removed while "old" temporary query results still pointed to the old datafile
  positions

* fixed issue #826: Replication fails when a collection's configuration changes


v1.4.15 (2014-04-19)
--------------------

* bugfix for AQL query optimizer

  the following type of query was too eagerly optimized, leading to errors in code-generation:

      LET a = (FOR i IN [] RETURN i) LET b = (FOR i IN [] RETURN i) RETURN 1

  the problem occurred when both lists in the subqueries were empty. In this case invalid code
  was generated and the query couldn't be executed.


v1.4.14 (2014-04-05)
--------------------

* fixed race conditions during shape / attribute insertion

  A race condition could have led to spurious `cannot find attribute #xx` or
  `cannot find shape #xx` (where xx is a number) warning messages being logged
  by the server. This happened when a new attribute was inserted and at the same
  time was queried by another thread.

  Also fixed a race condition that may have occurred when a thread tried to
  access the shapes / attributes hash tables while they were resized. In this
  cases, the shape / attribute may have been hashed to a wrong slot.

* fixed a memory barrier / cpu synchronization problem with libev, affecting
  Windows with Visual Studio 2013 (probably earlier versions are affected, too)

  The issue is described in detail here:
  http://lists.schmorp.de/pipermail/libev/2014q1/002318.html


v1.4.13 (2014-03-14)
--------------------

* added diagnostic output for Foxx application upload

* allow dump & restore from ArangoDB 1.4 with an ArangoDB 2.0 server

* allow startup options `temp-path` and `default-language` to be specified from the arangod
  configuration file and not only from the command line

* fixed too eager compaction

  The compaction will now wait for several seconds before trying to re-compact the same
  collection. Additionally, some other limits have been introduced for the compaction.


v1.4.12 (2014-03-05)
--------------------

* fixed display bug in web interface which caused the following problems:
  - documents were displayed in web interface as being empty
  - document attributes view displayed many attributes with content "undefined"
  - document source view displayed many attributes with name "TYPEOF" and value "undefined"
  - an alert popping up in the browser with message "Datatables warning..."

* re-introduced old-style read-write locks to supports Windows versions older than
  Windows 2008R2 and Windows 7. This should re-enable support for Windows Vista and
  Windows 2008.


v1.4.11 (2014-02-27)
--------------------

* added SHORTEST_PATH AQL function

  this calculates the shortest paths between two vertices, using the Dijkstra
  algorithm, employing a min-heap

  By default, ArangoDB does not know the distance between any two vertices and
  will use a default distance of 1. A custom distance function can be registered
  as an AQL user function to make the distance calculation use any document
  attributes or custom logic:

      RETURN SHORTEST_PATH(cities, motorways, "cities/CGN", "cities/MUC", "outbound", {
        paths: true,
        distance: "myfunctions::citydistance"
      })

      // using the following custom distance function
      var aqlfunctions = require("org/arangodb/aql/functions");
      aqlfunctions.register("myfunctions::distance", function (config, vertex1, vertex2, edge) {
        return Math.sqrt(Math.pow(vertex1.x - vertex2.x) + Math.pow(vertex1.y - vertex2.y));
      }, false);

* fixed bug in Graph.pathTo function

* fixed small memleak in AQL optimizer

* fixed access to potentially uninitialized variable when collection had a cap constraint


v1.4.10 (2014-02-21)
--------------------

* fixed graph constructor to allow graph with some parameter to be used

* added node.js "events" and "stream"

* updated npm packages

* added loading of .json file

* Fixed http return code in graph api with waitForSync parameter.

* Fixed documentation in graph, simple and index api.

* removed 2 tests due to change in ruby library.

* issue #756: set access-control-expose-headers on CORS response

  the following headers are now whitelisted by ArangoDB in CORS responses:
  - etag
  - content-encoding
  - content-length
  - location
  - server
  - x-arango-errors
  - x-arango-async-id


v1.4.9 (2014-02-07)
-------------------

* return a document's current etag in response header for HTTP HEAD requests on
  documents that return an HTTP 412 (precondition failed) error. This allows
  retrieving the document's current revision easily.

* added AQL function `SKIPLIST` to directly access skiplist indexes from AQL

  This is a shortcut method to use a skiplist index for retrieving specific documents in
  indexed order. The function capability is rather limited, but it may be used
  for several cases to speed up queries. The documents are returned in index order if
  only one condition is used.

      /* return all documents with mycollection.created > 12345678 */
      FOR doc IN SKIPLIST(mycollection, { created: [[ '>', 12345678 ]] })
        RETURN doc

      /* return first document with mycollection.created > 12345678 */
      FOR doc IN SKIPLIST(mycollection, { created: [[ '>', 12345678 ]] }, 0, 1)
        RETURN doc

      /* return all documents with mycollection.created between 12345678 and 123456790 */
      FOR doc IN SKIPLIST(mycollection, { created: [[ '>', 12345678 ], [ '<=', 123456790 ]] })
        RETURN doc

      /* return all documents with mycollection.a equal 1 and .b equal 2 */
      FOR doc IN SKIPLIST(mycollection, { a: [[ '==', 1 ]], b: [[ '==', 2 ]] })
        RETURN doc

  The function requires a skiplist index with the exact same attributes to
  be present on the specified collection. All attributes present in the skiplist
  index must be specified in the conditions specified for the `SKIPLIST` function.
  Attribute declaration order is important, too: attributes must be specified in the
  same order in the condition as they have been declared in the skiplist index.

* added command-line option `--server.disable-authentication-unix-sockets`

  with this option, authentication can be disabled for all requests coming
  in via UNIX domain sockets, enabling clients located on the same host as
  the ArangoDB server to connect without authentication.
  Other connections (e.g. TCP/IP) are not affected by this option.

  The default value for this option is `false`.
  Note: this option is only supported on platforms that support Unix domain
  sockets.

* call global arangod instance destructor on shutdown

* issue #755: TRAVERSAL does not use strategy, order and itemOrder options

  these options were not honored when configuring a traversal via the AQL
  TRAVERSAL function. Now, these options are used if specified.

* allow vertex and edge filtering with user-defined functions in TRAVERSAL,
  TRAVERSAL_TREE and SHORTEST_PATH AQL functions:

      // using user-defined AQL functions for edge and vertex filtering
      RETURN TRAVERSAL(friends, friendrelations, "friends/john", "outbound", {
        followEdges: "myfunctions::checkedge",
        filterVertices: "myfunctions::checkvertex"
      })

      // using the following custom filter functions
      var aqlfunctions = require("org/arangodb/aql/functions");
      aqlfunctions.register("myfunctions::checkedge", function (config, vertex, edge, path) {
        return (edge.type !== 'dislikes'); // don't follow these edges
      }, false);

      aqlfunctions.register("myfunctions::checkvertex", function (config, vertex, path) {
        if (vertex.isDeleted || ! vertex.isActive) {
          return [ "prune", "exclude" ]; // exclude these and don't follow them
        }
        return [ ]; // include everything else
      }, false);

* issue #748: add vertex filtering to AQL's TRAVERSAL[_TREE]() function


v1.4.8 (2014-01-31)
-------------------

* install foxx apps in the web interface

* fixed a segfault in the import API


v1.4.7 (2014-01-23)
-------------------

* issue #744: Add usage example arangoimp from Command line

* issue #738: added __dirname, __filename pseudo-globals. Fixes #733. (@by pluma)

* mount all Foxx applications in system apps directory on startup


v1.4.6 (2014-01-20)
-------------------

* issue #736: AQL function to parse collection and key from document handle

* added fm.rescan() method for Foxx-Manager

* fixed issue #734: foxx cookie and route problem

* added method `fm.configJson` for arangosh

* include `startupPath` in result of API `/_api/foxx/config`


v1.4.5 (2014-01-15)
-------------------

* fixed issue #726: Alternate Windows Install Method

* fixed issue #716: dpkg -P doesn't remove everything

* fixed bugs in description of HTTP API `_api/index`

* fixed issue #732: Rest API GET revision number

* added missing documentation for several methods in HTTP API `/_api/edge/...`

* fixed typos in description of HTTP API `_api/document`

* defer evaluation of AQL subqueries and logical operators (lazy evaluation)

* Updated font in WebFrontend, it now contains a version that renders properly on Windows

* generally allow function return values as call parameters to AQL functions

* fixed potential deadlock in global context method execution

* added override file "arangod.conf.local" (and co)


v1.4.4 (2013-12-24)
-------------------

* uid and gid are now set in the scripts, there is no longer a separate config file for
  arangod when started from a script

* foxx-manager is now an alias for arangosh

* arango-dfdb is now an alias for arangod, moved from bin to sbin

* changed from readline to linenoise for Windows

* added --install-service and --uninstall-service for Windows

* removed --daemon and --supervisor for Windows

* arangosh and arangod now uses the config-file which maps the binary name, i. e. if you
  rename arangosh to foxx-manager it will use the config file foxx-manager.conf

* fixed lock file for Windows

* fixed issue #711, #687: foxx-manager throws internal errors

* added `--server.ssl-protocol` option for client tools
  this allows connecting from arangosh, arangoimp, arangoimp etc. to an ArangoDB
  server that uses a non-default value for `--server.ssl-protocol`. The default
  value for the SSL protocol is 4 (TLSv1). If the server is configured to use a
  different protocol, it was not possible to connect to it with the client tools.

* added more detailed request statistics

  This adds the number of async-executed HTTP requests plus the number of HTTP
  requests per individual HTTP method type.

* added `--force` option for arangorestore
  this option allows continuing a restore operation even if the server reports errors
  in the middle of the restore operation

* better error reporting for arangorestore
  in case the server returned an HTTP error, arangorestore previously reported this
  error as `internal error` without any details only. Now server-side errors are
  reported by arangorestore with the server's error message

* include more system collections in dumps produced by arangodump
  previously some system collections were intentionally excluded from dumps, even if the
  dump was run with `--include-system-collections`. for example, the collections `_aal`,
  `_modules`, `_routing`, and `_users` were excluded. This makes sense in a replication
  context but not always in a dump context.
  When specifying `--include-system-collections`, arangodump will now include the above-
  mentioned collections in the dump, too. Some other system collections are still excluded
  even when the dump is run with `--include-system-collections`, for example `_replication`
  and `_trx`.

* fixed issue #701: ArangoStatement undefined in arangosh

* fixed typos in configuration files


v1.4.3 (2013-11-25)
-------------------

* fixed a segfault in the AQL optimizer, occurring when a constant non-list value was
  used on the right-hand side of an IN operator that had a collection attribute on the
  left-hand side

* issue #662:

  Fixed access violation errors (crashes) in the Windows version, occurring under some
  circumstances when accessing databases with multiple clients in parallel

* fixed issue #681: Problem with ArchLinux PKGBUILD configuration


v1.4.2 (2013-11-20)
-------------------

* fixed issue #669: Tiny documentation update

* ported Windows version to use native Windows API SRWLocks (slim read-write locks)
  and condition variables instead of homemade versions

  MSDN states the following about the compatibility of SRWLocks and Condition Variables:

      Minimum supported client:
      Windows Server 2008 [desktop apps | Windows Store apps]

      Minimum supported server:
      Windows Vista [desktop apps | Windows Store apps]

* fixed issue #662: ArangoDB on Windows hanging

  This fixes a deadlock issue that occurred on Windows when documents were written to
  a collection at the same time when some other thread tried to drop the collection.

* fixed file-based logging in Windows

  the logger complained on startup if the specified log file already existed

* fixed startup of server in daemon mode (`--daemon` startup option)

* fixed a segfault in the AQL optimizer

* issue #671: Method graph.measurement does not exist

* changed Windows condition variable implementation to use Windows native
  condition variables

  This is an attempt to fix spurious Windows hangs as described in issue #662.

* added documentation for JavaScript traversals

* added --code-page command-line option for Windows version of arangosh

* fixed a problem when creating edges via the web interface.

  The problem only occurred if a collection was created with type "document
  collection" via the web interface, and afterwards was dropped and re-created
  with type "edge collection". If the web interface page was not reloaded,
  the old collection type (document) was cached, making the subsequent creation
  of edges into the (seeming-to-be-document) collection fail.

  The fix is to not cache the collection type in the web interface. Users of
  an older version of the web interface can reload the collections page if they
  are affected.

* fixed a caching problem in arangosh: if a collection was created using the web
  interface, and then removed via arangosh, arangosh did not actually drop the
  collection due to caching.

  Because the `drop` operation was not carried out, this caused misleading error
  messages when trying to re-create the collection (e.g. `cannot create collection:
  duplicate name`).

* fixed ALT-introduced characters for arangosh console input on Windows

  The Windows readline port was not able to handle characters that are built
  using CTRL or ALT keys. Regular characters entered using the CTRL or ALT keys
  were silently swallowed and not passed to the terminal input handler.

  This did not seem to cause problems for the US keyboard layout, but was a
  severe issue for keyboard layouts that require the ALT (or ALT-GR) key to
  construct characters. For example, entering the character `{` with a German
  keyboard layout requires pressing ALT-GR + 9.

* fixed issue #665: Hash/skiplist combo madness bit my ass

  this fixes a problem with missing/non-deterministic rollbacks of inserts in
  case of a unique constraint violation into a collection with multiple secondary
  indexes (with at least one of them unique)

* fixed issue #664: ArangoDB installer on Windows requires drive c:

* partly fixed issue #662: ArangoDB on Windows hanging

  This fixes dropping databases on Windows. In previous 1.4 versions on Windows,
  one shape collection file was not unloaded and removed when dropping a database,
  leaving one directory and one shape collection file in the otherwise-dropped
  database directory.

* fixed issue #660: updated documentation on indexes


v1.4.1 (2013-11-08)
-------------------

* performance improvements for skip-list deletes


v1.4.1-rc1 (2013-11-07)
-----------------------

* fixed issue #635: Web-Interface should have a "Databases" Menu for Management

* fixed issue #624: Web-Interface is missing a Database selector

* fixed segfault in bitarray query

* fixed issue #656: Cannot create unique index through web interface

* fixed issue #654: bitarray index makes server down

* fixed issue #653: Slow query

* fixed issue #650: Randomness of any() should be improved

* made AQL `DOCUMENT()` function polymorphic and work with just one parameter.

  This allows using the `DOCUMENT` function like this:

      DOCUMENT('users/john')
      DOCUMENT([ 'users/john', 'users/amy' ])

  in addition to the existing use cases:

      DOCUMENT(users, 'users/john')
      DOCUMENT(users, 'john')
      DOCUMENT(users, [ 'users/john' ])
      DOCUMENT(users, [ 'users/john', 'users/amy' ])
      DOCUMENT(users, [ 'john', 'amy' ])

* simplified usage of ArangoDB batch API

  It is not necessary anymore to send the batch boundary in the HTTP `Content-Type`
  header. Previously, the batch API expected the client to send a Content-Type header
  of`multipart/form-data; boundary=<some boundary value>`. This is still supported in
  ArangoDB 2.0, but clients can now also omit this header. If the header is not
  present in a client request, ArangoDB will ignore the request content type and
  read the MIME boundary from the beginning of the request body.

  This also allows using the batch API with the Swagger "Try it out" feature (which is
  not too good at sending a different or even dynamic content-type request header).

* added API method GET `/_api/database/user`

  This returns the list of databases a specific user can see without changing the
  username/passwd.

* issue #424: Documentation about IDs needs to be upgraded


v1.4.0 (2013-10-29)
-------------------

* fixed issue #648: /batch API is missing from Web Interface API Documentation (Swagger)

* fixed issue #647: Icon tooltips missing

* fixed issue #646: index creation in web interface

* fixed issue #645: Allow jumping from edge to linked vertices

* merged PR for issue #643: Some minor corrections and a link to "Downloads"

* fixed issue #642: Completion of error handling

* fixed issue #639: compiling v1.4 on maverick produces warnings on -Wstrict-null-sentinel

* fixed issue #634: Web interface bug: Escape does not always propagate

* fixed issue #620: added startup option `--server.default-api-compatibility`

  This adds the following changes to the ArangoDB server and clients:
  - the server provides a new startup option `--server.default-api-compatibility`.
    This option can be used to determine the compatibility of (some) server API
    return values. The value for this parameter is a server version number,
    calculated as follows: `10000 * major + 100 * minor` (e.g. `10400` for ArangoDB
    1.3). The default value is `10400` (1.4), the minimum allowed value is `10300`
    (1.3).

    When setting this option to a value lower than the current server version,
    the server might respond with old-style results to "old" clients, increasing
    compatibility with "old" (non-up-to-date) clients.

  - the server will on each incoming request check for an HTTP header
    `x-arango-version`. Clients can optionally set this header to the API
    version number they support. For example, if a client sends the HTTP header
    `x-arango-version: 10300`, the server will pick this up and might send ArangoDB
    1.3-style responses in some situations.

    Setting either the startup parameter or using the HTTP header (or both) allows
    running "old" clients with newer versions of ArangoDB, without having to adjust
    the clients too much.

  - the `location` headers returned by the server for the APIs `/_api/document/...`
    and `/_api/collection/...` will have different values depending on the used API
    version. If the API compatibility is `10300`, the `location` headers returned
    will look like this:

        location: /_api/document/....

    whereas when an API compatibility of `10400` or higher is used, the `location`
    headers will look like this:

        location: /_db/<database name>/_api/document/...

  Please note that even in the presence of this, old API versions still may not
  be supported forever by the server.

* fixed issue #643: Some minor corrections and a link to "Downloads" by @frankmayer

* started issue #642: Completion of error handling

* fixed issue #639: compiling v1.4 on maverick produces warnings on
  -Wstrict-null-sentinel

* fixed issue #621: Standard Config needs to be fixed

* added function to manage indexes (web interface)

* improved server shutdown time by signaling shutdown to applicationserver,
  logging, cleanup and compactor threads

* added foxx-manager `replace` command

* added foxx-manager `installed` command (a more intuitive alias for `list`)

* fixed issue #617: Swagger API is missing '/_api/version'

* fixed issue #615: Swagger API: Some commands have no parameter entry forms

* fixed issue #614: API : Typo in : Request URL /_api/database/current

* fixed issue #609: Graph viz tool - different background color

* fixed issue #608: arangosh config files - eventually missing in the manual

* fixed issue #607: Admin interface: no core documentation

* fixed issue #603: Aardvark Foxx App Manager

* fixed a bug in type-mapping between AQL user functions and the AQL layer

  The bug caused errors like the following when working with collection documents
  in an AQL user function:

      TypeError: Cannot assign to read only property '_id' of #<ShapedJson>

* create less system collections when creating a new database

  This is achieved by deferring collection creation until the collections are actually
  needed by ArangoDB. The following collections are affected by the change:
  - `_fishbowl`
  - `_structures`


v1.4.0-beta2 (2013-10-14)
-------------------------

* fixed compaction on Windows

  The compaction on Windows did not ftruncate the cleaned datafiles to a smaller size.
  This has been fixed so not only the content of the files is cleaned but also files
  are re-created with potentially smaller sizes.

* only the following system collections will be excluded from replication from now on:
  - `_replication`
  - `_trx`
  - `_users`
  - `_aal`
  - `_fishbowl`
  - `_modules`
  - `_routing`

  Especially the following system collections will now be included in replication:
  - `_aqlfunctions`
  - `_graphs`

  In previous versions of ArangoDB, all system collections were excluded from the
  replication.

  The change also caused a change in the replication logger and applier:
  in previous versions of ArangoDB, only a collection's id was logged for an operation.
  This has not caused problems for non-system collections but for system collections
  there ids might differ. In addition to a collection id ArangoDB will now also log the
  name of a collection for each replication event.

  The replication applier will now look for the collection name attribute in logged
  events preferably.

* added database selection to arango-dfdb

* provide foxx-manager, arangodump, and arangorestore in Windows build

* ArangoDB 1.4 will refuse to start if option `--javascript.app-path` is not set.

* added startup option `--server.allow-method-override`

  This option can be set to allow overriding the HTTP request method in a request using
  one of the following custom headers:

  - x-http-method-override
  - x-http-method
  - x-method-override

  This allows bypassing proxies and tools that would otherwise just let certain types of
  requests pass. Enabling this option may impose a security risk, so it should only be
  used in very controlled environments.

  The default value for this option is `false` (no method overriding allowed).

* added "details" URL parameter for bulk import API

  Setting the `details` URL parameter to `true` in a call to POST `/_api/import` will make
  the import return details about non-imported documents in the `details` attribute. If
  `details` is `false` or omitted, no `details` attribute will be present in the response.
  This is the same behavior that previous ArangoDB versions exposed.

* added "complete" option for bulk import API

  Setting the `complete` URL parameter to `true` in a call to POST `/_api/import` will make
  the import completely fail if at least one of documents cannot be imported successfully.

  It defaults to `false`, which will make ArangoDB continue importing the other documents
  from the import even if some documents cannot be imported. This is the same behavior that
  previous ArangoDB versions exposed.

* added missing swagger documentation for `/_api/log`

* calling `/_api/logs` (or `/_admin/logs`) is only permitted from the `_system` database now.

  Calling this API method for/from other database will result in an HTTP 400.

' ported fix from https://github.com/novus/nvd3/commit/0894152def263b8dee60192f75f66700cea532cc

  This prevents JavaScript errors from occurring in Chrome when in the admin interface,
  section "Dashboard".

* show current database name in web interface (bottom right corner)

* added missing documentation for /_api/import in swagger API docs

* allow specification of database name for replication sync command replication applier

  This allows syncing from a master database with a different name than the slave database.

* issue #601: Show DB in prompt

  arangosh now displays the database name as part of the prompt by default.

  Can change the prompt by using the `--prompt` option, e.g.

      > arangosh --prompt "my db is named \"%d\"> "


v1.4.0-beta1 (2013-10-01)
-------------------------

* make the Foxx manager use per-database app directories

  Each database now has its own subdirectory for Foxx applications. Each database
  can thus use different Foxx applications if required. A Foxx app for a specific
  database resides in `<app-path>/databases/<database-name>/<app-name>`.

  System apps are shared between all databases. They reside in `<app-path>/system/<app-name>`.

* only trigger an engine reset in development mode for URLs starting with `/dev/`

  This prevents ArangoDB from reloading all Foxx applications when it is not
  actually necessary.

* changed error code from 10 (bad parameter) to 1232 (invalid key generator) for
  errors that are due to an invalid key generator specification when creating a new
  collection

* automatic detection of content-type / mime-type for Foxx assets based on filenames,
  added possibility to override auto detection

* added endpoint management API at `/_api/endpoint`

* changed HTTP return code of PUT `/_api/cursor` from 400 to 404 in case a
  non-existing cursor is referred to

* issue #360: added support for asynchronous requests

  Incoming HTTP requests with the headers `x-arango-async: true` or
  `x-arango-async: store` will be answered by the server instantly with a generic
  HTTP 202 (Accepted) response.

  The actual requests will be queued and processed by the server asynchronously,
  allowing the client to continue sending other requests without waiting for the
  server to process the actually requested operation.

  The exact point in time when a queued request is executed is undefined. If an
  error occurs during execution of an asynchronous request, the client will not
  be notified by the server.

  The maximum size of the asynchronous task queue can be controlled using the new
  option `--scheduler.maximal-queue-size`. If the queue contains this many number of
  tasks and a new asynchronous request comes in, the server will reject it with an
  HTTP 500 (internal server error) response.

  Results of incoming requests marked with header `x-arango-async: true` will be
  discarded by the server immediately. Clients have no way of accessing the result
  of such asynchronously executed request. This is just _fire and forget_.

  To later retrieve the result of an asynchronously executed request, clients can
  mark a request with the header `x-arango-async: keep`. This makes the server
  store the result of the request in memory until explicitly fetched by a client
  via the `/_api/job` API. The `/_api/job` API also provides methods for basic
  inspection of which pending or already finished requests there are on the server,
  plus ways for garbage collecting unneeded results.

* Added new option `--scheduler.maximal-queue-size`.

* issue #590: Manifest Lint

* added data dump and restore tools, arangodump and arangorestore.

  arangodump can be used to create a logical dump of an ArangoDB database, or
  just dedicated collections. It can be used to dump both a collection's structure
  (properties and indexes) and data (documents).

  arangorestore can be used to restore data from a dump created with arangodump.
  arangorestore currently does not re-create any indexes, and doesn't yet handle
  referenced documents in edges properly when doing just partial restores.
  This will be fixed until 1.4 stable.

* introduced `--server.database` option for arangosh, arangoimp, and arangob.

  The option allows these client tools to use a certain database for their actions.
  In arangosh, the current database can be switched at any time using the command

      db._useDatabase(<name>);

  When no database is specified, all client tools will assume they should use the
  default database `_system`. This is done for downwards-compatibility reasons.

* added basic multi database support (alpha)

  New databases can be created using the REST API POST `/_api/database` and the
  shell command `db._createDatabase(<name>)`.

  The default database in ArangoDB is called `_system`. This database is always
  present and cannot be deleted by the user. When an older version of ArangoDB is
  upgraded to 1.4, the previously only database will automatically become the
  `_system` database.

  New databases can be created with the above commands, and can be deleted with the
  REST API DELETE `/_api/database/<name>` or the shell command `db._dropDatabase(<name>);`.

  Deleting databases is still unstable in ArangoDB 1.4 alpha and might crash the
  server. This will be fixed until 1.4 stable.

  To access a specific database via the HTTP REST API, the `/_db/<name>/` prefix
  can be used in all URLs. ArangoDB will check if an incoming request starts with
  this prefix, and will automatically pick the database name from it. If the prefix
  is not there, ArangoDB will assume the request is made for the default database
  (`_system`). This is done for downwards-compatibility reasons.

  That means, the following URL pathnames are logically identical:

      /_api/document/mycollection/1234
      /_db/_system/document/mycollection/1234

  To access a different database (e.g. `test`), the URL pathname would look like this:

      /_db/test/document/mycollection/1234

  New databases can also be created and existing databases can only be dropped from
  within the default database (`_system`). It is not possible to drop the `_system`
  database itself.

  Cross-database operations are unintended and unsupported. The intention of the
  multi-database feature is to have the possibility to have a few databases managed
  by ArangoDB in parallel, but to only access one database at a time from a connection
  or a request.

  When accessing the web interface via the URL pathname `/_admin/html/` or `/_admin/aardvark`,
  the web interface for the default database (`_system`) will be displayed.
  To access the web interface for a different database, the database name can be
  put into the URLs as a prefix, e.g. `/_db/test/_admin/html` or
  `/_db/test/_admin/aardvark`.

  All internal request handlers and also all user-defined request handlers and actions
  (including Foxx) will only get to see the unprefixed URL pathnames (i.e. excluding
  any database name prefix). This is to ensure downwards-compatibility.

  To access the name of the requested database from any action (including Foxx), use
  use `req.database`.

  For example, when calling the URL `/myapp/myaction`, the content of `req.database`
  will be `_system` (the default database because no database got specified) and the
  content of `req.url` will be `/myapp/myaction`.

  When calling the URL `/_db/test/myapp/myaction`, the content of `req.database` will be
  `test`, and the content of `req.url` will still be `/myapp/myaction`.

* Foxx now excludes files starting with . (dot) when bundling assets

  This mitigates problems with editor swap files etc.

* made the web interface a Foxx application

  This change caused the files for the web interface to be moved from `html/admin` to
  `js/apps/aardvark` in the file system.

  The base URL for the admin interface changed from `_admin/html/index.html` to
  `_admin/aardvark/index.html`.

  The "old" redirection to `_admin/html/index.html` will now produce a 404 error.

  When starting ArangoDB with the `--upgrade` option, this will automatically be remedied
  by putting in a redirection from `/` to `/_admin/aardvark/index.html`, and from
  `/_admin/html/index.html` to `/_admin/aardvark/index.html`.

  This also obsoletes the following configuration (command-line) options:
  - `--server.admin-directory`
  - `--server.disable-admin-interface`

  when using these now obsolete options when the server is started, no error is produced
  for downwards-compatibility.

* changed User-Agent value sent by arangoimp, arangosh, and arangod from "VOC-Agent" to
  "ArangoDB"

* changed journal file creation behavior as follows:

  Previously, a journal file for a collection was always created when a collection was
  created. When a journal filled up and became full, the current journal was made a
  datafile, and a new (empty) journal was created automatically. There weren't many
  intended situations when a collection did not have at least one journal.

  This is changed now as follows:
  - when a collection is created, no journal file will be created automatically
  - when there is a write into a collection without a journal, the journal will be
    created lazily
  - when there is a write into a collection with a full journal, a new journal will
    be created automatically

  From the end user perspective, nothing should have changed, except that there is now
  less disk usage for empty collections. Disk usage of infrequently updated collections
  might also be reduced significantly by running the `rotate()` method of a collection,
  and not writing into a collection subsequently.

* added method `collection.rotate()`

  This allows premature rotation of a collection's current journal file into a (read-only)
  datafile. The purpose of using `rotate()` is to prematurely allow compaction (which is
  performed on datafiles only) on data, even if the journal was not filled up completely.

  Using `rotate()` may make sense in the following scenario:

      c = db._create("test");
      for (i = 0; i < 1000; ++i) {
        c.save(...); // insert lots of data here
      }

      ...
      c.truncate(); // collection is now empty
      // only data in datafiles will be compacted by following compaction runs
      // all data in the current journal would not be compacted

      // calling rotate will make the current journal a datafile, and thus make it
      // eligible for compaction
      c.rotate();

  Using `rotate()` may also be useful when data in a collection is known to not change
  in the immediate future. After having completed all write operations on a collection,
  performing a `rotate()` will reduce the size of the current journal to the actually
  required size (remember that journals are pre-allocated with a specific size) before
  making the journal a datafile. Thus `rotate()` may cause disk space savings, even if
  the datafiles does not qualify for compaction after rotation.

  Note: rotating the journal is asynchronous, so that the actual rotation may be executed
  after `rotate()` returns to the caller.

* changed compaction to merge small datafiles together (up to 3 datafiles are merged in
  a compaction run)

  In the regular case, this should leave less small datafiles stay around on disk and allow
  using less file descriptors in total.

* added AQL MINUS function

* added AQL UNION_DISTINCT function (more efficient than combination of `UNIQUE(UNION())`)

* updated mruby to 2013-08-22

* issue #587: Add db._create() in help for startup arangosh

* issue #586: Share a link on installation instructions in the User Manual

* issue #585: Bison 2.4 missing on Mac for custom build

* issue #584: Web interface images broken in devel

* issue #583: Small documentation update

* issue #581: Parameter binding for attributes

* issue #580: Small improvements (by @guidoreina)

* issue #577: Missing documentation for collection figures in implementor manual

* issue #576: Get disk usage for collections and graphs

  This extends the result of the REST API for /_api/collection/figures with
  the attributes `compactors.count`, `compactors.fileSize`, `shapefiles.count`,
  and `shapefiles.fileSize`.

* issue #575: installing devel version on mac (low prio)

* issue #574: Documentation (POST /_admin/routing/reload)

* issue #558: HTTP cursors, allow count to ignore LIMIT


v1.4.0-alpha1 (2013-08-02)
--------------------------

* added replication. check online manual for details.

* added server startup options `--server.disable-replication-logger` and
  `--server.disable-replication-applier`

* removed action deployment tool, this now handled with Foxx and its manager or
  by kaerus node utility

* fixed a server crash when using byExample / firstExample inside a transaction
  and the collection contained a usable hash/skiplist index for the example

* defineHttp now only expects a single context

* added collection detail dialog (web interface)

  Shows collection properties, figures (datafiles, journals, attributes, etc.)
  and indexes.

* added documents filter (web interface)

  Allows searching for documents based on attribute values. One or many filter
  conditions can be defined, using comparison operators such as '==', '<=', etc.

* improved AQL editor (web interface)

  Editor supports keyboard shortcuts (Submit, Undo, Redo, Select).
  Editor allows saving and reusing of user-defined queries.
  Added example queries to AQL editor.
  Added comment button.

* added document import (web interface)

  Allows upload of JSON-data from files. Files must have an extension of .json.

* added dashboard (web interface)

  Shows the status of replication and multiple system charts, e.g.
  Virtual Memory Size, Request Time, HTTP Connections etc.

* added API method `/_api/graph` to query all graphs with all properties.

* added example queries in web interface AQL editor

* added arango.reconnect(<host>) method for arangosh to dynamically switch server or
  user name

* added AQL range operator `..`

  The `..` operator can be used to easily iterate over a sequence of numeric
  values. It will produce a list of values in the defined range, with both bounding
  values included.

  Example:

      2010..2013

  will produce the following result:

      [ 2010, 2011, 2012, 2013 ]

* added AQL RANGE function

* added collection.first(count) and collection.last(count) document access functions

  These functions allow accessing the first or last n documents in a collection. The order
  is determined by document insertion/update time.

* added AQL INTERSECTION function

* INCOMPATIBLE CHANGE: changed AQL user function namespace resolution operator from `:` to `::`

  AQL user-defined functions were introduced in ArangoDB 1.3, and the namespace resolution
  operator for them was the single colon (`:`). A function call looked like this:

      RETURN mygroup:myfunc()

  The single colon caused an ambiguity in the AQL grammar, making it indistinguishable from
  named attributes or the ternary operator in some cases, e.g.

      { mygroup:myfunc ? mygroup:myfunc }

  The change of the namespace resolution operator from `:` to `::` fixes this ambiguity.

  Existing user functions in the database will be automatically fixed when starting ArangoDB
  1.4 with the `--upgrade` option. However, queries using user-defined functions need to be
  adjusted on the client side to use the new operator.

* allow multiple AQL LET declarations separated by comma, e.g.
  LET a = 1, b = 2, c = 3

* more useful AQL error messages

  The error position (line/column) is more clearly indicated for parse errors.
  Additionally, if a query references a collection that cannot be found, the error
  message will give a hint on the collection name

* changed return value for AQL `DOCUMENT` function in case document is not found

  Previously, when the AQL `DOCUMENT` function was called with the id of a document and
  the document could not be found, it returned `undefined`. This value is not part of the
  JSON type system and this has caused some problems.
  Starting with ArangoDB 1.4, the `DOCUMENT` function will return `null` if the document
  looked for cannot be found.

  In case the function is called with a list of documents, it will continue to return all
  found documents, and will not return `null` for non-found documents. This has not changed.

* added single line comments for AQL

  Single line comments can be started with a double forward slash: `//`.
  They end at the end of the line, or the end of the query string, whichever is first.

* fixed documentation issues #567, #568, #571.

* added collection.checksum(<withData>) method to calculate CRC checksums for
  collections

  This can be used to
  - check if data in a collection has changed
  - compare the contents of two collections on different ArangoDB instances

* issue #565: add description line to aal.listAvailable()

* fixed several out-of-memory situations when double freeing or invalid memory
  accesses could happen

* less msyncing during the creation of collections

  This is achieved by not syncing the initial (standard) markers in shapes collections.
  After all standard markers are written, the shapes collection will get synced.

* renamed command-line option `--log.filter` to `--log.source-filter` to avoid
  misunderstandings

* introduced new command-line option `--log.content-filter` to optionally restrict
  logging to just specific log messages (containing the filter string, case-sensitive).

  For example, to filter on just log entries which contain `ArangoDB`, use:

      --log.content-filter "ArangoDB"

* added optional command-line option `--log.requests-file` to log incoming HTTP
  requests to a file.

  When used, all HTTP requests will be logged to the specified file, containing the
  client IP address, HTTP method, requests URL, HTTP response code, and size of the
  response body.

* added a signal handler for SIGUSR1 signal:

  when ArangoDB receives this signal, it will respond all further incoming requests
  with an HTTP 503 (Service Unavailable) error. This will be the case until another
  SIGUSR1 signal is caught. This will make ArangoDB start serving requests regularly
  again. Note: this is not implemented on Windows.

* limited maximum request URI length to 16384 bytes:

  Incoming requests with longer request URIs will be responded to with an HTTP
  414 (Request-URI Too Long) error.

* require version 1.0 or 1.1 in HTTP version signature of requests sent by clients:

  Clients sending requests with a non-HTTP 1.0 or non-HTTP 1.1 version number will
  be served with an HTTP 505 (HTTP Version Not Supported) error.

* updated manual on indexes:

  using system attributes such as `_id`, `_key`, `_from`, `_to`, `_rev` in indexes is
  disallowed and will be rejected by the server. This was the case since ArangoDB 1.3,
  but was not properly documented.

* issue #563: can aal become a default object?

  aal is now a prefab object in arangosh

* prevent certain system collections from being renamed, dropped, or even unloaded.

  Which restrictions there are for which system collections may vary from release to
  release, but users should in general not try to modify system collections directly
  anyway.

  Note: there are no such restrictions for user-created collections.

* issue #559: added Foxx documentation to user manual

* added server startup option `--server.authenticate-system-only`. This option can be
  used to restrict the need for HTTP authentication to internal functionality and APIs,
  such as `/_api/*` and `/_admin/*`.
  Setting this option to `true` will thus force authentication for the ArangoDB APIs
  and the web interface, but allow unauthenticated requests for other URLs (including
  user defined actions and Foxx applications).
  The default value of this option is `false`, meaning that if authentication is turned
  on, authentication is still required for *all* incoming requests. Only by setting the
  option to `true` this restriction is lifted and authentication becomes required for
  URLs starting with `/_` only.

  Please note that authentication still needs to be enabled regularly by setting the
  `--server.disable-authentication` parameter to `false`. Otherwise no authentication
  will be required for any URLs as before.

* protect collections against unloading when there are still document barriers around.

* extended cap constraints to optionally limit the active data size in a collection to
  a specific number of bytes.

  The arguments for creating a cap constraint are now:
  `collection.ensureCapConstraint(<count>, <byteSize>);`

  It is supported to specify just a count as in ArangoDB 1.3 and before, to specify
  just a fileSize, or both. The first met constraint will trigger the automated
  document removal.

* added `db._exists(doc)` and `collection.exists(doc)` for easy document existence checks

* added API `/_api/current-database` to retrieve information about the database the
  client is currently connected to (note: the API `/_api/current-database` has been
  removed in the meantime. The functionality is accessible via `/_api/database/current`
  now).

* ensure a proper order of tick values in datafiles/journals/compactors.
  any new files written will have the _tick values of their markers in order. for
  older files, there are edge cases at the beginning and end of the datafiles when
  _tick values are not properly in order.

* prevent caching of static pages in PathHandler.
  whenever a static page is requested that is served by the general PathHandler, the
  server will respond to HTTP GET requests with a "Cache-Control: max-age=86400" header.

* added "doCompact" attribute when creating collections and to collection.properties().
  The attribute controls whether collection datafiles are compacted.

* changed the HTTP return code from 400 to 404 for some cases when there is a referral
  to a non-existing collection or document.

* introduced error code 1909 `too many iterations` that is thrown when graph traversals
  hit the `maxIterations` threshold.

* optionally limit traversals to a certain number of iterations
  the limitation can be achieved via the traversal API by setting the `maxIterations`
  attribute, and also via the AQL `TRAVERSAL` and `TRAVERSAL_TREE` functions by setting
  the same attribute. If traversals are not limited by the end user, a server-defined
  limit for `maxIterations` may be used to prevent server-side traversals from running
  endlessly.

* added graph traversal API at `/_api/traversal`

* added "API" link in web interface, pointing to REST API generated with Swagger

* moved "About" link in web interface into "links" menu

* allow incremental access to the documents in a collection from out of AQL
  this allows reading documents from a collection chunks when a full collection scan
  is required. memory usage might be must lower in this case and queries might finish
  earlier if there is an additional LIMIT statement

* changed AQL COLLECT to use a stable sort, so any previous SORT order is preserved

* issue #547: Javascript error in the web interface

* issue #550: Make AQL graph functions support key in addition to id

* issue #526: Unable to escape when an errorneous command is entered into the js shell

* issue #523: Graph and vertex methods for the javascript api

* issue #517: Foxx: Route parameters with capital letters fail

* issue #512: Binded Parameters for LIMIT


v1.3.3 (2013-08-01)
-------------------

* issue #570: updateFishbowl() fails once

* updated and fixed generated examples

* issue #559: added Foxx documentation to user manual

* added missing error reporting for errors that happened during import of edges


v1.3.2 (2013-06-21)
-------------------

* fixed memleak in internal.download()

* made the shape-collection journal size adaptive:
  if too big shapes come in, a shape journal will be created with a big-enough size
  automatically. the maximum size of a shape journal is still restricted, but to a
  very big value that should never be reached in practice.

* fixed a segfault that occurred when inserting documents with a shape size bigger
  than the default shape journal size (2MB)

* fixed a locking issue in collection.truncate()

* fixed value overflow in accumulated filesizes reported by collection.figures()

* issue #545: AQL FILTER unnecessary (?) loop

* issue #549: wrong return code with --daemon


v1.3.1 (2013-05-24)
-------------------

* removed currently unused _ids collection

* fixed usage of --temp-path in aranogd and arangosh

* issue #540: suppress return of temporary internal variables in AQL

* issue #530: ReferenceError: ArangoError is not a constructor

* issue #535: Problem with AQL user functions javascript API

* set --javascript.app-path for test execution to prevent startup error

* issue #532: Graph _edgesCache returns invalid data?

* issue #531: Arangod errors

* issue #529: Really weird transaction issue

* fixed usage of --temp-path in aranogd and arangosh


v1.3.0 (2013-05-10)
-------------------

* fixed problem on restart ("datafile-xxx is not sealed") when server was killed
  during a compaction run

* fixed leak when using cursors with very small batchSize

* issue #508: `unregistergroup` function not mentioned in http interface docs

* issue #507: GET /_api/aqlfunction returns code inside parentheses

* fixed issue #489: Bug in aal.install

* fixed issue 505: statistics not populated on MacOS


v1.3.0-rc1 (2013-04-24)
-----------------------

* updated documentation for 1.3.0

* added node modules and npm packages

* changed compaction to only compact datafiles with more at least 10% of dead
  documents (byte size-wise)

* issue #498: fixed reload of authentication info when using
  `require("org/arangodb/users").reload()`

* issue #495: Passing an empty array to create a document results in a
  "phantom" document

* added more precision for requests statistics figures

* added "sum" attribute for individual statistics results in statistics API
  at /_admin/statistics

* made "limit" an optional parameter in AQL function NEAR().
  limit can now be either omitted completely, or set to 0. If so, an internal
  default value (currently 100) will be applied for the limit.

* issue #481

* added "attributes.count" to output of `collection.figures()`
  this also affects the REST API /_api/collection/<name>/figures

* added IndexedPropertyGetter for ShapedJson objects

* added API for user-defined AQL functions

* issue #475: A better error message for deleting a non-existent graph

* issue #474: Web interface problems with the JS Shell

* added missing documentation for AQL UNION function

* added transaction support.
  This provides ACID transactions for ArangoDB. Transactions can be invoked
  using the `db._executeTransaction()` function, or the `/_api/transaction`
  REST API.

* switched to semantic versioning (at least for alpha & alpha naming)

* added saveOrReplace() for server-side JS

v1.3.alpha1 (2013-04-05)
------------------------

* cleanup of Module, Package, ArangoApp and modules "internal", "fs", "console"

* use Error instead of string in throw to allow stack-trace

* issue #454: error while creation of Collection

* make `collection.count()` not recalculate the number of documents on the fly, but
  use some internal document counters.

* issue #457: invalid string value in web interface

* make datafile id (datafile->_fid) identical to the numeric part of the filename.
  E.g. the datafile `journal-123456.db` will now have a datafile marker with the same
  fid (i.e. `123456`) instead of a different value. This change will only affect
  datafiles that are created with 1.3 and not any older files.
  The intention behind this change is to make datafile debugging easier.

* consistently discard document attributes with reserved names (system attributes)
  but without any known meaning, for example `_test`, `_foo`, ...

  Previously, these attributes were saved with the document regularly in some cases,
  but were discarded in other cases.
  Now these attributes are discarded consistently. "Real" system attributes such as
  `_key`, `_from`, `_to` are not affected and will work as before.

  Additionally, attributes with an empty name (``) are discarded when documents are
  saved.

  Though using reserved or empty attribute names in documents was not really and
  consistently supported in previous versions of ArangoDB, this change might cause
  an incompatibility for clients that rely on this feature.

* added server startup flag `--database.force-sync-properties` to force syncing of
  collection properties on collection creation, deletion and on property update.
  The default value is true to mimic the behavior of previous versions of ArangoDB.
  If set to false, collection properties are written to disk but no call to sync()
  is made.

* added detailed output of server version and components for REST APIs
  `/_admin/version` and `/_api/version`. To retrieve this extended information,
  call the REST APIs with URL parameter `details=true`.

* issue #443: For git-based builds include commit hash in version

* adjust startup log output to be more compact, less verbose

* set the required minimum number of file descriptors to 256.
  On server start, this number is enforced on systems that have rlimit. If the limit
  cannot be enforced, starting the server will fail.
  Note: 256 is considered to be the absolute minimum value. Depending on the use case
  for ArangoDB, a much higher number of file descriptors should be used.

  To avoid checking & potentially changing the number of maximum open files, use the
  startup option `--server.descriptors-minimum 0`

* fixed shapedjson to json conversion for special numeric values (NaN, +inf, -inf).
  Before, "NaN", "inf", or "-inf" were written into the JSONified output, but these
  values are not allowed in JSON. Now, "null" is written to the JSONified output as
  required.

* added AQL functions VARIANCE_POPULATION(), VARIANCE_SAMPLE(), STDDEV_POPULATION(),
  STDDEV_SAMPLE(), AVERAGE(), MEDIAN() to calculate statistical values for lists

* added AQL SQRT() function

* added AQL TRIM(), LEFT() and RIGHT() string functions

* fixed issue #436: GET /_api/document on edge

* make AQL REVERSE() and LENGTH() functions work on strings, too

* disabled DOT generation in `make doxygen`. this speeds up docs generation

* renamed startup option `--dispatcher.report-intervall` to `--dispatcher.report-interval`

* renamed startup option `--scheduler.report-intervall` to `--scheduler.report-interval`

* slightly changed output of REST API method /_admin/log.
  Previously, the log messages returned also contained the date and log level, now
  they will only contain the log message, and no date and log level information.
  This information can be re-created by API users from the `timestamp` and `level`
  attributes of the result.

* removed configure option `--enable-zone-debug`
  memory zone debugging is now automatically turned on when compiling with ArangoDB
  `--enable-maintainer-mode`

* removed configure option `--enable-arangob`
  arangob is now always included in the build


v1.2.3 (XXXX-XX-XX)
-------------------

* added optional parameter `edgexamples` for AQL function EDGES() and NEIGHBORS()

* added AQL function NEIGHBORS()

* added freebsd support

* fixed firstExample() query with `_id` and `_key` attributes

* issue triAGENS/ArangoDB-PHP#55: AQL optimizer may have mis-optimized duplicate
  filter statements with limit


v1.2.2 (2013-03-26)
-------------------

* fixed save of objects with common sub-objects

* issue #459: fulltext internal memory allocation didn't scale well
  This fix improves loading times for collections with fulltext indexes that have
  lots of equal words indexed.

* issue #212: auto-increment support

  The feature can be used by creating a collection with the extra `keyOptions`
  attribute as follows:

      db._create("mycollection", { keyOptions: { type: "autoincrement", offset: 1, increment: 10, allowUserKeys: true } });

  The `type` attribute will make sure the keys will be auto-generated if no
  `_key` attribute is specified for a document.

  The `allowUserKeys` attribute determines whether users might still supply own
  `_key` values with documents or if this is considered an error.

  The `increment` value determines the actual increment value, whereas the `offset`
  value can be used to seed to value sequence with a specific starting value.
  This will be useful later in a multi-master setup, when multiple servers can use
  different auto-increment seed values and thus generate non-conflicting auto-increment values.

  The default values currently are:

  - `allowUserKeys`: `true`
  - `offset`: `0`
  - `increment`: `1`

  The only other available key generator type currently is `traditional`.
  The `traditional` key generator will auto-generate keys in a fashion as ArangoDB
  always did (some increasing integer value, with a more or less unpredictable
  increment value).

  Note that for the `traditional` key generator there is only the option to disallow
  user-supplied keys and give the server the sole responsibility for key generation.
  This can be achieved by setting the `allowUserKeys` property to `false`.

  This change also introduces the following errors that API implementors may want to check
  the return values for:

  - 1222: `document key unexpected`: will be raised when a document is created with
    a `_key` attribute, but the underlying collection was set up with the `keyOptions`
    attribute `allowUserKeys: false`.

  - 1225: `out of keys`: will be raised when the auto-increment key generator runs
    out of keys. This may happen when the next key to be generated is 2^64 or higher.
    In practice, this will only happen if the values for `increment` or `offset` are
    not set appropriately, or if users are allowed to supply own keys, those keys
    are near the 2^64 threshold, and later the auto-increment feature kicks in and
    generates keys that cross that threshold.

    In practice it should not occur with proper configuration and proper usage of the
    collections.

  This change may also affect the following REST APIs:
  - POST `/_api/collection`: the server does now accept the optional `keyOptions`
    attribute in the second parameter
  - GET `/_api/collection/properties`: will return the `keyOptions` attribute as part
    of the collection's properties. The previous optional attribute `createOptions`
    is now gone.

* fixed `ArangoStatement.explain()` method with bind variables

* fixed misleading "cursor not found" error message in arangosh that occurred when
  `count()` was called for client-side cursors

* fixed handling of empty attribute names, which may have crashed the server under
  certain circumstances before

* fixed usage of invalid pointer in error message output when index description could
  not be opened


v1.2.1 (2013-03-14)
-------------------

* issue #444: please darken light color in arangosh

* issue #442: pls update post install info on osx

* fixed conversion of special double values (NaN, -inf, +inf) when converting from
  shapedjson to JSON

* fixed compaction of markers (location of _key was not updated correctly in memory,
  leading to _keys pointing to undefined memory after datafile rotation)

* fixed edge index key pointers to use document master pointer plus offset instead
  of direct _key address

* fixed case when server could not create any more journal or compactor files.
  Previously a wrong status code may have been returned, and not being able to create
  a new compactor file may have led to an infinite loop with error message
  "could not create compactor".

* fixed value truncation for numeric filename parts when renaming datafiles/journals


v1.2.0 (2013-03-01)
-------------------

* by default statistics are now switch off; in order to enable comment out
  the "disable-statistics = yes" line in "arangod.conf"

* fixed issue #435: csv parser skips data at buffer border

* added server startup option `--server.disable-statistics` to turn off statistics
  gathering without recompilation of ArangoDB.
  This partly addresses issue #432.

* fixed dropping of indexes without collection name, e.g.
  `db.xxx.dropIndex("123456");`
  Dropping an index like this failed with an assertion error.

* fixed issue #426: arangoimp should be able to import edges into edge collections

* fixed issue #425: In case of conflict ArangoDB returns HTTP 400 Bad request
  (with 1207 Error) instead of HTTP 409 Conflict

* fixed too greedy token consumption in AQL for negative values:
  e.g. in the statement `RETURN { a: 1 -2 }` the minus token was consumed as part
  of the value `-2`, and not interpreted as the binary arithmetic operator


v1.2.beta3 (2013-02-22)
-----------------------

* issue #427: ArangoDB Importer Manual has no navigation links (previous|home|next)

* issue #319: Documentation missing for Emergency console and incomplete for datafile debugger.

* issue #370: add documentation for reloadRouting and flushServerModules

* issue #393: added REST API for user management at /_api/user

* issue #393, #128: added simple cryptographic functions for user actions in module "crypto":
  * require("org/arangodb/crypto").md5()
  * require("org/arangodb/crypto").sha256()
  * require("org/arangodb/crypto").rand()

* added replaceByExample() Javascript and REST API method

* added updateByExample() Javascript and REST API method

* added optional "limit" parameter for removeByExample() Javascript and REST API method

* fixed issue #413

* updated bundled V8 version from 3.9.4 to 3.16.14.1
  Note: the Windows version used a more recent version (3.14.0.1) and was not updated.

* fixed issue #404: keep original request url in request object


v1.2.beta2 (2013-02-15)
-----------------------

* fixed issue #405: 1.2 compile warnings

* fixed issue #333: [debian] Group "arangodb" is not used when starting vie init.d script

* added optional parameter 'excludeSystem' to GET /_api/collection
  This parameter can be used to disable returning system collections in the list
  of all collections.

* added AQL functions KEEP() and UNSET()

* fixed issue #348: "HTTP Interface for Administration and Monitoring"
  documentation errors.

* fix stringification of specific positive int64 values. Stringification of int64
  values with the upper 32 bits cleared and the 33rd bit set were broken.

* issue #395:  Collection properties() function should return 'isSystem' for
  Javascript and REST API

* make server stop after upgrade procedure when invoked with `--upgrade option`.
  When started with the `--upgrade` option, the server will perfom
  the upgrade, and then exit with a status code indicating the result of the
  upgrade (0 = success, 1 = failure). To start the server regularly in either
  daemon or console mode, the `--upgrade` option must not be specified.
  This change was introduced to allow init.d scripts check the result of
  the upgrade procedure, even in case an upgrade was successful.
  this was introduced as part of issue #391.

* added AQL function EDGES()

* added more crash-protection when reading corrupted collections at startup

* added documentation for AQL function CONTAINS()

* added AQL function LIKE()

* replaced redundant error return code 1520 (Unable to open collection) with error code
  1203 (Collection not found). These error codes have the same meanings, but one of
  them was returned from AQL queries only, the other got thrown by other parts of
  ArangoDB. Now, error 1203 (Collection not found) is used in AQL too in case a
  non-existing collection is used.

v1.2.beta1 (2013-02-01)
-----------------------

* fixed issue #382: [Documentation error] Maschine... should be Machine...

* unified history file locations for arangod, arangosh, and arangoirb.
  - The readline history for arangod (emergency console) is now stored in file
    $HOME/.arangod. It was stored in $HOME/.arango before.
  - The readline history for arangosh is still stored in $HOME/.arangosh.
  - The readline history for arangoirb is now stored in $HOME/.arangoirb. It was
    stored in $HOME/.arango-mrb before.

* fixed issue #381: _users user should have a unique constraint

* allow negative list indexes in AQL to access elements from the end of a list,
  e.g. ```RETURN values[-1]``` will return the last element of the `values` list.

* collection ids, index ids, cursor ids, and document revision ids created and
  returned by ArangoDB are now returned as strings with numeric content inside.
  This is done to prevent some value overrun/truncation in any part of the
  complete client/server workflow.
  In ArangoDB 1.1 and before, these values were previously returned as
  (potentially very big) integer values. This may cause problems (clipping, overrun,
  precision loss) for clients that do not support big integers natively and store
  such values in IEEE754 doubles internally. This type loses precision after about
  52 bits and is thus not safe to hold an id.
  Javascript and 32 bit-PHP are examples for clients that may cause such problems.
  Therefore, ids are now returned by ArangoDB as strings, with the string
  content being the integer value as before.

  Example for documents ("_rev" attribute):
  - Document returned by ArangoDB 1.1: { "_rev": 1234, ... }
  - Document returned by ArangoDB 1.2: { "_rev": "1234", ... }

  Example for collections ("id" attribute / "_id" property):
  - Collection returned by ArangoDB 1.1: { "id": 9327643, "name": "test", ... }
  - Collection returned by ArangoDB 1.2: { "id": "9327643", "name": "test", ... }

  Example for cursors ("id" attribute):
  - Collection returned by ArangoDB 1.1: { "id": 11734292, "hasMore": true, ... }
  - Collection returned by ArangoDB 1.2: { "id": "11734292", "hasMore": true, ... }

* global variables are not automatically available anymore when starting the
  arangod Javascript emergency console (i.e. ```arangod --console```).

  Especially, the variables `db`, `edges`, and `internal` are not available
  anymore. `db` and `internal` can be made available in 1.2 by
  ```var db = require("org/arangodb").db;``` and
  ```var internal = require("internal");```, respectively.
  The reason for this change is to get rid of global variables in the server
  because this will allow more specific inclusion of functionality.

  For convenience, the global variable `db` is still available by default in
  arangosh. The global variable `edges`, which since ArangoDB 1.1 was kind of
  a redundant wrapper of `db`, has been removed in 1.2 completely.
  Please use `db` instead, and if creating an edge collection, use the explicit
  ```db._createEdgeCollection()``` command.

* issue #374: prevent endless redirects when calling admin interface with
  unexpected URLs

* issue #373: TRAVERSAL() `trackPaths` option does not work. Instead `paths` does work

* issue #358: added support for CORS

* honor optional waitForSync property for document removal, replace, update, and
  save operations in arangosh. The waitForSync parameter for these operations
  was previously honored by the REST API and on the server-side, but not when
  the waitForSync parameter was specified for a document operation in arangosh.

* calls to db.collection.figures() and /_api/collection/<collection>/figures now
  additionally return the number of shapes used in the collection in the
  extra attribute "shapes.count"

* added AQL TRAVERSAL_TREE() function to return a hierarchical result from a traversal

* added AQL TRAVERSAL() function to return the results from a traversal

* added AQL function ATTRIBUTES() to return the attribute names of a document

* removed internal server-side AQL functions from global scope.

  Now the AQL internal functions can only be accessed via the exports of the
  ahuacatl module, which can be included via ```require("org/arangodb/ahuacatl")```.
  It shouldn't be necessary for clients to access this module at all, but
  internal code may use this module.

  The previously global AQL-related server-side functions were moved to the
  internal namespace. This produced the following function name changes on
  the server:

     old name              new name
     ------------------------------------------------------
     AHUACATL_RUN       => require("internal").AQL_QUERY
     AHUACATL_EXPLAIN   => require("internal").AQL_EXPLAIN
     AHUACATL_PARSE     => require("internal").AQL_PARSE

  Again, clients shouldn't have used these functions at all as there is the
  ArangoStatement object to execute AQL queries.

* fixed issue #366: Edges index returns strange description

* added AQL function MATCHES() to check a document against a list of examples

* added documentation and tests for db.collection.removeByExample

* added --progress option for arangoimp. This will show the percentage of the input
  file that has been processed by arangoimp while the import is still running. It can
  be used as a rough indicator of progress for the entire import.

* make the server log documents that cannot be imported via /_api/import into the
  logfile using the warning log level. This may help finding illegal documents in big
  import runs.

* check on server startup whether the database directory and all collection directories
  are writable. if not, the server startup will be aborted. this prevents serious
  problems with collections being non-writable and this being detected at some pointer
  after the server has been started

* allow the following AQL constructs: FUNC(...)[...], FUNC(...).attribute

* fixed issue #361: Bug in Admin Interface. Header disappears when clicking new collection

* Added in-memory only collections

  Added collection creation parameter "isVolatile":
  if set to true, the collection is created as an in-memory only collection,
  meaning that all document data of that collection will reside in memory only,
  and will not be stored permanently to disk.
  This means that all collection data will be lost when the collection is unloaded
  or the server is shut down.
  As this collection type does not have datafile disk overhead for the regular
  document operations, it may be faster than normal disk-backed collections. The
  actual performance gains strongly depend on the underlying OS, filesystem, and
  settings though.
  This collection type should be used for caches only and not for any sensible data
  that cannot be re-created otherwise.
  Some platforms, namely Windows, currently do not support this collection type.
  When creating an in-memory collection on such platform, an error message will be
  returned by ArangoDB telling the user the platform does not support it.

  Note: in-memory collections are an experimental feature. The feature might
  change drastically or even be removed altogether in a future version of ArangoDB.

* fixed issue #353: Please include "pretty print" in Emergency Console

* fixed issue #352: "pretty print" console.log
  This was achieved by adding the dump() function for the "internal" object

* reduced insertion time for edges index
  Inserting into the edges index now avoids costly comparisons in case of a hash
  collision, reducing the prefilling/loading timer for bigger edge collections

* added fulltext queries to AQL via FULLTEXT() function. This allows search
  fulltext indexes from an AQL query to find matching documents

* added fulltext index type. This index type allows indexing words and prefixes of
  words from a specific document attribute. The index can be queries using a
  SimpleQueryFull object, the HTTP REST API at /_api/simple/fulltext, or via AQL

* added collection.revision() method to determine whether a collection has changed.
  The revision method returns a revision string that can be used by client programs
  for equality/inequality comparisons. The value returned by the revision method
  should be treated by clients as an opaque string and clients should not try to
  figure out the sense of the revision id. This is still useful enough to check
  whether data in a collection has changed.

* issue #346: adaptively determine NUMBER_HEADERS_PER_BLOCK

* issue #338: arangosh cursor positioning problems

* issue #326: use limit optimization with filters

* issue #325: use index to avoid sorting

* issue #324: add limit optimization to AQL

* removed arango-password script and added Javascript functionality to add/delete
  users instead. The functionality is contained in module `users` and can be invoked
  as follows from arangosh and arangod:
  * require("users").save("name", "passwd");
  * require("users").replace("name", "newPasswd");
  * require("users").remove("name");
  * require("users").reload();
  These functions are intentionally not offered via the web interface.
  This also addresses issue #313

* changed print output in arangosh and the web interface for JSON objects.
  Previously, printing a JSON object in arangosh resulted in the attribute values
  being printed as proper JSON, but attribute names were printed unquoted and
  unescaped. This was fine for the purpose of arangosh, but lead to invalid
  JSON being produced. Now, arangosh will produce valid JSON that can be used
  to send it back to ArangoDB or use it with arangoimp etc.

* fixed issue #300: allow importing documents via the REST /_api/import API
  from a JSON list, too.
  So far, the API only supported importing from a format that had one JSON object
  on each line. This is sometimes inconvenient, e.g. when the result of an AQL
  query or any other list is to be imported. This list is a JSON list and does not
  necessary have a document per line if pretty-printed.
  arangoimp now supports the JSON list format, too. However, the format requires
  arangoimp and the server to read the entire dataset at once. If the dataset is
  too big (bigger than --max-upload-size) then the import will be rejected. Even if
  increased, the entire list must fit in memory on both the client and the server,
  and this may be more resource-intensive than importing individual lines in chunks.

* removed unused parameter --reuse-ids for arangoimp. This parameter did not have
  any effect in 1.2, was never publicly announced and did evil (TM) things.

* fixed issue #297 (partly): added whitespace between command line and
  command result in arangosh, added shell colors for better usability

* fixed issue #296: system collections not usable from AQL

* fixed issue #295: deadlock on shutdown

* fixed issue #293: AQL queries should exploit edges index

* fixed issue #292: use index when filtering on _key in AQL

* allow user-definable document keys
  users can now define their own document keys by using the _key attribute
  when creating new documents or edges. Once specified, the value of _key is
  immutable.
  The restrictions for user-defined key values are:
  * the key must be at most 254 bytes long
  * it must consist of the letters a-z (lower or upper case), the digits 0-9,
    the underscore (_) or dash (-) characters only
  * any other characters, especially multi-byte sequences, whitespace or
    punctuation characters cannot be used inside key values

  Specifying a document key is optional when creating new documents. If no
  document key is specified, ArangoDB will create a document key itself.
  There are no guarantees about the format and pattern of auto-generated document
  keys other than the above restrictions.
  Clients should therefore treat auto-generated document keys as opaque values.
  Keys can be used to look up and reference documents, e.g.:
  * saving a document: `db.users.save({ "_key": "fred", ... })`
  * looking up a document: `db.users.document("fred")`
  * referencing other documents: `edges.relations.save("users/fred", "users/john", ...)`

  This change is downwards-compatible to ArangoDB 1.1 because in ArangoDB 1.1
  users were not able to define their own keys. If the user does not supply a _key
  attribute when creating a document, ArangoDB 1.2 will still generate a key of
  its own as ArangoDB 1.1 did. However, all documents returned by ArangoDB 1.2 will
  include a _key attribute and clients should be able to handle that (e.g. by
  ignoring it if not needed). Documents returned will still include the _id attribute
  as in ArangoDB 1.1.

* require collection names everywhere where a collection id was allowed in
  ArangoDB 1.1 & 1.0
  This change requires clients to use a collection name in place of a collection id
  at all places the client deals with collections.
  Examples:
  * creating edges: the _from and _to attributes must now contain collection names instead
    of collection ids: `edges.relations.save("test/my-key1", "test/my-key2", ...)`
  * retrieving edges: the returned _from and _to attributes now will contain collection
    names instead of ids, too: _from: `test/fred` instead of `1234/3455`
  * looking up documents: db.users.document("fred") or db._document("users/fred")

  Collection names must be used in REST API calls instead of collection ids, too.
  This change is thus not completely downwards-compatible to ArangoDB 1.1. ArangoDB 1.1
  required users to use collection ids in many places instead of collection names.
  This was unintuitive and caused overhead in cases when just the collection name was
  known on client-side but not its id. This overhead can now be avoided so clients can
  work with the collection names directly. There is no need to work with collection ids
  on the client side anymore.
  This change will likely require adjustments to API calls issued by clients, and also
  requires a change in how clients handle the _id value of returned documents. Previously,
  the _id value of returned documents contained the collection id, a slash separator and
  the document number. Since 1.2, _id will contain the collection name, a slash separator
  and the document key. The same applies to the _from and _to attribute values of edges
  that are returned by ArangoDB.

  Also removed (now unnecessary) location header in responses of the collections REST API.
  The location header was previously returned because it was necessary for clients.
  When clients created a collection, they specified the collection name. The collection
  id was generated on the server, but the client needed to use the server-generated
  collection id for further API calls, e.g. when creating edges etc. Therefore, the
  full collection URL, also containing the collection id, was returned by the server in
  responses to the collection API, in the HTTP location header.
  Returning the location header has become unnecessary in ArangoDB 1.2 because users
  can access collections by name and do not need to care about collection ids.


v1.1.3 (2013-XX-XX)
-------------------

* fix case when an error message was looked up for an error code but no error
  message was found. In this case a NULL ptr was returned and not checked everywhere.
  The place this error popped up was when inserting into a non-unique hash index
  failed with a specific, invalid error code.

* fixed issue #381:  db._collection("_users").getIndexes();

* fixed issue #379: arango-password fatal issue javscript.startup-directory

* fixed issue #372: Command-Line Options for the Authentication and Authorization


v1.1.2 (2013-01-20)
-------------------

* upgraded to mruby 2013-01-20 583983385b81c21f82704b116eab52d606a609f4

* fixed issue #357: Some spelling and grammar errors

* fixed issue #355: fix quotes in pdf manual

* fixed issue #351: Strange arangosh error message for long running query

* fixed randomly hanging connections in arangosh on MacOS

* added "any" query method: this returns a random document from a collection. It
  is also available via REST HTTP at /_api/simple/any.

* added deployment tool

* added getPeerVertex

* small fix for logging of long messages: the last character of log messages longer
  than 256 bytes was not logged.

* fixed truncation of human-readable log messages for web interface: the trailing \0
  byte was not appended for messages longer than 256 bytes

* fixed issue #341: ArangoDB crashes when stressed with Batch jobs
  Contrary to the issue title, this did not have anything to do with batch jobs but
  with too high memory usage. The memory usage of ArangoDB is now reduced for cases
   when there are lots of small collections with few documents each

* started with issue #317: Feature Request (from Google Groups): DATE handling

* backported issue #300: Extend arangoImp to Allow importing resultset-like
  (list of documents) formatted files

* fixed issue #337: "WaitForSync" on new collection does not work on Win/X64

* fixed issue #336: Collections REST API docs

* fixed issue #335: mmap errors due to wrong memory address calculation

* fixed issue #332: arangoimp --use-ids parameter seems to have no impact

* added option '--server.disable-authentication' for arangosh as well. No more passwd
  prompts if not needed

* fixed issue #330: session logging for arangosh

* fixed issue #329: Allow passing script file(s) as parameters for arangosh to run

* fixed issue #328: 1.1 compile warnings

* fixed issue #327: Javascript parse errors in front end


v1.1.1 (2012-12-18)
-------------------

* fixed issue #339: DELETE /_api/cursor/cursor-identifier return incollect errorNum

  The fix for this has led to a signature change of the function actions.resultNotFound().
  The meaning of parameter #3 for This function has changed from the error message string
  to the error code. The error message string is now parameter #4.
  Any client code that uses this function in custom actions must be adjusted.

* fixed issue #321: Problem upgrading arangodb 1.0.4 to 1.1.0 with Homebrew (OSX 10.8.2)

* fixed issue #230: add navigation and search for online documentation

* fixed issue #315: Strange result in PATH

* fixed issue #323: Wrong function returned in error message of AQL CHAR_LENGTH()

* fixed some log errors on startup / shutdown due to pid file handling and changing
  of directories


v1.1.0 (2012-12-05)
-------------------

* WARNING:
  arangod now performs a database version check at startup. It will look for a file
  named "VERSION" in its database directory. If the file is not present, arangod will
  perform an automatic upgrade of the database directory. This should be the normal
  case when upgrading from ArangoDB 1.0 to ArangoDB 1.1.

  If the VERSION file is present but is from an older version of ArangoDB, arangod
  will refuse to start and ask the user to run a manual upgrade first. A manual upgrade
  can be performed by starting arangod with the option `--upgrade`.

  This upgrade procedure shall ensure that users have full control over when they
  perform any updates/upgrades of their data, and can plan backups accordingly. The
  procedure also guarantees that the server is not run without any required system
  collections or with in incompatible data state.

* added AQL function DOCUMENT() to retrieve a document by its _id value

* fixed issue #311: fixed segfault on unload

* fixed issue #309: renamed stub "import" button from web interface

* fixed issue #307: added WaitForSync column in collections list in in web interface

* fixed issue #306: naming in web interface

* fixed issue #304: do not clear AQL query text input when switching tabs in
  web interface

* fixed issue #303: added documentation about usage of var keyword in web interface

* fixed issue #301: PATCH does not work in web interface

# fixed issue #269: fix make distclean & clean

* fixed issue #296: system collections not usable from AQL

* fixed issue #295: deadlock on shutdown

* added collection type label to web interface

* fixed issue #290: the web interface now disallows creating non-edges in edge collections
  when creating collections via the web interface, the collection type must also be
  specified (default is document collection)

* fixed issue #289: tab-completion does not insert any spaces

* fixed issue #282: fix escaping in web interface

* made AQL function NOT_NULL take any number of arguments. Will now return its
  first argument that is not null, or null if all arguments are null. This is downwards
  compatible.

* changed misleading AQL function name NOT_LIST() to FIRST_LIST() and slightly changed
  the behavior. The function will now return its first argument that is a list, or null
  if none of the arguments are lists.
  This is mostly downwards-compatible. The only change to the previous implementation in
  1.1-beta will happen if two arguments were passed and the 1st and 2nd arguments were
  both no lists. In previous 1.1, the 2nd argument was returned as is, but now null
  will be returned.

* add AQL function FIRST_DOCUMENT(), with same behavior as FIRST_LIST(), but working
  with documents instead of lists.

* added UPGRADING help text

* fixed issue #284: fixed Javascript errors when adding edges/vertices without own
  attributes

* fixed issue #283: AQL LENGTH() now works on documents, too

* fixed issue #281: documentation for skip lists shows wrong example

* fixed AQL optimizer bug, related to OR-combined conditions that filtered on the
  same attribute but with different conditions

* fixed issue #277: allow usage of collection names when creating edges
  the fix of this issue also implies validation of collection names / ids passed to
  the REST edge create method. edges with invalid collection ids or names in the
  "from" or "to" values will be rejected and not saved


v1.1.beta2 (2012-11-13)
-----------------------

* fixed arangoirb compilation

* fixed doxygen


v1.1.beta1 (2012-10-24)
-----------------------

* fixed AQL optimizer bug

* WARNING:
  - the user has changed from "arango" to "arangodb", the start script has changed from
    "arangod" to "arangodb", the database directory has changed from "/var/arangodb" to
    "/var/lib/arangodb" to be compliant with various Linux policies

  - In 1.1, we have introduced types for collections: regular documents go into document
    collections, and edges go into edge collections. The prefixing (db.xxx vs. edges.xxx)
    works slightly different in 1.1: edges.xxx can still be used to access collections,
    however, it will not determine the type of existing collections anymore. To create an
    edge collection 1.1, you can use db._createEdgeCollection() or edges._create().
    And there's of course also db._createDocumentCollection().
    db._create() is also still there and will create a document collection by default,
    whereas edges._create() will create an edge collection.

  - the admin web interface that was previously available via the simple URL suffix /
    is now available via a dedicated URL suffix only: /_admin/html
    The reason for this is that routing and URLs are now subject to changes by the end user,
    and only URLs parts prefixed with underscores (e.g. /_admin or /_api) are reserved
    for ArangoDB's internal usage.

* the server now handles requests with invalid Content-Length header values as follows:
  - if Content-Length is negative, the server will respond instantly with HTTP 411
    (length required)

  - if Content-Length is positive but shorter than the supplied body, the server will
    respond with HTTP 400 (bad request)

  - if Content-Length is positive but longer than the supplied body, the server will
    wait for the client to send the missing bytes. The server allows 90 seconds for this
    and will close the connection if the client does not send the remaining data

  - if Content-Length is bigger than the maximum allowed size (512 MB), the server will
    fail with HTTP 413 (request entity too large).

  - if the length of the HTTP headers is greater than the maximum allowed size (1 MB),
    the server will fail with HTTP 431 (request header fields too large)

* issue #265: allow optional base64 encoding/decoding of action response data

* issue #252: create _modules collection using arango-upgrade (note: arango-upgrade was
  finally replaced by the `--upgrade` option for arangod)

* issue #251: allow passing arbitrary options to V8 engine using new command line option:
  --javascript.v8-options. Using this option, the Harmony features or other settings in
  v8 can be enabled if the end user requires them

* issue #248: allow AQL optimizer to pull out completely uncorrelated subqueries to the
  top level, resulting in less repeated evaluation of the subquery

* upgraded to Doxygen 1.8.0

* issue #247: added AQL function MERGE_RECURSIVE

* issue #246: added clear() function in arangosh

* issue #245: Documentation: Central place for naming rules/limits inside ArangoDB

* reduced size of hash index elements by 50 %, allowing more index elements to fit in
  memory

* issue #235: GUI Shell throws Error:ReferenceError: db is not defined

* issue #229: methods marked as "under construction"

* issue #228: remove unfinished APIs (/_admin/config/*)

* having the OpenSSL library installed is now a prerequisite to compiling ArangoDB
  Also removed the --enable-ssl configure option because ssl is always required.

* added AQL functions TO_LIST, NOT_LIST

* issue #224: add optional Content-Id for batch requests

* issue #221: more documentation on AQL explain functionality. Also added
  ArangoStatement.explain() client method

* added db._createStatement() method on server as well (was previously available
  on the client only)

* issue #219: continue in case of "document not found" error in PATHS() function

* issue #213: make waitForSync overridable on specific actions

* changed AQL optimizer to use indexes in more cases. Previously, indexes might
  not have been used when in a reference expression the inner collection was
  specified last. Example: FOR u1 IN users FOR u2 IN users FILTER u1._id == u2._id
  Previously, this only checked whether an index could be used for u2._id (not
  possible). It was not checked whether an index on u1._id could be used (possible).
  Now, for expressions that have references/attribute names on both sides of the
  above as above, indexes are checked for both sides.

* issue #204: extend the CSV import by TSV and by user configurable
  separator character(s)

* issue #180: added support for batch operations

* added startup option --server.backlog-size
  this allows setting the value of the backlog for the listen() system call.
  the default value is 10, the maximum value is platform-dependent

* introduced new configure option "--enable-maintainer-mode" for
  ArangoDB maintainers. this option replaces the previous compile switches
  --with-boost-test, --enable-bison, --enable-flex and --enable-errors-dependency
  the individual configure options have been removed. --enable-maintainer-mode
  turns them all on.

* removed potentially unused configure option --enable-memfail

* fixed issue #197: HTML web interface calls /_admin/user-manager/session

* fixed issue #195: VERSION file in database directory

* fixed issue #193: REST API HEAD request returns a message body on 404

* fixed issue #188: intermittent issues with 1.0.0
  (server-side cursors not cleaned up in all cases, pthreads deadlock issue)

* issue #189: key store should use ISO datetime format bug

* issue #187: run arango-upgrade on server start (note: arango-upgrade was finally
  replaced by the `--upgrade` option for arangod)n

* fixed issue #183: strange unittest error

* fixed issue #182: manual pages

* fixed issue #181: use getaddrinfo

* moved default database directory to "/var/lib/arangodb" in accordance with
  http://www.pathname.com/fhs/pub/fhs-2.3.html

* fixed issue #179: strange text in import manual

* fixed issue #178: test for aragoimp is missing

* fixed issue #177: a misleading error message was returned if unknown variables
  were used in certain positions in an AQL query.

* fixed issue #176: explain how to use AQL from the arangosh

* issue #175: re-added hidden (and deprecated) option --server.http-port. This
  option is only there to be downwards-compatible to Arango 1.0.

* fixed issue #174: missing Documentation for `within`

* fixed issue #170: add db.<coll_name>.all().toArray() to arangosh help screen

* fixed issue #169: missing argument in Simple Queries

* added program arango-upgrade. This program must be run after installing ArangoDB
  and after upgrading from a previous version of ArangoDB. The arango-upgrade script
  will ensure all system collections are created and present in the correct state.
  It will also perform any necessary data updates.
  Note: arango-upgrade was finally replaced by the `--upgrade` option for arangod.

* issue #153: edge collection should be a flag for a collection
  collections now have a type so that the distinction between document and edge
  collections can now be done at runtime using a collection's type value.
  A collection's type can be queried in Javascript using the <collection>.type() method.

  When new collections are created using db._create(), they will be document
  collections by default. When edge._create() is called, an edge collection will be created.
  To explicitly create a collection of a specific/different type, use the methods
  _createDocumentCollection() or _createEdgeCollection(), which are available for
  both the db and the edges object.
  The Javascript objects ArangoEdges and ArangoEdgesCollection have been removed
  completely.
  All internal and test code has been adjusted for this, and client code
  that uses edges.* should also still work because edges is still there and creates
  edge collections when _create() is called.

  INCOMPATIBLE CHANGE: Client code might still need to be changed in the following aspect:
  Previously, collections did not have a type so documents and edges could be inserted
  in the same collection. This is now disallowed. Edges can only be inserted into
  edge collections now. As there were no collection types in 1.0, ArangoDB will perform
  an automatic upgrade when migrating from 1.0 to 1.1.
  The automatic upgrade will check every collection and determine its type as follows:
  - if among the first 50 documents in the collection there are documents with
    attributes "_from" and "_to", the collection is typed as an edge collection
  - if among the first 50 documents in the collection there are no documents with
    attributes "_from" and "_to", the collection is made as a document collection

* issue #150: call V8 garbage collection on server periodically

* issue #110: added support for partial updates

  The REST API for documents now offers an HTTP PATCH method to partially update
  documents. Overwriting/replacing documents is still available via the HTTP PUT method
  as before. The Javascript API in the shell also offers a new update() method in extension to
  the previously existing replace() method.


v1.0.4 (2012-11-12)
-------------------

* issue #275: strange error message in arangosh 1.0.3 at startup


v1.0.3 (2012-11-08)
-------------------

* fixed AQL optimizer bug

* issue #273: fixed segfault in arangosh on HTTP 40x

* issue #265: allow optional base64 encoding/decoding of action response data

* issue #252: _modules collection not created automatically


v1.0.2 (2012-10-22)
-------------------

* repository CentOS-X.Y moved to CentOS-X, same for Debian

* bugfix for rollback from edges

* bugfix for hash indexes

* bugfix for StringBuffer::erase_front

* added autoload for modules

* added AQL function TO_LIST


v1.0.1 (2012-09-30)
-------------------

* draft for issue #165: front-end application howto

* updated mruby to cf8fdea4a6598aa470e698e8cbc9b9b492319d

* fix for issue #190: install doesn't create log directory

* fix for issue #194: potential race condition between creating and dropping collections

* fix for issue #193: REST API HEAD request returns a message body on 404

* fix for issue #188: intermittent issues with 1.0.0

* fix for issue #163: server cannot create collection because of abandoned files

* fix for issue #150: call V8 garbage collection on server periodically


v1.0.0 (2012-08-17)
-------------------

* fix for issue #157: check for readline and ncurses headers, not only libraries


v1.0.beta4 (2012-08-15)
-----------------------

* fix for issue #152: fix memleak for barriers


v1.0.beta3 (2012-08-10)
-----------------------

* fix for issue #151: Memleak, collection data not removed

* fix for issue #149: Inconsistent port for admin interface

* fix for issue #163: server cannot create collection because of abandoned files

* fix for issue #157: check for readline and ncurses headers, not only libraries

* fix for issue #108: db.<collection>.truncate() inefficient

* fix for issue #109: added startup note about cached collection names and how to
  refresh them

* fix for issue #156: fixed memleaks in /_api/import

* fix for issue #59: added tests for /_api/import

* modified return value for calls to /_api/import: now, the attribute "empty" is
  returned as well, stating the number of empty lines in the input. Also changed the
  return value of the error code attribute ("errorNum") from 1100 ("corrupted datafile")
  to 400 ("bad request") in case invalid/unexpected JSON data was sent to the server.
  This error code is more appropriate as no datafile is broken but just input data is
  incorrect.

* fix for issue #152: Memleak for barriers

* fix for issue #151: Memleak, collection data not removed

* value of --database.maximal-journal-size parameter is now validated on startup. If
  value is smaller than the minimum value (currently 1048576), an error is thrown and
  the server will not start. Before this change, the global value of maximal journal
  size was not validated at server start, but only on collection level

* increased sleep value in statistics creation loop from 10 to 500 microseconds. This
  reduces accuracy of statistics values somewhere after the decimal points but saves
  CPU time.

* avoid additional sync() calls when writing partial shape data (attribute name data)
  to disk. sync() will still be called when the shape marker (will be written after
  the attributes) is written to disk

* issue #147: added flag --database.force-sync-shapes to force synching of shape data
  to disk. The default value is true so it is the same behavior as in version 1.0.
  if set to false, shape data is synched to disk if waitForSync for the collection is
  set to true, otherwise, shape data is not synched.

* fix for issue #145: strange issue on Travis: added epsilon for numeric comparison in
  geo index

* fix for issue #136: adjusted message during indexing

* issue #131: added timeout for HTTP keep-alive connections. The default value is 300
  seconds. There is a startup parameter server.keep-alive-timeout to configure the value.
  Setting it to 0 will disable keep-alive entirely on the server.

* fix for issue #137: AQL optimizer should use indexes for ref accesses with
  2 named attributes


v1.0.beta2 (2012-08-03)
-----------------------

* fix for issue #134: improvements for centos RPM

* fixed problem with disable-admin-interface in config file


v1.0.beta1 (2012-07-29)
-----------------------

* fixed issue #118: We need a collection "debugger"

* fixed issue #126: Access-Shaper must be cached

* INCOMPATIBLE CHANGE: renamed parameters "connect-timeout" and "request-timeout"
  for arangosh and arangoimp to "--server.connect-timeout" and "--server.request-timeout"

* INCOMPATIBLE CHANGE: authorization is now required on the server side
  Clients sending requests without HTTP authorization will be rejected with HTTP 401
  To allow backwards compatibility, the server can be started with the option
  "--server.disable-authentication"

* added options "--server.username" and "--server.password" for arangosh and arangoimp
  These parameters must be used to specify the user and password to be used when
  connecting to the server. If no password is given on the command line, arangosh/
  arangoimp will interactively prompt for a password.
  If no user name is specified on the command line, the default user "root" will be
  used.

* added startup option "--server.ssl-cipher-list" to determine which ciphers to
  use in SSL context. also added SSL_OP_CIPHER_SERVER_PREFERENCE to SSL default
  options so ciphers are tried in server and not in client order

* changed default SSL protocol to TLSv1 instead of SSLv2

* changed log-level of SSL-related messages

* added SSL connections if server is compiled with OpenSSL support. Use --help-ssl

* INCOMPATIBLE CHANGE: removed startup option "--server.admin-port".
  The new endpoints feature (see --server.endpoint) allows opening multiple endpoints
  anyway, and the distinction between admin and "other" endpoints can be emulated
  later using privileges.

* INCOMPATIBLE CHANGE: removed startup options "--port", "--server.port", and
  "--server.http-port" for arangod.
  These options have been replaced by the new "--server.endpoint" parameter

* INCOMPATIBLE CHANGE: removed startup option "--server" for arangosh and arangoimp.
  These options have been replaced by the new "--server.endpoint" parameter

* Added "--server.endpoint" option to arangod, arangosh, and arangoimp.
  For arangod, this option allows specifying the bind endpoints for the server
  The server can be bound to one or multiple endpoints at once. For arangosh
  and arangoimp, the option specifies the server endpoint to connect to.
  The following endpoint syntax is currently supported:
  - tcp://host:port or http@tcp://host:port (HTTP over IPv4)
  - tcp://[host]:port or http@tcp://[host]:port (HTTP over IPv6)
  - ssl://host:port or http@tcp://host:port (HTTP over SSL-encrypted IPv4)
  - ssl://[host]:port or http@tcp://[host]:port (HTTP over SSL-encrypted IPv6)
  - unix:///path/to/socket or http@unix:///path/to/socket (HTTP over UNIX socket)

  If no port is specified, the default port of 8529 will be used.

* INCOMPATIBLE CHANGE: removed startup options "--server.require-keep-alive" and
  "--server.secure-require-keep-alive".
  The server will now behave as follows which should be more conforming to the
  HTTP standard:
  * if a client sends a "Connection: close" header, the server will close the
    connection
  * if a client sends a "Connection: keep-alive" header, the server will not
    close the connection
  * if a client does not send any "Connection" header, the server will assume
    "keep-alive" if the request was an HTTP/1.1 request, and "close" if the
    request was an HTTP/1.0 request

* (minimal) internal optimizations for HTTP request parsing and response header
  handling

* fixed Unicode unescaping bugs for \f and surrogate pairs in BasicsC/strings.c

* changed implementation of TRI_BlockCrc32 algorithm to use 8 bytes at a time

* fixed issue #122: arangod doesn't start if <log.file> cannot be created

* fixed issue #121: wrong collection size reported

* fixed issue #98: Unable to change journalSize

* fixed issue #88: fds not closed

* fixed escaping of document data in HTML admin front end

* added HTTP basic authentication, this is always turned on

* added server startup option --server.disable-admin-interface to turn off the
  HTML admin interface

* honor server startup option --database.maximal-journal-size when creating new
  collections without specific journalsize setting. Previously, these
  collections were always created with journal file sizes of 32 MB and the
  --database.maximal-journal-size setting was ignored

* added server startup option --database.wait-for-sync to control the default
  behavior

* renamed "--unit-tests" to "--javascript.unit-tests"


v1.0.alpha3 (2012-06-30)
------------------------

* fixed issue #116: createCollection=create option doesn't work

* fixed issue #115: Compilation issue under OSX 10.7 Lion & 10.8 Mountain Lion
  (homebrew)

* fixed issue #114: image not found

* fixed issue #111: crash during "make unittests"

* fixed issue #104: client.js -> ARANGO_QUIET is not defined


v1.0.alpha2 (2012-06-24)
------------------------

* fixed issue #112: do not accept document with duplicate attribute names

* fixed issue #103: Should we cleanup the directory structure

* fixed issue #100: "count" attribute exists in cursor response with "count:
  false"

* fixed issue #84 explain command

* added new MRuby version (2012-06-02)

* added --log.filter

* cleanup of command line options:
** --startup.directory => --javascript.startup-directory
** --quite => --quiet
** --gc.interval => --javascript.gc-interval
** --startup.modules-path => --javascript.modules-path
** --action.system-directory => --javascript.action-directory
** --javascript.action-threads => removed (is now the same pool as --server.threads)

* various bug-fixes

* support for import

* added option SKIP_RANGES=1 for make unittests

* fixed several range-related assertion failures in the AQL query optimizer

* fixed AQL query optimizations for some edge cases (e.g. nested subqueries with
  invalid constant filter expressions)


v1.0.alpha1 (2012-05-28)
------------------------

Alpha Release of ArangoDB 1.0<|MERGE_RESOLUTION|>--- conflicted
+++ resolved
@@ -1,14 +1,8 @@
-<<<<<<< HEAD
-3.2.0-alpha1 (XXXX-XX-XX)
--------------------------
-
-* added figure `httpRequests` to AQL query statistics
-  
-=======
 v3.2.alpha1 (2017-02-05)
 ------------------------
 
->>>>>>> 95ad1d03
+* added figure `httpRequests` to AQL query statistics
+
 * removed revisions cache intermediate layer implementation
  
 * obsoleted startup options `--database.revision-cache-chunk-size` and
