v3.4.5 (XXXX-XX-XX)
-------------------

* add "PRUNE <condition>" to AQL Traversals. This allows to early abort searching of
  unnecessary branches within a traversal.
  PRUNE is only allowed in the Traversal statement and only between the graphdefinition
  and the options of the traversal.
  e.g.:

      FOR v, e, p IN 1..3 OUTBOUND @source GRAPH "myGraph"
        PRUNE v.value == "bar"
        OPTIONS {} /* These options remain optional */
        RETURN v
        
  for more details refer to the documentation chapter.

* added option `--console.history` to arangosh for controlling whether
  the command-line history should be loaded from and persisted in a file.

  The default value for this option is `true`. Setting it to `false`
  will make arangosh not load any command-line history from the history
  file, and not store the current session's history when the shell is
  exited. The command-line history will then only be available in the
  current shell session.

* display the server role when connecting arangosh against a server (e.g. 
  SINGLE, COORDINATOR)

* added replication applier state figures `totalDocuments` and `totalRemovals` to 
  access the number of document insert/replace operations and the number of document
  removals operations separately. Also added figures `totalApplyTime` and 
  `totalFetchTime` for determining the total time the replication spent for 
  applying changes or fetching new data from the master. Also added are the figures
  `averageApplyTime` and `averageFetchTime`, which show the average time spent
  for applying a batch or for fetching data from the master, resp.

* fixed race condition in which the value of the informational replication applier 
  figure `ticksBehind` could underflow and thus show a very huge number of ticks.

* always clear all ongoing replication transactions on the slave if the slave 
  discovers the data it has asked for is not present anymore on the master and the
  `requireFromPresent` value for the applier is set to `false`.
  
  In this case aborting the ongoing transactions on the slave is necessary because 
  they may have held exclusive locks on collections, which may otherwise not be 
  released.

* added option `--rocksdb.wal-archive-size-limit` for controlling the
  maximum total size (in bytes) of archived WAL files. The default is 0
  (meaning: unlimited).

  When setting the value to a size bigger than 0, the RocksDB storage engine
  will force a removal of archived WAL files if the total size of the archive
  exceeds the configured size. The option can be used to get rid of archived
  WAL files in a disk size-constrained environment.
  Note that archived WAL files are normally deleted automatically after a 
  short while when there is no follower attached that may read from the archive.
  However, in case when there are followers attached that may read from the
  archive, WAL files normally remain in the archive until their contents have 
  been streamed to the followers. In case there are slow followers that cannot
  catch up this will cause a growth of the WAL files archive over time. 
  The option `--rocksdb.wal-archive-size-limit` can now be used to force a 
  deletion of WAL files from the archive even if there are followers attached
  that may want to read the archive. In case the option is set and a leader
  deletes files from the archive that followers want to read, this will abort
  the replication on the followers. Followers can however restart the replication
  doing a resync.

* agents need to be able to overwrite a compacted state with same _key


<<<<<<< HEAD
v3.4.4 (2019-03-08)
-------------------

* speed up replication of transactions containing updates of existing documents.
 
  The replication protocol does not provide any information on whether a document
  was inserted on the master or updated/replaced. Therefore the slave will always
  try an insert first, and move to a replace if the insert fails with "unique
  constraint violation". This case is however very costly in a bigger transaction,
  as the rollback of the insert will force the underlying RocksDB write batch to be
  entirely rewritten. To circumvent rewriting entire write batches, we now do a
  quick check if the target document already exists, and then branch to either
  insert or replace internally.
=======
v3.4.4 (2019-03-12)
-------------------

* added missing test for success in failed leader: this could lead
  to a crash
>>>>>>> 911c078d

* follow up to fix JWT authentication in arangosh (#7530):
  also fix reconnect

* now also syncing _jobs and _queues collections in active failover mode

* fixed overflow in Windows NowNanos in RocksDB

* fixed issue #8165: AQL optimizer does not pick up multiple geo index

* when creating a new database with an initial user, set the database permission
  for this user as specified in the documentation

* Supervision fix: abort MoveShard job does not leave a lock behind,

* Supervision fix: abort MoveShard (leader) job moves forwards when point
  of no return has been reached,

* Supervision fix: abort CleanOutServer job does not leave server in
  ToBeCleanedServers,

* Supervision fix: move shard with data stopped to early due to wrong usage 
  of compare function

* Supervision fix: AddFollower only counts good followers, fixing a
  situation after a FailedLeader job could not find a new working
  follower

* Supervision fix: FailedLeader now also considers temporarily BAD
  servers as replacement followers and does not block servers which
  currently receive a new shard

* Supervision fix: Servers in ToBeCleanedServers are no longer considered
  as replacement servers

* Maintenance fix: added precondition of unchanged Plan in phase2

* Allow MoveShard from leader to a follower, thus swapping the two

* Supervision fix: Satellite collections, various fixes

* Add coordinator route for agency dump

* speed up replication of transactions containing updates of existing documents.

  The replication protocol does not provide any information on whether a document
  was inserted on the master or updated/replaced. Therefore the slave will always
  try an insert first, and move to a replace if the insert fails with "unique
  constraint violation". This case is however very costly in a bigger transaction,
  as the rollback of the insert will force the underlying RocksDB write batch to be
  entirely rewritten. To circumvent rewriting entire write batches, we now do a
  quick check if the target document already exists, and then branch to either
  insert or replace internally.


v3.4.3 (2019-02-19)
-------------------

* fixed JS AQL query objects with empty query strings not being recognized as AQL queries

* fixed issue #8137: NULL input field generates U_ILLEGAL_ARGUMENT_ERROR

* fixed issue #8108: AQL variable - not working query since upgrade to 3.4 release

* fixed possible segfault when using COLLECT with a LIMIT and an offset

* fixed COLLECT forgetting top-level variables after 1000 rows

* fix undefined behavior when calling user-defined AQL functions from an AQL
  query via a streaming cursor

* fix broken validation of tick range in arangodump

* updated bundled curl library to version 7.63.0

* added "peakMemoryUsage" in query results figures, showing the peak memory
  usage of the executed query. In a cluster, the value contains the peak memory
  usage across all shards, but it is not summed up across shards.

* data masking: better documentation, fixed default phone number,
  changed default range to -100 and 100 for integer masking function

* fix supervision's failed server handling to transactionally create
  all failed leader/followers along


v3.4.2.1 (2019-02-01)
---------------------

* upgrade to new velocypack version


v3.4.2 (2019-01-24)
-------------------

* added configurable masking of dumped data via `arangodump` tool to obfuscate exported sensible data

* upgraded to OpenSSL 1.1.0j

* fixed an issue with AQL query IN index lookup conditions being converted into
  empty arrays when they were shared between multiple nodes of a lookup condition
  that used an IN array lookup in an OR that was multiplied due to DNF transformations

  This issue affected queries such as the following

      FILTER (... && ...) || doc.indexAttribute IN non-empty-array

* upgraded arangodb starter version to 0.14.0

* upgraded arangosync version to 0.6.2

* fixed an issue where a crashed coordinator can lead to some Foxx queue jobs
  erroneously either left hanging or being restarted

* fix issue #7903: Regression on ISO8601 string compatibility in AQL

  millisecond parts of AQL date values were limited to up to 3 digits.
  Now the length of the millisecond part is unrestricted, but the
  millisecond precision is still limited to up to 3 digits.

* fix issue #7900: Bind values of `null` are not replaced by
  empty string anymore, when toggling between json and table
  view in the web-ui.

* Use base64url to encode and decode JWT parts.

* added AQL function `CHECK_DOCUMENT` for document validity checks

* when detecting parse errors in the JSON input sent to the restore API, now
  abort with a proper error containing the problem description instead of aborting
  but hiding there was a problem.

* do not respond with an internal error in case of JSON parse errors detected
  in incoming HTTP requests

* added arangorestore option `--cleanup-duplicate-attributes` to clean up input documents
  with redundant attribute names

  Importing such documents without the option set will make arangorestore fail with an
  error, and setting the option will make the restore process clean up the input by using
  just the first specified value for each redundant attribute.

* the arangorestore options `--default-number-of-shards` and `--default-replication-factor`
  are now deprecated in favor of the much more powerful options `--number-of-shards`
  and `--replication-factor`

  The new options `--number-of-shards` and `--replication-factor` allow specifying
  default values for the number of shards and the replication factor, resp. for all
  restored collections. If specified, these default values will be used regardless
  of whether the number of shards or the replication factor values are already present
  in the metadata of the dumped collections.

  It is also possible to override the values on a per-collection level by specifying
  the options multiple times, e.g.

      --number-of-shards 2 --number-of-shards mycollection=3 --number-of-shards test=4

  The above will create all collections with 2 shards, except the collection "mycollection"
  (3 shards) and "test" (4 shards).

  By omitting the default value, it is also possible to use the number of shards/replication
  factor values from the dump for all collections but the explicitly specified ones, e.g.

      --number-of-shards mycollection=3 --number-of-shards test=4

  This will use the number of shards as specified in the dump, except for the collections
  "mycollection" and "test".

  The `--replication-factor` option works similarly.

* validate uniqueness of attribute names in AQL in cases in which it was not
  done before. When constructing AQL objects via object literals, there was
  no validation about object attribute names being unique. For example, it was
  possible to create objects with duplicate attribute names as follows:

      INSERT { a: 1, a: 2 } INTO collection

  This resulted in a document having two "a" attributes, which is obviously
  undesired. Now, when an attribute value is used multiple times, only the first
  assigned value will be used for that attribute in AQL. It is not possible to
  specify the same attribute multiple times and overwrite the attribute's value
  with by that. That means in the above example, the value of "a" will be 1,
  and not 2.
  This changes the behavior for overriding attribute values in AQL compared to
  previous versions of ArangoDB, as previous versions in some cases allowed
  duplicate attribute names in objects/documents (which is undesired) and in
  other cases used the _last_ value assigned to an attribute instead of the _first_
  value. In order to explicitly override a value in an existing object, use the
  AQL MERGE function.

  To avoid all these issues, users are encouraged to use unambiguous attribute
  names in objects/documents in AQL. Outside of AQL, specifying the same attribute
  multiple times may even result in a parse error, e.g. when sending such data
  to ArangoDB's HTTP REST API.

* fixed issue #7834: AQL Query crashes instance

* Added --server.jwt-secret-keyfile option.

* Improve single threaded performance by scheduler optimization.

* Releveling logging in maintenance

v3.4.1 (2018-12-19)
-------------------

* fixed issue #7757: Using multiple filters on nested objects produces wrong results

* fixed issue #7763: Collect after update does not execute updates

* fixed issue #7586: a running query within the user interface was not shown
  if the active view was `Running Queries` or `Slow Query History`.

* fixed issue #7749: AQL Query result changed for COLLECT used on empty data/array

* fixed a rare thread local dead lock situation in replication:
  If a follower tries to get in sync in the last steps it requires
  a lock on the leader. If the follower cancels the lock before the leader
  has succeeded with locking we can end up with one thread being deadlocked.

* fix thread shutdown in _WIN32 builds

  Previous versions used a wrong comparison logic to determine the current
  thread id when shutting down a thread, leading to threads hanging in their
  destructors on thread shutdown

* reverted accidental change to error handling in geo index

  In previous versions, if non-valid geo coordinates were contained in the
  indexed field of a document, the document was simply ignored an not indexed.
  In 3.4.0, this was accidentally changed to generate an error, which caused
  the upgrade procedure to break in some cases.

* fixed TypeError being thrown instead of validation errors when Foxx manifest
  validation fails

* make AQL REMOVE operations use less memory with the RocksDB storage engine

  the previous implementation of batch removals read everything to remove into
  memory first before carrying out the first remove operation. The new version
  will only read in about 1000 documents each time and then remove these. Queries
  such as

      FOR doc IN collection FILTER ... REMOVE doc IN collection

  will benefit from this change in terms of memory usage.

* make `--help-all` now also show all hidden program options

  Previously hidden program options were only returned when invoking arangod or
  a client tool with the cryptic `--help-.` option. Now `--help-all` simply
  retuns them as well.

  The program options JSON description returned by `--dump-options` was also
  improved as follows:

  - the new boolean attribute "dynamic" indicates whether the option has a dynamic
    default value, i.e. a value that depends on the target host capabilities or
    configuration

  - the new boolean attribute "requiresValue" indicates whether a boolean option
    requires a value of "true" or "false" when specified. If "requiresValue" is
    false, then the option can be specified without a boolean value following it,
    and the option will still be set to true, e.g. `--server.authentication` is
    identical to `--server.authentication true`.

  - the new "category" attribute will contain a value of "command" for command-like
    options, such as `--version`, `--dump-options`, `--dump-dependencies` etc.,
    and "option" for all others.

* Fixed a bug in synchroneous replication intialisation for, where a
  shard's db server is rebooted during that period

v3.4.0 (2018-12-06)
-------------------

* Add license key checking to enterprise version in Docker containers.


v3.4.0-rc.5 (2018-11-29)
------------------------

* Persist and check default language (locale) selection.
  Previously we would not check if the language (`--default-language`) had changed
  when the server was restarted. This could cause issues with indexes over text fields,
  as it will resulted in undefined behavior within RocksDB (potentially missing entries,
  corruption, etc.). Now if the language is changed, ArangoDB will print out an error
  message on startup and abort.

* fixed issue #7522: FILTER logic totally broke for my query in 3.4-rc4

* export version and storage engine in `_admin/cluster/health` for Coordinators
  and DBServers.

* restrict the total amount of data to build up in all in-memory RocksDB write buffers
  by default to a certain fraction of the available physical RAM. This helps restricting
  memory usage for the arangod process, but may have an effect on the RocksDB storage
  engine's write performance.

  In ArangoDB 3.3 the governing configuration option `--rocksdb.total-write-buffer-size`
  had a default value of `0`, which meant that the memory usage was not limited. ArangoDB
  3.4 now changes the default value to about 50% of available physical RAM, and 512MiB
  for setups with less than 4GiB of RAM.

* lower default value for `--cache.size` startup option from about 30% of physical RAM to
  about 25% percent of physical RAM.

* fix internal issue #2786: improved confirmation dialog when clicking the truncate
  button in the web UI

* Updated joi library (web UI), improved Foxx mount path validation

* disable startup warning for Linux kernel variable `vm.overcommit_memory` settings
  values of 0 or 1.
  Effectively `overcommit_memory` settings value of 0 or 1 fix two memory-allocation
  related issues with the default memory allocator used in ArangoDB release builds on
  64bit Linux.
  The issues will remain when running with an `overcommit_memory` settings value of 2,
  so this is now discouraged.
  Setting `overcommit_memory` to 0 or 1 (0 is the Linux kernel's default) fixes issues
  with increasing numbers of memory mappings for the arangod process (which may lead
  to an out-of-memory situation if the kernel's maximum number of mappings threshold
  is hit) and an increasing amount of memory that the kernel counts as "committed".
  With an `overcommit_memory` setting of 0 or 1, an arangod process may either be
  killed by the kernel's OOM killer or will die with a segfault when accessing memory
  it has allocated before but the kernel could not provide later on. This is still
  more acceptable than the kernel not providing any more memory to the process when
  there is still physical memory left, which may have occurred with an `overcommit_memory`
  setting of 2 after the arangod process had done lots of allocations.

  In summary, the recommendation for the `overcommit_memory` setting is now to set it
  to 0 or 1 (0 is kernel default) and not use 2.

* fixed Foxx complaining about valid `$schema` value in manifest.json

* fix for supervision, which started failing servers using old transient store

* fixed a bug where indexes are used in the cluster while still being
  built on the db servers

* fix move leader shard: wait until all but the old leader are in sync.
  This fixes some unstable tests.

* cluster health features more elaborate agent records

* agency's supervision edited for advertised endpoints

v3.4.0-rc.4 (2018-11-04)
------------------------

* fixed Foxx queues not retrying jobs with infinite `maxFailures`

* increase AQL query string parsing performance for queries with many (100K+) string
  values contained in the query string

* increase timeouts for inter-node communication in the cluster

* fixed undefined behavior in `/_api/import` when importing a single document went
  wrong

* replication bugfixes

* stop printing `connection class corrupted` in arangosh

 when just starting the arangosh without a connection to a server and running
 code such as `require("internal")`, the shell always printed "connection class
 corrupted", which was somewhat misleading.

* add separate option `--query.slow-streaming-threshold` for tracking slow
  streaming queries with a different timeout value

* increase maximum number of collections/shards in an AQL query from 256 to 2048

* don't rely on `_modules` collection being present and usable for arangod startup

* force connection timeout to be 7 seconds to allow libcurl time to retry lost DNS
  queries.

* fixes a routing issue within the web ui after the use of views

* fixes some graph data parsing issues in the ui, e.g. cleaning up duplicate
  edges inside the graph viewer.

* in a cluster environment, the arangod process now exits if wrong credentials
  are used during the startup process.

* added option `--rocksdb.total-write-buffer-size` to limit total memory usage
  across all RocksDB in-memory write buffers

* suppress warnings from statistics background threads such as
  `WARNING caught exception during statistics processing: Expecting Object`
  during version upgrade


v3.4.0-rc.3 (2018-10-23)
------------------------

* fixed handling of broken Foxx services

  Installation now also fails when the service encounters an error when
  executed. Upgrading or replacing with a broken service will still result
  in the broken services being installed.

* restored error pages for broken Foxx services

  Services that could not be executed will now show an error page (with helpful
  information if development mode is enabled) instead of a generic 404 response.
  Requests to the service that do not prefer HTML (i.e. not a browser window)
  will receive a JSON formatted 503 error response instead.

* added support for `force` flag when upgrading Foxx services

  Using the `force` flag when upgrading or replacing a service falls back to
  installing the service if it does not already exist.

* The order of JSON object attribute keys in JSON return values will now be
  "random" in more cases. In JSON, there is no defined order for object attribute
  keys anyway, so ArangoDB is taking the freedom to return the attribute keys in
  a non-deterministic, seemingly unordered way.

* Fixed an AQL bug where the `optimize-traversals` rule was falsely applied to
  extensions with inline expressions and thereby ignoring them

* fix side-effects of sorting larger arrays (>= 16 members) of constant literal
  values in AQL, when the array was used not only for IN-value filtering but also
  later in the query.
  The array values were sorted so the IN-value lookup could use a binary search
  instead of a linear search, but this did not take into account that the array
  could have been used elsewhere in the query, e.g. as a return value. The fix
  will create a copy of the array and sort the copy, leaving the original array
  untouched.

* disallow empty LDAP password

* fixes validation of allowed or not allowed foxx service mount paths within
  the Web UI

* The single database or single coordinator statistics in a cluster
  environment within the Web UI sometimes got called way too often.
  This caused artifacts in the graphs, which is now fixed.

* An aardvark statistics route could not collect and sum up the statistics of
  all coordinators if one of them was ahead and had more results than the others

* Web UI now checks if server statistics are enabled before it sends its first
  request to the statistics API

* fix internal issue #486: immediate deletion (right after creation) of
  a view with a link to one collection and indexed data reports failure
  but removes the link

* fix internal issue #480: link to a collection is not added to a view
  if it was already added to other view

* fix internal issues #407, #445: limit ArangoSearch memory consumption
  so that it won't cause OOM while indexing large collections

* upgraded arangodb starter version to 0.13.5

* removed undocumented `db.<view>.toArray()` function from ArangoShell

* prevent creation of collections and views with the same in cluster setups

* fixed issue #6770: document update: ignoreRevs parameter ignored

* added AQL query optimizer rules `simplify-conditions` and `fuse-filters`

* improve inter-server communication performance:
  - move all response processing off Communicator's socket management thread
  - create multiple Communicator objects with ClusterComm, route via round robin
  - adjust Scheduler threads to always be active, and have designated priorities.

* fix internal issue #2770: the Query Profiling modal dialog in the Web UI
  was slightly malformed.

* fix internal issue #2035: the Web UI now updates its indices view to check
  whether new indices exist or not.

* fix internal issue #6808: newly created databases within the Web UI did not
  appear when used Internet Explorer 11 as a browser.

* fix internal issue #2957: the Web UI was not able to display more than 1000
  documents, even when it was set to a higher amount.

* fix internal issue #2688: the Web UI's graph viewer created malformed node
  labels if a node was expanded multiple times.

* fix internal issue #2785: web ui's sort dialog sometimes got rendered, even
  if it should not.

* fix internal issue #2764: the waitForSync property of a satellite collection
  could not be changed via the Web UI

* dynamically manage libcurl's number of open connections to increase performance
  by reducing the number of socket close and then reopen cycles

* recover short server id from agency after a restart of a cluster node

  this fixes problems with short server ids being set to 0 after a node restart,
  which then prevented cursor result load-forwarding between multiple coordinators
  to work properly

  this should fix arangojs#573

* increased default timeouts in replication

  this decreases the chances of followers not getting in sync with leaders because
  of replication operations timing out

* include forward-ported diagnostic options for debugging LDAP connections

* fixed internal issue #3065: fix variable replacements by the AQL query
  optimizer in arangosearch view search conditions

  The consequence of the missing replacements was that some queries using view
  search conditions could have failed with error messages such as

  "missing variable #3 (a) for node #7 (EnumerateViewNode) while planning registers"

* fixed internal issue #1983: the Web UI was showing a deletion confirmation
  multiple times.

* Restricted usage of views in AQL, they will throw an error now
  (e.g. "FOR v, e, p IN 1 OUTBOUND @start edgeCollection, view")
  instead of failing the server.

* Allow VIEWs within the AQL "WITH" statement in cluster environment.
  This will now prepare the query for all collections linked within a view.
  (e.g. "WITH view FOR v, e, p IN OUTBOUND 'collectionInView/123' edgeCollection"
  will now be executed properly and not fail with unregistered collection any more)

* Properly check permissions for all collections linked to a view when
  instantiating an AQL query in cluster environment

* support installation of ArangoDB on Windows into directories with multibyte
  character filenames on Windows platforms that used a non-UTF8-codepage

  This was supported on other platforms before, but never worked for ArangoDB's
  Windows version

* display shard synchronization progress for collections outside of the
  `_system` database

* change memory protection settings for memory given back to by the bundled
  JEMalloc memory allocator. This avoids splitting of existing memory mappings
  due to changes of the protection settings

* added missing implementation for `DeleteRangeCF` in RocksDB WAL tailing handler

* fixed agents busy looping gossip

* handle missing `_frontend` collections gracefully

  the `_frontend` system collection is not required for normal ArangoDB operations,
  so if it is missing for whatever reason, ensure that normal operations can go
  on.


v3.4.0-rc.2 (2018-09-30)
------------------------

* upgraded arangosync version to 0.6.0

* upgraded arangodb starter version to 0.13.3

* fixed issue #6611: Properly display JSON properties of user defined foxx services
  configuration within the web UI

* improved shards display in web UI: included arrows to better visualize that
  collection name sections can be expanded and collapsed

* added nesting support for `aql` template strings

* added support for `undefined` and AQL literals to `aql.literal`

* added `aql.join` function

* fixed issue #6583: Agency node segfaults if sent an authenticated HTTP
  request is sent to its port

* fixed issue #6601: Context cancelled (never ending query)

* added more AQL query results cache inspection and control functionality

* fixed undefined behavior in AQL query result cache

* the query editor within the web UI is now catching HTTP 501 responses
  properly

* added AQL VERSION function to return the server version as a string

* added startup parameter `--cluster.advertised-endpoints`

* AQL query optimizer now makes better choices regarding indexes to use in a
  query when there are multiple competing indexes and some of them are prefixes
  of others

  In this case, the optimizer could have preferred indexes that covered less
  attributes, but it should rather pick the indexes that covered more attributes.

  For example, if there was an index on ["a"] and another index on ["a", "b"], then
  previously the optimizer may have picked the index on just ["a"] instead the
  index on ["a", "b"] for queries that used all index attributes but did range
  queries on them (e.g. `FILTER doc.a == @val1 && doc.b >= @val2`).

* Added compression for the AQL intermediate results transfer in the cluster,
  leading to less data being transferred between coordinator and database servers
  in many cases

* forward-ported a bugfix from RocksDB (https://github.com/facebook/rocksdb/pull/4386)
  that fixes range deletions (used internally in ArangoDB when dropping or truncating
  collections)

  The non-working range deletes could have triggered errors such as
  `deletion check in index drop failed - not all documents in the index have been deleted.`
  when dropping or truncating collections

* improve error messages in Windows installer

* allow retrying installation in Windows installer in case an existing database is still
  running and needs to be manually shut down before continuing with the installation

* fix database backup functionality in Windows installer

* fixed memory leak in `/_api/batch` REST handler

* `db._profileQuery()` now also tracks operations triggered when using `LIMIT`
  clauses in a query

* added proper error messages when using views as an argument to AQL functions
  (doing so triggered an `internal error` before)

* fixed return value encoding for collection ids ("cid" attribute") in REST API
  `/_api/replication/logger-follow`

* fixed dumping and restoring of views with arangodump and arangorestore

* fix replication from 3.3 to 3.4

* fixed some TLS errors that occurred when combining HTTPS/TLS transport with the
  VelocyStream protocol (VST)

  That combination could have led to spurious errors such as "TLS padding error"
  or "Tag mismatch" and connections being closed

* make synchronous replication detect more error cases when followers cannot
  apply the changes from the leader

* fixed issue #6379: RocksDB arangorestore time degeneration on dead documents

* fixed issue #6495: Document not found when removing records

* fixed undefined behavior in cluster plan-loading procedure that may have
  unintentionally modified a shared structure

* reduce overhead of function initialization in AQL COLLECT aggregate functions,
  for functions COUNT/LENGTH, SUM and AVG

  this optimization will only be noticable when the COLLECT produces many groups
  and the "hash" COLLECT variant is used

* fixed potential out-of-bounds access in admin log REST handler `/_admin/log`,
  which could have led to the server returning an HTTP 500 error

* catch more exceptions in replication and handle them appropriately

* agency endpoint updates now go through RAFT

* fixed a cleanup issue in Current when a follower was removed from Plan

* catch exceptions in MaintenanceWorker thread

* fixed a bug in cleanOutServer which could lead to a cleaned out server
  still being a follower for some shard

v3.4.0-rc.1 (2018-09-06)
------------------------

* Release Candidate for 3.4.0, please check the `ReleaseNotes/KnownIssues34.md`
  file for a list of known issues.

* upgraded bundled RocksDB version to 5.16.0

* upgraded bundled Snappy compression library to 1.1.7

* fixed issue #5941: if using breadth first search in traversals uniqueness checks
  on path (vertices and edges) have not been applied. In SmartGraphs the checks
  have been executed properly.

* added more detailed progress output to arangorestore, showing the percentage of
  how much data is restored for bigger collections plus a set of overview statistics
  after each processed collection

* added option `--rocksdb.use-file-logging` to enable writing of RocksDB's own
  informational LOG files into RocksDB's database directory.

  This option is turned off by default, but can be enabled for debugging RocksDB
  internals and performance.

* improved error messages when managing Foxx services

  Install/replace/upgrade will now provide additional information when an error
  is encountered during setup. Errors encountered during a `require` call will
  also include information about the underlying cause in the error message.

* fixed some Foxx script names being displayed incorrectly in web UI and Foxx CLI

* major revision of the maintenance feature

* added `uuidv4` and `genRandomBytes` methods to crypto module

* added `hexSlice` methods `hexWrite` to JS Buffer type

* added `Buffer.from`, `Buffer.of`, `Buffer.alloc` and `Buffer.allocUnsafe`
  for improved compatibility with Node.js

* Foxx HTTP API errors now log stacktraces

* fixed issue #5831: custom queries in the ui could not be loaded if the user
  only has read access to the _system database.

* fixed issue #6128: ArangoDb Cluster: Task moved from DBS to Coordinator

* fixed some web ui action events related to Running Queries view and Slow
  Queries History view

* fixed internal issue #2566: corrected web UI alignment of the nodes table

* fixed issue #5736: Foxx HTTP API responds with 500 error when request body
  is too short

* fixed issue #6106: Arithmetic operator type casting documentation incorrect

* The arangosh now supports the velocystream transport protocol via the schemas
  "vst+tcp://", "vst+ssl://", "vst+unix://" schemes.

* The server will no longer lowercase the input in --server.endpoint. This means
  Unix domain socket paths will now  be treated as specified, previously they were lowercased

* fixed logging of requests. A wrong log level was used

* fixed issue #5943: misplaced database ui icon and wrong cursor type were used

* fixed issue #5354: updated the web UI JSON editor, improved usability

* fixed issue #5648: fixed error message when saving unsupported document types

* fixed internal issue #2812: Cluster fails to create many indexes in parallel

* Added C++ implementation, load balancer support, and user restriction to Pregel API.

  If an execution is accessed on a different coordinator than where it was
  created, the request(s) will be forwarded to the correct coordinator. If an
  execution is accessed by a different user than the one who created it, the
  request will be denied.

* the AQL editor in the web UI now supports detailed AQL query profiling

* fixed issue #5884: Subquery nodes are no longer created on DBServers

* intermediate commits in the RocksDB engine are now only enabled in standalone AQL queries

  (not within a JS transaction), standalone truncate as well as for the "import" API

* the AQL editor in the web UI now supports GeoJSON types and is able to render them.

* fixed issue #5035: fixed a vulnerability issue within the web ui's index view

* PR #5552: add "--latency true" option to arangoimport.  Lists microsecond latency

* added `"pbkdf2"` method to `@arangodb/foxx/auth` module

* the `@arangodb/foxx/auth` module now uses a different method to generate salts,
  so salts are no longer guaranteed to be alphanumeric

* fixed internal issue #2567: the Web UI was showing the possibility to move a shard
  from a follower to the current leader

* Renamed RocksDB engine-specific statistics figure `rocksdb.block-cache-used`
  to `rocksdb.block-cache-usage` in output of `db._engineStats()`

  The new figure name is in line with the statistics that the RocksDB library
  provides in its new versions.

* Added RocksDB engine-specific statistics figures `rocksdb.block-cache-capacity`,
  `rocksdb.block-cache-pinned-usage` as well as level-specific figures
  `rocksdb.num-files-at-level` and `rocksdb.compression-ratio-at-level` in
  output of `db._engineStats()`

* Added RocksDB-engine configuration option `--rocksdb.block-align-data-blocks`

  If set to true, data blocks are aligned on lesser of page size and block size,
  which may waste some memory but may reduce the number of cross-page I/Os operations.

* Usage RocksDB format version 3 for new block-based tables

* Bugfix: The AQL syntax variants `UPDATE/REPLACE k WITH d` now correctly take
  _rev from k instead of d (when ignoreRevs is false) and ignore d._rev.

* Added C++ implementation, load balancer support, and user restriction to tasks API

  If a task is accessed on a different coordinator than where it was created,
  the request(s) will be forwarded to the correct coordinator. If a
  task is accessed by a different user than the one who created it, the request
  will be denied.

* Added load balancer support and user-restriction to async jobs API.

  If an async job is accessed on a different coordinator than where it was
  created, the request(s) will be forwarded to the correct coordinator. If a
  job is accessed by a different user than the one who created it, the request
  will be denied.

* switch default storage engine from MMFiles to RocksDB

  In ArangoDB 3.4, the default storage engine for new installations is the RocksDB
  engine. This differs to previous versions (3.2 and 3.3), in which the default
  storage engine was the MMFiles engine.

  The MMFiles engine can still be explicitly selected as the storage engine for
  all new installations. It's only that the "auto" setting for selecting the storage
  engine will now use the RocksDB engine instead of MMFiles engine.

  In the following scenarios, the effectively selected storage engine for new
  installations will be RocksDB:

  * `--server.storage-engine rocksdb`
  * `--server.storage-engine auto`
  * `--server.storage-engine` option not specified

  The MMFiles storage engine will be selected for new installations only when
  explicitly selected:

  * `--server.storage-engine mmfiles`

  On upgrade, any existing ArangoDB installation will keep its previously selected
  storage engine. The change of the default storage engine is thus only relevant
  for new ArangoDB installations and/or existing cluster setups for which new server
  nodes get added later. All server nodes in a cluster setup should use the same
  storage engine to work reliably. Using different storage engines in a cluster is
  unsupported.

* added collection.indexes() as an alias for collection.getIndexes()

* disable V8 engine and JavaScript APIs for agency nodes

* renamed MMFiles engine compactor thread from "Compactor" to "MMFilesCompactor".

  This change will be visible only on systems which allow assigning names to
  threads.

* added configuration option `--rocksdb.sync-interval`

  This option specifies interval (in milliseconds) that ArangoDB will use to
  automatically synchronize data in RocksDB's write-ahead log (WAL) files to
  disk. Automatic syncs will only be performed for not-yet synchronized data,
  and only for operations that have been executed without the *waitForSync*
  attribute.

  Automatic synchronization is performed by a background thread. The default
  sync interval is 100 milliseconds.

  Note: this option is not supported on Windows platforms. Setting the sync
  interval to a value greater 0 will produce a startup warning.

* added AQL functions `TO_BASE64`, `TO_HEX`, `ENCODE_URI_COMPONENT` and `SOUNDEX`

* PR #5857: RocksDB engine would frequently request a new DelayToken.  This caused
  excessive write delay on the next Put() call.  Alternate approach taken.

* changed the thread handling in the scheduler. `--server.maximal-threads` will be
  the maximum number of threads for the scheduler.

* The option `--server.threads` is now obsolete.

* use sparse indexes in more cases now, when it is clear that the index attribute
  value cannot be null

* introduce SingleRemoteOperationNode via "optimize-cluster-single-document-operations"
  optimizer rule, which triggers single document operations directly from the coordinator
  instead of using a full-featured AQL setup. This saves cluster roundtrips.

  Queries directly referencing the document key benefit from this:

      UPDATE {_key: '1'} WITH {foo: 'bar'} IN collection RETURN OLD

* Added load balancer support and user-restriction to cursor API.

  If a cursor is accessed on a different coordinator than where it was created,
  the requests will be forwarded to the correct coordinator. If a cursor is
  accessed by a different user than the one who created it, the request will
  be denied.

* if authentication is turned on requests to databases by users with insufficient rights
 will be answered with the HTTP forbidden (401) response.

* upgraded bundled RocksDB library version to 5.15

* added key generators `uuid` and `padded`

  The `uuid` key generator generates universally unique 128 bit keys, which are
  stored in hexadecimal human-readable format.
  The `padded` key generator generates keys of a fixed length (16 bytes) in
  ascending lexicographical sort order.

* The REST API of `/_admin/status` added: "operationMode" filed with same meaning as
  the "mode" field and field "readOnly" that has the inverted meaning of the field
  "writeOpsEnabled". The old field names will be deprecated in upcoming versions.

* added `COUNT_DISTINCT` AQL function

* make AQL optimizer rule `collect-in-cluster` optimize aggregation functions
  `AVERAGE`, `VARIANCE`, `STDDEV`, `UNIQUE`, `SORTED_UNIQUE` and `COUNT_DISTINCT`
  in a cluster by pushing parts of the aggregation onto the DB servers and only
  doing the total aggregation on the coordinator

* replace JavaScript functions FULLTEXT, NEAR, WITHIN and WITHIN_RECTANGLE with
  regular AQL subqueries via a new optimizer rule "replace-function-with-index".

* the existing "fulltext-index-optimizer" optimizer rule has been removed because its
  duty is now handled by the "replace-function-with-index" rule.

* added option "--latency true" option to arangoimport. Lists microsecond latency
  statistics on 10 second intervals.

* fixed internal issue #2256: ui, document id not showing up when deleting a document

* fixed internal issue #2163: wrong labels within foxx validation of service
  input parameters

* fixed internal issue #2160: fixed misplaced tooltips in indices view

* Added exclusive option for rocksdb collections. Modifying AQL queries can
  now set the exclusive option as well as it can be set on JavaScript transactions.

* added optimizer rule "optimize-subqueries", which makes qualifying subqueries
  return less data

  The rule fires in the following situations:
  * in case only a few results are used from a non-modifying subquery, the rule
    will add a LIMIT statement into the subquery. For example

	LET docs = (
	  FOR doc IN collection
	    FILTER ...
	    RETURN doc
	)
	RETURN docs[0]

    will be turned into

	LET docs = (
	  FOR doc IN collection
	    FILTER ...
	    LIMIT 1
	    RETURN doc
	)
	RETURN docs[0]

    Another optimization performed by this rule is to modify the result value
    of subqueries in case only the number of results is checked later. For example

	RETURN LENGTH(
	  FOR doc IN collection
	    FILTER ...
	    RETURN doc
	)

    will be turned into

	RETURN LENGTH(
	  FOR doc IN collection
	    FILTER ...
	    RETURN true
	)

  This saves copying the document data from the subquery to the outer scope and may
  enable follow-up optimizations.

* fixed Foxx queues bug when queues are created in a request handler with an
  ArangoDB authentication header

* abort startup when using SSLv2 for a server endpoint, or when connecting with
  a client tool via an SSLv2 connection.

  SSLv2 has been disabled in the OpenSSL library by default in recent versions
  because of security vulnerabilities inherent in this protocol.

  As it is not safe at all to use this protocol, the support for it has also
  been stopped in ArangoDB. End users that use SSLv2 for connecting to ArangoDB
  should change the protocol from SSLv2 to TLSv12 if possible, by adjusting
  the value of the `--ssl.protocol` startup option.

* added `overwrite` option to document insert operations to allow for easier syncing.

  This implements almost the much inquired UPSERT. In reality it is a REPSERT
  (replace/insert) because only replacement and not modification of documents
  is possible. The option does not work in cluster collections with custom
  sharding.

* added startup option `--log.escape`

  This option toggles the escaping of log output.

  If set to `true` (which is the default value), then the logging will work
  as before, and the following characters in the log output are escaped:

  * the carriage return character (hex 0d)
  * the newline character (hex 0a)
  * the tabstop character (hex 09)
  * any other characters with an ordinal value less than hex 20

  If the option is set to `false`, no characters are escaped. Characters with
  an ordinal value less than hex 20 will not be printed in this mode but will
  be replaced with a space character (hex 20).

  A side effect of turning off the escaping is that it will reduce the CPU
  overhead for the logging. However, this will only be noticable when logging
  is set to a very verbose level (e.g. debug or trace).

* increased the default values for the startup options `--javascript.gc-interval`
  from every 1000 to every 2000 requests, and for `--javascript.gc-frequency` from
  30 to 60 seconds

  This will make the V8 garbage collection run less often by default than in previous
  versions, reducing CPU load a bit and leaving more contexts available on average.

* added `/_admin/repair/distributeShardsLike` that repairs collections with
  distributeShardsLike where the shards aren't actually distributed like in the
  prototype collection, as could happen due to internal issue #1770

* Fixed issue #4271: Change the behavior of the `fullCount` option for AQL query
  cursors so that it will only take into account `LIMIT` statements on the top level
  of the query.

  `LIMIT` statements in subqueries will not have any effect on the `fullCount` results
  any more.

* We added a new geo-spatial index implementation. On the RocksDB storage engine all
  installations will need to be upgraded with `--database.auto-upgrade true`. New geo
  indexes will now only report with the type `geo` instead of `geo1` or `geo2`.
  The index types `geo1` and `geo2` are now deprecated.
  Additionally we removed the deprecated flags `constraint` and `ignoreNull` from geo
  index definitions, these fields were initially deprecated in ArangoDB 2.5

* Add revision id to RocksDB values in primary indexes to speed up replication (~10x).

* PR #5238: Create a default pacing algorithm for arangoimport to avoid TimeoutErrors
  on VMs with limited disk throughput

* Starting a cluster with coordinators and DB servers using different storage engines
  is unsupported. Doing it anyway will now produce a warning on startup

* fixed issue #4919: C++ implementation of LIKE function now matches the old and correct
  behaviour of the javascript implementation.

* added `--json` option to arangovpack, allowing to treat its input as plain JSON data
  make arangovpack work without any configuration file

* added experimental arangodb startup option `--javascript.enabled` to enable/disable the
  initialization of the V8 JavaScript engine. Only expected to work on single-servers and
  agency deployments

* pull request #5201: eliminate race scenario where handlePlanChange could run infinite times
  after an execution exceeded 7.4 second time span

* UI: fixed an unreasonable event bug within the modal view engine

* pull request #5114: detect shutdown more quickly on heartbeat thread of coordinator and
  DB servers

* fixed issue #3811: gharial api is now checking existence of `_from` and `_to` vertices
  during edge creation

* There is a new method `_profileQuery` on the database object to execute a query and
  print an explain with annotated runtime information.

* Query cursors can now be created with option `profile`, with a value of 0, 1 or 2.
  This will cause queries to include more statistics in their results and will allow tracing
  of queries.

* fixed internal issue #2147: fixed database filter in UI

* fixed internal issue #2149: number of documents in the UI is not adjusted after moving them

* fixed internal issue #2150: UI - loading a saved query does not update the list of bind
  parameters

* removed option `--cluster.my-local-info` in favor of persisted server UUIDs

  The option `--cluster.my-local-info` was deprecated since ArangoDB 3.3.

* added new collection property `cacheEnabled` which enables in-memory caching for
  documents and primary index entries. Available only when using RocksDB

* arangodump now supports `--threads` option to dump collections in parallel

* arangorestore now supports `--threads` option to restore collections in parallel

* Improvement: The AQL query planner in cluster is now a bit more clever and
  can prepare AQL queries with less network overhead.

  This should speed up simple queries in cluster mode, on complex queries it
  will most likely not show any performance effect.
  It will especially show effects on collections with a very high amount of Shards.

* removed remainders of dysfunctional `/_admin/cluster-test` and `/_admin/clusterCheckPort`
  API endpoints and removed them from documentation

* added new query option `stream` to enable streaming query execution via the
  `POST /_api/cursor` rest interface.

* fixed issue #4698: databases within the UI are now displayed in a sorted order.

* Behavior of permissions for databases and collections changed:
  The new fallback rule for databases for which an access level is not explicitly specified:
  Choose the higher access level of:
    * A wildcard database grant
    * A database grant on the `_system` database
  The new fallback rule for collections for which an access level is not explicitly specified:
  Choose the higher access level of:
    * Any wildcard access grant in the same database, or on "*/*"
    * The access level for the current database
    * The access level for the `_system` database

* fixed issue #4583: add AQL ASSERT and AQL WARN

* renamed startup option `--replication.automatic-failover` to
  `--replication.active-failover`
  using the old option name will still work in ArangoDB 3.4, but the old option
  will be removed afterwards

* index selectivity estimates for RocksDB engine are now eventually consistent

  This change addresses a previous issue where some index updates could be
  "lost" from the view of the internal selectivity estimate, leading to
  inaccurate estimates. The issue is solved now, but there can be up to a second
  or so delay before updates are reflected in the estimates.

* support `returnOld` and `returnNew` attributes for in the following HTTP REST
  APIs:

  * /_api/gharial/<graph>/vertex/<collection>
  * /_api/gharial/<graph>/edge/<collection>

  The exception from this is that the HTTP DELETE verb for these APIs does not
  support `returnOld` because that would make the existing API incompatible

* fixed internal issue #478: remove unused and undocumented REST API endpoints
  _admin/statistics/short and _admin/statistics/long

  These APIs were available in ArangoDB's REST API, but have not been called by
  ArangoDB itself nor have they been part of the documented API. They have been
  superseded by other REST APIs and were partially dysfunctional. Therefore
  these two endpoints have been removed entirely.

* fixed issue #1532: reload users on restore

* fixed internal issue #1475: when restoring a cluster dump to a single server
  ignore indexes of type primary and edge since we mustn't create them here.

* fixed internal issue #1439: improve performance of any-iterator for RocksDB

* issue #1190: added option `--create-database` for arangoimport

* UI: updated dygraph js library to version 2.1.0

* renamed arangoimp to arangoimport for consistency
  Release packages will still install arangoimp as a symlink so user scripts
  invoking arangoimp do not need to be changed

* UI: Shard distribution view now has an accordion view instead of displaying
  all shards of all collections at once.

* fixed issue #4393: broken handling of unix domain sockets in JS_Download

* added AQL function `IS_KEY`
  this function checks if the value passed to it can be used as a document key,
  i.e. as the value of the `_key` attribute

* added AQL functions `SORTED` and `SORTED_UNIQUE`

  `SORTED` will return a sorted version of the input array using AQL's internal
  comparison order
  `SORTED_UNIQUE` will do the same, but additionally removes duplicates.

* added C++ implementation for AQL functions `DATE_NOW`, `DATE_ISO8601`,
  `DATE_TIMESTAMP`, `IS_DATESTRING`, `DATE_DAYOFWEEK`, `DATE_YEAR`,
  `DATE_MONTH`, `DATE_DAY`, `DATE_HOUR`, `DATE_MINUTE`, `DATE_SECOND`,
  `DATE_MILLISECOND`, `DATE_DAYOFYEAR`, `DATE_ISOWEEK`, `DATE_LEAPYEAR`,
  `DATE_QUARTER`, `DATE_DAYS_IN_MONTH`, `DATE_ADD`, `DATE_SUBTRACT`,
  `DATE_DIFF`, `DATE_COMPARE`, `TRANSLATE` and `SHA512`

* fixed a bug where clusterinfo missed changes to plan after agency
  callback is registred for create collection

* Foxx manifest.json files can now contain a $schema key with the value
  of "http://json.schemastore.org/foxx-manifest" to improve tooling support.

* fixed agency restart from compaction without data

* fixed agency's log compaction for internal issue #2249

* only load Plan and Current from agency when actually needed


v3.3.18 (XXXX-XX-XX)
--------------------

* improved logging in case of replication errors

* recover short server id from agency after a restart of a cluster node

  this fixes problems with short server ids being set to 0 after a node restart,
  which then prevented cursor result load-forwarding between multiple coordinators
  to work properly

  this should fix arangojs#573

* increased default timeouts in replication

  this decreases the chances of followers not getting in sync with leaders because
  of replication operations timing out

* fixed internal issue #1983: the Web UI was showing a deletion confirmation
  multiple times.

* handle missing `_frontend` collections gracefully

  the `_frontend` system collection is not required for normal ArangoDB operations,
  so if it is missing for whatever reason, ensure that normal operations can go
  on.


v3.3.17 (2018-10-04)
--------------------

* upgraded arangosync version to 0.6.0

* added several advanced options for configuring and debugging LDAP connections.
  Please note that some of the following options are platform-specific and may not
  work on all platforms or with all LDAP servers reliably:

  - `--ldap.serialized`: whether or not calls into the underlying LDAP library
    should be serialized.
    This option can be used to work around thread-unsafe LDAP library functionality.
  - `--ldap.serialize-timeout`: sets the timeout value that is used when waiting to
    enter the LDAP library call serialization lock. This is only meaningful when
    `--ldap.serialized` has been set to `true`.
  - `--ldap.retries`: number of tries to attempt a connection. Setting this to values
    greater than one will make ArangoDB retry to contact the LDAP server in case no
    connection can be made initially.
  - `--ldap.restart`: whether or not the LDAP library should implicitly restart
    connections
  - `--ldap.referrals`: whether or not the LDAP library should implicitly chase
    referrals
  - `--ldap.debug`: turn on internal OpenLDAP library output (warning: will print
    to stdout).
  - `--ldap.timeout`: timeout value (in seconds) for synchronous LDAP API calls
    (a value of 0 means default timeout).
  - `--ldap.network-timeout`: timeout value (in seconds) after which network operations
    following the initial connection return in case of no activity (a value of 0 means
    default timeout).
  - `--ldap.async-connect`: whether or not the connection to the LDAP library will
    be done asynchronously.

* fixed a shutdown race in ArangoDB's logger, which could have led to some buffered
  log messages being discarded on shutdown

* display shard synchronization progress for collections outside of the
  `_system` database

* fixed issue #6611: Properly display JSON properties of user defined foxx services
  configuration within the web UI

* fixed issue #6583: Agency node segfaults if sent an authenticated HTTP request is sent to its port

* when cleaning out a leader it could happen that it became follower instead of
  being removed completely

* make synchronous replication detect more error cases when followers cannot
  apply the changes from the leader

* fix some TLS errors that occurred when combining HTTPS/TLS transport with the
  VelocyStream protocol (VST)

  That combination could have led to spurious errors such as "TLS padding error"
  or "Tag mismatch" and connections being closed

* agency endpoint updates now go through RAFT


v3.3.16 (2018-09-19)
--------------------

* fix undefined behavior in AQL query result cache

* the query editor within the web ui is now catching http 501 responses
  properly

* fixed issue #6495 (Document not found when removing records)

* fixed undefined behavior in cluster plan-loading procedure that may have
  unintentionally modified a shared structure

* reduce overhead of function initialization in AQL COLLECT aggregate functions,
  for functions COUNT/LENGTH, SUM and AVG

  this optimization will only be noticable when the COLLECT produces many groups
  and the "hash" COLLECT variant is used

* fixed potential out-of-bounds access in admin log REST handler /_admin/log,
  which could have led to the server returning an HTTP 500 error

* catch more exceptions in replication and handle them appropriately


v3.3.15 (2018-09-10)
--------------------

* fixed an issue in the "sorted" AQL COLLECT variant, that may have led to producing
  an incorrect number of results

* upgraded arangodb starter version to 0.13.3

* fixed issue #5941 if using breadth-first search in traversals uniqueness checks
  on path (vertices and edges) have not been applied. In SmartGraphs the checks
  have been executed properly.

* added more detailed progress output to arangorestore, showing the percentage of
  how much data is restored for bigger collections plus a set of overview statistics
  after each processed collection

* added option `--rocksdb.use-file-logging` to enable writing of RocksDB's own
  informational LOG files into RocksDB's database directory.

  This option is turned off by default, but can be enabled for debugging RocksDB
  internals and performance.

* improved error messages when managing Foxx services

  Install/replace/upgrade will now provide additional information when an error
  is encountered during setup. Errors encountered during a `require` call will
  also include information about the underlying cause in the error message.

* fixed some Foxx script names being displayed incorrectly in web UI and Foxx CLI

* added startup option `--query.optimizer-max-plans value`

  This option allows limiting the number of query execution plans created by the
  AQL optimizer for any incoming queries. The default value is `128`.

  By adjusting this value it can be controlled how many different query execution
  plans the AQL query optimizer will generate at most for any given AQL query.
  Normally the AQL query optimizer will generate a single execution plan per AQL query,
  but there are some cases in which it creates multiple competing plans. More plans
  can lead to better optimized queries, however, plan creation has its costs. The
  more plans are created and shipped through the optimization pipeline, the more time
  will be spent in the optimizer.

  Lowering this option's value will make the optimizer stop creating additional plans
  when it has already created enough plans.

  Note that this setting controls the default maximum number of plans to create. The
  value can still be adjusted on a per-query basis by setting the *maxNumberOfPlans*
  attribute when running a query.

  This change also lowers the default maximum number of query plans from 192 to 128.

* bug fix: facilitate faster shutdown of coordinators and db servers

* cluster nodes should retry registering in agency until successful

* fixed some web ui action events related to Running Queries view and Slow
  Queries History view

* Create a default pacing algorithm for arangoimport to avoid TimeoutErrors
  on VMs with limited disk throughput

* backport PR 6150: establish unique function to indicate when
  application is terminating and therefore network retries should not occur

* backport PR #5201: eliminate race scenario where handlePlanChange
  could run infinite times after an execution exceeded 7.4 second time span


v3.3.14 (2018-08-15)
--------------------

* upgraded arangodb starter version to 0.13.1

* Foxx HTTP API errors now log stacktraces

* fixed issue #5736: Foxx HTTP API responds with 500 error when request body
  is too short

* fixed issue #5831: custom queries in the ui could not be loaded if the user
  only has read access to the _system database.

* fixed internal issue #2566: corrected web UI alignment of the nodes table

* fixed internal issue #2869: when attaching a follower with global applier to an
  authenticated leader already existing users have not been replicated, all users
  created/modified later are replicated.

* fixed internal issue #2865: dumping from an authenticated arangodb the users have
  not been included

* fixed issue #5943: misplaced database ui icon and wrong cursor type were used

* fixed issue #5354: updated the web UI JSON editor, improved usability

* fixed issue #5648: fixed error message when saving unsupported document types

* fixed issue #6076: Segmentation fault after AQL query

  This also fixes issues #6131 and #6174

* fixed issue #5884: Subquery nodes are no longer created on DBServers

* fixed issue #6031: Broken LIMIT in nested list iterations

* fixed internal issue #2812: Cluster fails to create many indexes in parallel

* intermediate commits in the RocksDB engine are now only enabled in standalone AQL
  queries (not within a JS transaction), standalone truncate as well as for the
  "import" API

* Bug fix: race condition could request data from Agency registry that did not
  exist yet.  This caused a throw that would end the Supervision thread.
  All registry query APIs no longer throw exceptions.


v3.3.13 (2018-07-26)
--------------------

* fixed internal issue #2567: the Web UI was showing the possibility to move a
  shard from a follower to the current leader

* fixed issue #5977: Unexpected execution plan when subquery contains COLLECT

* Bugfix: The AQL syntax variants `UPDATE/REPLACE k WITH d` now correctly take
  _rev from k instead of d (when ignoreRevs is false) and ignore d._rev.

* put an upper bound on the number of documents to be scanned when using
  `db.<collection>.any()` in the RocksDB storage engine

  previous versions of ArangoDB did a scan of a random amount of documents in
  the collection, up to the total number of documents available. this produced
  a random selection with a good quality, but needed to scan half the number
  of documents in the collection on average.

  The new version will only scan up to 500 documents, so it produces a less
  random result, but will be a lot faster especially for large collections.

  The implementation of `any()` for the MMFiles engine remains unchanged. The
  MMFiles engine will pick a random document from the entire range of the
  in-memory primary index without performing scans.

* return an empty result set instead of an "out of memory" exception when
  querying the geo index with invalid (out of range) coordinates

* added load balancer support and user-restriction to cursor API.

  If a cursor is accessed on a different coordinator than where it was created,
  the requests will be forwarded to the correct coordinator. If a cursor is
  accessed by a different user than the one who created it, the request will
  be denied.

* keep failed follower in followers list in Plan.

  This increases the changes of a failed follower getting back into sync if the
  follower comes back after a short time. In this case the follower can try to
  get in sync again, which normally takes less time than seeding a completely
  new follower.

* fix assertion failure and undefined behavior in Unix domain socket connections,
  introduced by 3.3.12

* added configuration option `--rocksdb.sync-interval`

  This option specifies interval (in milliseconds) that ArangoDB will use to
  automatically synchronize data in RocksDB's write-ahead log (WAL) files to
  disk. Automatic syncs will only be performed for not-yet synchronized data,
  and only for operations that have been executed without the *waitForSync*
  attribute.

  Automatic synchronization is performed by a background thread. The default
  sync interval is 0, meaning the automatic background syncing is turned off.
  Background syncing in 3.3 is opt-in, whereas in ArangoDB 3.4 the default sync
  interval will be 100 milliseconds.

  Note: this option is not supported on Windows platforms. Setting the sync
  interval to a value greater 0 will produce a startup warning.

* fixed graph creation sometimes failing with 'edge collection
  already used in edge def' when the edge definition contained multiple vertex
  collections, despite the edge definitions being identical

* inception could get caught in a trap, where agent configuration
  version and timeout multiplier lead to incapacitated agency

* fixed issue #5827: Batch request handling incompatible with .NET's default
  ContentType format

* fixed agency's log compaction for internal issue #2249

* inspector collects additionally disk data size and storage engine statistics


v3.3.12 (2018-07-12)
--------------------

* issue #5854: RocksDB engine would frequently request a new DelayToken.  This caused
  excessive write delay on the next Put() call.  Alternate approach taken.

* fixed graph creation under some circumstances failing with 'edge collection
  already used in edge def' despite the edge definitions being identical

* fixed issue #5727: Edge document with user provided key is inserted as many
  times as the number of shards, violating the primary index

* fixed internal issue #2658: AQL modification queries did not allow `_rev`
  checking. There is now a new option `ignoreRevs` which can be set to `false`
  in order to force AQL modification queries to match revision ids before
  doing any modifications

* fixed issue #5679: Replication applier restrictions will crash synchronisation
  after initial sync

* fixed potential issue in RETURN DISTINCT CollectBlock implementation
  that led to the block producing an empty result

* changed communication tasks to use boost strands instead of locks,
  this fixes a race condition with parallel VST communication over
  SSL

* fixed agency restart from compaction without data

* fixed for agent coming back to agency with changed endpoint and
  total data loss

* more patient agency tests to allow for ASAN tests to successfully finish


v3.3.11 (2018-06-26)
--------------------

* upgraded arangosync version to 0.5.3

* upgraded arangodb starter version to 0.12.0

* fixed internal issue #2559: "unexpected document key" error when custom
  shard keys are used and the "allowUserKeys" key generator option is set
  to false

* fixed AQL DOCUMENT lookup function for documents for sharded collections with
  more than a single shard and using a custom shard key (i.e. some shard
  key attribute other than `_key`).
  The previous implementation of DOCUMENT restricted to lookup to a single
  shard in all cases, though this restriction was invalid. That lead to
  `DOCUMENT` not finding documents in cases the wrong shard was contacted. The
  fixed implementation in 3.3.11 will reach out to all shards to find the
  document, meaning it will produce the correct result, but will cause more
  cluster-internal traffic. This increase in traffic may be high if the number
  of shards is also high, because each invocation of `DOCUMENT` will have to
  contact all shards.
  There will be no performance difference for non-sharded collections or
  collections that are sharded by `_key` or that only have a single shard.

* reimplemented replication view in web UI

* fixed internal issue #2256: ui, document id not showing up when deleting a document

* fixed internal issue #2163: wrong labels within foxx validation of service
  input parameters

* fixed internal issue #2160: fixed misplaced tooltips in indices view

* added new arangoinspect client tool, to help users and customers easily collect
  information of any ArangoDB server setup, and facilitate troubleshooting for the
  ArangoDB Support Team


v3.3.10 (2018-06-04)
--------------------

* make optimizer rule "remove-filter-covered-by-index" not stop after removing
  a sub-condition from a FILTER statement, but pass the optimized FILTER
  statement again into the optimizer rule for further optimizations.
  This allows optimizing away some more FILTER conditions than before.

* allow accessing /_admin/status URL on followers too in active failover setup

* fix cluster COLLECT optimization for attributes that were in "sorted" variant of
  COLLECT and that were provided by a sorted index on the collected attribute

* apply fulltext index optimization rule for multiple fulltext searches in
  the same query

  this fixes https://stackoverflow.com/questions/50496274/two-fulltext-searches-on-arangodb-cluster-v8-is-involved

* validate `_from` and `_to` values of edges on updates consistently

* fixed issue #5400: Unexpected AQL Result

* fixed issue #5429: Frequent 'updated local foxx repository' messages

* fixed issue #5252: Empty result if FULLTEXT() is used together with LIMIT offset

* fixed issue #5035: fixed a vulnerability issue within the web ui's index view

* inception was ignoring leader's configuration


v3.3.9 (2018-05-17)
-------------------

* added `/_admin/repair/distributeShardsLike` that repairs collections with
  distributeShardsLike where the shards aren't actually distributed like in the
  prototype collection, as could happen due to internal issue #1770

* fixed Foxx queues bug when queues are created in a request handler with an
  ArangoDB authentication header

* upgraded arangosync version to 0.5.1

* upgraded arangodb starter version to 0.11.3

* fix cluster upgrading issue introduced in 3.3.8

  the issue made arangod crash when starting a DB server with option
  `--database.auto-upgrade true`

* fix C++ implementation of AQL ZIP function to return each distinct attribute
  name only once. The previous implementation added non-unique attribute names
  multiple times, which led to follow-up issues.
  Now if an attribute name occurs multiple times in the input list of attribute
  names, it will only be incorporated once into the result object, with the
  value that corresponds to the first occurrence.
  This fix also changes the V8 implementation of the ZIP function, which now
  will always return the first value for non-unique attribute names and not the
  last occurring value.

* self heal during a Foxx service install, upgrade or replace no longer breaks
  the respective operation

* make /_api/index, /_api/database and /_api/user REST handlers use the scheduler's
  internal queue, so they do not run in an I/O handling thread

* fixed issue #4919: C++ implementation of LIKE function now matches the old and
  correct behavior of the JavaScript implementation.

* added REST API endpoint /_admin/server/availability for monitoring purposes

* UI: fixed an unreasonable event bug within the modal view engine

* fixed issue #3811: gharial api is now checking existence of _from and _to vertices
  during edge creation

* fixed internal issue #2149: number of documents in the UI is not adjusted after
  moving them

* fixed internal issue #2150: UI - loading a saved query does not update the list
  of bind parameters

* fixed internal issue #2147 - fixed database filter in UI

* fixed issue #4934: Wrong used GeoIndex depending on FILTER order

* added `query` and `aql.literal` helpers to `@arangodb` module.

* remove post-sort from GatherNode in cluster AQL queries that do use indexes
  for filtering but that do not require a sorted result

  This optimization can speed up gathering data from multiple shards, because
  it allows to remove a merge sort of the individual shards' results.

* extend the already existing "reduce-extraction-to-projection" AQL optimizer
  rule for RocksDB to provide projections of up to 5 document attributes. The
  previous implementation only supported a projection for a single document
  attribute. The new implementation will extract up to 5 document attributes from
  a document while scanning a collection via an EnumerateCollectionNode.
  Additionally the new version of the optimizer rule can also produce projections
  when scanning an index via an IndexNode.
  The optimization is benefial especially for huge documents because it will copy
  out only the projected attributes from the document instead of copying the entire
  document data from the storage engine.

  When applied, the explainer will show the projected attributes in a `projections`
  remark for an EnumerateCollectionNode or IndexNode. The optimization is limited
  to the RocksDB storage engine.

* added index-only optimization for AQL queries that can satisfy the retrieval of
  all required document attributes directly from an index.

  This optimization will be triggered for the RocksDB engine if an index is used
  that covers all required attributes of the document used later on in the query.
  If applied, it will save retrieving the actual document data (which would require
  an extra lookup in RocksDB), but will instead build the document data solely
  from the index values found. It will only be applied when using up to 5 attributes
  from the document, and only if the rest of the document data is not used later
  on in the query.

  The optimization is currently available for the RocksDB engine for the index types
  primary, edge, hash, skiplist and persistent.

  If the optimization is applied, it will show up as "index only" in an AQL
  query's execution plan for an IndexNode.

* added scan-only optimization for AQL queries that iterate over collections or
  indexes and that do not need to return the actual document values.

  Not fetching the document values from the storage engine will provide a
  considerable speedup when using the RocksDB engine, but may also help a bit
  in case of the MMFiles engine. The optimization will only be applied when
  full-scanning or index-scanning a collection without refering to any of its
  documents later on, and, for an IndexNode, if all filter conditions for the
  documents of the collection are covered by the index.

  If the optimization is applied, it will show up as "scan only" in an AQL
  query's execution plan for an EnumerateCollectionNode or an IndexNode.

* extend existing "collect-in-cluster" optimizer rule to run grouping, counting
  and deduplication on the DB servers in several cases, so that the coordinator
  will only need to sum up the potentially smaller results from the individual shards.

  The following types of COLLECT queries are covered now:
  - RETURN DISTINCT expr
  - COLLECT WITH COUNT INTO ...
  - COLLECT var1 = expr1, ..., varn = exprn (WITH COUNT INTO ...), without INTO or KEEP
  - COLLECT var1 = expr1, ..., varn = exprn AGGREGATE ..., without INTO or KEEP, for
    aggregate functions COUNT/LENGTH, SUM, MIN and MAX.

* honor specified COLLECT method in AQL COLLECT options

  for example, when the user explicitly asks for the COLLECT method
  to be `sorted`, the optimizer will now not produce an alternative
  version of the plan using the hash method.

  additionally, if the user explcitly asks for the COLLECT method to
  be `hash`, the optimizer will now change the existing plan to use
  the hash method if possible instead of just creating an alternative
  plan.

  `COLLECT ... OPTIONS { method: 'sorted' }` => always use sorted method
  `COLLECT ... OPTIONS { method: 'hash' }`   => use hash if this is technically possible
  `COLLECT ...` (no options)                 => create a plan using sorted, and another plan using hash method

* added bulk document lookups for MMFiles engine, which will improve the performance
  of document lookups from an inside an index in case the index lookup produces many
  documents


v3.3.8 (2018-04-24)
-------------------

* included version of ArangoDB Starter (`arangodb` binary) updated to v0.10.11,
  see [Starter changelog](https://github.com/arangodb-helper/arangodb/blob/master/CHANGELOG.md)

* added arangod startup option `--dump-options` to print all configuration parameters
  as a JSON object

* fixed: (Enterprise only) If you restore a SmartGraph where the collections
  are still existing and are supposed to be dropped on restore we ended up in
  duplicate name error. This is now gone and the SmartGraph is correctly restored.

* fix lookups by `_id` in smart graph edge collections

* improve startup resilience in case there are datafile errors (MMFiles)

  also allow repairing broken VERSION files automatically on startup by
  specifying the option `--database.ignore-datafile-errors true`

* fix issue #4582: UI query editor now supports usage of empty string as bind parameter value

* fixed internal issue #2148: Number of documents found by filter is misleading in web UI

* added startup option `--database.required-directory-state`

  using this option it is possible to require the database directory to be
  in a specific state on startup. the options for this value are:

  - non-existing: database directory must not exist
  - existing: database directory must exist
  - empty: database directory must exist but be empty
  - populated: database directory must exist and contain specific files already
  - any: any state allowed

* field "$schema" in Foxx manifest.json files no longer produce warnings

* added `@arangodb/locals` module to expose the Foxx service context as an
  alternative to using `module.context` directly.

* `db._executeTransaction` now accepts collection objects as collections.

* supervision can be put into maintenance mode


v3.3.7 (2018-04-11)
-------------------

* added hidden option `--query.registry-ttl` to control the lifetime of cluster AQL
  query parts

* fixed internal issue #2237: AQL queries on collections with replicationFactor:
  "satellite" crashed arangod in single server mode

* fixed restore of satellite collections: replicationFactor was set to 1 during
  restore

* fixed dump and restore of smart graphs:
  a) The dump will not include the hidden shadow collections anymore, they were dumped
     accidentially and only contain duplicated data.
  b) Restore will now ignore hidden shadow collections as all data is contained
     in the smart-edge collection. You can manually include these collections from an
     old dump (3.3.5 or earlier) by using `--force`.
  c) Restore of a smart-graph will now create smart collections properly instead
     of getting into `TIMEOUT_IN_CLUSTER_OPERATION`

* fixed issue in AQL query optimizer rule "restrict-to-single-shard", which
  may have sent documents to a wrong shard in AQL INSERT queries that specified
  the value for `_key` using an expression (and not a constant value)
  Important: if you were affected by this bug in v3.3.5 it is required that you
  recreate your dataset in v3.3.6 (i.e. dumping and restoring) instead of doing
  a simple binary upgrade

* added /_admin/status HTTP API for debugging purposes

* added ArangoShell helper function for packaging all information about an
  AQL query so it can be run and analyzed elsewhere:

  query = "FOR doc IN mycollection FILTER doc.value > 42 RETURN doc";
  require("@arangodb/aql/explainer").debugDump("/tmp/query-debug-info", query);

  Entitled users can send the generated file to the ArangoDB support to facilitate
  reproduction and debugging.

* added hidden option `--server.ask-jwt-secret`. This is an internal option
  for debugging and should not be exposed to end-users.

* fix for internal issue #2215. supervision will now wait for agent to
  fully prepare before adding 10 second grace period after leadership change

* fixed internal issue #2215's FailedLeader timeout bug

v3.3.5 (2018-03-28)
-------------------

* fixed issue #4934: Wrong used GeoIndex depending on FILTER order

* make build id appear in startup log message alongside with other version info

* make AQL data modification operations that are sent to all shards and that are
  supposed to return values (i.e. `RETURN OLD` or `RETURN NEW`) not return fake
  empty result rows if the document to be updated/replaced/removed was not present
  on the target shard

* added AQL optimizer rule `restrict-to-single-shard`

  This rule will kick in if a collection operation (index lookup or data
  modification operation) will only affect a single shard, and the operation can be
  restricted to the single shard and is not applied for all shards. This optimization
  can be applied for queries that access a collection only once in the query, and that
  do not use traversals, shortest path queries and that do not access collection data
  dynamically using the `DOCUMENT`, `FULLTEXT`, `NEAR` or `WITHIN` AQL functions.
  Additionally, the optimizer will only pull off this optimization if can safely
  determine the values of all the collection's shard keys from the query, and when the
  shard keys are covered by a single index (this is always true if the shard key is
  the default `_key`)

* display missing attributes of GatherNodes in AQL explain output

* make AQL optimizer rule `undistribute-remove-after-enum-coll` fire in a few
  more cases in which it is possible

* slightly improve index selection for the RocksDB engine when there are multiple
  competing indexes with the same attribute prefixes, but different amount of
  attributes covered. In this case, the more specialized index will be preferred
  now

* fix issue #4924: removeFollower now prefers to remove the last follower(s)

* added "collect-in-cluster" optimizer rule to have COLLECT WITH COUNT queries
  without grouping being executed on the DB servers and the coordinator only summing
  up the counts from the individual shards

* fixed issue #4900: Nested FOR query uses index but ignores other filters

* properly exit v8::Context in one place where it was missing before

* added hidden option `--cluster.index-create-timeout` for controlling the
  default value of the index creation timeout in cluster
  under normal circumstances, this option does not need to be adjusted

* increase default timeout for index creation in cluster to 3600s

* fixed issue #4843: Query-Result has more Docs than the Collection itself

* fixed the behavior of ClusterInfo when waiting for current to catch
  up with plan in create collection.

* fixed issue #4827: COLLECT on edge _to field doesn't group distinct values as expected (MMFiles)


v3.3.4 (2018-03-01)
-------------------

* fix AQL `fullCount` result value in some cluster cases when it was off a bit

* fix issue #4651: Simple query taking forever until a request timeout error

* fix issue #4657: fixed incomplete content type header

* Vastly improved the Foxx Store UI

* fix issue #4677: AQL WITH with bind parameters results in "access after data-modification"
  for two independent UPSERTs

* remove unused startup option `--ldap.permissions-attribute-name`

* fix issue #4457: create /var/tmp/arangod with correct user in supervisor mode

* remove long disfunctional admin/long_echo handler

* fixed Foxx API:

  * PUT /_api/foxx/service: Respect force flag
  * PATCH /_api/foxx/service: Check whether a service under given mount exists

* internal issue #1726: supervision failed to remove multiple servers
  from health monitoring at once.

* more information from inception, why agent is activated

* fixed a bug where supervision tried to deal with shards of virtual collections

* fix internal issue #1770: collection creation using distributeShardsLike yields
  errors and did not distribute shards correctly in the following cases:
  1. If numberOfShards * replicationFactor % nrDBServers != 0
     (shards * replication is not divisible by DBServers).
  2. If there was failover / move shard case on the leading collection
     and creating the follower collection afterwards.

* fix timeout issues in replication client expiration

* added missing edge filter to neighbors-only traversals
  in case a filter condition was moved into the traverser and the traversal was
  executed in breadth-first mode and was returning each visited vertex exactly
  once, and there was a filter on the edges of the path and the resulting vertices
  and edges were not used later, the edge filter was not applied

* fixed issue #4160: Run arangod with "--database.auto-upgrade" option always crash silently without error log

* fix internal issue #1848: AQL optimizer was trying to resolve attribute accesses
  to attributes of constant object values at query compile time, but only did so far
  the very first attribute in each object

  this fixes https://stackoverflow.com/questions/48648737/beginner-bug-in-for-loops-from-objects

* fix inconvenience: If we want to start server with a non-existing
  --javascript.app-path it will now be created (if possible)

* fixed: REST API `POST _api/foxx` now returns HTTP code 201 on success, as documented.
	 returned 200 before.

* fixed: REST API `PATCH _api/foxx/dependencies` now updates the existing dependencies
	 instead of replacing them.

* fixed: Foxx upload of single javascript file. You now can upload via http-url pointing
	 to a javascript file.

* fixed issue #4395: If your foxx app includes an `APP` folder it got
	 accidently removed by selfhealing this is not the case anymore.

* fixed internal issue #1969 - command apt-get purge/remove arangodb3e was failing


v3.3.3 (2018-01-16)
-------------------

* fix issue #4272: VERSION file keeps disappearing

* fix internal issue #81: quotation marks disappeared when switching table/json
  editor in the query editor ui

* added option `--rocksdb.throttle` to control whether write-throttling is enabled
  Write-throttling is turned on by default, to reduce chances of compactions getting
  too far behind and blocking incoming writes.

* fixed issue #4308: Crash when getter for error.name throws an error (on Windows)

* UI: fixed a query editor caching and parsing issue

* Fixed internal issue #1683: fixes an UI issue where a collection name gets wrongly cached
  within the documents overview of a collection.

* Fixed an issue with the index estimates in RocksDB in the case a transaction is aborted.
  Former the index estimates were modified if the transaction commited or not.
  Now they will only be modified if the transaction commited successfully.

* UI: optimized login view for very small screen sizes

* Truncate in RocksDB will now do intermediate commits every 10.000 documents
  if truncate fails or the server crashes during this operation all deletes
  that have been commited so far are persisted.

* make the default value of `--rocksdb.block-cache-shard-bits` use the RocksDB
  default value. This will mostly mean the default number block cache shard
  bits is lower than before, allowing each shard to store more data and cause
  less evictions from block cache

* issue #4222: Permission error preventing AQL query import / export on webui

* UI: optimized error messages for invalid query bind parameter

* UI: upgraded swagger ui to version 3.9.0

* issue #3504: added option `--force-same-database` for arangorestore

  with this option set to true, it is possible to make any arangorestore attempt
  fail if the specified target database does not match the database name
  specified in the source dump's "dump.json" file. it can thus be used to
  prevent restoring data into the "wrong" database

  The option is set to `false` by default to ensure backwards-compatibility

* make the default value of `--rocksdb.block-cache-shard-bits` use the RocksDB
  default value. This will mostly mean the default number block cache shard
  bits is lower than before, allowing each shard to store more data and cause
  less evictions from block cache

* fixed issue #4255: AQL SORT consuming too much memory

* fixed incorrect persistence of RAFT vote and term


v3.3.2 (2018-01-04)
-------------------

* fixed issue #4199: Internal failure: JavaScript exception in file 'arangosh.js'
  at 98,7: ArangoError 4: Expecting type String

* fixed issue in agency supervision with a good server being left in
  failedServers

* distinguish isReady and allInSync in clusterInventory

* fixed issue #4197: AQL statement not working in 3.3.1 when upgraded from 3.2.10

* do not reuse collection ids when restoring collections from a dump, but assign new collection ids, this should prevent collection id conflicts


v3.3.1 (2017-12-28)
-------------------

* UI: displayed wrong wfs property for a collection when using RocksDB as
  storage engine

* added `--ignore-missing` option to arangoimp
  this option allows importing lines with less fields than specified in the CSV
  header line

* changed misleading error message from "no leader" to "not a leader"

* optimize usage of AQL FULLTEXT index function to a FOR loop with index
  usage in some cases
  When the optimization is applied, this especially speeds up fulltext index
  queries in the cluster

* UI: improved the behavior during collection creation in a cluster environment

* Agency lockup fixes for very small machines.

* Agency performance improvement by finer grained locking.

* Use steady_clock in agency whereever possible.

* Agency prevent Supervision thread crash.

* Fix agency integer overflow in timeout calculation.


v3.3.0 (2017-12-14)
-------------------

* release version

* added a missing try/catch block in the supervision thread


v3.3.rc8 (2017-12-12)
---------------------

* UI: fixed broken Foxx configuration keys. Some valid configuration values
  could not be edited via the ui.

* UI: pressing the return key inside a select2 box no longer triggers the modal's
  success function

* UI: coordinators and db servers are now in sorted order (ascending)


v3.3.rc7 (2017-12-07)
---------------------

* fixed issue #3741: fix terminal color output in Windows

* UI: fixed issue #3822: disabled name input field for system collections

* fixed issue #3640: limit in subquery

* fixed issue #3745: Invalid result when using OLD object with array attribute in UPSERT statement

* UI: edge collections were wrongly added to from and to vertices select box during graph creation

* UI: added not found views for documents and collections

* UI: using default user database api during database creation now

* UI: the graph viewer backend now picks one random start vertex of the
  first 1000 documents instead of calling any(). The implementation of
  "any" is known to scale bad on huge collections with RocksDB.

* UI: fixed disappearing of the navigation label in some case special case

* UI: the graph viewer now displays updated label values correctly.
  Additionally the included node/edge editor now closes automatically
  after a successful node/edge update.

* fixed issue #3917: traversals with high maximal depth take extremely long
  in planning phase.


v3.3.rc4 (2017-11-28)
---------------------

* minor bug-fixes


v3.3.rc3 (2017-11-24)
---------------------

* bug-fixes


v3.3.rc2 (2017-11-22)
---------------------

* UI: document/edge editor now remembering their modes (e.g. code or tree)

* UI: optimized error messages for invalid graph definitions. Also fixed a
  graph renderer cleanup error.

* UI: added a delay within the graph viewer while changing the colors of the
  graph. Necessary due different browser behaviour.

* added options `--encryption.keyfile` and `--encryption.key-generator` to arangodump
  and arangorestore

* UI: the graph viewer now displays updated label values correctly.
  Additionally the included node/edge editor now closes automatically
  after a successful node/edge update.

* removed `--recycle-ids` option for arangorestore

  using that option could have led to problems on the restore, with potential
  id conflicts between the originating server (the source dump server) and the
  target server (the restore server)


v3.3.rc1 (2017-11-17)
---------------------

* add readonly mode REST API

* allow compilation of ArangoDB source code with g++ 7

* upgrade minimum required g++ compiler version to g++ 5.4
  That means ArangoDB source code will not compile with g++ 4.x or g++ < 5.4 anymore.

* AQL: during a traversal if a vertex is not found. It will not print an ERROR to the log and continue
  with a NULL value, but will register a warning at the query and continue with a NULL value.
  The situation is not desired as an ERROR as ArangoDB can store edges pointing to non-existing
  vertex which is perfectly valid, but it may be a n issue on the data model, so users
  can directly see it on the query now and do not "by accident" have to check the LOG output.

* introduce `enforceReplicationFactor` attribute for creating collections:
  this optional parameter controls if the coordinator should bail out during collection
  creation if there are not enough DBServers available for the desired `replicationFactor`.

* fixed issue #3516: Show execution time in arangosh

  this change adds more dynamic prompt components for arangosh
  The following components are now available for dynamic prompts,
  settable via the `--console.prompt` option in arangosh:

  - '%t': current time as timestamp
  - '%a': elpased time since ArangoShell start in seconds
  - '%p': duration of last command in seconds
  - '%d': name of current database
  - '%e': current endpoint
  - '%E': current endpoint without protocol
  - '%u': current user

  The time a command takes can be displayed easily by starting arangosh with `--console.prompt "%p> "`.

* make the ArangoShell refill its collection cache when a yet-unknown collection
  is first accessed. This fixes the following problem:

      arangosh1> db._collections();  // shell1 lists all collections
      arangosh2> db._create("test"); // shell2 now creates a new collection 'test'
      arangosh1> db.test.insert({}); // shell1 is not aware of the collection created
				     // in shell2, so the insert will fail

* make AQL `DISTINCT` not change the order of the results it is applied on

* incremental transfer of initial collection data now can handle partial
  responses for a chunk, allowing the leader/master to send smaller chunks
  (in terms of HTTP response size) and limit memory usage

  this optimization is only active if client applications send the "offset" parameter
  in their requests to PUT `/_api/replication/keys/<id>?type=docs`

* initial creation of shards for cluster collections is now faster with
  `replicationFactor` values bigger than 1. this is achieved by an optimization
  for the case when the collection on the leader is still empty

* potential fix for issue #3517: several "filesystem full" errors in logs
  while there's a lot of disk space

* added C++ implementations for AQL function `SUBSTRING()`, `LEFT()`, `RIGHT()` and `TRIM()`

* show C++ function name of call site in ArangoDB log output

  this requires option `--log.line-number` to be set to *true*

* UI: added word wrapping to query editor

* UI: fixed wrong user attribute name validation, issue #3228

* make AQL return a proper error message in case of a unique key constraint
  violation. previously it only returned the generic "unique constraint violated"
  error message but omitted the details about which index caused the problem.

  This addresses https://stackoverflow.com/questions/46427126/arangodb-3-2-unique-constraint-violation-id-or-key

* added option `--server.local-authentication`

* UI: added user roles

* added config option `--log.color` to toggle colorful logging to terminal

* added config option `--log.thread-name` to additionally log thread names

* usernames must not start with `:role:`, added new options:
    --server.authentication-timeout
    --ldap.roles-attribute-name
    --ldap.roles-transformation
    --ldap.roles-search
    --ldap.superuser-role
    --ldap.roles-include
    --ldap.roles-exclude

* performance improvements for full collection scans and a few other operations
  in MMFiles engine

* added `--rocksdb.encryption-key-generator` for enterprise

* removed `--compat28` parameter from arangodump and replication API

  older ArangoDB versions will no longer be supported by these tools.

* increase the recommended value for `/proc/sys/vm/max_map_count` to a value
  eight times as high as the previous recommended value. Increasing the
  values helps to prevent an ArangoDB server from running out of memory mappings.

  The raised minimum recommended value may lead to ArangoDB showing some startup
  warnings as follows:

      WARNING {memory} maximum number of memory mappings per process is 65530, which seems too low. it is recommended to set it to at least 512000
      WARNING {memory} execute 'sudo sysctl -w "vm.max_map_count=512000"'

* Foxx now warns about malformed configuration/dependency names and aliases in the manifest.


v3.2.17 (XXXX-XX-XX)
--------------------

* added missing virtual destructor for MMFiles transaction data context object

* make synchronous replication detect more error cases when followers cannot
  apply the changes from the leader

* fixed undefined behavior in cluster plan-loading procedure that may have
  unintentionally modified a shared structure

* cluster nodes should retry registering in agency until successful

* fixed issue #5354: updated the ui json editor, improved usability

* fixed issue #5648: fixed error message when saving unsupported document
  types

* fixed issue #5943: misplaced database ui icon and wrong cursor type were used


v3.2.16 (2018-07-12)
--------------------

* upgraded arangodb starter version to 0.12.0

* make edge cache initialization and invalidation more portable by avoiding memset
  on non-POD types

* fixed internal issue #2256: ui, document id not showing up when deleting a document

* fixed issue #5400: Unexpected AQL Result

* Fixed issue #5035: fixed a vulnerability issue within the web ui's index view

* issue one HTTP call less per cluster AQL query

* self heal during a Foxx service install, upgrade or replace no longer breaks
  the respective operation

* inception was ignoring leader's configuration

* inception could get caught in a trap, where agent configuration
  version and timeout multiplier lead to incapacitated agency

* more patient agency tests to allow for ASAN tests to successfully finish

* fixed for agent coming back to agency with changed endpoint and
  total data loss

* fixed agency restart from compaction without data


v3.2.15 (2018-05-13)
--------------------

* upgraded arangodb starter version to 0.11.2

* make /_api/index and /_api/database REST handlers use the scheduler's internal
  queue, so they do not run in an I/O handling thread

* fixed issue #3811: gharial api is now checking existence of _from and _to vertices
  during edge creation


v3.2.14 (2018-04-20)
--------------------

* field "$schema" in Foxx manifest.json files no longer produce warnings

* added `@arangodb/locals` module to expose the Foxx service context as an
  alternative to using `module.context` directly.

* the internal implementation of REST API `/_api/simple/by-example` now uses
  C++ instead of JavaScript

* supervision can be switched to maintenance mode f.e. for rolling upgrades


v3.2.13 (2018-04-13)
--------------------

* improve startup resilience in case there are datafile errors (MMFiles)

  also allow repairing broken VERSION files automatically on startup by
  specifying the option `--database.ignore-datafile-errors true`

* fix issue #4582: UI query editor now supports usage of empty string as bind parameter value

* fix issue #4924: removeFollower now prefers to remove the last follower(s)

* fixed issue #4934: Wrong used GeoIndex depending on FILTER order

* fixed the behavior of clusterinfo when waiting for current to catch
  up with plan in create collection.

* fix for internal issue #2215. supervision will now wait for agent to
  fully prepare before adding 10 second grace period after leadership change

* fixed interal issue #2215 FailedLeader timeout bug


v3.2.12 (2018-02-27)
--------------------

* remove long disfunctional admin/long_echo handler

* fixed Foxx API:

  * PUT /_api/foxx/service: Respect force flag
  * PATCH /_api/foxx/service: Check whether a service under given mount exists

* fix issue #4457: create /var/tmp/arangod with correct user in supervisor mode

* fix internal issue #1848

  AQL optimizer was trying to resolve attribute accesses
  to attributes of constant object values at query compile time, but only did so far
  the very first attribute in each object

  this fixes https://stackoverflow.com/questions/48648737/beginner-bug-in-for-loops-from-objects

* fix inconvenience: If we want to start server with a non-existing
  --javascript.app-path it will now be created (if possible)

* fixed: REST API `POST _api/foxx` now returns HTTP code 201 on success, as documented.
	 returned 200 before.

* fixed: REST API `PATCH _api/foxx/dependencies` now updates the existing dependencies
	 instead of replacing them.

* fixed: Foxx upload of single javascript file. You now can upload via http-url pointing
	 to a javascript file.

* fixed issue #4395: If your foxx app includes an `APP` folder it got accidently removed by selfhealing
	 this is not the case anymore.

* fix internal issue 1770: collection creation using distributeShardsLike yields
  errors and did not distribute shards correctly in the following cases:
  1. If numberOfShards * replicationFactor % nrDBServers != 0
     (shards * replication is not divisible by DBServers).
  2. If there was failover / move shard case on the leading collection
     and creating the follower collection afterwards.

* fix timeout issues in replication client expiration

+ fix some inconsistencies in replication for RocksDB engine that could have led
  to some operations not being shipped from master to slave servers

* fix issue #4272: VERSION file keeps disappearing

* fix internal issue #81: quotation marks disappeared when switching table/json
  editor in the query editor ui

* make the default value of `--rocksdb.block-cache-shard-bits` use the RocksDB
  default value. This will mostly mean the default number block cache shard
  bits is lower than before, allowing each shard to store more data and cause
  less evictions from block cache

* fix issue #4393: broken handling of unix domain sockets in
  JS_Download

* fix internal bug #1726: supervision failed to remove multiple
  removed servers from health UI

* fixed internal issue #1969 - command apt-get purge/remove arangodb3e was failing

* fixed a bug where supervision tried to deal with shards of virtual collections


v3.2.11 (2018-01-17)
--------------------

* Fixed an issue with the index estimates in RocksDB in the case a transaction is aborted.
  Former the index estimates were modified if the transaction commited or not.
  Now they will only be modified if the transaction commited successfully.

* Truncate in RocksDB will now do intermediate commits every 10.000 documents
  if truncate fails or the server crashes during this operation all deletes
  that have been commited so far are persisted.

* fixed issue #4308: Crash when getter for error.name throws an error (on Windows)

* UI: fixed a query editor caching and parsing issue for arrays and objects

* Fixed internal issue #1684: Web UI: saving arrays/objects as bind parameters faulty

* Fixed internal issue #1683: fixes an UI issue where a collection name gets wrongly cached
  within the documents overview of a collection.

* issue #4222: Permission error preventing AQL query import / export on webui

* UI: optimized login view for very small screen sizes

* UI: Shard distribution view now has an accordion view instead of displaying
  all shards of all collections at once.

* UI: optimized error messages for invalid query bind parameter

* fixed missing transaction events in RocksDB asynchronous replication

* fixed issue #4255: AQL SORT consuming too much memory

* fixed issue #4199: Internal failure: JavaScript exception in file 'arangosh.js'
  at 98,7: ArangoError 4: Expecting type String

* fixed issue #3818: Foxx configuration keys cannot contain spaces (will not save)

* UI: displayed wrong "waitForSync" property for a collection when
  using RocksDB as storage engine

* prevent binding to the same combination of IP and port on Windows

* fixed incorrect persistence of RAFT vote and term


v3.2.10 (2017-12-22)
--------------------

* replication: more robust initial sync

* fixed a bug in the RocksDB engine that would prevent recalculated
  collection counts to be actually stored

* fixed issue #4095: Inconsistent query execution plan

* fixed issue #4056: Executing empty query causes crash

* fixed issue #4045: Out of memory in `arangorestore` when no access
  rights to dump files

* fixed issue #3031: New Graph: Edge definitions with edges in
  fromCollections and toCollections

* fixed issue #2668: UI: when following wrong link from edge to vertex in
  nonexisting collection misleading error is printed

* UI: improved the behavior during collection creation in a cluster environment

* UI: the graph viewer backend now picks one random start vertex of the
  first 1000 documents instead of calling any(). The implementation of
  any is known to scale bad on huge collections with rocksdb.

* fixed snapshots becoming potentially invalid after intermediate commits in
  the RocksDB engine

* backport agency inquire API changes

* fixed issue #3822: Field validation error in ArangoDB UI - Minor

* UI: fixed disappearing of the navigation label in some cases

* UI: fixed broken foxx configuration keys. Some valid configuration values
  could not be edited via the ui.

* fixed issue #3640: limit in subquery

* UI: edge collections were wrongly added to from and to vertices select
  box during graph creation

* fixed issue #3741: fix terminal color output in Windows

* fixed issue #3917: traversals with high maximal depth take extremely long
  in planning phase.

* fix equality comparison for MMFiles documents in AQL functions UNIQUE
  and UNION_DISTINCT


v3.2.9 (2017-12-04)
-------------------

* under certain conditions, replication could stop. Now fixed by adding an
  equality check for requireFromPresent tick value

* fixed locking for replication context info in RocksDB engine
  this fixes undefined behavior when parallel requests are made to the
  same replication context

* UI: added not found views for documents and collections

* fixed issue #3858: Foxx queues stuck in 'progress' status

* allow compilation of ArangoDB source code with g++ 7

* fixed issue #3224: Issue in the Foxx microservices examples

* fixed a deadlock in user privilege/permission change routine

* fixed a deadlock on server shutdown

* fixed some collection locking issues in MMFiles engine

* properly report commit errors in AQL write queries to the caller for the
  RocksDB engine

* UI: optimized error messages for invalid graph definitions. Also fixed a
  graph renderer cleanrenderer cleanup error.

* UI: document/edge editor now remembering their modes (e.g. code or tree)

* UI: added a delay within the graph viewer while changing the colors of the
  graph. Necessary due different browser behaviour.

* fix removal of failed cluster nodes via web interface

* back port of ClusterComm::wait fix in devel
  among other things this fixes too eager dropping of other followers in case
  one of the followers does not respond in time

* transact interface in agency should not be inquired as of now

* inquiry tests and blocking of inquiry on AgencyGeneralTransaction

v3.2.8 (2017-11-18)
-------------------

* fixed a race condition occuring when upgrading via linux package manager

* fixed authentication issue during replication


v3.2.7 (2017-11-13)
-------------------

* Cluster customers, which have upgraded from 3.1 to 3.2 need to upgrade
  to 3.2.7. The cluster supervision is otherwise not operational.

* Fixed issue #3597: AQL with path filters returns unexpected results
  In some cases breadth first search in combination with vertex filters
  yields wrong result, the filter was not applied correctly.

* fixed some undefined behavior in some internal value caches for AQL GatherNodes
  and SortNodes, which could have led to sorted results being effectively not
  correctly sorted.

* make the replication applier for the RocksDB engine start automatically after a
  restart of the server if the applier was configured with its `autoStart` property
  set to `true`. previously the replication appliers were only automatically restarted
  at server start for the MMFiles engine.

* fixed arangodump batch size adaptivity in cluster mode and upped default batch size
  for arangodump

  these changes speed up arangodump in cluster context

* smart graphs now return a proper inventory in response to replication inventory
  requests

* fixed issue #3618: Inconsistent behavior of OR statement with object bind parameters

* only users with read/write rights on the "_system" database can now execute
  "_admin/shutdown" as well as modify properties of the write-ahead log (WAL)

* increase default maximum number of V8 contexts to at least 16 if not explicitly
  configured otherwise.
  the procedure for determining the actual maximum value of V8 contexts is unchanged
  apart from the value `16` and works as follows:
  - if explicitly set, the value of the configuration option `--javascript.v8-contexts`
    is used as the maximum number of V8 contexts
  - when the option is not set, the maximum number of V8 contexts is determined
    by the configuration option `--server.threads` if that option is set. if
    `--server.threads` is not set, then the maximum number of V8 contexts is the
    server's reported hardware concurrency (number of processors visible
    to the arangod process). if that would result in a maximum value of less than 16
    in any of these two cases, then the maximum value will be increased to 16.

* fixed issue #3447: ArangoError 1202: AQL: NotFound: (while executing) when
  updating collection

* potential fix for issue #3581: Unexpected "rocksdb unique constraint
  violated" with unique hash index

* fixed geo index optimizer rule for geo indexes with a single (array of coordinates)
  attribute.

* improved the speed of the shards overview in cluster (API endpoint /_api/cluster/shardDistribution API)
  It is now guaranteed to return after ~2 seconds even if the entire cluster is unresponsive.

* fix agency precondition check for complex objects
  this fixes issues with several CAS operations in the agency

* several fixes for agency restart and shutdown

* the cluster-internal representation of planned collection objects is now more
  lightweight than before, using less memory and not allocating any cache for indexes
  etc.

* fixed issue #3403: How to kill long running AQL queries with the browser console's
  AQL (display issue)

* fixed issue #3549: server reading ENGINE config file fails on common standard
  newline character

* UI: fixed error notifications for collection modifications

* several improvements for the truncate operation on collections:

  * the timeout for the truncate operation was increased in cluster mode in
    order to prevent too frequent "could not truncate collection" errors

  * after a truncate operation, collections in MMFiles still used disk space.
    to reclaim disk space used by truncated collection, the truncate actions
    in the web interface and from the ArangoShell now issue an extra WAL flush
    command (in cluster mode, this command is also propagated to all servers).
    the WAL flush allows all servers to write out any pending operations into the
    datafiles of the truncated collection. afterwards, a final journal rotate
    command is sent, which enables the compaction to entirely remove all datafiles
    and journals for the truncated collection, so that all disk space can be
    reclaimed

  * for MMFiles a special method will be called after a truncate operation so that
    all indexes of the collection can free most of their memory. previously some
    indexes (hash and skiplist indexes) partially kept already allocated memory
    in order to avoid future memory allocations

  * after a truncate operation in the RocksDB engine, an additional compaction
    will be triggered for the truncated collection. this compaction removes all
    deletions from the key space so that follow-up scans over the collection's key
    range do not have to filter out lots of already-removed values

  These changes make truncate operations potentially more time-consuming than before,
  but allow for memory/disk space savings afterwards.

* enable JEMalloc background threads for purging and returning unused memory
  back to the operating system (Linux only)

  JEMalloc will create its background threads on demand. The number of background
  threads is capped by the number of CPUs or active arenas. The background threads run
  periodically and purge unused memory pages, allowing memory to be returned to the
  operating system.

  This change will make the arangod process create several additional threads.
  It is accompanied by an increased `TasksMax` value in the systemd service configuration
  file for the arangodb3 service.

* upgraded bundled V8 engine to bugfix version v5.7.492.77

  this upgrade fixes a memory leak in upstream V8 described in
  https://bugs.chromium.org/p/v8/issues/detail?id=5945 that will result in memory
  chunks only getting uncommitted but not unmapped


v3.2.6 (2017-10-26)
-------------------

* UI: fixed event cleanup in cluster shards view

* UI: reduced cluster dashboard api calls

* fixed a permission problem that prevented collection contents to be displayed
  in the web interface

* removed posix_fadvise call from RocksDB's PosixSequentialFile::Read(). This is
  consistent with Facebook PR 2573 (#3505)

  this fix should improve the performance of the replication with the RocksDB
  storage engine

* allow changing of collection replication factor for existing collections

* UI: replicationFactor of a collection is now changeable in a cluster
  environment

* several fixes for the cluster agency

* fixed undefined behavior in the RocksDB-based geo index

* fixed Foxxmaster failover

* purging or removing the Debian/Ubuntu arangodb3 packages now properly stops
  the arangod instance before actuallying purging or removing


v3.2.5 (2017-10-16)
-------------------

* general-graph module and _api/gharial now accept cluster options
  for collection creation. It is now possible to set replicationFactor and
  numberOfShards for all collections created via this graph object.
  So adding a new collection will not result in a singleShard and
  no replication anymore.

* fixed issue #3408: Hard crash in query for pagination

* minimum number of V8 contexts in console mode must be 2, not 1. this is
  required to ensure the console gets one dedicated V8 context and all other
  operations have at least one extra context. This requirement was not enforced
  anymore.

* fixed issue #3395: AQL: cannot instantiate CollectBlock with undetermined
  aggregation method

* UI: fixed wrong user attribute name validation, issue #3228

* fix potential overflow in CRC marker check when a corrupted CRC marker
  is found at the very beginning of an MMFiles datafile

* UI: fixed unresponsive events in cluster shards view

* Add statistics about the V8 context counts and number of available/active/busy
  threads we expose through the server statistics interface.


v3.2.4 (2017-09-26)
-------------------

* UI: no default index selected during index creation

* UI: added replicationFactor option during SmartGraph creation

* make the MMFiles compactor perform less writes during normal compaction
  operation

  This partially fixes issue #3144

* make the MMFiles compactor configurable

  The following options have been added:

* `--compaction.db-sleep-time`: sleep interval between two compaction runs
    (in s)
  * `--compaction.min-interval"`: minimum sleep time between two compaction
     runs (in s)
  * `--compaction.min-small-data-file-size`: minimal filesize threshold
    original datafiles have to be below for a compaction
  * `--compaction.dead-documents-threshold`: minimum unused count of documents
    in a datafile
  * `--compaction.dead-size-threshold`: how many bytes of the source data file
    are allowed to be unused at most
  * `--compaction.dead-size-percent-threshold`: how many percent of the source
    datafile should be unused at least
  * `--compaction.max-files`: Maximum number of files to merge to one file
  * `--compaction.max-result-file-size`: how large may the compaction result
    file become (in bytes)
  * `--compaction.max-file-size-factor`: how large the resulting file may
    be in comparison to the collection's `--database.maximal-journal-size' setting`

* fix downwards-incompatibility in /_api/explain REST handler

* fix Windows implementation for fs.getTempPath() to also create a
  sub-directory as we do on linux

* fixed a multi-threading issue in cluster-internal communication

* performance improvements for traversals and edge lookups

* removed internal memory zone handling code. the memory zones were a leftover
  from the early ArangoDB days and did not provide any value in the current
  implementation.

* (Enterprise only) added `skipInaccessibleCollections` option for AQL queries:
  if set, AQL queries (especially graph traversals) will treat collections to
  which a user has no access rights to as if these collections were empty.

* adjusted scheduler thread handling to start and stop less threads in
  normal operations

* leader-follower replication catchup code has been rewritten in C++

* early stage AQL optimization now also uses the C++ implementations of
  AQL functions if present. Previously it always referred to the JavaScript
  implementations and ignored the C++ implementations. This change gives
  more flexibility to the AQL optimizer.

* ArangoDB tty log output is now colored for log messages with levels
  FATAL, ERR and WARN.

* changed the return values of AQL functions `REGEX_TEST` and `REGEX_REPLACE`
  to `null` when the input regex is invalid. Previous versions of ArangoDB
  partly returned `false` for invalid regexes and partly `null`.

* added `--log.role` option for arangod

  When set to `true`, this option will make the ArangoDB logger print a single
  character with the server's role into each logged message. The roles are:

  - U: undefined/unclear (used at startup)
  - S: single server
  - C: coordinator
  - P: primary
  - A: agent

  The default value for this option is `false`, so no roles will be logged.


v3.2.3 (2017-09-07)
-------------------

* fixed issue #3106: orphan collections could not be registered in general-graph module

* fixed wrong selection of the database inside the internal cluster js api

* added startup option `--server.check-max-memory-mappings` to make arangod check
  the number of memory mappings currently used by the process and compare it with
  the maximum number of allowed mappings as determined by /proc/sys/vm/max_map_count

  The default value is `true`, so the checks will be performed. When the current
  number of mappings exceeds 90% of the maximum number of mappings, the creation
  of further V8 contexts will be deferred.

  Note that this option is effective on Linux systems only.

* arangoimp now has a `--remove-attribute` option

* added V8 context lifetime control options
  `--javascript.v8-contexts-max-invocations` and `--javascript.v8-contexts-max-age`

  These options allow specifying after how many invocations a used V8 context is
  disposed, or after what time a V8 context is disposed automatically after its
  creation. If either of the two thresholds is reached, an idl V8 context will be
  disposed.

  The default value of `--javascript.v8-contexts-max-invocations` is 0, meaning that
  the maximum number of invocations per context is unlimited. The default value
  for `--javascript.v8-contexts-max-age` is 60 seconds.

* fixed wrong UI cluster health information

* fixed issue #3070: Add index in _jobs collection

* fixed issue #3125: HTTP Foxx API JSON parsing

* fixed issue #3120: Foxx queue: job isn't running when server.authentication = true

* fixed supervision failure detection and handling, which happened with simultaneous
  agency leadership change


v3.2.2 (2017-08-23)
-------------------

* make "Rebalance shards" button work in selected database only, and not make
  it rebalance the shards of all databases

* fixed issue #2847: adjust the response of the DELETE `/_api/users/database/*` calls

* fixed issue #3075: Error when upgrading arangoDB on linux ubuntu 16.04

* fixed a buffer overrun in linenoise console input library for long input strings

* increase size of the linenoise input buffer to 8 KB

* abort compilation if the detected GCC or CLANG isn't in the range of compilers
  we support

* fixed spurious cluster hangups by always sending AQL-query related requests
  to the correct servers, even after failover or when a follower drops

  The problem with the previous shard-based approach was that responsibilities
  for shards may change from one server to another at runtime, after the query
  was already instanciated. The coordinator and other parts of the query then
  sent further requests for the query to the servers now responsible for the
  shards.
  However, an AQL query must send all further requests to the same servers on
  which the query was originally instanciated, even in case of failover.
  Otherwise this would potentially send requests to servers that do not know
  about the query, and would also send query shutdown requests to the wrong
  servers, leading to abandoned queries piling up and using resources until
  they automatically time out.

* fixed issue with RocksDB engine acquiring the collection count values too
  early, leading to the collection count values potentially being slightly off
  even in exclusive transactions (for which the exclusive access should provide
  an always-correct count value)

* fixed some issues in leader-follower catch-up code, specifically for the
  RocksDB engine

* make V8 log fatal errors to syslog before it terminates the process.
  This change is effective on Linux only.

* fixed issue with MMFiles engine creating superfluous collection journals
  on shutdown

* fixed issue #3067: Upgrade from 3.2 to 3.2.1 reset autoincrement keys

* fixed issue #3044: ArangoDB server shutdown unexpectedly

* fixed issue #3039: Incorrect filter interpretation

* fixed issue #3037: Foxx, internal server error when I try to add a new service

* improved MMFiles fulltext index document removal performance
  and fulltext index query performance for bigger result sets

* ui: fixed a display bug within the slow and running queries view

* ui: fixed a bug when success event triggers twice in a modal

* ui: fixed the appearance of the documents filter

* ui: graph vertex collections not restricted to 10 anymore

* fixed issue #2835: UI detection of JWT token in case of server restart or upgrade

* upgrade jemalloc version to 5.0.1

  This fixes problems with the memory allocator returing "out of memory" when
  calling munmap to free memory in order to return it to the OS.

  It seems that calling munmap on Linux can increase the number of mappings, at least
  when a region is partially unmapped. This can lead to the process exceeding its
  maximum number of mappings, and munmap and future calls to mmap returning errors.

  jemalloc version 5.0.1 does not have the `--enable-munmap` configure option anymore,
  so the problem is avoided. To return memory to the OS eventually, jemalloc 5's
  background purge threads are used on Linux.

* fixed issue #2978: log something more obvious when you log a Buffer

* fixed issue #2982: AQL parse error?

* fixed issue #3125: HTTP Foxx API Json parsing

v3.2.1 (2017-08-09)
-------------------

* added C++ implementations for AQL functions `LEFT()`, `RIGHT()` and `TRIM()`

* fixed docs for issue #2968: Collection _key autoincrement value increases on error

* fixed issue #3011: Optimizer rule reduce-extraction-to-projection breaks queries

* Now allowing to restore users in a sharded environment as well
  It is still not possible to restore collections that are sharded
  differently than by _key.

* fixed an issue with restoring of system collections and user rights.
  It was not possible to restore users into an authenticated server.

* fixed issue #2977: Documentation for db._createDatabase is wrong

* ui: added bind parameters to slow query history view

* fixed issue #1751: Slow Query API should provide bind parameters, webui should display them

* ui: fixed a bug when moving multiple documents was not possible

* fixed docs for issue #2968: Collection _key autoincrement value increases on error

* AQL CHAR_LENGTH(null) returns now 0. Since AQL TO_STRING(null) is '' (string of length 0)

* ui: now supports single js file upload for Foxx services in addition to zip files

* fixed a multi-threading issue in the agency when callElection was called
  while the Supervision was calling updateSnapshot

* added startup option `--query.tracking-with-bindvars`

  This option controls whether the list of currently running queries
  and the list of slow queries should contain the bind variables used
  in the queries or not.

  The option can be changed at runtime using the commands

      // enables tracking of bind variables
      // set to false to turn tracking of bind variables off
      var value = true;
      require("@arangodb/aql/queries").properties({
	trackBindVars: value
      });

* index selectivity estimates are now available in the cluster as well

* fixed issue #2943: loadIndexesIntoMemory not returning the same structure
  as the rest of the collection APIs

* fixed issue #2949: ArangoError 1208: illegal name

* fixed issue #2874: Collection properties do not return `isVolatile`
  attribute

* potential fix for issue #2939: Segmentation fault when starting
  coordinator node

* fixed issue #2810: out of memory error when running UPDATE/REPLACE
  on medium-size collection

* fix potential deadlock errors in collector thread

* disallow the usage of volatile collections in the RocksDB engine
  by throwing an error when a collection is created with attribute
  `isVolatile` set to `true`.
  Volatile collections are unsupported by the RocksDB engine, so
  creating them should not succeed and silently create a non-volatile
  collection

* prevent V8 from issuing SIGILL instructions when it runs out of memory

  Now arangod will attempt to log a FATAL error into its logfile in case V8
  runs out of memory. In case V8 runs out of memory, it will still terminate the
  entire process. But at least there should be something in the ArangoDB logs
  indicating what the problem was. Apart from that, the arangod process should
  now be exited with SIGABRT rather than SIGILL as it shouldn't return into the
  V8 code that aborted the process with `__builtin_trap`.

  this potentially fixes issue #2920: DBServer crashing automatically post upgrade to 3.2

* Foxx queues and tasks now ensure that the scripts in them run with the same
  permissions as the Foxx code who started the task / queue

* fixed issue #2928: Offset problems

* fixed issue #2876: wrong skiplist index usage in edge collection

* fixed issue #2868: cname missing from logger-follow results in rocksdb

* fixed issue #2889: Traversal query using incorrect collection id

* fixed issue #2884: AQL traversal uniqueness constraints "propagating" to other traversals? Weird results

* arangoexport: added `--query` option for passing an AQL query to export the result

* fixed issue #2879: No result when querying for the last record of a query

* ui: allows now to edit default access level for collections in database
  _system for all users except the root user.

* The _users collection is no longer accessible outside the arngod process, _queues is always read-only

* added new option "--rocksdb.max-background-jobs"

* removed options "--rocksdb.max-background-compactions", "--rocksdb.base-background-compactions" and "--rocksdb.max-background-flushes"

* option "--rocksdb.compaction-read-ahead-size" now defaults to 2MB

* change Windows build so that RocksDB doesn't enforce AVX optimizations by default
  This fixes startup crashes on servers that do not have AVX CPU extensions

* speed up RocksDB secondary index creation and dropping

* removed RocksDB note in Geo index docs


v3.2.0 (2017-07-20)
-------------------

* fixed UI issues

* fixed multi-threading issues in Pregel

* fixed Foxx resilience

* added command-line option `--javascript.allow-admin-execute`

  This option can be used to control whether user-defined JavaScript code
  is allowed to be executed on server by sending via HTTP to the API endpoint
  `/_admin/execute`  with an authenticated user account.
  The default value is `false`, which disables the execution of user-defined
  code. This is also the recommended setting for production. In test environments,
  it may be convenient to turn the option on in order to send arbitrary setup
  or teardown commands for execution on the server.


v3.2.beta6 (2017-07-18)
-----------------------

* various bugfixes


v3.2.beta5 (2017-07-16)
-----------------------

* numerous bugfixes


v3.2.beta4 (2017-07-04)
-----------------------

* ui: fixed document view _from and _to linking issue for special characters

* added function `db._parse(query)` for parsing an AQL query and returning information about it

* fixed one medium priority and two low priority security user interface
  issues found by owasp zap.

* ui: added index deduplicate options

* ui: fixed renaming of collections for the rocksdb storage engine

* documentation and js fixes for secondaries

* RocksDB storage format was changed, users of the previous beta/alpha versions
  must delete the database directory and re-import their data

* enabled permissions on database and collection level

* added and changed some user related REST APIs
    * added `PUT /_api/user/{user}/database/{database}/{collection}` to change collection permission
    * added `GET /_api/user/{user}/database/{database}/{collection}`
    * added optional `full` parameter to the `GET /_api/user/{user}/database/` REST call

* added user functions in the arangoshell `@arangodb/users` module
    * added `grantCollection` and `revokeCollection` functions
    * added `permission(user, database, collection)` to retrieve collection specific rights

* added "deduplicate" attribute for array indexes, which controls whether inserting
  duplicate index values from the same document into a unique array index will lead to
  an error or not:

      // with deduplicate = true, which is the default value:
      db._create("test");
      db.test.ensureIndex({ type: "hash", fields: ["tags[*]"], deduplicate: true });
      db.test.insert({ tags: ["a", "b"] });
      db.test.insert({ tags: ["c", "d", "c"] }); // will work, because deduplicate = true
      db.test.insert({ tags: ["a"] }); // will fail

      // with deduplicate = false
      db._create("test");
      db.test.ensureIndex({ type: "hash", fields: ["tags[*]"], deduplicate: false });
      db.test.insert({ tags: ["a", "b"] });
      db.test.insert({ tags: ["c", "d", "c"] }); // will not work, because deduplicate = false
      db.test.insert({ tags: ["a"] }); // will fail

  The "deduplicate" attribute is now also accepted by the index creation HTTP
  API endpoint POST /_api/index and is returned by GET /_api/index.

* added optimizer rule "remove-filters-covered-by-traversal"

* Debian/Ubuntu installer: make messages about future package upgrades more clear

* fix a hangup in VST

  The problem happened when the two first chunks of a VST message arrived
  together on a connection that was newly switched to VST.

* fix deletion of outdated WAL files in RocksDB engine

* make use of selectivity estimates in hash, skiplist and persistent indexes
  in RocksDB engine

* changed VM overcommit recommendation for user-friendliness

* fix a shutdown bug in the cluster: a destroyed query could still be active

* do not terminate the entire server process if a temp file cannot be created
  (Windows only)

* fix log output in the front-end, it stopped in case of too many messages


v3.2.beta3 (2017-06-27)
-----------------------

* numerous bugfixes


v3.2.beta2 (2017-06-20)
-----------------------

* potentially fixed issue #2559: Duplicate _key generated on insertion

* fix invalid results (too many) when a skipping LIMIT was used for a
  traversal. `LIMIT x` or `LIMIT 0, x` were not affected, but `LIMIT s, x`
  may have returned too many results

* fix races in SSL communication code

* fix invalid locking in JWT authentication cache, which could have
  crashed the server

* fix invalid first group results for sorted AQL COLLECT when LIMIT
  was used

* fix potential race, which could make arangod hang on startup

* removed `exception` field from transaction error result; users should throw
  explicit `Error` instances to return custom exceptions (addresses issue #2561)

* fixed issue #2613: Reduce log level when Foxx manager tries to self heal missing database

* add a read only mode for users and collection level authorization

* removed `exception` field from transaction error result; users should throw
  explicit `Error` instances to return custom exceptions (addresses issue #2561)

* fixed issue #2677: Foxx disabling development mode creates non-deterministic service bundle

* fixed issue #2684: Legacy service UI not working


v3.2.beta1 (2017-06-12)
-----------------------

* provide more context for index errors (addresses issue #342)

* arangod now validates several OS/environment settings on startup and warns if
  the settings are non-ideal. Most of the checks are executed on Linux systems only.

* fixed issue #2515: The replace-or-with-in optimization rule might prevent use of indexes

* added `REGEX_REPLACE` AQL function

* the RocksDB storage format was changed, users of the previous alpha versions
  must delete the database directory and re-import their data

* added server startup option `--query.fail-on-warning`

  setting this option to `true` will abort any AQL query with an exception if
  it causes a warning at runtime. The value can be overridden per query by
  setting the `failOnWarning` attribute in a query's options.

* added --rocksdb.num-uncompressed-levels to adjust number of non-compressed levels

* added checks for memory managment and warn (i. e. if hugepages are enabled)

* set default SSL cipher suite string to "HIGH:!EXPORT:!aNULL@STRENGTH"

* fixed issue #2469: Authentication = true does not protect foxx-routes

* fixed issue #2459: compile success but can not run with rocksdb

* `--server.maximal-queue-size` is now an absolute maximum. If the queue is
  full, then 503 is returned. Setting it to 0 means "no limit".

* (Enterprise only) added authentication against an LDAP server

* fixed issue #2083: Foxx services aren't distributed to all coordinators

* fixed issue #2384: new coordinators don't pick up existing Foxx services

* fixed issue #2408: Foxx service validation causes unintended side-effects

* extended HTTP API with routes for managing Foxx services

* added distinction between hasUser and authorized within Foxx
  (cluster internal requests are authorized requests but don't have a user)

* arangoimp now has a `--threads` option to enable parallel imports of data

* PR #2514: Foxx services that can't be fixed by self-healing now serve a 503 error

* added `time` function to `@arangodb` module


v3.2.alpha4 (2017-04-25)
------------------------

* fixed issue #2450: Bad optimization plan on simple query

* fixed issue #2448: ArangoDB Web UI takes no action when Delete button is clicked

* fixed issue #2442: Frontend shows already deleted databases during login

* added 'x-content-type-options: nosniff' to avoid MSIE bug

* set default value for `--ssl.protocol` from TLSv1 to TLSv1.2.

* AQL breaking change in cluster:
  The SHORTEST_PATH statement using edge-collection names instead
  of a graph name now requires to explicitly name the vertex-collection names
  within the AQL query in the cluster. It can be done by adding `WITH <name>`
  at the beginning of the query.

  Example:
  ```
  FOR v,e IN OUTBOUND SHORTEST_PATH @start TO @target edges [...]
  ```

  Now has to be:

  ```
  WITH vertices
  FOR v,e IN OUTBOUND SHORTEST_PATH @start TO @target edges [...]
  ```

  This change is due to avoid dead-lock sitations in clustered case.
  An error stating the above is included.

* add implicit use of geo indexes when using SORT/FILTER in AQL, without
  the need to use the special-purpose geo AQL functions `NEAR` or `WITHIN`.

  the special purpose `NEAR` AQL function can now be substituted with the
  following AQL (provided there is a geo index present on the `doc.latitude`
  and `doc.longitude` attributes):

      FOR doc in geoSort
	SORT DISTANCE(doc.latitude, doc.longitude, 0, 0)
	LIMIT 5
	RETURN doc

  `WITHIN` can be substituted with the following AQL:

      FOR doc in geoFilter
	FILTER DISTANCE(doc.latitude, doc.longitude, 0, 0) < 2000
	RETURN doc

  Compared to using the special purpose AQL functions this approach has the
  advantage that it is more composable, and will also honor any `LIMIT` values
  used in the AQL query.

* potential fix for shutdown hangs on OSX

* added KB, MB, GB prefix for integer parameters, % for integer parameters
  with a base value

* added JEMALLOC 4.5.0

* added `--vm.resident-limit` and `--vm.path` for file-backed memory mapping
  after reaching a configurable maximum RAM size

* try recommended limit for file descriptors in case of unlimited
  hard limit

* issue #2413: improve logging in case of lock timeout and deadlocks

* added log topic attribute to /_admin/log api

* removed internal build option `USE_DEV_TIMERS`

  Enabling this option activated some proprietary timers for only selected
  events in arangod. Instead better use `perf` to gather timings.


v3.2.alpha3 (2017-03-22)
------------------------

* increase default collection lock timeout from 30 to 900 seconds

* added function `db._engine()` for retrieval of storage engine information at
  server runtime

  There is also an HTTP REST handler at GET /_api/engine that returns engine
  information.

* require at least cmake 3.2 for building ArangoDB

* make arangod start with less V8 JavaScript contexts

  This speeds up the server start (a little bit) and makes it use less memory.
  Whenever a V8 context is needed by a Foxx action or some other operation and
  there is no usable V8 context, a new one will be created dynamically now.

  Up to `--javascript.v8-contexts` V8 contexts will be created, so this option
  will change its meaning. Previously as many V8 contexts as specified by this
  option were created at server start, and the number of V8 contexts did not
  change at runtime. Now up to this number of V8 contexts will be in use at the
  same time, but the actual number of V8 contexts is dynamic.

  The garbage collector thread will automatically delete unused V8 contexts after
  a while. The number of spare contexts will go down to as few as configured in
  the new option `--javascript.v8-contexts-minimum`. Actually that many V8 contexts
  are also created at server start.

  The first few requests in new V8 contexts will take longer than in contexts
  that have been there already. Performance may therefore suffer a bit for the
  initial requests sent to ArangoDB or when there are only few but performance-
  critical situations in which new V8 contexts will be created. If this is a
  concern, it can easily be fixed by setting `--javascipt.v8-contexts-minimum`
  and `--javascript.v8-contexts` to a relatively high value, which will guarantee
  that many number of V8 contexts to be created at startup and kept around even
  when unused.

  Waiting for an unused V8 context will now also abort if no V8 context can be
  acquired/created after 120 seconds.

* improved diagnostic messages written to logfiles by supervisor process

* fixed issue #2367

* added "bindVars" to attributes of currently running and slow queries

* added "jsonl" as input file type for arangoimp

* upgraded version of bundled zlib library from 1.2.8 to 1.2.11

* added input file type `auto` for arangoimp so it can automatically detect the
  type of the input file from the filename extension

* fixed variables parsing in GraphQL

* added `--translate` option for arangoimp to translate attribute names from
  the input files to attriubte names expected by ArangoDB

  The `--translate` option can be specified multiple times (once per translation
  to be executed). The following example renames the "id" column from the input
  file to "_key", and the "from" column to "_from", and the "to" column to "_to":

      arangoimp --type csv --file data.csv --translate "id=_key" --translate "from=_from" --translate "to=_to"

  `--translate` works for CSV and TSV inputs only.

* changed default value for `--server.max-packet-size` from 128 MB to 256 MB

* fixed issue #2350

* fixed issue #2349

* fixed issue #2346

* fixed issue #2342

* change default string truncation length from 80 characters to 256 characters for
  `print`/`printShell` functions in ArangoShell and arangod. This will emit longer
  prefixes of string values before truncating them with `...`, which is helpful
  for debugging.

* always validate incoming JSON HTTP requests for duplicate attribute names

  Incoming JSON data with duplicate attribute names will now be rejected as
  invalid. Previous versions of ArangoDB only validated the uniqueness of
  attribute names inside incoming JSON for some API endpoints, but not
  consistently for all APIs.

* don't let read-only transactions block the WAL collector

* allow passing own `graphql-sync` module instance to Foxx GraphQL router

* arangoexport can now export to csv format

* arangoimp: fixed issue #2214

* Foxx: automatically add CORS response headers

* added "OPTIONS" to CORS `access-control-allow-methods` header

* Foxx: Fix arangoUser sometimes not being set correctly

* fixed issue #1974


v3.2.alpha2 (2017-02-20)
------------------------

* ui: fixed issue #2065

* ui: fixed a dashboard related memory issue

* Internal javascript rest actions will now hide their stack traces to the client
  unless maintainer mode is activated. Instead they will always log to the logfile

* Removed undocumented internal HTTP API:
  * PUT _api/edges

  The documented GET _api/edges and the undocumented POST _api/edges remains unmodified.

* updated V8 version to 5.7.0.0

* change undocumented behaviour in case of invalid revision ids in
  If-Match and If-None-Match headers from 400 (BAD) to 412 (PRECONDITION
  FAILED).

* change undocumented behaviour in case of invalid revision ids in
  JavaScript document operations from 1239 ("illegal document revision")
  to 1200 ("conflict").

* added data export tool, arangoexport.

  arangoexport can be used to export collections to json, jsonl or xml
  and export a graph or collections to xgmml.

* fixed a race condition when closing a connection

* raised default hard limit on threads for very small to 64

* fixed negative counting of http connection in UI


v3.2.alpha1 (2017-02-05)
------------------------

* added figure `httpRequests` to AQL query statistics

* removed revisions cache intermediate layer implementation

* obsoleted startup options `--database.revision-cache-chunk-size` and
  `--database.revision-cache-target-size`

* fix potential port number over-/underruns

* added startup option `--log.shorten-filenames` for controlling whether filenames
  in log messages should be shortened to just the filename with the absolute path

* removed IndexThreadFeature, made `--database.index-threads` option obsolete

* changed index filling to make it more parallel, dispatch tasks to boost::asio

* more detailed stacktraces in Foxx apps

* generated Foxx services now use swagger tags


v3.1.24 (XXXX-XX-XX)
--------------------

* fixed one more LIMIT issue in traversals


v3.1.23 (2017-06-19)
--------------------

* potentially fixed issue #2559: Duplicate _key generated on insertion

* fix races in SSL communication code

* fix invalid results (too many) when a skipping LIMIT was used for a
  traversal. `LIMIT x` or `LIMIT 0, x` were not affected, but `LIMIT s, x`
  may have returned too many results

* fix invalid first group results for sorted AQL COLLECT when LIMIT
  was used

* fix invalid locking in JWT authentication cache, which could have
  crashed the server

* fix undefined behavior in traverser when traversals were used inside
  a FOR loop


v3.1.22 (2017-06-07)
--------------------

* fixed issue #2505: Problem with export + report of a bug

* documented changed behavior of WITH

* fixed ui glitch in aardvark

* avoid agency compaction bug

* fixed issue #2283: disabled proxy communication internally


v3.1.21 (2017-05-22)
--------------------

* fixed issue #2488:  AQL operator IN error when data use base64 chars

* more randomness in seeding RNG

v3.1.20 (2016-05-16)
--------------------

* fixed incorrect sorting for distributeShardsLike

* improve reliability of AgencyComm communication with Agency

* fixed shard numbering bug, where ids were erouneously incremented by 1

* remove an unnecessary precondition in createCollectionCoordinator

* funny fail rotation fix

* fix in SimpleHttpClient for correct advancement of readBufferOffset

* forward SIG_HUP in supervisor process to the server process to fix logrotaion
  You need to stop the remaining arangod server process manually for the upgrade to work.


v3.1.19 (2017-04-28)
--------------------

* Fixed a StackOverflow issue in Traversal and ShortestPath. Occured if many (>1000) input
  values in a row do not return any result. Fixes issue: #2445

* fixed issue #2448

* fixed issue #2442

* added 'x-content-type-options: nosniff' to avoid MSIE bug

* fixed issue #2441

* fixed issue #2440

* Fixed a StackOverflow issue in Traversal and ShortestPath. Occured if many (>1000) input
  values in a row do not return any result. Fixes issue: #2445

* fix occasional hanging shutdowns on OS X


v3.1.18 (2017-04-18)
--------------------

* fixed error in continuous synchronization of collections

* fixed spurious hangs on server shutdown

* better error messages during restore collection

* completely overhaul supervision. More detailed tests

* Fixed a dead-lock situation in cluster traversers, it could happen in
  rare cases if the computation on one DBServer could be completed much earlier
  than the other server. It could also be restricted to SmartGraphs only.

* (Enterprise only) Fixed a bug in SmartGraph DepthFirstSearch. In some
  more complicated queries, the maxDepth limit of 1 was not considered strictly
  enough, causing the traverser to do unlimited depth searches.

* fixed issue #2415

* fixed issue #2422

* fixed issue #1974


v3.1.17 (2017-04-04)
--------------------

* (Enterprise only) fixed a bug where replicationFactor was not correctly
  forwarded in SmartGraph creation.

* fixed issue #2404

* fixed issue #2397

* ui - fixed smart graph option not appearing

* fixed issue #2389

* fixed issue #2400


v3.1.16 (2017-03-27)
--------------------

* fixed issue #2392

* try to raise file descriptors to at least 8192, warn otherwise

* ui - aql editor improvements + updated ace editor version (memory leak)

* fixed lost HTTP requests

* ui - fixed some event issues

* avoid name resolution when given connection string is a valid ip address

* helps with issue #1842, bug in COLLECT statement in connection with LIMIT.

* fix locking bug in cluster traversals

* increase lock timeout defaults

* increase various cluster timeouts

* limit default target size for revision cache to 1GB, which is better for
  tight RAM situations (used to be 40% of (totalRAM - 1GB), use
  --database.revision-cache-target-size <VALUEINBYTES> to get back the
  old behaviour

* fixed a bug with restarted servers indicating status as "STARTUP"
  rather that "SERVING" in Nodes UI.


v3.1.15 (2017-03-20)
--------------------

* add logrotate configuration as requested in #2355

* fixed issue #2376

* ui - changed document api due a chrome bug

* ui - fixed a submenu bug

* added endpoint /_api/cluster/endpoints in cluster case to get all
  coordinator endpoints

* fix documentation of /_api/endpoint, declaring this API obsolete.

* Foxx response objects now have a `type` method for manipulating the content-type header

* Foxx tests now support `xunit` and `tap` reporters


v3.1.14 (2017-03-13)
--------------------

* ui - added feature request (multiple start nodes within graph viewer) #2317

* added missing locks to authentication cache methods

* ui - added feature request (multiple start nodes within graph viewer) #2317

* ui - fixed wrong merge of statistics information from different coordinators

* ui - fixed issue #2316

* ui - fixed wrong protocol usage within encrypted environment

* fixed compile error on Mac Yosemite

* minor UI fixes


v3.1.13 (2017-03-06)
--------------------

* fixed variables parsing in GraphQL

* fixed issue #2214

* fixed issue #2342

* changed thread handling to queue only user requests on coordinator

* use exponential backoff when waiting for collection locks

* repair short name server lookup in cluster in the case of a removed
  server


v3.1.12 (2017-02-28)
--------------------

* disable shell color escape sequences on Windows

* fixed issue #2326

* fixed issue #2320

* fixed issue #2315

* fixed a race condition when closing a connection

* raised default hard limit on threads for very small to 64

* fixed negative counting of http connection in UI

* fixed a race when renaming collections

* fixed a race when dropping databases


v3.1.11 (2017-02-17)
--------------------

* fixed a race between connection closing and sending out last chunks of data to clients
  when the "Connection: close" HTTP header was set in requests

* ui: optimized smart graph creation usability

* ui: fixed #2308

* fixed a race in async task cancellation via `require("@arangodb/tasks").unregisterTask()`

* fixed spuriously hanging threads in cluster AQL that could sit idle for a few minutes

* fixed potential numeric overflow for big index ids in index deletion API

* fixed sort issue in cluster, occurring when one of the local sort buffers of a
  GatherNode was empty

* reduce number of HTTP requests made for certain kinds of join queries in cluster,
  leading to speedup of some join queries

* supervision deals with demised coordinators correctly again

* implement a timeout in TraverserEngineRegistry

* agent communication reduced in large batches of append entries RPCs

* inception no longer estimates RAFT timings

* compaction in agents has been moved to a separate thread

* replicated logs hold local timestamps

* supervision jobs failed leader and failed follower revisited for
  function in precarious stability situations

* fixed bug in random number generator for 64bit int


v3.1.10 (2017-02-02)
--------------------

* updated versions of bundled node modules:
  - joi: from 8.4.2 to 9.2.0
  - joi-to-json-schema: from 2.2.0 to 2.3.0
  - sinon: from 1.17.4 to 1.17.6
  - lodash: from 4.13.1 to 4.16.6

* added shortcut for AQL ternary operator
  instead of `condition ? true-part : false-part` it is now possible to also use a
  shortcut variant `condition ? : false-part`, e.g.

      FOR doc IN docs RETURN doc.value ?: 'not present'

  instead of

      FOR doc IN docs RETURN doc.value ? doc.value : 'not present'

* fixed wrong sorting order in cluster, if an index was used to sort with many
  shards.

* added --replication-factor, --number-of-shards and --wait-for-sync to arangobench

* turn on UTF-8 string validation for VelocyPack values received via VST connections

* fixed issue #2257

* upgraded Boost version to 1.62.0

* added optional detail flag for db.<collection>.count()
  setting the flag to `true` will make the count operation returned the per-shard
  counts for the collection:

      db._create("test", { numberOfShards: 10 });
      for (i = 0; i < 1000; ++i) {
	db.test.insert({value: i});
      }
      db.test.count(true);

      {
	"s100058" : 99,
	"s100057" : 103,
	"s100056" : 100,
	"s100050" : 94,
	"s100055" : 90,
	"s100054" : 122,
	"s100051" : 109,
	"s100059" : 99,
	"s100053" : 95,
	"s100052" : 89
      }

* added optional memory limit for AQL queries:

      db._query("FOR i IN 1..100000 SORT i RETURN i", {}, { options: { memoryLimit: 100000 } });

  This option limits the default maximum amount of memory (in bytes) that a single
  AQL query can use.
  When a single AQL query reaches the specified limit value, the query will be
  aborted with a *resource limit exceeded* exception. In a cluster, the memory
  accounting is done per shard, so the limit value is effectively a memory limit per
  query per shard.

  The global limit value can be overriden per query by setting the *memoryLimit*
  option value for individual queries when running an AQL query.

* added server startup option `--query.memory-limit`

* added convenience function to create vertex-centric indexes.

  Usage: `db.collection.ensureVertexCentricIndex("label", {type: "hash", direction: "outbound"})`
  That will create an index that can be used on OUTBOUND with filtering on the
  edge attribute `label`.

* change default log output for tools to stdout (instead of stderr)

* added option -D to define a configuration file environment key=value

* changed encoding behavior for URLs encoded in the C++ code of ArangoDB:
  previously the special characters `-`, `_`, `~` and `.` were returned as-is
  after URL-encoding, now `.` will be encoded to be `%2e`.
  This also changes the behavior of how incoming URIs are processed: previously
  occurrences of `..` in incoming request URIs were collapsed (e.g. `a/../b/` was
  collapsed to a plain `b/`). Now `..` in incoming request URIs are not collapsed.

* Foxx request URL suffix is no longer unescaped

* @arangodb/request option json now defaults to `true` if the response body is not empty and encoding is not explicitly set to `null` (binary).
  The option can still be set to `false` to avoid unnecessary attempts at parsing the response as JSON.

* Foxx configuration values for unknown options will be discarded when saving the configuration in production mode using the web interface

* module.context.dependencies is now immutable

* process.stdout.isTTY now returns `true` in arangosh and when running arangod with the `--console` flag

* add support for Swagger tags in Foxx


v3.1.9 (XXXX-XX-XX)
-------------------

* macos CLI package: store databases and apps in the users home directory

* ui: fixed re-login issue within a non system db, when tab was closed

* fixed a race in the VelocyStream Commtask implementation

* fixed issue #2256


v3.1.8 (2017-01-09)
-------------------

* add Windows silent installer

* add handling of debug symbols during Linux & windows release builds.

* fixed issue #2181

* fixed issue #2248: reduce V8 max old space size from 3 GB to 1 GB on 32 bit systems

* upgraded Boost version to 1.62.0

* fixed issue #2238

* fixed issue #2234

* agents announce new endpoints in inception phase to leader

* agency leadership accepts updatet endpoints to given uuid

* unified endpoints replace localhost with 127.0.0.1

* fix several problems within an authenticated cluster


v3.1.7 (2016-12-29)
-------------------

* fixed one too many elections in RAFT

* new agency comm backported from devel


v3.1.6 (2016-12-20)
-------------------

* fixed issue #2227

* fixed issue #2220

* agency constituent/agent bug fixes in race conditions picking up
  leadership

* supervision does not need waking up anymore as it is running
  regardless

* agents challenge their leadership more rigorously


v3.1.5 (2016-12-16)
-------------------

* lowered default value of `--database.revision-cache-target-size` from 75% of
  RAM to less than 40% of RAM

* fixed issue #2218

* fixed issue #2217

* Foxx router.get/post/etc handler argument can no longer accidentally omitted

* fixed issue #2223


v3.1.4 (2016-12-08)
-------------------

* fixed issue #2211

* fixed issue #2204

* at cluster start, coordinators wait until at least one DBserver is there,
  and either at least two DBservers are there or 15s have passed, before they
  initiate the bootstrap of system collections.

* more robust agency startup from devel

* supervision's AddFollower adds many followers at once

* supervision has new FailedFollower job

* agency's Node has new method getArray

* agency RAFT timing estimates more conservative in waitForSync
  scenario

* agency RAFT timing estimates capped at maximum 2.0/10.0 for low/high


v3.1.3 (2016-12-02)
-------------------

* fix a traversal bug when using skiplist indexes:
  if we have a skiplist of ["a", "unused", "_from"] and a traversal like:
  FOR v,e,p IN OUTBOUND @start @@edges
    FILTER p.edges[0].a == 'foo'
    RETURN v
  And the above index applied on "a" is considered better than EdgeIndex, than
  the executor got into undefined behaviour.

* fix endless loop when trying to create a collection with replicationFactor: -1


v3.1.2 (2016-11-24)
-------------------

* added support for descriptions field in Foxx dependencies

* (Enterprise only) fixed a bug in the statistic report for SmartGraph traversals.
Now they state correctly how many documents were fetched from the index and how many
have been filtered.

* Prevent uniform shard distribution when replicationFactor == numServers

v3.1.1 (2016-11-15)
-------------------

* fixed issue #2176

* fixed issue #2168

* display index usage of traversals in AQL explainer output (previously missing)

* fixed issue #2163

* preserve last-used HLC value across server starts

* allow more control over handling of pre-3.1 _rev values

  this changes the server startup option `--database.check-30-revisions` from a boolean (true/false)
  parameter to a string parameter with the following possible values:

  - "fail":
    will validate _rev values of 3.0 collections on collection loading and throw an exception when invalid _rev values are found.
    in this case collections with invalid _rev values are marked as corrupted and cannot be used in the ArangoDB 3.1 instance.
    the fix procedure for such collections is to export the collections from 3.0 database with arangodump and restore them in 3.1 with arangorestore.
    collections that do not contain invalid _rev values are marked as ok and will not be re-checked on following loads.
    collections that contain invalid _rev values will be re-checked on following loads.

  - "true":
    will validate _rev values of 3.0 collections on collection loading and print a warning when invalid _rev values are found.
    in this case collections with invalid _rev values can be used in the ArangoDB 3.1 instance.
    however, subsequent operations on documents with invalid _rev values may silently fail or fail with explicit errors.
    the fix procedure for such collections is to export the collections from 3.0 database with arangodump and restore them in 3.1 with arangorestore.
    collections that do not contain invalid _rev values are marked as ok and will not be re-checked on following loads.
    collections that contain invalid _rev values will be re-checked on following loads.

  - "false":
    will not validate _rev values on collection loading and not print warnings.
    no hint is given when invalid _rev values are found.
    subsequent operations on documents with invalid _rev values may silently fail or fail with explicit errors.
    this setting does not affect whether collections are re-checked later.
    collections will be re-checked on following loads if `--database.check-30-revisions` is later set to either `true` or `fail`.

  The change also suppresses warnings that were printed when collections were restored using arangorestore, and the restore
  data contained invalid _rev values. Now these warnings are suppressed, and new HLC _rev values are generated for these documents
  as before.

* added missing functions to AQL syntax highlighter in web interface

* fixed display of `ANY` direction in traversal explainer output (direction `ANY` was shown as either
  `INBOUND` or `OUTBOUND`)

* changed behavior of toJSON() function when serializing an object before saving it in the database

  if an object provides a toJSON() function, this function is still called for serializing it.
  the change is that the result of toJSON() is not stringified anymore, but saved as is. previous
  versions of ArangoDB called toJSON() and after that additionally stringified its result.

  This change will affect the saving of JS Buffer objects, which will now be saved as arrays of
  bytes instead of a comma-separated string of the Buffer's byte contents.

* allow creating unique indexes on more attributes than present in shardKeys

  The following combinations of shardKeys and indexKeys are allowed/not allowed:

  shardKeys     indexKeys
      a             a        ok
      a             b    not ok
      a           a b        ok
    a b             a    not ok
    a b             b    not ok
    a b           a b        ok
    a b         a b c        ok
  a b c           a b    not ok
  a b c         a b c        ok

* fixed wrong version in web interface login screen (EE only)

* make web interface not display an exclamation mark next to ArangoDB version number 3.1

* fixed search for arbitrary document attributes in web interface in case multiple
  search values were used on different attribute names. in this case, the search always
  produced an empty result

* disallow updating `_from` and `_to` values of edges in Smart Graphs. Updating these
  attributes would lead to potential redistribution of edges to other shards, which must be
  avoided.

* fixed issue #2148

* updated graphql-sync dependency to 0.6.2

* fixed issue #2156

* fixed CRC4 assembly linkage


v3.1.0 (2016-10-29)
-------------------

* AQL breaking change in cluster:

  from ArangoDB 3.1 onwards `WITH` is required for traversals in a
  clustered environment in order to avoid deadlocks.

  Note that for queries that access only a single collection or that have all
  collection names specified somewhere else in the query string, there is no
  need to use *WITH*. *WITH* is only useful when the AQL query parser cannot
  automatically figure out which collections are going to be used by the query.
  *WITH* is only useful for queries that dynamically access collections, e.g.
  via traversals, shortest path operations or the *DOCUMENT()* function.

  more info can be found [here](https://github.com/arangodb/arangodb/blob/devel/Documentation/Books/AQL/Operations/With.md)

* added AQL function `DISTANCE` to calculate the distance between two arbitrary
  coordinates (haversine formula)

* fixed issue #2110

* added Auto-aptation of RAFT timings as calculations only


v3.1.rc2 (2016-10-10)
---------------------

* second release candidate


v3.1.rc1 (2016-09-30)
---------------------

* first release candidate


v3.1.alpha2 (2016-09-01)
------------------------

* added module.context.createDocumentationRouter to replace module.context.apiDocumentation

* bug in RAFT implementation of reads. dethroned leader still answered requests in isolation

* ui: added new graph viewer

* ui: aql-editor added tabular & graph display

* ui: aql-editor improved usability

* ui: aql-editor: query profiling support

* fixed issue #2109

* fixed issue #2111

* fixed issue #2075

* added AQL function `DISTANCE` to calculate the distance between two arbitrary
  coordinates (haversine formula)

* rewrote scheduler and dispatcher based on boost::asio

  parameters changed:
    `--scheduler.threads` and `--server.threads` are now merged into a single one: `--server.threads`

    hidden `--server.extra-threads` has been removed

    hidden `--server.aql-threads` has been removed

    hidden `--server.backend` has been removed

    hidden `--server.show-backends` has been removed

    hidden `--server.thread-affinity` has been removed

* fixed issue #2086

* fixed issue #2079

* fixed issue #2071

  make the AQL query optimizer inject filter condition expressions referred to
  by variables during filter condition aggregation.
  For example, in the following query

      FOR doc IN collection
	LET cond1 = (doc.value == 1)
	LET cond2 = (doc.value == 2)
	FILTER cond1 || cond2
	RETURN { doc, cond1, cond2 }

  the optimizer will now inject the conditions for `cond1` and `cond2` into the filter
  condition `cond1 || cond2`, expanding it to `(doc.value == 1) || (doc.value == 2)`
  and making these conditions available for index searching.

  Note that the optimizer previously already injected some conditions into other
  conditions, but only if the variable that defined the condition was not used
  elsewhere. For example, the filter condition in the query

      FOR doc IN collection
	LET cond = (doc.value == 1)
	FILTER cond
	RETURN { doc }

  already got optimized before because `cond` was only used once in the query and
  the optimizer decided to inject it into the place where it was used.

  This only worked for variables that were referred to once in the query.
  When a variable was used multiple times, the condition was not injected as
  in the following query:

      FOR doc IN collection
	LET cond = (doc.value == 1)
	FILTER cond
	RETURN { doc, cond }

  The fix for #2070 now will enable this optimization so that the query can
  use an index on `doc.value` if available.

* changed behavior of AQL array comparison operators for empty arrays:
  * `ALL` and `ANY` now always return `false` when the left-hand operand is an
    empty array. The behavior for non-empty arrays does not change:
    * `[] ALL == 1` will return `false`
    * `[1] ALL == 1` will return `true`
    * `[1, 2] ALL == 1` will return `false`
    * `[2, 2] ALL == 1` will return `false`
    * `[] ANY == 1` will return `false`
    * `[1] ANY == 1` will return `true`
    * `[1, 2] ANY == 1` will return `true`
    * `[2, 2] ANY == 1` will return `false`
  * `NONE` now always returns `true` when the left-hand operand is an empty array.
    The behavior for non-empty arrays does not change:
    * `[] NONE == 1` will return `true`
    * `[1] NONE == 1` will return `false`
    * `[1, 2] NONE == 1` will return `false`
    * `[2, 2] NONE == 1` will return `true`

* added experimental AQL functions `JSON_STRINGIFY` and `JSON_PARSE`

* added experimental support for incoming gzip-compressed requests

* added HTTP REST APIs for online log level adjustments:

  - GET `/_admin/log/level` returns the current log level settings
  - PUT `/_admin/log/level` modifies the current log level settings

* PATCH /_api/gharial/{graph-name}/vertex/{collection-name}/{vertex-key}
  - changed default value for keepNull to true

* PATCH /_api/gharial/{graph-name}/edge/{collection-name}/{edge-key}
  - changed default value for keepNull to true

* renamed `maximalSize` attribute in parameter.json files to `journalSize`

  The `maximalSize` attribute will still be picked up from collections that
  have not been adjusted. Responses from the replication API will now also use
  `journalSize` instead of `maximalSize`.

* added `--cluster.system-replication-factor` in order to adjust the
  replication factor for new system collections

* fixed issue #2012

* added a memory expection in case V8 memory gets too low

* added Optimizer Rule for other indexes in Traversals
  this allows AQL traversals to use other indexes than the edge index.
  So traversals with filters on edges can now make use of more specific
  indexes, e.g.

      FOR v, e, p IN 2 OUTBOUND @start @@edge FILTER p.edges[0].foo == "bar"

  will prefer a Hash Index on [_from, foo] above the EdgeIndex.

* fixed epoch computation in hybrid logical clock

* fixed thread affinity

* replaced require("internal").db by require("@arangodb").db

* added option `--skip-lines` for arangoimp
  this allows skipping the first few lines from the import file in case the
  CSV or TSV import are used

* fixed periodic jobs: there should be only one instance running - even if it
  runs longer than the period

* improved performance of primary index and edge index lookups

* optimizations for AQL `[*]` operator in case no filter, no projection and
  no offset/limit are used

* added AQL function `OUTERSECTION` to return the symmetric difference of its
  input arguments

* Foxx manifests of installed services are now saved to disk with indentation

* Foxx tests and scripts in development mode should now always respect updated
  files instead of loading stale modules

* When disabling Foxx development mode the setup script is now re-run

* Foxx now provides an easy way to directly serve GraphQL requests using the
  `@arangodb/foxx/graphql` module and the bundled `graphql-sync` dependency

* Foxx OAuth2 module now correctly passes the `access_token` to the OAuth2 server

* added iconv-lite and timezone modules

* web interface now allows installing GitHub and zip services in legacy mode

* added module.context.createDocumentationRouter to replace module.context.apiDocumentation

* bug in RAFT implementation of reads. dethroned leader still answered
  requests in isolation

* all lambdas in ClusterInfo might have been left with dangling references.

* Agency bug fix for handling of empty json objects as values.

* Foxx tests no longer support the Mocha QUnit interface as this resulted in weird
  inconsistencies in the BDD and TDD interfaces. This fixes the TDD interface
  as well as out-of-sequence problems when using the BDD before/after functions.

* updated bundled JavaScript modules to latest versions; joi has been updated from 8.4 to 9.2
  (see [joi 9.0.0 release notes](https://github.com/hapijs/joi/issues/920) for information on
  breaking changes and new features)

* fixed issue #2139

* updated graphql-sync dependency to 0.6.2

* fixed issue #2156


v3.0.13 (XXXX-XX-XX)
--------------------

* fixed issue #2315

* fixed issue #2210


v3.0.12 (2016-11-23)
--------------------

* fixed issue #2176

* fixed issue #2168

* fixed issues #2149, #2159

* fixed error reporting for issue #2158

* fixed assembly linkage bug in CRC4 module

* added support for descriptions field in Foxx dependencies


v3.0.11 (2016-11-08)
--------------------

* fixed issue #2140: supervisor dies instead of respawning child

* fixed issue #2131: use shard key value entered by user in web interface

* fixed issue #2129: cannot kill a long-run query

* fixed issue #2110

* fixed issue #2081

* fixed issue #2038

* changes to Foxx service configuration or dependencies should now be
  stored correctly when options are cleared or omitted

* Foxx tests no longer support the Mocha QUnit interface as this resulted in weird
  inconsistencies in the BDD and TDD interfaces. This fixes the TDD interface
  as well as out-of-sequence problems when using the BDD before/after functions.

* fixed issue #2148


v3.0.10 (2016-09-26)
--------------------

* fixed issue #2072

* fixed issue #2070

* fixed slow cluster starup issues. supervision will demonstrate more
  patience with db servers


v3.0.9 (2016-09-21)
-------------------

* fixed issue #2064

* fixed issue #2060

* speed up `collection.any()` and skiplist index creation

* fixed multiple issues where ClusterInfo bug hung agency in limbo
  timeouting on multiple collection and database callbacks


v3.0.8 (2016-09-14)
-------------------

* fixed issue #2052

* fixed issue #2005

* fixed issue #2039

* fixed multiple issues where ClusterInfo bug hung agency in limbo
  timeouting on multiple collection and database callbacks


v3.0.7 (2016-09-05)
-------------------

* new supervision job handles db server failure during collection creation.


v3.0.6 (2016-09-02)
-------------------

* fixed issue #2026

* slightly better error diagnostics for AQL query compilation and replication

* fixed issue #2018

* fixed issue #2015

* fixed issue #2012

* fixed wrong default value for arangoimp's `--on-duplicate` value

* fix execution of AQL traversal expressions when there are multiple
  conditions that refer to variables set outside the traversal

* properly return HTTP 503 in JS actions when backend is gone

* supervision creates new key in agency for failed servers

* new shards will not be allocated on failed or cleaned servers


v3.0.5 (2016-08-18)
-------------------

* execute AQL ternary operator via C++ if possible

* fixed issue #1977

* fixed extraction of _id attribute in AQL traversal conditions

* fix SSL agency endpoint

* Minimum RAFT timeout was one order of magnitude to short.

* Optimized RAFT RPCs from leader to followers for efficiency.

* Optimized RAFT RPC handling on followers with respect to compaction.

* Fixed bug in handling of duplicates and overlapping logs

* Fixed bug in supervision take over after leadership change.

v3.0.4 (2016-08-01)
-------------------

* added missing lock for periodic jobs access

* fix multiple Foxx related cluster issues

* fix handling of empty AQL query strings

* fixed issue in `INTERSECTION` AQL function with duplicate elements
  in the source arrays

* fixed issue #1970

* fixed issue #1968

* fixed issue #1967

* fixed issue #1962

* fixed issue #1959

* replaced require("internal").db by require("@arangodb").db

* fixed issue #1954

* fixed issue #1953

* fixed issue #1950

* fixed issue #1949

* fixed issue #1943

* fixed segfault in V8, by backporting https://bugs.chromium.org/p/v8/issues/detail?id=5033

* Foxx OAuth2 module now correctly passes the `access_token` to the OAuth2 server

* fixed credentialed CORS requests properly respecting --http.trusted-origin

* fixed a crash in V8Periodic task (forgotten lock)

* fixed two bugs in synchronous replication (syncCollectionFinalize)


v3.0.3 (2016-07-17)
-------------------

* fixed issue #1942

* fixed issue #1941

* fixed array index batch insertion issues for hash indexes that caused problems when
  no elements remained for insertion

* fixed AQL MERGE() function with External objects originating from traversals

* fixed some logfile recovery errors with error message "document not found"

* fixed issue #1937

* fixed issue #1936

* improved performance of arangorestore in clusters with synchronous
  replication

* Foxx tests and scripts in development mode should now always respect updated
  files instead of loading stale modules

* When disabling Foxx development mode the setup script is now re-run

* Foxx manifests of installed services are now saved to disk with indentation


v3.0.2 (2016-07-09)
-------------------

* fixed assertion failure in case multiple remove operations were used in the same query

* fixed upsert behavior in case upsert was used in a loop with the same document example

* fixed issue #1930

* don't expose local file paths in Foxx error messages.

* fixed issue #1929

* make arangodump dump the attribute `isSystem` when dumping the structure
  of a collection, additionally make arangorestore not fail when the attribute
  is missing

* fixed "Could not extract custom attribute" issue when using COLLECT with
  MIN/MAX functions in some contexts

* honor presence of persistent index for sorting

* make AQL query optimizer not skip "use-indexes-rule", even if enough
  plans have been created already

* make AQL optimizer not skip "use-indexes-rule", even if enough execution plans
  have been created already

* fix double precision value loss in VelocyPack JSON parser

* added missing SSL support for arangorestore

* improved cluster import performance

* fix Foxx thumbnails on DC/OS

* fix Foxx configuration not being saved

* fix Foxx app access from within the frontend on DC/OS

* add option --default-replication-factor to arangorestore and simplify
  the control over the number of shards when restoring

* fix a bug in the VPack -> V8 conversion if special attributes _key,
  _id, _rev, _from and _to had non-string values, which is allowed
  below the top level

* fix malloc_usable_size for darwin


v3.0.1 (2016-06-30)
-------------------

* fixed periodic jobs: there should be only one instance running - even if it
  runs longer than the period

* increase max. number of collections in AQL queries from 32 to 256

* fixed issue #1916: header "authorization" is required" when opening
  services page

* fixed issue #1915: Explain: member out of range

* fixed issue #1914: fix unterminated buffer

* don't remove lockfile if we are the same (now stale) pid
  fixes docker setups (our pid will always be 1)

* do not use revision id comparisons in compaction for determining whether a
  revision is obsolete, but marker memory addresses
  this ensures revision ids don't matter when compacting documents

* escape Unicode characters in JSON HTTP responses
  this converts UTF-8 characters in HTTP responses of arangod into `\uXXXX`
  escape sequences. This makes the HTTP responses fit into the 7 bit ASCII
  character range, which speeds up HTTP response parsing for some clients,
  namely node.js/v8

* add write before read collections when starting a user transaction
  this allows specifying the same collection in both read and write mode without
  unintended side effects

* fixed buffer overrun that occurred when building very large result sets

* index lookup optimizations for primary index and edge index

* fixed "collection is a nullptr" issue when starting a traversal from a transaction

* enable /_api/import on coordinator servers


v3.0.0 (2016-06-22)
-------------------

* minor GUI fixxes

* fix for replication and nonces


v3.0.0-rc3 (2016-06-19)
-----------------------

* renamed various Foxx errors to no longer refer to Foxx services as apps

* adjusted various error messages in Foxx to be more informative

* specifying "files" in a Foxx manifest to be mounted at the service root
  no longer results in 404s when trying to access non-file routes

* undeclared path parameters in Foxx no longer break the service

* trusted reverse proxy support is now handled more consistently

* ArangoDB request compatibility and user are now exposed in Foxx

* all bundled NPM modules have been upgraded to their latest versions


v3.0.0-rc2 (2016-06-12)
-----------------------

* added option `--server.max-packet-size` for client tools

* renamed option `--server.ssl-protocol` to `--ssl.protocol` in client tools
  (was already done for arangod, but overlooked for client tools)

* fix handling of `--ssl.protocol` value 5 (TLS v1.2) in client tools, which
  claimed to support it but didn't

* config file can use '@include' to include a different config file as base


v3.0.0-rc1 (2016-06-10)
-----------------------

* the user management has changed: it now has users that are independent of
  databases. A user can have one or more database assigned to the user.

* forward ported V8 Comparator bugfix for inline heuristics from
  https://github.com/v8/v8/commit/5ff7901e24c2c6029114567de5a08ed0f1494c81

* changed to-string conversion for AQL objects and arrays, used by the AQL
  function `TO_STRING()` and implicit to-string casts in AQL

  - arrays are now converted into their JSON-stringify equivalents, e.g.

    - `[ ]` is now converted to `[]`
    - `[ 1, 2, 3 ]` is now converted to `[1,2,3]`
    - `[ "test", 1, 2 ] is now converted to `["test",1,2]`

    Previous versions of ArangoDB converted arrays with no members into the
    empty string, and non-empty arrays into a comma-separated list of member
    values, without the surrounding angular brackets. Additionally, string
    array members were not enclosed in quotes in the result string:

    - `[ ]` was converted to ``
    - `[ 1, 2, 3 ]` was converted to `1,2,3`
    - `[ "test", 1, 2 ] was converted to `test,1,2`

  - objects are now converted to their JSON-stringify equivalents, e.g.

    - `{ }` is converted to `{}`
    - `{ a: 1, b: 2 }` is converted to `{"a":1,"b":2}`
    - `{ "test" : "foobar" }` is converted to `{"test":"foobar"}`

    Previous versions of ArangoDB always converted objects into the string
    `[object Object]`

  This change affects also the AQL functions `CONCAT()` and `CONCAT_SEPARATOR()`
  which treated array values differently in previous versions. Previous versions
  of ArangoDB automatically flattened array values on the first level of the array,
  e.g. `CONCAT([1, 2, 3, [ 4, 5, 6 ]])` produced `1,2,3,4,5,6`. Now this will produce
  `[1,2,3,[4,5,6]]`. To flatten array members on the top level, you can now use
  the more explicit `CONCAT(FLATTEN([1, 2, 3, [4, 5, 6]], 1))`.

* added C++ implementations for AQL functions `SLICE()`, `CONTAINS()` and
  `RANDOM_TOKEN()`

* as a consequence of the upgrade to V8 version 5, the implementation of the
  JavaScript `Buffer` object had to be changed. JavaScript `Buffer` objects in
  ArangoDB now always store their data on the heap. There is no shared pool
  for small Buffer values, and no pointing into existing Buffer data when
  extracting slices. This change may increase the cost of creating Buffers with
  short contents or when peeking into existing Buffers, but was required for
  safer memory management and to prevent leaks.

* the `db` object's function `_listDatabases()` was renamed to just `_databases()`
  in order to make it more consistent with the existing `_collections()` function.
  Additionally the `db` object's `_listEndpoints()` function was renamed to just
  `_endpoints()`.

* changed default value of `--server.authentication` from `false` to `true` in
  configuration files etc/relative/arangod.conf and etc/arangodb/arangod.conf.in.
  This means the server will be started with authentication enabled by default,
  requiring all client connections to provide authentication data when connecting
  to ArangoDB. Authentication can still be turned off via setting the value of
  `--server.authentication` to `false` in ArangoDB's configuration files or by
  specifying the option on the command-line.

* Changed result format for querying all collections via the API GET `/_api/collection`.

  Previous versions of ArangoDB returned an object with an attribute named `collections`
  and an attribute named `names`. Both contained all available collections, but
  `collections` contained the collections as an array, and `names` contained the
  collections again, contained in an object in which the attribute names were the
  collection names, e.g.

  ```
  {
    "collections": [
      {"id":"5874437","name":"test","isSystem":false,"status":3,"type":2},
      {"id":"17343237","name":"something","isSystem":false,"status":3,"type":2},
      ...
    ],
    "names": {
      "test": {"id":"5874437","name":"test","isSystem":false,"status":3,"type":2},
      "something": {"id":"17343237","name":"something","isSystem":false,"status":3,"type":2},
      ...
    }
  }
  ```
  This result structure was redundant, and therefore has been simplified to just

  ```
  {
    "result": [
      {"id":"5874437","name":"test","isSystem":false,"status":3,"type":2},
      {"id":"17343237","name":"something","isSystem":false,"status":3,"type":2},
      ...
    ]
  }
  ```

  in ArangoDB 3.0.

* added AQL functions `TYPENAME()` and `HASH()`

* renamed arangob tool to arangobench

* added AQL string comparison operator `LIKE`

  The operator can be used to compare strings like this:

      value LIKE search

  The operator is currently implemented by calling the already existing AQL
  function `LIKE`.

  This change also makes `LIKE` an AQL keyword. Using `LIKE` in either case as
  an attribute or collection name in AQL thus requires quoting.

* make AQL optimizer rule "remove-unnecessary-calculations" fire in more cases

  The rule will now remove calculations that are used exactly once in other
  expressions (e.g. `LET a = doc RETURN a.value`) and calculations,
  or calculations that are just references (e.g. `LET a = b`).

* renamed AQL optimizer rule "merge-traversal-filter" to "optimize-traversals"
  Additionally, the optimizer rule will remove unused edge and path result variables
  from the traversal in case they are specified in the `FOR` section of the traversal,
  but not referenced later in the query. This saves constructing edges and paths
  results.

* added AQL optimizer rule "inline-subqueries"

  This rule can pull out certain subqueries that are used as an operand to a `FOR`
  loop one level higher, eliminating the subquery completely. For example, the query

      FOR i IN (FOR j IN [1,2,3] RETURN j) RETURN i

  will be transformed by the rule to:

      FOR i IN [1,2,3] RETURN i

  The query

      FOR name IN (FOR doc IN _users FILTER doc.status == 1 RETURN doc.name) LIMIT 2 RETURN name

  will be transformed into

      FOR tmp IN _users FILTER tmp.status == 1 LIMIT 2 RETURN tmp.name

  The rule will only fire when the subquery is used as an operand to a `FOR` loop, and
  if the subquery does not contain a `COLLECT` with an `INTO` variable.

* added new endpoint "srv://" for DNS service records

* The result order of the AQL functions VALUES and ATTRIBUTES has never been
  guaranteed and it only had the "correct" ordering by accident when iterating
  over objects that were not loaded from the database. This accidental behavior
  is now changed by introduction of VelocyPack. No ordering is guaranteed unless
  you specify the sort parameter.

* removed configure option `--enable-logger`

* added AQL array comparison operators

  All AQL comparison operators now also exist in an array variant. In the
  array variant, the operator is preceded with one of the keywords *ALL*, *ANY*
  or *NONE*. Using one of these keywords changes the operator behavior to
  execute the comparison operation for all, any, or none of its left hand
  argument values. It is therefore expected that the left hand argument
  of an array operator is an array.

  Examples:

      [ 1, 2, 3 ] ALL IN [ 2, 3, 4 ]   // false
      [ 1, 2, 3 ] ALL IN [ 1, 2, 3 ]   // true
      [ 1, 2, 3 ] NONE IN [ 3 ]        // false
      [ 1, 2, 3 ] NONE IN [ 23, 42 ]   // true
      [ 1, 2, 3 ] ANY IN [ 4, 5, 6 ]   // false
      [ 1, 2, 3 ] ANY IN [ 1, 42 ]     // true
      [ 1, 2, 3 ] ANY == 2             // true
      [ 1, 2, 3 ] ANY == 4             // false
      [ 1, 2, 3 ] ANY > 0              // true
      [ 1, 2, 3 ] ANY <= 1             // true
      [ 1, 2, 3 ] NONE < 99            // false
      [ 1, 2, 3 ] NONE > 10            // true
      [ 1, 2, 3 ] ALL > 2              // false
      [ 1, 2, 3 ] ALL > 0              // true
      [ 1, 2, 3 ] ALL >= 3             // false
      ["foo", "bar"] ALL != "moo"      // true
      ["foo", "bar"] NONE == "bar"     // false
      ["foo", "bar"] ANY == "foo"      // true

* improved AQL optimizer to remove unnecessary sort operations in more cases

* allow enclosing AQL identifiers in forward ticks in addition to using
  backward ticks

  This allows for convenient writing of AQL queries in JavaScript template strings
  (which are delimited with backticks themselves), e.g.

      var q = `FOR doc IN ´collection´ RETURN doc.´name´`;

* allow to set `print.limitString` to configure the number of characters
  to output before truncating

* make logging configurable per log "topic"

  `--log.level <level>` sets the global log level to <level>, e.g. `info`,
  `debug`, `trace`.

  `--log.level topic=<level>` sets the log level for a specific topic.
  Currently, the following topics exist: `collector`, `compactor`, `mmap`,
  `performance`, `queries`, and `requests`. `performance` and `requests` are
  set to FATAL by default. `queries` is set to info. All others are
  set to the global level by default.

  The new log option `--log.output <definition>` allows directing the global
  or per-topic log output to different outputs. The output definition
  "<definition>" can be one of

    "-" for stdin
    "+" for stderr
    "syslog://<syslog-facility>"
    "syslog://<syslog-facility>/<application-name>"
    "file://<relative-path>"

  The option can be specified multiple times in order to configure the output
  for different log topics. To set up a per-topic output configuration, use
  `--log.output <topic>=<definition>`, e.g.

    queries=file://queries.txt

  logs all queries to the file "queries.txt".

* the option `--log.requests-file` is now deprecated. Instead use

    `--log.level requests=info`
    `--log.output requests=file://requests.txt`

* the option `--log.facility` is now deprecated. Instead use

    `--log.output requests=syslog://facility`

* the option `--log.performance` is now deprecated. Instead use

    `--log.level performance=trace`

* removed option `--log.source-filter`

* removed configure option `--enable-logger`

* change collection directory names to include a random id component at the end

  The new pattern is `collection-<id>-<random>`, where `<id>` is the collection
  id and `<random>` is a random number. Previous versions of ArangoDB used a
  pattern `collection-<id>` without the random number.

  ArangoDB 3.0 understands both the old and name directory name patterns.

* removed mostly unused internal spin-lock implementation

* removed support for pre-Windows 7-style locks. This removes compatibility for
  Windows versions older than Windows 7 (e.g. Windows Vista, Windows XP) and
  Windows 2008R2 (e.g. Windows 2008).

* changed names of sub-threads started by arangod

* added option `--default-number-of-shards` to arangorestore, allowing creating
  collections with a specifiable number of shards from a non-cluster dump

* removed support for CoffeeScript source files

* removed undocumented SleepAndRequeue

* added WorkMonitor to inspect server threads

* when downloading a Foxx service from the web interface the suggested filename
  is now based on the service's mount path instead of simply "app.zip"

* the `@arangodb/request` response object now stores the parsed JSON response
  body in a property `json` instead of `body` when the request was made using the
  `json` option. The `body` instead contains the response body as a string.

* the Foxx API has changed significantly, 2.8 services are still supported
  using a backwards-compatible "legacy mode"


v2.8.12 (XXXX-XX-XX)
--------------------

* issue #2091: decrease connect timeout to 5 seconds on startup

* fixed issue #2072

* slightly better error diagnostics for some replication errors

* fixed issue #1977

* fixed issue in `INTERSECTION` AQL function with duplicate elements
  in the source arrays

* fixed issue #1962

* fixed issue #1959

* export aqlQuery template handler as require('org/arangodb').aql for forwards-compatibility


v2.8.11 (2016-07-13)
--------------------

* fixed array index batch insertion issues for hash indexes that caused problems when
  no elements remained for insertion

* fixed issue #1937


v2.8.10 (2016-07-01)
--------------------

* make sure next local _rev value used for a document is at least as high as the
  _rev value supplied by external sources such as replication

* make adding a collection in both read- and write-mode to a transaction behave as
  expected (write includes read). This prevents the `unregister collection used in
  transaction` error

* fixed sometimes invalid result for `byExample(...).count()` when an index plus
  post-filtering was used

* fixed "collection is a nullptr" issue when starting a traversal from a transaction

* honor the value of startup option `--database.wait-for-sync` (that is used to control
  whether new collections are created with `waitForSync` set to `true` by default) also
  when creating collections via the HTTP API (and thus the ArangoShell). When creating
  a collection via these mechanisms, the option was ignored so far, which was inconsistent.

* fixed issue #1826: arangosh --javascript.execute: internal error (geo index issue)

* fixed issue #1823: Arango crashed hard executing very simple query on windows


v2.8.9 (2016-05-13)
-------------------

* fixed escaping and quoting of extra parameters for executables in Mac OS X App

* added "waiting for" status variable to web interface collection figures view

* fixed undefined behavior in query cache invaldation

* fixed access to /_admin/statistics API in case statistics are disable via option
  `--server.disable-statistics`

* Foxx manager will no longer fail hard when Foxx store is unreachable unless installing
  a service from the Foxx store (e.g. when behind a firewall or GitHub is unreachable).


v2.8.8 (2016-04-19)
-------------------

* fixed issue #1805: Query: internal error (location: arangod/Aql/AqlValue.cpp:182).
  Please report this error to arangodb.com (while executing)

* allow specifying collection name prefixes for `_from` and `_to` in arangoimp:

  To avoid specifying complete document ids (consisting of collection names and document
  keys) for *_from* and *_to* values when importing edges with arangoimp, there are now
  the options *--from-collection-prefix* and *--to-collection-prefix*.

  If specified, these values will be automatically prepended to each value in *_from*
  (or *_to* resp.). This allows specifying only document keys inside *_from* and/or *_to*.

  *Example*

      > arangoimp --from-collection-prefix users --to-collection-prefix products ...

  Importing the following document will then create an edge between *users/1234* and
  *products/4321*:

  ```js
  { "_from" : "1234", "_to" : "4321", "desc" : "users/1234 is connected to products/4321" }
  ```

* requests made with the interactive system API documentation in the web interface
  (Swagger) will now respect the active database instead of always using `_system`


v2.8.7 (2016-04-07)
-------------------

* optimized primary=>secondary failover

* fix to-boolean conversion for documents in AQL

* expose the User-Agent HTTP header from the ArangoShell since Github seems to
  require it now, and we use the ArangoShell for fetching Foxx repositories from Github

* work with http servers that only send

* fixed potential race condition between compactor and collector threads

* fix removal of temporary directories on arangosh exit

* javadoc-style comments in Foxx services are no longer interpreted as
  Foxx comments outside of controller/script/exports files (#1748)

* removed remaining references to class syntax for Foxx Model and Repository
  from the documentation

* added a safe-guard for corrupted master-pointer


v2.8.6 (2016-03-23)
-------------------

* arangosh can now execute JavaScript script files that contain a shebang
  in the first line of the file. This allows executing script files directly.

  Provided there is a script file `/path/to/script.js` with the shebang
  `#!arangosh --javascript.execute`:

      > cat /path/to/script.js
      #!arangosh --javascript.execute
      print("hello from script.js");

  If the script file is made executable

      > chmod a+x /path/to/script.js

  it can be invoked on the shell directly and use arangosh for its execution:

      > /path/to/script.js
      hello from script.js

  This did not work in previous versions of ArangoDB, as the whole script contents
  (including the shebang) were treated as JavaScript code.
  Now shebangs in script files will now be ignored for all files passed to arangosh's
  `--javascript.execute` parameter.

  The alternative way of executing a JavaScript file with arangosh still works:

      > arangosh --javascript.execute /path/to/script.js
      hello from script.js

* added missing reset of traversal state for nested traversals.
  The state of nested traversals (a traversal in an AQL query that was
  located in a repeatedly executed subquery or inside another FOR loop)
  was not reset properly, so that multiple invocations of the same nested
  traversal with different start vertices led to the nested traversal
  always using the start vertex provided on the first invocation.

* fixed issue #1781: ArangoDB startup time increased tremendously

* fixed issue #1783: SIGHUP should rotate the log


v2.8.5 (2016-03-11)
-------------------

* Add OpenSSL handler for TLS V1.2 as sugested by kurtkincaid in #1771

* fixed issue #1765 (The webinterface should display the correct query time)
  and #1770 (Display ACTUAL query time in aardvark's AQL editor)

* Windows: the unhandled exception handler now calls the windows logging
  facilities directly without locks.
  This fixes lockups on crashes from the logging framework.

* improve nullptr handling in logger.

* added new endpoint "srv://" for DNS service records

* `org/arangodb/request` no longer sets the content-type header to the
  string "undefined" when no content-type header should be sent (issue #1776)


v2.8.4 (2016-03-01)
-------------------

* global modules are no longer incorrectly resolved outside the ArangoDB
  JavaScript directory or the Foxx service's root directory (issue #1577)

* improved error messages from Foxx and JavaScript (issues #1564, #1565, #1744)


v2.8.3 (2016-02-22)
-------------------

* fixed AQL filter condition collapsing for deeply-nested cases, potentially
  enabling usage of indexes in some dedicated cases

* added parentheses in AQL explain command output to correctly display precedence
  of logical and arithmetic operators

* Foxx Model event listeners defined on the model are now correctly invoked by
  the Repository methods (issue #1665)

* Deleting a Foxx service in the frontend should now always succeed even if the
  files no longer exist on the file system (issue #1358)

* Routing actions loaded from the database no longer throw exceptions when
  trying to load other modules using "require"

* The `org/arangodb/request` response object now sets a property `json` to the
  parsed JSON response body in addition to overwriting the `body` property when
  the request was made using the `json` option.

* Improved Windows stability

* Fixed a bug in the interactive API documentation that would escape slashes
  in document-handle fields. Document handles are now provided as separate
  fields for collection name and document key.


v2.8.2 (2016-02-09)
-------------------

* the continuous replication applier will now prevent the master's WAL logfiles
  from being removed if they are still needed by the applier on the slave. This
  should help slaves that suffered from masters garbage collection WAL logfiles
  which would have been needed by the slave later.

  The initial synchronization will block removal of still needed WAL logfiles
  on the master for 10 minutes initially, and will extend this period when further
  requests are made to the master. Initial synchronization hands over its handle
  for blocking logfile removal to the continuous replication when started via
  the *setupReplication* function. In this case, continuous replication will
  extend the logfile removal blocking period for the required WAL logfiles when
  the slave makes additional requests.

  All handles that block logfile removal will time out automatically after at
  most 5 minutes should a master not be contacted by the slave anymore (e.g. in
  case the slave's replication is turned off, the slaves loses the connection
  to the master or the slave goes down).

* added all-in-one function *setupReplication* to synchronize data from master
  to slave and start the continuous replication:

      require("@arangodb/replication").setupReplication(configuration);

  The command will return when the initial synchronization is finished and the
  continuous replication has been started, or in case the initial synchronization
  has failed.

  If the initial synchronization is successful, the command will store the given
  configuration on the slave. It also configures the continuous replication to start
  automatically if the slave is restarted, i.e. *autoStart* is set to *true*.

  If the command is run while the slave's replication applier is already running,
  it will first stop the running applier, drop its configuration and do a
  resynchronization of data with the master. It will then use the provided configration,
  overwriting any previously existing replication configuration on the slave.

  The following example demonstrates how to use the command for setting up replication
  for the *_system* database. Note that it should be run on the slave and not the
  master:

      db._useDatabase("_system");
      require("@arangodb/replication").setupReplication({
	endpoint: "tcp://master.domain.org:8529",
	username: "myuser",
	password: "mypasswd",
	verbose: false,
	includeSystem: false,
	incremental: true,
	autoResync: true
      });

* the *sync* and *syncCollection* functions now always start the data synchronization
  as an asynchronous server job. The call to *sync* or *syncCollection* will block
  until synchronization is either complete or has failed with an error. The functions
  will automatically poll the slave periodically for status updates.

  The main benefit is that the connection to the slave does not need to stay open
  permanently and is thus not affected by timeout issues. Additionally the caller does
  not need to query the synchronization status from the slave manually as this is
  now performed automatically by these functions.

* fixed undefined behavior when explaining some types of AQL traversals, fixed
  display of some types of traversals in AQL explain output


v2.8.1 (2016-01-29)
-------------------

* Improved AQL Pattern matching by allowing to specify a different traversal
  direction for one or many of the edge collections.

      FOR v, e, p IN OUTBOUND @start @@ec1, INBOUND @@ec2, @@ec3

  will traverse *ec1* and *ec3* in the OUTBOUND direction and for *ec2* it will use
  the INBOUND direction. These directions can be combined in arbitrary ways, the
  direction defined after *IN [steps]* will we used as default direction and can
  be overriden for specific collections.
  This feature is only available for collection lists, it is not possible to
  combine it with graph names.

* detect more types of transaction deadlocks early

* fixed display of relational operators in traversal explain output

* fixed undefined behavior in AQL function `PARSE_IDENTIFIER`

* added "engines" field to Foxx services generated in the admin interface

* added AQL function `IS_SAME_COLLECTION`:

  *IS_SAME_COLLECTION(collection, document)*: Return true if *document* has the same
  collection id as the collection specified in *collection*. *document* can either be
  a [document handle](../Glossary/README.md#document-handle) string, or a document with
  an *_id* attribute. The function does not validate whether the collection actually
  contains the specified document, but only compares the name of the specified collection
  with the collection name part of the specified document.
  If *document* is neither an object with an *id* attribute nor a *string* value,
  the function will return *null* and raise a warning.

      /* true */
      IS_SAME_COLLECTION('_users', '_users/my-user')
      IS_SAME_COLLECTION('_users', { _id: '_users/my-user' })

      /* false */
      IS_SAME_COLLECTION('_users', 'foobar/baz')
      IS_SAME_COLLECTION('_users', { _id: 'something/else' })


v2.8.0 (2016-01-25)
-------------------

* avoid recursive locking


v2.8.0-beta8 (2016-01-19)
-------------------------

* improved internal datafile statistics for compaction and compaction triggering
  conditions, preventing excessive growth of collection datafiles under some
  workloads. This should also fix issue #1596.

* renamed AQL optimizer rule `remove-collect-into` to `remove-collect-variables`

* fixed primary and edge index lookups prematurely aborting searches when the
  specified id search value contained a different collection than the collection
  the index was created for


v2.8.0-beta7 (2016-01-06)
-------------------------

* added vm.runInThisContext

* added AQL keyword `AGGREGATE` for use in AQL `COLLECT` statement

  Using `AGGREGATE` allows more efficient aggregation (incrementally while building
  the groups) than previous versions of AQL, which built group aggregates afterwards
  from the total of all group values.

  `AGGREGATE` can be used inside a `COLLECT` statement only. If used, it must follow
  the declaration of grouping keys:

      FOR doc IN collection
	COLLECT gender = doc.gender AGGREGATE minAge = MIN(doc.age), maxAge = MAX(doc.age)
	RETURN { gender, minAge, maxAge }

  or, if no grouping keys are used, it can follow the `COLLECT` keyword:

      FOR doc IN collection
	COLLECT AGGREGATE minAge = MIN(doc.age), maxAge = MAX(doc.age)
	RETURN {
  minAge, maxAge
}

  Only specific expressions are allowed on the right-hand side of each `AGGREGATE`
  assignment:

  - on the top level the expression must be a call to one of the supported aggregation
    functions `LENGTH`, `MIN`, `MAX`, `SUM`, `AVERAGE`, `STDDEV_POPULATION`, `STDDEV_SAMPLE`,
    `VARIANCE_POPULATION`, or `VARIANCE_SAMPLE`

  - the expression must not refer to variables introduced in the `COLLECT` itself

* Foxx: mocha test paths with wildcard characters (asterisks) now work on Windows

* reserved AQL keyword `NONE` for future use

* web interface: fixed a graph display bug concerning dashboard view

* web interface: fixed several bugs during the dashboard initialize process

* web interface: included several bugfixes: #1597, #1611, #1623

* AQL query optimizer now converts `LENGTH(collection-name)` to an optimized
  expression that returns the number of documents in a collection

* adjusted the behavior of the expansion (`[*]`) operator in AQL for non-array values

  In ArangoDB 2.8, calling the expansion operator on a non-array value will always
  return an empty array. Previous versions of ArangoDB expanded non-array values by
  calling the `TO_ARRAY()` function for the value, which for example returned an
  array with a single value for boolean, numeric and string input values, and an array
  with the object's values for an object input value. This behavior was inconsistent
  with how the expansion operator works for the array indexes in 2.8, so the behavior
  is now unified:

  - if the left-hand side operand of `[*]` is an array, the array will be returned as
    is when calling `[*]` on it
  - if the left-hand side operand of `[*]` is not an array, an empty array will be
    returned by `[*]`

  AQL queries that rely on the old behavior can be changed by either calling `TO_ARRAY`
  explicitly or by using the `[*]` at the correct position.

  The following example query will change its result in 2.8 compared to 2.7:

      LET values = "foo" RETURN values[*]

  In 2.7 the query has returned the array `[ "foo" ]`, but in 2.8 it will return an
  empty array `[ ]`. To make it return the array `[ "foo" ]` again, an explicit
  `TO_ARRAY` function call is needed in 2.8 (which in this case allows the removal
  of the `[*]` operator altogether). This also works in 2.7:

      LET values = "foo" RETURN TO_ARRAY(values)

  Another example:

      LET values = [ { name: "foo" }, { name: "bar" } ]
      RETURN values[*].name[*]

  The above returned `[ [ "foo" ], [ "bar" ] ] in 2.7. In 2.8 it will return
  `[ [ ], [ ] ]`, because the value of `name` is not an array. To change the results
  to the 2.7 style, the query can be changed to

      LET values = [ { name: "foo" }, { name: "bar" } ]
      RETURN values[* RETURN TO_ARRAY(CURRENT.name)]

  The above also works in 2.7.
  The following types of queries won't change:

      LET values = [ 1, 2, 3 ] RETURN values[*]
      LET values = [ { name: "foo" }, { name: "bar" } ] RETURN values[*].name
      LET values = [ { names: [ "foo", "bar" ] }, { names: [ "baz" ] } ] RETURN values[*].names[*]
      LET values = [ { names: [ "foo", "bar" ] }, { names: [ "baz" ] } ] RETURN values[*].names[**]

* slightly adjusted V8 garbage collection strategy so that collection eventually
  happens in all contexts that hold V8 external references to documents and
  collections.

  also adjusted default value of `--javascript.gc-frequency` from 10 seconds to
  15 seconds, as less internal operations are carried out in JavaScript.

* fixes for AQL optimizer and traversal

* added `--create-collection-type` option to arangoimp

  This allows specifying the type of the collection to be created when
  `--create-collection` is set to `true`.

* Foxx export cache should no longer break if a broken app is loaded in the
  web admin interface.


v2.8.0-beta2 (2015-12-16)
-------------------------

* added AQL query optimizer rule "sort-in-values"

  This rule pre-sorts the right-hand side operand of the `IN` and `NOT IN`
  operators so the operation can use a binary search with logarithmic complexity
  instead of a linear search. The rule is applied when the right-hand side
  operand of an `IN` or `NOT IN` operator in a filter condition is a variable that
  is defined in a different loop/scope than the operator itself. Additionally,
  the filter condition must consist of solely the `IN` or `NOT IN` operation
  in order to avoid any side-effects.

* changed collection status terminology in web interface for collections for
  which an unload request has been issued from `in the process of being unloaded`
  to `will be unloaded`.

* unloading a collection via the web interface will now trigger garbage collection
  in all v8 contexts and force a WAL flush. This increases the chances of perfoming
  the unload faster.

* added the following attributes to the result of `collection.figures()` and the
  corresponding HTTP API at `PUT /_api/collection/<name>/figures`:

  - `documentReferences`: The number of references to documents in datafiles
    that JavaScript code currently holds. This information can be used for
    debugging compaction and unload issues.
  - `waitingFor`: An optional string value that contains information about
    which object type is at the head of the collection's cleanup queue. This
    information can be used for debugging compaction and unload issues.
  - `compactionStatus.time`: The point in time the compaction for the collection
    was last executed. This information can be used for debugging compaction
    issues.
  - `compactionStatus.message`: The action that was performed when the compaction
    was last run for the collection. This information can be used for debugging
    compaction issues.

  Note: `waitingFor` and `compactionStatus` may be empty when called on a coordinator
  in a cluster.

* the compaction will now provide queryable status info that can be used to track
  its progress. The compaction status is displayed in the web interface, too.

* better error reporting for arangodump and arangorestore

* arangodump will now fail by default when trying to dump edges that
  refer to already dropped collections. This can be circumvented by
  specifying the option `--force true` when invoking arangodump

* fixed cluster upgrade procedure

* the AQL functions `NEAR` and `WITHIN` now have stricter validations
  for their input parameters `limit`, `radius` and `distance`. They may now throw
  exceptions when invalid parameters are passed that may have not led
  to exceptions in previous versions.

* deprecation warnings now log stack traces

* Foxx: improved backwards compatibility with 2.5 and 2.6

  - reverted Model and Repository back to non-ES6 "classes" because of
    compatibility issues when using the extend method with a constructor

  - removed deprecation warnings for extend and controller.del

  - restored deprecated method Model.toJSONSchema

  - restored deprecated `type`, `jwt` and `sessionStorageApp` options
    in Controller#activateSessions

* Fixed a deadlock problem in the cluster


v2.8.0-beta1 (2015-12-06)
-------------------------

* added AQL function `IS_DATESTRING(value)`

  Returns true if *value* is a string that can be used in a date function.
  This includes partial dates such as *2015* or *2015-10* and strings containing
  invalid dates such as *2015-02-31*. The function will return false for all
  non-string values, even if some of them may be usable in date functions.


v2.8.0-alpha1 (2015-12-03)
--------------------------

* added AQL keywords `GRAPH`, `OUTBOUND`, `INBOUND` and `ANY` for use in graph
  traversals, reserved AQL keyword `ALL` for future use

  Usage of these keywords as collection names, variable names or attribute names
  in AQL queries will not be possible without quoting. For example, the following
  AQL query will still work as it uses a quoted collection name and a quoted
  attribute name:

      FOR doc IN `OUTBOUND`
	RETURN doc.`any`

* issue #1593: added AQL `POW` function for exponentation

* added cluster execution site info in explain output for AQL queries

* replication improvements:

  - added `autoResync` configuration parameter for continuous replication.

    When set to `true`, a replication slave will automatically trigger a full data
    re-synchronization with the master when the master cannot provide the log data
    the slave had asked for. Note that `autoResync` will only work when the option
    `requireFromPresent` is also set to `true` for the continuous replication, or
    when the continuous syncer is started and detects that no start tick is present.

    Automatic re-synchronization may transfer a lot of data from the master to the
    slave and may be expensive. It is therefore turned off by default.
    When turned off, the slave will never perform an automatic re-synchronization
    with the master.

  - added `idleMinWaitTime` and `idleMaxWaitTime` configuration parameters for
    continuous replication.

    These parameters can be used to control the minimum and maximum wait time the
    slave will (intentionally) idle and not poll for master log changes in case the
    master had sent the full logs already.
    The `idleMaxWaitTime` value will only be used when `adapativePolling` is set
    to `true`. When `adaptivePolling` is disable, only `idleMinWaitTime` will be
    used as a constant time span in which the slave will not poll the master for
    further changes. The default values are 0.5 seconds for `idleMinWaitTime` and
    2.5 seconds for `idleMaxWaitTime`, which correspond to the hard-coded values
    used in previous versions of ArangoDB.

  - added `initialSyncMaxWaitTime` configuration parameter for initial and continuous
    replication

    This option controls the maximum wait time (in seconds) that the initial
    synchronization will wait for a response from the master when fetching initial
    collection data. If no response is received within this time period, the initial
    synchronization will give up and fail. This option is also relevant for
    continuous replication in case *autoResync* is set to *true*, as then the
    continuous replication may trigger a full data re-synchronization in case
    the master cannot the log data the slave had asked for.

  - HTTP requests sent from the slave to the master during initial synchronization
    will now be retried if they fail with connection problems.

  - the initial synchronization now logs its progress so it can be queried using
    the regular replication status check APIs.

  - added `async` attribute for `sync` and `syncCollection` operations called from
    the ArangoShell. Setthing this attribute to `true` will make the synchronization
    job on the server go into the background, so that the shell does not block. The
    status of the started asynchronous synchronization job can be queried from the
    ArangoShell like this:

	/* starts initial synchronization */
	var replication = require("@arangodb/replication");
	var id = replication.sync({
	  endpoint: "tcp://master.domain.org:8529",
	  username: "myuser",
	  password: "mypasswd",
	  async: true
       });

       /* now query the id of the returned async job and print the status */
       print(replication.getSyncResult(id));

    The result of `getSyncResult()` will be `false` while the server-side job
    has not completed, and different to `false` if it has completed. When it has
    completed, all job result details will be returned by the call to `getSyncResult()`.


* fixed non-deterministic query results in some cluster queries

* fixed issue #1589

* return HTTP status code 410 (gone) instead of HTTP 408 (request timeout) for
  server-side operations that are canceled / killed. Sending 410 instead of 408
  prevents clients from re-starting the same (canceled) operation. Google Chrome
  for example sends the HTTP request again in case it is responded with an HTTP
  408, and this is exactly the opposite of the desired behavior when an operation
  is canceled / killed by the user.

* web interface: queries in AQL editor now cancelable

* web interface: dashboard - added replication information

* web interface: AQL editor now supports bind parameters

* added startup option `--server.hide-product-header` to make the server not send
  the HTTP response header `"Server: ArangoDB"` in its HTTP responses. By default,
  the option is turned off so the header is still sent as usual.

* added new AQL function `UNSET_RECURSIVE` to recursively unset attritutes from
  objects/documents

* switched command-line editor in ArangoShell and arangod to linenoise-ng

* added automatic deadlock detection for transactions

  In case a deadlock is detected, a multi-collection operation may be rolled back
  automatically and fail with error 29 (`deadlock detected`). Client code for
  operations containing more than one collection should be aware of this potential
  error and handle it accordingly, either by giving up or retrying the transaction.

* Added C++ implementations for the AQL arithmetic operations and the following
  AQL functions:
  - ABS
  - APPEND
  - COLLECTIONS
  - CURRENT_DATABASE
  - DOCUMENT
  - EDGES
  - FIRST
  - FIRST_DOCUMENT
  - FIRST_LIST
  - FLATTEN
  - FLOOR
  - FULLTEXT
  - LAST
  - MEDIAN
  - MERGE_RECURSIVE
  - MINUS
  - NEAR
  - NOT_NULL
  - NTH
  - PARSE_IDENTIFIER
  - PERCENTILE
  - POP
  - POSITION
  - PUSH
  - RAND
  - RANGE
  - REMOVE_NTH
  - REMOVE_VALUE
  - REMOVE_VALUES
  - ROUND
  - SHIFT
  - SQRT
  - STDDEV_POPULATION
  - STDDEV_SAMPLE
  - UNSHIFT
  - VARIANCE_POPULATION
  - VARIANCE_SAMPLE
  - WITHIN
  - ZIP

* improved performance of skipping over many documents in an AQL query when no
  indexes and no filters are used, e.g.

      FOR doc IN collection
	LIMIT 1000000, 10
	RETURN doc

* Added array indexes

  Hash indexes and skiplist indexes can now optionally be defined for array values
  so they index individual array members.

  To define an index for array values, the attribute name is extended with the
  expansion operator `[*]` in the index definition:

      arangosh> db.colName.ensureHashIndex("tags[*]");

  When given the following document

      { tags: [ "AQL", "ArangoDB", "Index" ] }

  the index will now contain the individual values `"AQL"`, `"ArangoDB"` and `"Index"`.

  Now the index can be used for finding all documents having `"ArangoDB"` somewhere in their
  tags array using the following AQL query:

      FOR doc IN colName
	FILTER "ArangoDB" IN doc.tags[*]
	RETURN doc

* rewrote AQL query optimizer rule `use-index-range` and renamed it to `use-indexes`.
  The name change affects rule names in the optimizer's output.

* rewrote AQL execution node `IndexRangeNode` and renamed it to `IndexNode`. The name
  change affects node names in the optimizer's explain output.

* added convenience function `db._explain(query)` for human-readable explanation
  of AQL queries

* module resolution as used by `require` now behaves more like in node.js

* the `org/arangodb/request` module now returns response bodies for error responses
  by default. The old behavior of not returning bodies for error responses can be
  re-enabled by explicitly setting the option `returnBodyOnError` to `false` (#1437)


v2.7.6 (2016-01-30)
-------------------

* detect more types of transaction deadlocks early


v2.7.5 (2016-01-22)
-------------------

* backported added automatic deadlock detection for transactions

  In case a deadlock is detected, a multi-collection operation may be rolled back
  automatically and fail with error 29 (`deadlock detected`). Client code for
  operations containing more than one collection should be aware of this potential
  error and handle it accordingly, either by giving up or retrying the transaction.

* improved internal datafile statistics for compaction and compaction triggering
  conditions, preventing excessive growth of collection datafiles under some
  workloads. This should also fix issue #1596.

* Foxx export cache should no longer break if a broken app is loaded in the
  web admin interface.

* Foxx: removed some incorrect deprecation warnings.

* Foxx: mocha test paths with wildcard characters (asterisks) now work on Windows


v2.7.4 (2015-12-21)
-------------------

* slightly adjusted V8 garbage collection strategy so that collection eventually
  happens in all contexts that hold V8 external references to documents and
  collections.

* added the following attributes to the result of `collection.figures()` and the
  corresponding HTTP API at `PUT /_api/collection/<name>/figures`:

  - `documentReferences`: The number of references to documents in datafiles
    that JavaScript code currently holds. This information can be used for
    debugging compaction and unload issues.
  - `waitingFor`: An optional string value that contains information about
    which object type is at the head of the collection's cleanup queue. This
    information can be used for debugging compaction and unload issues.
  - `compactionStatus.time`: The point in time the compaction for the collection
    was last executed. This information can be used for debugging compaction
    issues.
  - `compactionStatus.message`: The action that was performed when the compaction
    was last run for the collection. This information can be used for debugging
    compaction issues.

  Note: `waitingFor` and `compactionStatus` may be empty when called on a coordinator
  in a cluster.

* the compaction will now provide queryable status info that can be used to track
  its progress. The compaction status is displayed in the web interface, too.


v2.7.3 (2015-12-17)
-------------------

* fixed some replication value conversion issues when replication applier properties
  were set via ArangoShell

* fixed disappearing of documents for collections transferred via `sync` or
  `syncCollection` if the collection was dropped right before synchronization
  and drop and (re-)create collection markers were located in the same WAL file

* fixed an issue where overwriting the system sessions collection would break
  the web interface when authentication is enabled


v2.7.2 (2015-12-01)
-------------------

* replication improvements:

  - added `autoResync` configuration parameter for continuous replication.

    When set to `true`, a replication slave will automatically trigger a full data
    re-synchronization with the master when the master cannot provide the log data
    the slave had asked for. Note that `autoResync` will only work when the option
    `requireFromPresent` is also set to `true` for the continuous replication, or
    when the continuous syncer is started and detects that no start tick is present.

    Automatic re-synchronization may transfer a lot of data from the master to the
    slave and may be expensive. It is therefore turned off by default.
    When turned off, the slave will never perform an automatic re-synchronization
    with the master.

  - added `idleMinWaitTime` and `idleMaxWaitTime` configuration parameters for
    continuous replication.

    These parameters can be used to control the minimum and maximum wait time the
    slave will (intentionally) idle and not poll for master log changes in case the
    master had sent the full logs already.
    The `idleMaxWaitTime` value will only be used when `adapativePolling` is set
    to `true`. When `adaptivePolling` is disable, only `idleMinWaitTime` will be
    used as a constant time span in which the slave will not poll the master for
    further changes. The default values are 0.5 seconds for `idleMinWaitTime` and
    2.5 seconds for `idleMaxWaitTime`, which correspond to the hard-coded values
    used in previous versions of ArangoDB.

  - added `initialSyncMaxWaitTime` configuration parameter for initial and continuous
    replication

    This option controls the maximum wait time (in seconds) that the initial
    synchronization will wait for a response from the master when fetching initial
    collection data. If no response is received within this time period, the initial
    synchronization will give up and fail. This option is also relevant for
    continuous replication in case *autoResync* is set to *true*, as then the
    continuous replication may trigger a full data re-synchronization in case
    the master cannot the log data the slave had asked for.

  - HTTP requests sent from the slave to the master during initial synchronization
    will now be retried if they fail with connection problems.

  - the initial synchronization now logs its progress so it can be queried using
    the regular replication status check APIs.

* fixed non-deterministic query results in some cluster queries

* added missing lock instruction for primary index in compactor size calculation

* fixed issue #1589

* fixed issue #1583

* fixed undefined behavior when accessing the top level of a document with the `[*]`
  operator

* fixed potentially invalid pointer access in shaper when the currently accessed
  document got re-located by the WAL collector at the very same time

* Foxx: optional configuration options no longer log validation errors when assigned
  empty values (#1495)

* Foxx: constructors provided to Repository and Model sub-classes via extend are
  now correctly called (#1592)


v2.7.1 (2015-11-07)
-------------------

* switch to linenoise next generation

* exclude `_apps` collection from replication

  The slave has its own `_apps` collection which it populates on server start.
  When replicating data from the master to the slave, the data from the master may
  clash with the slave's own data in the `_apps` collection. Excluding the `_apps`
  collection from replication avoids this.

* disable replication appliers when starting in modes `--upgrade`, `--no-server`
  and `--check-upgrade`

* more detailed output in arango-dfdb

* fixed "no start tick" issue in replication applier

  This error could occur after restarting a slave server after a shutdown
  when no data was ever transferred from the master to the slave via the
  continuous replication

* fixed problem during SSL client connection abort that led to scheduler thread
  staying at 100% CPU saturation

* fixed potential segfault in AQL `NEIGHBORS` function implementation when C++ function
  variant was used and collection names were passed as strings

* removed duplicate target for some frontend JavaScript files from the Makefile

* make AQL function `MERGE()` work on a single array parameter, too.
  This allows combining the attributes of multiple objects from an array into
  a single object, e.g.

      RETURN MERGE([
	{ foo: 'bar' },
	{ quux: 'quetzalcoatl', ruled: true },
	{ bar: 'baz', foo: 'done' }
      ])

  will now return:

      {
	"foo": "done",
	"quux": "quetzalcoatl",
	"ruled": true,
	"bar": "baz"
      }

* fixed potential deadlock in collection status changing on Windows

* fixed hard-coded `incremental` parameter in shell implementation of
  `syncCollection` function in replication module

* fix for GCC5: added check for '-stdlib' option


v2.7.0 (2015-10-09)
-------------------

* fixed request statistics aggregation
  When arangod was started in supervisor mode, the request statistics always showed
  0 requests, as the statistics aggregation thread did not run then.

* read server configuration files before dropping privileges. this ensures that
  the SSL keyfile specified in the configuration can be read with the server's start
  privileges (i.e. root when using a standard ArangoDB package).

* fixed replication with a 2.6 replication configuration and issues with a 2.6 master

* raised default value of `--server.descriptors-minimum` to 1024

* allow Foxx apps to be installed underneath URL path `/_open/`, so they can be
  (intentionally) accessed without authentication.

* added *allowImplicit* sub-attribute in collections declaration of transactions.
  The *allowImplicit* attributes allows making transactions fail should they
  read-access a collection that was not explicitly declared in the *collections*
  array of the transaction.

* added "special" password ARANGODB_DEFAULT_ROOT_PASSWORD. If you pass
  ARANGODB_DEFAULT_ROOT_PASSWORD as password, it will read the password
  from the environment variable ARANGODB_DEFAULT_ROOT_PASSWORD


v2.7.0-rc2 (2015-09-22)
-----------------------

* fix over-eager datafile compaction

  This should reduce the need to compact directly after loading a collection when a
  collection datafile contained many insertions and updates for the same documents. It
  should also prevent from re-compacting already merged datafiles in case not many
  changes were made. Compaction will also make fewer index lookups than before.

* added `syncCollection()` function in module `org/arangodb/replication`

  This allows synchronizing the data of a single collection from a master to a slave
  server. Synchronization can either restore the whole collection by transferring all
  documents from the master to the slave, or incrementally by only transferring documents
  that differ. This is done by partitioning the collection's entire key space into smaller
  chunks and comparing the data chunk-wise between master and slave. Only chunks that are
  different will be re-transferred.

  The `syncCollection()` function can be used as follows:

      require("org/arangodb/replication").syncCollection(collectionName, options);

  e.g.

      require("org/arangodb/replication").syncCollection("myCollection", {
	endpoint: "tcp://127.0.0.1:8529",  /* master */
	username: "root",                  /* username for master */
	password: "secret",                /* password for master */
	incremental: true                  /* use incremental mode */
      });


* additionally allow the following characters in document keys:

  `(` `)` `+` `,` `=` `;` `$` `!` `*` `'` `%`


v2.7.0-rc1 (2015-09-17)
-----------------------

* removed undocumented server-side-only collection functions:
  * collection.OFFSET()
  * collection.NTH()
  * collection.NTH2()
  * collection.NTH3()

* upgraded Swagger to version 2.0 for the Documentation

  This gives the user better prepared test request structures.
  More conversions will follow so finally client libraries can be auto-generated.

* added extra AQL functions for date and time calculation and manipulation.
  These functions were contributed by GitHub users @CoDEmanX and @friday.
  A big thanks for their work!

  The following extra date functions are available from 2.7 on:

  * `DATE_DAYOFYEAR(date)`: Returns the day of year number of *date*.
    The return values range from 1 to 365, or 366 in a leap year respectively.

  * `DATE_ISOWEEK(date)`: Returns the ISO week date of *date*.
    The return values range from 1 to 53. Monday is considered the first day of the week.
    There are no fractional weeks, thus the last days in December may belong to the first
    week of the next year, and the first days in January may be part of the previous year's
    last week.

  * `DATE_LEAPYEAR(date)`: Returns whether the year of *date* is a leap year.

  * `DATE_QUARTER(date)`: Returns the quarter of the given date (1-based):
    * 1: January, February, March
    * 2: April, May, June
    * 3: July, August, September
    * 4: October, November, December

  - *DATE_DAYS_IN_MONTH(date)*: Returns the number of days in *date*'s month (28..31).

  * `DATE_ADD(date, amount, unit)`: Adds *amount* given in *unit* to *date* and
    returns the calculated date.

    *unit* can be either of the following to specify the time unit to add or
    subtract (case-insensitive):
    - y, year, years
    - m, month, months
    - w, week, weeks
    - d, day, days
    - h, hour, hours
    - i, minute, minutes
    - s, second, seconds
    - f, millisecond, milliseconds

    *amount* is the number of *unit*s to add (positive value) or subtract
    (negative value).

  * `DATE_SUBTRACT(date, amount, unit)`: Subtracts *amount* given in *unit* from
    *date* and returns the calculated date.

    It works the same as `DATE_ADD()`, except that it subtracts. It is equivalent
    to calling `DATE_ADD()` with a negative amount, except that `DATE_SUBTRACT()`
    can also subtract ISO durations. Note that negative ISO durations are not
    supported (i.e. starting with `-P`, like `-P1Y`).

  * `DATE_DIFF(date1, date2, unit, asFloat)`: Calculate the difference
    between two dates in given time *unit*, optionally with decimal places.
    Returns a negative value if *date1* is greater than *date2*.

  * `DATE_COMPARE(date1, date2, unitRangeStart, unitRangeEnd)`: Compare two
    partial dates and return true if they match, false otherwise. The parts to
    compare are defined by a range of time units.

    The full range is: years, months, days, hours, minutes, seconds, milliseconds.
    Pass the unit to start from as *unitRangeStart*, and the unit to end with as
    *unitRangeEnd*. All units in between will be compared. Leave out *unitRangeEnd*
    to only compare *unitRangeStart*.

  * `DATE_FORMAT(date, format)`: Format a date according to the given format string.
    It supports the following placeholders (case-insensitive):
    - %t: timestamp, in milliseconds since midnight 1970-01-01
    - %z: ISO date (0000-00-00T00:00:00.000Z)
    - %w: day of week (0..6)
    - %y: year (0..9999)
    - %yy: year (00..99), abbreviated (last two digits)
    - %yyyy: year (0000..9999), padded to length of 4
    - %yyyyyy: year (-009999 .. +009999), with sign prefix and padded to length of 6
    - %m: month (1..12)
    - %mm: month (01..12), padded to length of 2
    - %d: day (1..31)
    - %dd: day (01..31), padded to length of 2
    - %h: hour (0..23)
    - %hh: hour (00..23), padded to length of 2
    - %i: minute (0..59)
    - %ii: minute (00..59), padded to length of 2
    - %s: second (0..59)
    - %ss: second (00..59), padded to length of 2
    - %f: millisecond (0..999)
    - %fff: millisecond (000..999), padded to length of 3
    - %x: day of year (1..366)
    - %xxx: day of year (001..366), padded to length of 3
    - %k: ISO week date (1..53)
    - %kk: ISO week date (01..53), padded to length of 2
    - %l: leap year (0 or 1)
    - %q: quarter (1..4)
    - %a: days in month (28..31)
    - %mmm: abbreviated English name of month (Jan..Dec)
    - %mmmm: English name of month (January..December)
    - %www: abbreviated English name of weekday (Sun..Sat)
    - %wwww: English name of weekday (Sunday..Saturday)
    - %&: special escape sequence for rare occasions
    - %%: literal %
    - %: ignored

* new WAL logfiles and datafiles are now created non-sparse

  This prevents SIGBUS signals being raised when memory of a sparse datafile is accessed
  and the disk is full and the accessed file part is not actually disk-backed. In
  this case the mapped memory region is not necessarily backed by physical memory, and
  accessing the memory may raise SIGBUS and crash arangod.

* the `internal.download()` function and the module `org/arangodb/request` used some
  internal library function that handled the sending of HTTP requests from inside of
  ArangoDB. This library unconditionally set an HTTP header `Accept-Encoding: gzip`
  in all outgoing HTTP requests.

  This has been fixed in 2.7, so `Accept-Encoding: gzip` is not set automatically anymore.
  Additionally, the header `User-Agent: ArangoDB` is not set automatically either. If
  client applications desire to send these headers, they are free to add it when
  constructing the requests using the `download` function or the request module.

* fixed issue #1436: org/arangodb/request advertises deflate without supporting it

* added template string generator function `aqlQuery` for generating AQL queries

  This can be used to generate safe AQL queries with JavaScript parameter
  variables or expressions easily:

      var name = 'test';
      var attributeName = '_key';
      var query = aqlQuery`FOR u IN users FILTER u.name == ${name} RETURN u.${attributeName}`;
      db._query(query);

* report memory usage for document header data (revision id, pointer to data etc.)
  in `db.collection.figures()`. The memory used for document headers will now
  show up in the already existing attribute `indexes.size`. Due to that, the index
  sizes reported by `figures()` in 2.7 will be higher than those reported by 2.6,
  but the 2.7 values are more accurate.

* IMPORTANT CHANGE: the filenames in dumps created by arangodump now contain
  not only the name of the dumped collection, but also an additional 32-digit hash
  value. This is done to prevent overwriting dump files in case-insensitive file
  systems when there exist multiple collections with the same name (but with
  different cases).

  For example, if a database has two collections: `test` and `Test`, previous
  versions of ArangoDB created the files

  * `test.structure.json` and `test.data.json` for collection `test`
  * `Test.structure.json` and `Test.data.json` for collection `Test`

  This did not work for case-insensitive filesystems, because the files for the
  second collection would have overwritten the files of the first. arangodump in
  2.7 will create the following filenames instead:

  * `test_098f6bcd4621d373cade4e832627b4f6.structure.json` and `test_098f6bcd4621d373cade4e832627b4f6.data.json`
  * `Test_0cbc6611f5540bd0809a388dc95a615b.structure.json` and `Test_0cbc6611f5540bd0809a388dc95a615b.data.json`

  These filenames will be unambiguous even in case-insensitive filesystems.

* IMPORTANT CHANGE: make arangod actually close lingering client connections
  when idle for at least the duration specified via `--server.keep-alive-timeout`.
  In previous versions of ArangoDB, connections were not closed by the server
  when the timeout was reached and the client was still connected. Now the
  connection is properly closed by the server in case of timeout. Client
  applications relying on the old behavior may now need to reconnect to the
  server when their idle connections time out and get closed (note: connections
  being idle for a long time may be closed by the OS or firewalls anyway -
  client applications should be aware of that and try to reconnect).

* IMPORTANT CHANGE: when starting arangod, the server will drop the process
  privileges to the specified values in options `--server.uid` and `--server.gid`
  instantly after parsing the startup options.

  That means when either `--server.uid` or `--server.gid` are set, the privilege
  change will happen earlier. This may prevent binding the server to an endpoint
  with a port number lower than 1024 if the arangodb user has no privileges
  for that. Previous versions of ArangoDB changed the privileges later, so some
  startup actions were still carried out under the invoking user (i.e. likely
  *root* when started via init.d or system scripts) and especially binding to
  low port numbers was still possible there.

  The default privileges for user *arangodb* will not be sufficient for binding
  to port numbers lower than 1024. To have an ArangoDB 2.7 bind to a port number
  lower than 1024, it needs to be started with either a different privileged user,
  or the privileges of the *arangodb* user have to raised manually beforehand.

* added AQL optimizer rule `patch-update-statements`

* Linux startup scripts and systemd configuration for arangod now try to
  adjust the NOFILE (number of open files) limits for the process. The limit
  value is set to 131072 (128k) when ArangoDB is started via start/stop
  commands

* When ArangoDB is started/stopped manually via the start/stop commands, the
  main process will wait for up to 10 seconds after it forks the supervisor
  and arangod child processes. If the startup fails within that period, the
  start/stop script will fail with an exit code other than zero. If the
  startup of the supervisor or arangod is still ongoing after 10 seconds,
  the main program will still return with exit code 0. The limit of 10 seconds
  is arbitrary because the time required for a startup is not known in advance.

* added startup option `--database.throw-collection-not-loaded-error`

  Accessing a not-yet loaded collection will automatically load a collection
  on first access. This flag controls what happens in case an operation
  would need to wait for another thread to finalize loading a collection. If
  set to *true*, then the first operation that accesses an unloaded collection
  will load it. Further threads that try to access the same collection while
  it is still loading immediately fail with an error (1238, *collection not loaded*).
  This is to prevent all server threads from being blocked while waiting on the
  same collection to finish loading. When the first thread has completed loading
  the collection, the collection becomes regularly available, and all operations
  from that point on can be carried out normally, and error 1238 will not be
  thrown anymore for that collection.

  If set to *false*, the first thread that accesses a not-yet loaded collection
  will still load it. Other threads that try to access the collection while
  loading will not fail with error 1238 but instead block until the collection
  is fully loaded. This configuration might lead to all server threads being
  blocked because they are all waiting for the same collection to complete
  loading. Setting the option to *true* will prevent this from happening, but
  requires clients to catch error 1238 and react on it (maybe by scheduling
  a retry for later).

  The default value is *false*.

* added better control-C support in arangosh

  When CTRL-C is pressed in arangosh, it will now print a `^C` first. Pressing
  CTRL-C again will reset the prompt if something was entered before, or quit
  arangosh if no command was entered directly before.

  This affects the arangosh version build with Readline-support only (Linux
  and MacOS).

  The MacOS version of ArangoDB for Homebrew now depends on Readline, too. The
  Homebrew formula has been changed accordingly.
  When self-compiling ArangoDB on MacOS without Homebrew, Readline now is a
  prerequisite.

* increased default value for collection-specific `indexBuckets` value from 1 to 8

  Collections created from 2.7 on will use the new default value of `8` if not
  overridden on collection creation or later using
  `collection.properties({ indexBuckets: ... })`.

  The `indexBuckets` value determines the number of buckets to use for indexes of
  type `primary`, `hash` and `edge`. Having multiple index buckets allows splitting
  an index into smaller components, which can be filled in parallel when a collection
  is loading. Additionally, resizing and reallocation of indexes are faster and
  less intrusive if the index uses multiple buckets, because resize and reallocation
  will affect only data in a single bucket instead of all index values.

  The index buckets will be filled in parallel when loading a collection if the collection
  has an `indexBuckets` value greater than 1 and the collection contains a significant
  amount of documents/edges (the current threshold is 256K documents but this value
  may change in future versions of ArangoDB).

* changed HTTP client to use poll instead of select on Linux and MacOS

  This affects the ArangoShell and user-defined JavaScript code running inside
  arangod that initiates its own HTTP calls.

  Using poll instead of select allows using arbitrary high file descriptors
  (bigger than the compiled in FD_SETSIZE). Server connections are still handled using
  epoll, which has never been affected by FD_SETSIZE.

* implemented AQL `LIKE` function using ICU regexes

* added `RETURN DISTINCT` for AQL queries to return unique results:

      FOR doc IN collection
	RETURN DISTINCT doc.status

  This change also introduces `DISTINCT` as an AQL keyword.

* removed `createNamedQueue()` and `addJob()` functions from org/arangodb/tasks

* use less locks and more atomic variables in the internal dispatcher
  and V8 context handling implementations. This leads to improved throughput in
  some ArangoDB internals and allows for higher HTTP request throughput for
  many operations.

  A short overview of the improvements can be found here:

  https://www.arangodb.com/2015/08/throughput-enhancements/

* added shorthand notation for attribute names in AQL object literals:

      LET name = "Peter"
      LET age = 42
      RETURN { name, age }

  The above is the shorthand equivalent of the generic form

      LET name = "Peter"
      LET age = 42
      RETURN { name : name, age : age }

* removed configure option `--enable-timings`

  This option did not have any effect.

* removed configure option `--enable-figures`

  This option previously controlled whether HTTP request statistics code was
  compiled into ArangoDB or not. The previous default value was `true` so
  statistics code was available in official packages. Setting the option to
  `false` led to compile errors so it is doubtful the default value was
  ever changed. By removing the option some internal statistics code was also
  simplified.

* removed run-time manipulation methods for server endpoints:

  * `db._removeEndpoint()`
  * `db._configureEndpoint()`
  * HTTP POST `/_api/endpoint`
  * HTTP DELETE `/_api/endpoint`

* AQL query result cache

  The query result cache can optionally cache the complete results of all or selected AQL queries.
  It can be operated in the following modes:

  * `off`: the cache is disabled. No query results will be stored
  * `on`: the cache will store the results of all AQL queries unless their `cache`
    attribute flag is set to `false`
  * `demand`: the cache will store the results of AQL queries that have their
    `cache` attribute set to `true`, but will ignore all others

  The mode can be set at server startup using the `--database.query-cache-mode` configuration
  option and later changed at runtime.

  The following HTTP REST APIs have been added for controlling the query cache:

  * HTTP GET `/_api/query-cache/properties`: returns the global query cache configuration
  * HTTP PUT `/_api/query-cache/properties`: modifies the global query cache configuration
  * HTTP DELETE `/_api/query-cache`: invalidates all results in the query cache

  The following JavaScript functions have been added for controlling the query cache:

  * `require("org/arangodb/aql/cache").properties()`: returns the global query cache configuration
  * `require("org/arangodb/aql/cache").properties(properties)`: modifies the global query cache configuration
  * `require("org/arangodb/aql/cache").clear()`: invalidates all results in the query cache

* do not link arangoimp against V8

* AQL function call arguments optimization

  This will lead to arguments in function calls inside AQL queries not being copied but passed
  by reference. This may speed up calls to functions with bigger argument values or queries that
  call functions a lot of times.

* upgraded V8 version to 4.3.61

* removed deprecated AQL `SKIPLIST` function.

  This function was introduced in older versions of ArangoDB with a less powerful query optimizer to
  retrieve data from a skiplist index using a `LIMIT` clause. It was marked as deprecated in ArangoDB
  2.6.

  Since ArangoDB 2.3 the behavior of the `SKIPLIST` function can be emulated using regular AQL
  constructs, e.g.

      FOR doc IN @@collection
	FILTER doc.value >= @value
	SORT doc.value DESC
	LIMIT 1
	RETURN doc

* the `skip()` function for simple queries does not accept negative input any longer.
  This feature was deprecated in 2.6.0.

* fix exception handling

  In some cases JavaScript exceptions would re-throw without information of the original problem.
  Now the original exception is logged for failure analysis.

* based REST API method PUT `/_api/simple/all` on the cursor API and make it use AQL internally.

  The change speeds up this REST API method and will lead to additional query information being
  returned by the REST API. Clients can use this extra information or ignore it.

* Foxx Queue job success/failure handlers arguments have changed from `(jobId, jobData, result, jobFailures)` to `(result, jobData, job)`.

* added Foxx Queue job options `repeatTimes`, `repeatUntil` and `repeatDelay` to automatically re-schedule jobs when they are completed.

* added Foxx manifest configuration type `password` to mask values in the web interface.

* fixed default values in Foxx manifest configurations sometimes not being used as defaults.

* fixed optional parameters in Foxx manifest configurations sometimes not being cleared correctly.

* Foxx dependencies can now be marked as optional using a slightly more verbose syntax in your manifest file.

* converted Foxx constructors to ES6 classes so you can extend them using class syntax.

* updated aqb to 2.0.

* updated chai to 3.0.

* Use more madvise calls to speed up things when memory is tight, in particular
  at load time but also for random accesses later.

* Overhauled web interface

  The web interface now has a new design.

  The API documentation for ArangoDB has been moved from "Tools" to "Links" in the web interface.

  The "Applications" tab in the web interfaces has been renamed to "Services".


v2.6.12 (2015-12-02)
--------------------

* fixed disappearing of documents for collections transferred via `sync` if the
  the collection was dropped right before synchronization and drop and (re-)create
  collection markers were located in the same WAL file

* added missing lock instruction for primary index in compactor size calculation

* fixed issue #1589

* fixed issue #1583

* Foxx: optional configuration options no longer log validation errors when assigned
  empty values (#1495)


v2.6.11 (2015-11-18)
--------------------

* fixed potentially invalid pointer access in shaper when the currently accessed
  document got re-located by the WAL collector at the very same time


v2.6.10 (2015-11-10)
--------------------

* disable replication appliers when starting in modes `--upgrade`, `--no-server`
  and `--check-upgrade`

* more detailed output in arango-dfdb

* fixed potential deadlock in collection status changing on Windows

* issue #1521: Can't dump/restore with user and password


v2.6.9 (2015-09-29)
-------------------

* added "special" password ARANGODB_DEFAULT_ROOT_PASSWORD. If you pass
  ARANGODB_DEFAULT_ROOT_PASSWORD as password, it will read the password
  from the environment variable ARANGODB_DEFAULT_ROOT_PASSWORD

* fixed failing AQL skiplist, sort and limit combination

  When using a Skiplist index on an attribute (say "a") and then using sort
  and skip on this attribute caused the result to be empty e.g.:

    require("internal").db.test.ensureSkiplist("a");
    require("internal").db._query("FOR x IN test SORT x.a LIMIT 10, 10");

  Was always empty no matter how many documents are stored in test.
  This is now fixed.

v2.6.8 (2015-09-09)
-------------------

* ARM only:

  The ArangoDB packages for ARM require the kernel to allow unaligned memory access.
  How the kernel handles unaligned memory access is configurable at runtime by
  checking and adjusting the contents `/proc/cpu/alignment`.

  In order to operate on ARM, ArangoDB requires the bit 1 to be set. This will
  make the kernel trap and adjust unaligned memory accesses. If this bit is not
  set, the kernel may send a SIGBUS signal to ArangoDB and terminate it.

  To set bit 1 in `/proc/cpu/alignment` use the following command as a privileged
  user (e.g. root):

      echo "2" > /proc/cpu/alignment

  Note that this setting affects all user processes and not just ArangoDB. Setting
  the alignment with the above command will also not make the setting permanent,
  so it will be lost after a restart of the system. In order to make the setting
  permanent, it should be executed during system startup or before starting arangod.

  The ArangoDB start/stop scripts do not adjust the alignment setting, but rely on
  the environment to have the correct alignment setting already. The reason for this
  is that the alignment settings also affect all other user processes (which ArangoDB
  is not aware of) and thus may have side-effects outside of ArangoDB. It is therefore
  more reasonable to have the system administrator carry out the change.


v2.6.7 (2015-08-25)
-------------------

* improved AssocMulti index performance when resizing.

  This makes the edge index perform less I/O when under memory pressure.


v2.6.6 (2015-08-23)
-------------------

* added startup option `--server.additional-threads` to create separate queues
  for slow requests.


v2.6.5 (2015-08-17)
-------------------

* added startup option `--database.throw-collection-not-loaded-error`

  Accessing a not-yet loaded collection will automatically load a collection
  on first access. This flag controls what happens in case an operation
  would need to wait for another thread to finalize loading a collection. If
  set to *true*, then the first operation that accesses an unloaded collection
  will load it. Further threads that try to access the same collection while
  it is still loading immediately fail with an error (1238, *collection not loaded*).
  This is to prevent all server threads from being blocked while waiting on the
  same collection to finish loading. When the first thread has completed loading
  the collection, the collection becomes regularly available, and all operations
  from that point on can be carried out normally, and error 1238 will not be
  thrown anymore for that collection.

  If set to *false*, the first thread that accesses a not-yet loaded collection
  will still load it. Other threads that try to access the collection while
  loading will not fail with error 1238 but instead block until the collection
  is fully loaded. This configuration might lead to all server threads being
  blocked because they are all waiting for the same collection to complete
  loading. Setting the option to *true* will prevent this from happening, but
  requires clients to catch error 1238 and react on it (maybe by scheduling
  a retry for later).

  The default value is *false*.

* fixed busy wait loop in scheduler threads that sometimes consumed 100% CPU while
  waiting for events on connections closed unexpectedly by the client side

* handle attribute `indexBuckets` when restoring collections via arangorestore.
  Previously the `indexBuckets` attribute value from the dump was ignored, and the
   server default value for `indexBuckets` was used when restoring a collection.

* fixed "EscapeValue already set error" crash in V8 actions that might have occurred when
  canceling V8-based operations.


v2.6.4 (2015-08-01)
-------------------

* V8: Upgrade to version 4.1.0.27 - this is intended to be the stable V8 version.

* fixed issue #1424: Arango shell should not processing arrows pushing on keyboard


v2.6.3 (2015-07-21)
-------------------

* issue #1409: Document values with null character truncated


v2.6.2 (2015-07-04)
-------------------

* fixed issue #1383: bindVars for HTTP API doesn't work with empty string

* fixed handling of default values in Foxx manifest configurations

* fixed handling of optional parameters in Foxx manifest configurations

* fixed a reference error being thrown in Foxx queues when a function-based job type is used that is not available and no options object is passed to queue.push


v2.6.1 (2015-06-24)
-------------------

* Add missing swagger files to cmake build. fixes #1368

* fixed documentation errors


v2.6.0 (2015-06-20)
-------------------

* using negative values for `SimpleQuery.skip()` is deprecated.
  This functionality will be removed in future versions of ArangoDB.

* The following simple query functions are now deprecated:

  * collection.near
  * collection.within
  * collection.geo
  * collection.fulltext
  * collection.range
  * collection.closedRange

  This also lead to the following REST API methods being deprecated from now on:

  * PUT /_api/simple/near
  * PUT /_api/simple/within
  * PUT /_api/simple/fulltext
  * PUT /_api/simple/range

  It is recommended to replace calls to these functions or APIs with equivalent AQL queries,
  which are more flexible because they can be combined with other operations:

      FOR doc IN NEAR(@@collection, @latitude, @longitude, @limit)
	RETURN doc

      FOR doc IN WITHIN(@@collection, @latitude, @longitude, @radius, @distanceAttributeName)
	RETURN doc

      FOR doc IN FULLTEXT(@@collection, @attributeName, @queryString, @limit)
	RETURN doc

      FOR doc IN @@collection
	FILTER doc.value >= @left && doc.value < @right
	LIMIT @skip, @limit
	RETURN doc`

  The above simple query functions and REST API methods may be removed in future versions
  of ArangoDB.

* deprecated now-obsolete AQL `SKIPLIST` function

  The function was introduced in older versions of ArangoDB with a less powerful query optimizer to
  retrieve data from a skiplist index using a `LIMIT` clause.

  Since 2.3 the same goal can be achieved by using regular AQL constructs, e.g.

      FOR doc IN collection FILTER doc.value >= @value SORT doc.value DESC LIMIT 1 RETURN doc

* fixed issues when switching the database inside tasks and during shutdown of database cursors

  These features were added during 2.6 alpha stage so the fixes affect devel/2.6-alpha builds only

* issue #1360: improved foxx-manager help

* added `--enable-tcmalloc` configure option.

  When this option is set, arangod and the client tools will be linked against tcmalloc, which replaces
  the system allocator. When the option is set, a tcmalloc library must be present on the system under
  one of the names `libtcmalloc`, `libtcmalloc_minimal` or `libtcmalloc_debug`.

  As this is a configure option, it is supported for manual builds on Linux-like systems only. tcmalloc
  support is currently experimental.

* issue #1353: Windows: HTTP API - incorrect path in errorMessage

* issue #1347: added option `--create-database` for arangorestore.

  Setting this option to `true` will now create the target database if it does not exist. When creating
  the target database, the username and passwords passed to arangorestore will be used to create an
  initial user for the new database.

* issue #1345: advanced debug information for User Functions

* issue #1341: Can't use bindvars in UPSERT

* fixed vulnerability in JWT implementation.

* changed default value of option `--database.ignore-datafile-errors` from `true` to `false`

  If the new default value of `false` is used, then arangod will refuse loading collections that contain
  datafiles with CRC mismatches or other errors. A collection with datafile errors will then become
  unavailable. This prevents follow up errors from happening.

  The only way to access such collection is to use the datafile debugger (arango-dfdb) and try to repair
  or truncate the datafile with it.

  If `--database.ignore-datafile-errors` is set to `true`, then collections will become available
  even if parts of their data cannot be loaded. This helps availability, but may cause (partial) data
  loss and follow up errors.

* added server startup option `--server.session-timeout` for controlling the timeout of user sessions
  in the web interface

* add sessions and cookie authentication for ArangoDB's web interface

  ArangoDB's built-in web interface now uses sessions. Session information ids are stored in cookies,
  so clients using the web interface must accept cookies in order to use it

* web interface: display query execution time in AQL editor

* web interface: renamed AQL query *submit* button to *execute*

* web interface: added query explain feature in AQL editor

* web interface: demo page added. only working if demo data is available, hidden otherwise

* web interface: added support for custom app scripts with optional arguments and results

* web interface: mounted apps that need to be configured are now indicated in the app overview

* web interface: added button for running tests to app details

* web interface: added button for configuring app dependencies to app details

* web interface: upgraded API documentation to use Swagger 2

* INCOMPATIBLE CHANGE

  removed startup option `--log.severity`

  The docs for `--log.severity` mentioned lots of severities (e.g. `exception`, `technical`, `functional`, `development`)
  but only a few severities (e.g. `all`, `human`) were actually used, with `human` being the default and `all` enabling the
  additional logging of requests. So the option pretended to control a lot of things which it actually didn't. Additionally,
  the option `--log.requests-file` was around for a long time already, also controlling request logging.

  Because the `--log.severity` option effectively did not control that much, it was removed. A side effect of removing the
  option is that 2.5 installations which used `--log.severity all` will not log requests after the upgrade to 2.6. This can
  be adjusted by setting the `--log.requests-file` option.

* add backtrace to fatal log events

* added optional `limit` parameter for AQL function `FULLTEXT`

* make fulltext index also index text values contained in direct sub-objects of the indexed
  attribute.

  Previous versions of ArangoDB only indexed the attribute value if it was a string. Sub-attributes
  of the index attribute were ignored when fulltext indexing.

  Now, if the index attribute value is an object, the object's values will each be included in the
  fulltext index if they are strings. If the index attribute value is an array, the array's values
  will each be included in the fulltext index if they are strings.

  For example, with a fulltext index present on the `translations` attribute, the following text
  values will now be indexed:

      var c = db._create("example");
      c.ensureFulltextIndex("translations");
      c.insert({ translations: { en: "fox", de: "Fuchs", fr: "renard", ru: "лиса" } });
      c.insert({ translations: "Fox is the English translation of the German word Fuchs" });
      c.insert({ translations: [ "ArangoDB", "document", "database", "Foxx" ] });

      c.fulltext("translations", "лиса").toArray();       // returns only first document
      c.fulltext("translations", "Fox").toArray();        // returns first and second documents
      c.fulltext("translations", "prefix:Fox").toArray(); // returns all three documents

* added batch document removal and lookup commands:

      collection.lookupByKeys(keys)
      collection.removeByKeys(keys)

  These commands can be used to perform multi-document lookup and removal operations efficiently
  from the ArangoShell. The argument to these operations is an array of document keys.

  Also added HTTP APIs for batch document commands:

  * PUT /_api/simple/lookup-by-keys
  * PUT /_api/simple/remove-by-keys

* properly prefix document address URLs with the current database name for calls to the REST
  API method GET `/_api/document?collection=...` (that method will return partial URLs to all
  documents in the collection).

  Previous versions of ArangoDB returned the URLs starting with `/_api/` but without the current
  database name, e.g. `/_api/document/mycollection/mykey`. Starting with 2.6, the response URLs
  will include the database name as well, e.g. `/_db/_system/_api/document/mycollection/mykey`.

* added dedicated collection export HTTP REST API

  ArangoDB now provides a dedicated collection export API, which can take snapshots of entire
  collections more efficiently than the general-purpose cursor API. The export API is useful
  to transfer the contents of an entire collection to a client application. It provides optional
  filtering on specific attributes.

  The export API is available at endpoint `POST /_api/export?collection=...`. The API has the
  same return value structure as the already established cursor API (`POST /_api/cursor`).

  An introduction to the export API is given in this blog post:
  http://jsteemann.github.io/blog/2015/04/04/more-efficient-data-exports/

* subquery optimizations for AQL queries

  This optimization avoids copying intermediate results into subqueries that are not required
  by the subquery.

  A brief description can be found here:
  http://jsteemann.github.io/blog/2015/05/04/subquery-optimizations/

* return value optimization for AQL queries

  This optimization avoids copying the final query result inside the query's main `ReturnNode`.

  A brief description can be found here:
  http://jsteemann.github.io/blog/2015/05/04/return-value-optimization-for-aql/

* speed up AQL queries containing big `IN` lists for index lookups

  `IN` lists used for index lookups had performance issues in previous versions of ArangoDB.
  These issues have been addressed in 2.6 so using bigger `IN` lists for filtering is much
  faster.

  A brief description can be found here:
  http://jsteemann.github.io/blog/2015/05/07/in-list-improvements/

* allow `@` and `.` characters in document keys, too

  This change also leads to document keys being URL-encoded when returned in HTTP `location`
  response headers.

* added alternative implementation for AQL COLLECT

  The alternative method uses a hash table for grouping and does not require its input elements
  to be sorted. It will be taken into account by the optimizer for `COLLECT` statements that do
  not use an `INTO` clause.

  In case a `COLLECT` statement can use the hash table variant, the optimizer will create an extra
  plan for it at the beginning of the planning phase. In this plan, no extra `SORT` node will be
  added in front of the `COLLECT` because the hash table variant of `COLLECT` does not require
  sorted input. Instead, a `SORT` node will be added after it to sort its output. This `SORT` node
  may be optimized away again in later stages. If the sort order of the result is irrelevant to
  the user, adding an extra `SORT null` after a hash `COLLECT` operation will allow the optimizer to
  remove the sorts altogether.

  In addition to the hash table variant of `COLLECT`, the optimizer will modify the original plan
  to use the regular `COLLECT` implementation. As this implementation requires sorted input, the
  optimizer will insert a `SORT` node in front of the `COLLECT`. This `SORT` node may be optimized
  away in later stages.

  The created plans will then be shipped through the regular optimization pipeline. In the end,
  the optimizer will pick the plan with the lowest estimated total cost as usual. The hash table
  variant does not require an up-front sort of the input, and will thus be preferred over the
  regular `COLLECT` if the optimizer estimates many input elements for the `COLLECT` node and
  cannot use an index to sort them.

  The optimizer can be explicitly told to use the regular *sorted* variant of `COLLECT` by
  suffixing a `COLLECT` statement with `OPTIONS { "method" : "sorted" }`. This will override the
  optimizer guesswork and only produce the *sorted* variant of `COLLECT`.

  A blog post on the new `COLLECT` implementation can be found here:
  http://jsteemann.github.io/blog/2015/04/22/collecting-with-a-hash-table/

* refactored HTTP REST API for cursors

  The HTTP REST API for cursors (`/_api/cursor`) has been refactored to improve its performance
  and use less memory.

  A post showing some of the performance improvements can be found here:
  http://jsteemann.github.io/blog/2015/04/01/improvements-for-the-cursor-api/

* simplified return value syntax for data-modification AQL queries

  ArangoDB 2.4 since version allows to return results from data-modification AQL queries. The
  syntax for this was quite limited and verbose:

      FOR i IN 1..10
	INSERT { value: i } IN test
	LET inserted = NEW
	RETURN inserted

  The `LET inserted = NEW RETURN inserted` was required literally to return the inserted
  documents. No calculations could be made using the inserted documents.

  This is now more flexible. After a data-modification clause (e.g. `INSERT`, `UPDATE`, `REPLACE`,
  `REMOVE`, `UPSERT`) there can follow any number of `LET` calculations. These calculations can
  refer to the pseudo-values `OLD` and `NEW` that are created by the data-modification statements.

  This allows returning projections of inserted or updated documents, e.g.:

      FOR i IN 1..10
	INSERT { value: i } IN test
	RETURN { _key: NEW._key, value: i }

  Still not every construct is allowed after a data-modification clause. For example, no functions
  can be called that may access documents.

  More information can be found here:
  http://jsteemann.github.io/blog/2015/03/27/improvements-for-data-modification-queries/

* added AQL `UPSERT` statement

  This adds an `UPSERT` statement to AQL that is a combination of both `INSERT` and `UPDATE` /
  `REPLACE`. The `UPSERT` will search for a matching document using a user-provided example.
  If no document matches the example, the *insert* part of the `UPSERT` statement will be
  executed. If there is a match, the *update* / *replace* part will be carried out:

      UPSERT { page: 'index.html' }                 /* search example */
	INSERT { page: 'index.html', pageViews: 1 } /* insert part */
	UPDATE { pageViews: OLD.pageViews + 1 }     /* update part */
	IN pageViews

  `UPSERT` can be used with an `UPDATE` or `REPLACE` clause. The `UPDATE` clause will perform
  a partial update of the found document, whereas the `REPLACE` clause will replace the found
  document entirely. The `UPDATE` or `REPLACE` parts can refer to the pseudo-value `OLD`, which
  contains all attributes of the found document.

  `UPSERT` statements can optionally return values. In the following query, the return
  attribute `found` will return the found document before the `UPDATE` was applied. If no
  document was found, `found` will contain a value of `null`. The `updated` result attribute will
  contain the inserted / updated document:

      UPSERT { page: 'index.html' }                 /* search example */
	INSERT { page: 'index.html', pageViews: 1 } /* insert part */
	UPDATE { pageViews: OLD.pageViews + 1 }     /* update part */
	IN pageViews
	RETURN { found: OLD, updated: NEW }

  A more detailed description of `UPSERT` can be found here:
  http://jsteemann.github.io/blog/2015/03/27/preview-of-the-upsert-command/

* adjusted default configuration value for `--server.backlog-size` from 10 to 64.

* issue #1231: bug xor feature in AQL: LENGTH(null) == 4

  This changes the behavior of the AQL `LENGTH` function as follows:

  - if the single argument to `LENGTH()` is `null`, then the result will now be `0`. In previous
    versions of ArangoDB, the result of `LENGTH(null)` was `4`.

  - if the single argument to `LENGTH()` is `true`, then the result will now be `1`. In previous
    versions of ArangoDB, the result of `LENGTH(true)` was `4`.

  - if the single argument to `LENGTH()` is `false`, then the result will now be `0`. In previous
    versions of ArangoDB, the result of `LENGTH(false)` was `5`.

  The results of `LENGTH()` with string, numeric, array object argument values do not change.

* issue #1298: Bulk import if data already exists (#1298)

  This change extends the HTTP REST API for bulk imports as follows:

  When documents are imported and the `_key` attribute is specified for them, the import can be
  used for inserting and updating/replacing documents. Previously, the import could be used for
  inserting new documents only, and re-inserting a document with an existing key would have failed
  with a *unique key constraint violated* error.

  The above behavior is still the default. However, the API now allows controlling the behavior
  in case of a unique key constraint error via the optional URL parameter `onDuplicate`.

  This parameter can have one of the following values:

  - `error`: when a unique key constraint error occurs, do not import or update the document but
    report an error. This is the default.

  - `update`: when a unique key constraint error occurs, try to (partially) update the existing
    document with the data specified in the import. This may still fail if the document would
    violate secondary unique indexes. Only the attributes present in the import data will be
    updated and other attributes already present will be preserved. The number of updated documents
    will be reported in the `updated` attribute of the HTTP API result.

  - `replace`: when a unique key constraint error occurs, try to fully replace the existing
    document with the data specified in the import. This may still fail if the document would
    violate secondary unique indexes. The number of replaced documents will be reported in the
    `updated` attribute of the HTTP API result.

  - `ignore`: when a unique key constraint error occurs, ignore this error. There will be no
    insert, update or replace for the particular document. Ignored documents will be reported
    separately in the `ignored` attribute of the HTTP API result.

  The result of the HTTP import API will now contain the attributes `ignored` and `updated`, which
  contain the number of ignored and updated documents respectively. These attributes will contain a
  value of zero unless the `onDuplicate` URL parameter is set to either `update` or `replace`
  (in this case the `updated` attribute may contain non-zero values) or `ignore` (in this case the
  `ignored` attribute may contain a non-zero value).

  To support the feature, arangoimp also has a new command line option `--on-duplicate` which can
  have one of the values `error`, `update`, `replace`, `ignore`. The default value is `error`.

  A few examples for using arangoimp with the `--on-duplicate` option can be found here:
  http://jsteemann.github.io/blog/2015/04/14/updating-documents-with-arangoimp/

* changed behavior of `db._query()` in the ArangoShell:

  if the command's result is printed in the shell, the first 10 results will be printed. Previously
  only a basic description of the underlying query result cursor was printed. Additionally, if the
  cursor result contains more than 10 results, the cursor is assigned to a global variable `more`,
  which can be used to iterate over the cursor result.

  Example:

      arangosh [_system]> db._query("FOR i IN 1..15 RETURN i")
      [object ArangoQueryCursor, count: 15, hasMore: true]

      [
	1,
	2,
	3,
	4,
	5,
	6,
	7,
	8,
	9,
	10
      ]

      type 'more' to show more documents


      arangosh [_system]> more
      [object ArangoQueryCursor, count: 15, hasMore: false]

      [
	11,
	12,
	13,
	14,
	15
      ]

* Disallow batchSize value 0 in HTTP `POST /_api/cursor`:

  The HTTP REST API `POST /_api/cursor` does not accept a `batchSize` parameter value of
  `0` any longer. A batch size of 0 never made much sense, but previous versions of ArangoDB
  did not check for this value. Now creating a cursor using a `batchSize` value 0 will
  result in an HTTP 400 error response

* REST Server: fix memory leaks when failing to add jobs

* 'EDGES' AQL Function

  The AQL function `EDGES` got a new fifth option parameter.
  Right now only one option is available: 'includeVertices'. This is a boolean parameter
  that allows to modify the result of the `EDGES` function.
  Default is 'includeVertices: false' which does not have any effect.
  'includeVertices: true' modifies the result, such that
  {vertex: <vertexDocument>, edge: <edgeDocument>} is returned.

* INCOMPATIBLE CHANGE:

  The result format of the AQL function `NEIGHBORS` has been changed.
  Before it has returned an array of objects containing 'vertex' and 'edge'.
  Now it will only contain the vertex directly.
  Also an additional option 'includeData' has been added.
  This is used to define if only the 'vertex._id' value should be returned (false, default),
  or if the vertex should be looked up in the collection and the complete JSON should be returned
  (true).
  Using only the id values can lead to significantly improved performance if this is the only information
  required.

  In order to get the old result format prior to ArangoDB 2.6, please use the function EDGES instead.
  Edges allows for a new option 'includeVertices' which, set to true, returns exactly the format of NEIGHBORS.
  Example:

      NEIGHBORS(<vertexCollection>, <edgeCollection>, <vertex>, <direction>, <example>)

  This can now be achieved by:

      EDGES(<edgeCollection>, <vertex>, <direction>, <example>, {includeVertices: true})

  If you are nesting several NEIGHBORS steps you can speed up their performance in the following way:

  Old Example:

  FOR va IN NEIGHBORS(Users, relations, 'Users/123', 'outbound') FOR vc IN NEIGHBORS(Products, relations, va.vertex._id, 'outbound') RETURN vc

  This can now be achieved by:

  FOR va IN NEIGHBORS(Users, relations, 'Users/123', 'outbound') FOR vc IN NEIGHBORS(Products, relations, va, 'outbound', null, {includeData: true}) RETURN vc
													  ^^^^                  ^^^^^^^^^^^^^^^^^^^
												  Use intermediate directly     include Data for final

* INCOMPATIBLE CHANGE:

  The AQL function `GRAPH_NEIGHBORS` now provides an additional option `includeData`.
  This option allows controlling whether the function should return the complete vertices
  or just their IDs. Returning only the IDs instead of the full vertices can lead to
  improved performance .

  If provided, `includeData` is set to `true`, all vertices in the result will be returned
  with all their attributes. The default value of `includeData` is `false`.
  This makes the default function results incompatible with previous versions of ArangoDB.

  To get the old result style in ArangoDB 2.6, please set the options as follows in calls
  to `GRAPH_NEIGHBORS`:

      GRAPH_NEIGHBORS(<graph>, <vertex>, { includeData: true })

* INCOMPATIBLE CHANGE:

  The AQL function `GRAPH_COMMON_NEIGHBORS` now provides an additional option `includeData`.
  This option allows controlling whether the function should return the complete vertices
  or just their IDs. Returning only the IDs instead of the full vertices can lead to
  improved performance .

  If provided, `includeData` is set to `true`, all vertices in the result will be returned
  with all their attributes. The default value of `includeData` is `false`.
  This makes the default function results incompatible with previous versions of ArangoDB.

  To get the old result style in ArangoDB 2.6, please set the options as follows in calls
  to `GRAPH_COMMON_NEIGHBORS`:

      GRAPH_COMMON_NEIGHBORS(<graph>, <vertexExamples1>, <vertexExamples2>, { includeData: true }, { includeData: true })

* INCOMPATIBLE CHANGE:

  The AQL function `GRAPH_SHORTEST_PATH` now provides an additional option `includeData`.
  This option allows controlling whether the function should return the complete vertices
  and edges or just their IDs. Returning only the IDs instead of full vertices and edges
  can lead to improved performance .

  If provided, `includeData` is set to `true`, all vertices and edges in the result will
  be returned with all their attributes. There is also an optional parameter `includePath` of
  type object.
  It has two optional sub-attributes `vertices` and `edges`, both of type boolean.
  Both can be set individually and the result will include all vertices on the path if
  `includePath.vertices == true` and all edges if `includePath.edges == true` respectively.

  The default value of `includeData` is `false`, and paths are now excluded by default.
  This makes the default function results incompatible with previous versions of ArangoDB.

  To get the old result style in ArangoDB 2.6, please set the options as follows in calls
  to `GRAPH_SHORTEST_PATH`:

      GRAPH_SHORTEST_PATH(<graph>, <source>, <target>, { includeData: true, includePath: { edges: true, vertices: true } })

  The attributes `startVertex` and `vertex` that were present in the results of `GRAPH_SHORTEST_PATH`
  in previous versions of ArangoDB will not be produced in 2.6. To calculate these attributes in 2.6,
  please extract the first and last elements from the `vertices` result attribute.

* INCOMPATIBLE CHANGE:

  The AQL function `GRAPH_DISTANCE_TO` will now return only the id the destination vertex
  in the `vertex` attribute, and not the full vertex data with all vertex attributes.

* INCOMPATIBLE CHANGE:

  All graph measurements functions in JavaScript module `general-graph` that calculated a
  single figure previously returned an array containing just the figure. Now these functions
  will return the figure directly and not put it inside an array.

  The affected functions are:

  * `graph._absoluteEccentricity`
  * `graph._eccentricity`
  * `graph._absoluteCloseness`
  * `graph._closeness`
  * `graph._absoluteBetweenness`
  * `graph._betweenness`
  * `graph._radius`
  * `graph._diameter`

* Create the `_graphs` collection in new databases with `waitForSync` attribute set to `false`

  The previous `waitForSync` value was `true`, so default the behavior when creating and dropping
  graphs via the HTTP REST API changes as follows if the new settings are in effect:

  * `POST /_api/graph` by default returns `HTTP 202` instead of `HTTP 201`
  * `DELETE /_api/graph/graph-name` by default returns `HTTP 202` instead of `HTTP 201`

  If the `_graphs` collection still has its `waitForSync` value set to `true`, then the HTTP status
  code will not change.

* Upgraded ICU to version 54; this increases performance in many places.
  based on https://code.google.com/p/chromium/issues/detail?id=428145

* added support for HTTP push aka chunked encoding

* issue #1051: add info whether server is running in service or user mode?

  This will add a "mode" attribute to the result of the result of HTTP GET `/_api/version?details=true`

  "mode" can have the following values:

  - `standalone`: server was started manually (e.g. on command-line)
  - `service`: service is running as Windows service, in daemon mode or under the supervisor

* improve system error messages in Windows port

* increased default value of `--server.request-timeout` from 300 to 1200 seconds for client tools
  (arangosh, arangoimp, arangodump, arangorestore)

* increased default value of `--server.connect-timeout` from 3 to 5 seconds for client tools
  (arangosh, arangoimp, arangodump, arangorestore)

* added startup option `--server.foxx-queues-poll-interval`

  This startup option controls the frequency with which the Foxx queues manager is checking
  the queue (or queues) for jobs to be executed.

  The default value is `1` second. Lowering this value will result in the queue manager waking
  up and checking the queues more frequently, which may increase CPU usage of the server.
  When not using Foxx queues, this value can be raised to save some CPU time.

* added startup option `--server.foxx-queues`

  This startup option controls whether the Foxx queue manager will check queue and job entries.
  Disabling this option can reduce server load but will prevent jobs added to Foxx queues from
  being processed at all.

  The default value is `true`, enabling the Foxx queues feature.

* make Foxx queues really database-specific.

  Foxx queues were and are stored in a database-specific collection `_queues`. However, a global
  cache variable for the queues led to the queue names being treated database-independently, which
  was wrong.

  Since 2.6, Foxx queues names are truly database-specific, so the same queue name can be used in
  two different databases for two different queues. Until then, it is advisable to think of queues
  as already being database-specific, and using the database name as a queue name prefix to be
  avoid name conflicts, e.g.:

      var queueName = "myQueue";
      var Foxx = require("org/arangodb/foxx");
      Foxx.queues.create(db._name() + ":" + queueName);

* added support for Foxx queue job types defined as app scripts.

  The old job types introduced in 2.4 are still supported but are known to cause issues in 2.5
  and later when the server is restarted or the job types are not defined in every thread.

  The new job types avoid this issue by storing an explicit mount path and script name rather
  than an assuming the job type is defined globally. It is strongly recommended to convert your
  job types to the new script-based system.

* renamed Foxx sessions option "sessionStorageApp" to "sessionStorage". The option now also accepts session storages directly.

* Added the following JavaScript methods for file access:
  * fs.copyFile() to copy single files
  * fs.copyRecursive() to copy directory trees
  * fs.chmod() to set the file permissions (non-Windows only)

* Added process.env for accessing the process environment from JavaScript code

* Cluster: kickstarter shutdown routines will more precisely follow the shutdown of its nodes.

* Cluster: don't delete agency connection objects that are currently in use.

* Cluster: improve passing along of HTTP errors

* fixed issue #1247: debian init script problems

* multi-threaded index creation on collection load

  When a collection contains more than one secondary index, they can be built in memory in
  parallel when the collection is loaded. How many threads are used for parallel index creation
  is determined by the new configuration parameter `--database.index-threads`. If this is set
  to 0, indexes are built by the opening thread only and sequentially. This is equivalent to
  the behavior in 2.5 and before.

* speed up building up primary index when loading collections

* added `count` attribute to `parameters.json` files of collections. This attribute indicates
  the number of live documents in the collection on unload. It is read when the collection is
  (re)loaded to determine the initial size for the collection's primary index

* removed remainders of MRuby integration, removed arangoirb

* simplified `controllers` property in Foxx manifests. You can now specify a filename directly
  if you only want to use a single file mounted at the base URL of your Foxx app.

* simplified `exports` property in Foxx manifests. You can now specify a filename directly if
  you only want to export variables from a single file in your Foxx app.

* added support for node.js-style exports in Foxx exports. Your Foxx exports file can now export
  arbitrary values using the `module.exports` property instead of adding properties to the
  `exports` object.

* added `scripts` property to Foxx manifests. You should now specify the `setup` and `teardown`
  files as properties of the `scripts` object in your manifests and can define custom,
  app-specific scripts that can be executed from the web interface or the CLI.

* added `tests` property to Foxx manifests. You can now define test cases using the `mocha`
  framework which can then be executed inside ArangoDB.

* updated `joi` package to 6.0.8.

* added `extendible` package.

* added Foxx model lifecycle events to repositories. See #1257.

* speed up resizing of edge index.

* allow to split an edge index into buckets which are resized individually.
  This is controlled by the `indexBuckets` attribute in the `properties`
  of the collection.

* fix a cluster deadlock bug in larger clusters by marking a thread waiting
  for a lock on a DBserver as blocked


v2.5.7 (2015-08-02)
-------------------

* V8: Upgrade to version 4.1.0.27 - this is intended to be the stable V8 version.


v2.5.6 (2015-07-21)
-------------------

* alter Windows build infrastructure so we can properly store pdb files.

* potentially fixed issue #1313: Wrong metric calculation at dashboard

  Escape whitespace in process name when scanning /proc/pid/stats

  This fixes statistics values read from that file

* Fixed variable naming in AQL `COLLECT INTO` results in case the COLLECT is placed
  in a subquery which itself is followed by other constructs that require variables


v2.5.5 (2015-05-29)
-------------------

* fixed vulnerability in JWT implementation.

* fixed format string for reading /proc/pid/stat

* take into account barriers used in different V8 contexts


v2.5.4 (2015-05-14)
-------------------

* added startup option `--log.performance`: specifying this option at startup will log
  performance-related info messages, mainly timings via the regular logging mechanisms

* cluster fixes

* fix for recursive copy under Windows


v2.5.3 (2015-04-29)
-------------------

* Fix fs.move to work across filesystem borders; Fixes Foxx app installation problems;
  issue #1292.

* Fix Foxx app install when installed on a different drive on Windows

* issue #1322: strange AQL result

* issue #1318: Inconsistent db._create() syntax

* issue #1315: queries to a collection fail with an empty response if the
  collection contains specific JSON data

* issue #1300: Make arangodump not fail if target directory exists but is empty

* allow specifying higher values than SOMAXCONN for `--server.backlog-size`

  Previously, arangod would not start when a `--server.backlog-size` value was
  specified that was higher than the platform's SOMAXCONN header value.

  Now, arangod will use the user-provided value for `--server.backlog-size` and
  pass it to the listen system call even if the value is higher than SOMAXCONN.
  If the user-provided value is higher than SOMAXCONN, arangod will log a warning
  on startup.

* Fixed a cluster deadlock bug. Mark a thread that is in a RemoteBlock as
  blocked to allow for additional dispatcher threads to be started.

* Fix locking in cluster by using another ReadWriteLock class for collections.

* Add a second DispatcherQueue for AQL in the cluster. This fixes a
  cluster-AQL thread explosion bug.


v2.5.2 (2015-04-11)
-------------------

* modules stored in _modules are automatically flushed when changed

* added missing query-id parameter in documentation of HTTP DELETE `/_api/query` endpoint

* added iterator for edge index in AQL queries

  this change may lead to less edges being read when used together with a LIMIT clause

* make graph viewer in web interface issue less expensive queries for determining
  a random vertex from the graph, and for determining vertex attributes

* issue #1285: syntax error, unexpected $undefined near '@_to RETURN obj

  this allows AQL bind parameter names to also start with underscores

* moved /_api/query to C++

* issue #1289: Foxx models created from database documents expose an internal method

* added `Foxx.Repository#exists`

* parallelize initialization of V8 context in multiple threads

* fixed a possible crash when the debug-level was TRACE

* cluster: do not initialize statistics collection on each
  coordinator, this fixes a race condition at startup

* cluster: fix a startup race w.r.t. the _configuration collection

* search for db:// JavaScript modules only after all local files have been
  considered, this speeds up the require command in a cluster considerably

* general cluster speedup in certain areas


v2.5.1 (2015-03-19)
-------------------

* fixed bug that caused undefined behavior when an AQL query was killed inside
  a calculation block

* fixed memleaks in AQL query cleanup in case out-of-memory errors are thrown

* by default, Debian and RedHat packages are built with debug symbols

* added option `--database.ignore-logfile-errors`

  This option controls how collection datafiles with a CRC mismatch are treated.

  If set to `false`, CRC mismatch errors in collection datafiles will lead
  to a collection not being loaded at all. If a collection needs to be loaded
  during WAL recovery, the WAL recovery will also abort (if not forced with
  `--wal.ignore-recovery-errors true`). Setting this flag to `false` protects
  users from unintentionally using a collection with corrupted datafiles, from
  which only a subset of the original data can be recovered.

  If set to `true`, CRC mismatch errors in collection datafiles will lead to
  the datafile being partially loaded. All data up to until the mismatch will
  be loaded. This will enable users to continue with collection datafiles
  that are corrupted, but will result in only a partial load of the data.
  The WAL recovery will still abort when encountering a collection with a
  corrupted datafile, at least if `--wal.ignore-recovery-errors` is not set to
  `true`.

  The default value is *true*, so for collections with corrupted datafiles
  there might be partial data loads once the WAL recovery has finished. If
  the WAL recovery will need to load a collection with a corrupted datafile,
  it will still stop when using the default values.

* INCOMPATIBLE CHANGE:

  make the arangod server refuse to start if during startup it finds a non-readable
  `parameter.json` file for a database or a collection.

  Stopping the startup process in this case requires manual intervention (fixing
  the unreadable files), but prevents follow-up errors due to ignored databases or
  collections from happening.

* datafiles and `parameter.json` files written by arangod are now created with read and write
  privileges for the arangod process user, and with read and write privileges for the arangod
  process group.

  Previously, these files were created with user read and write permissions only.

* INCOMPATIBLE CHANGE:

  abort WAL recovery if one of the collection's datafiles cannot be opened

* INCOMPATIBLE CHANGE:

  never try to raise the privileges after dropping them, this can lead to a race condition while
  running the recovery

  If you require to run ArangoDB on a port lower than 1024, you must run ArangoDB as root.

* fixed inefficiencies in `remove` methods of general-graph module

* added option `--database.slow-query-threshold` for controlling the default AQL slow query
  threshold value on server start

* add system error strings for Windows on many places

* rework service startup so we announce 'RUNNING' only when we're finished starting.

* use the Windows eventlog for FATAL and ERROR - log messages

* fix service handling in NSIS Windows installer, specify human readable name

* add the ICU_DATA environment variable to the fatal error messages

* fixed issue #1265: arangod crashed with SIGSEGV

* fixed issue #1241: Wildcards in examples


v2.5.0 (2015-03-09)
-------------------

* installer fixes for Windows

* fix for downloading Foxx

* fixed issue #1258: http pipelining not working?


v2.5.0-beta4 (2015-03-05)
-------------------------

* fixed issue #1247: debian init script problems


v2.5.0-beta3 (2015-02-27)
-------------------------

* fix Windows install path calculation in arango

* fix Windows logging of long strings

* fix possible undefinedness of const strings in Windows


v2.5.0-beta2 (2015-02-23)
-------------------------

* fixed issue #1256: agency binary not found #1256

* fixed issue #1230: API: document/col-name/_key and cursor return different floats

* front-end: dashboard tries not to (re)load statistics if user has no access

* V8: Upgrade to version 3.31.74.1

* etcd: Upgrade to version 2.0 - This requires go 1.3 to compile at least.

* refuse to startup if ICU wasn't initialized, this will i.e. prevent errors from being printed,
  and libraries from being loaded.

* front-end: unwanted removal of index table header after creating new index

* fixed issue #1248: chrome: applications filtering not working

* fixed issue #1198: queries remain in aql editor (front-end) if you navigate through different tabs

* Simplify usage of Foxx

  Thanks to our user feedback we learned that Foxx is a powerful, yet rather complicated concept.
  With this release we tried to make it less complicated while keeping all its strength.
  That includes a rewrite of the documentation as well as some code changes as listed below:

  * Moved Foxx applications to a different folder.

    The naming convention now is: <app-path>/_db/<dbname>/<mountpoint>/APP
    Before it was: <app-path>/databases/<dbname>/<appname>:<appversion>
    This caused some trouble as apps where cached based on name and version and updates did not apply.
    Hence the path on filesystem and the app's access URL had no relation to one another.
    Now the path on filesystem is identical to the URL (except for slashes and the appended APP)

  * Rewrite of Foxx routing

    The routing of Foxx has been exposed to major internal changes we adjusted because of user feedback.
    This allows us to set the development mode per mount point without having to change paths and hold
    apps at separate locations.

  * Foxx Development mode

    The development mode used until 2.4 is gone. It has been replaced by a much more mature version.
    This includes the deprecation of the javascript.dev-app-path parameter, which is useless since 2.5.
    Instead of having two separate app directories for production and development, apps now reside in
    one place, which is used for production as well as for development.
    Apps can still be put into development mode, changing their behavior compared to production mode.
    Development mode apps are still reread from disk at every request, and still they ship more debug
    output.

    This change has also made the startup options `--javascript.frontend-development-mode` and
    `--javascript.dev-app-path` obsolete. The former option will not have any effect when set, and the
    latter option is only read and used during the upgrade to 2.5 and does not have any effects later.

  * Foxx install process

    Installing Foxx apps has been a two step process: import them into ArangoDB and mount them at a
    specific mount point. These operations have been joined together. You can install an app at one
    mount point, that's it. No fetch, mount, unmount, purge cycle anymore. The commands have been
    simplified to just:

    * install: get your Foxx app up and running
    * uninstall: shut it down and erase it from disk

  * Foxx error output

    Until 2.4 the errors produced by Foxx were not optimal. Often, the error message was just
    `unable to parse manifest` and contained only an internal stack trace.
    In 2.5 we made major improvements there, including a much more fine-grained error output that
    helps you debug your Foxx apps. The error message printed is now much closer to its source and
    should help you track it down.

    Also we added the default handlers for unhandled errors in Foxx apps:

    * You will get a nice internal error page whenever your Foxx app is called but was not installed
      due to any error
    * You will get a proper error message when having an uncaught error appears in any app route

    In production mode the messages above will NOT contain any information about your Foxx internals
    and are safe to be exposed to third party users.
    In development mode the messages above will contain the stacktrace (if available), making it easier for
    your in-house devs to track down errors in the application.

* added `console` object to Foxx apps. All Foxx apps now have a console object implementing
  the familiar Console API in their global scope, which can be used to log diagnostic
  messages to the database.

* added `org/arangodb/request` module, which provides a simple API for making HTTP requests
  to external services.

* added optimizer rule `propagate-constant-attributes`

  This rule will look inside `FILTER` conditions for constant value equality comparisons,
  and insert the constant values in other places in `FILTER`s. For example, the rule will
  insert `42` instead of `i.value` in the second `FILTER` of the following query:

      FOR i IN c1 FOR j IN c2 FILTER i.value == 42 FILTER j.value == i.value RETURN 1

* added `filtered` value to AQL query execution statistics

  This value indicates how many documents were filtered by `FilterNode`s in the AQL query.
  Note that `IndexRangeNode`s can also filter documents by selecting only the required ranges
  from the index. The `filtered` value will not include the work done by `IndexRangeNode`s,
  but only the work performed by `FilterNode`s.

* added support for sparse hash and skiplist indexes

  Hash and skiplist indexes can optionally be made sparse. Sparse indexes exclude documents
  in which at least one of the index attributes is either not set or has a value of `null`.

  As such documents are excluded from sparse indexes, they may contain fewer documents than
  their non-sparse counterparts. This enables faster indexing and can lead to reduced memory
  usage in case the indexed attribute does occur only in some, but not all documents of the
  collection. Sparse indexes will also reduce the number of collisions in non-unique hash
  indexes in case non-existing or optional attributes are indexed.

  In order to create a sparse index, an object with the attribute `sparse` can be added to
  the index creation commands:

      db.collection.ensureHashIndex(attributeName, { sparse: true });
      db.collection.ensureHashIndex(attributeName1, attributeName2, { sparse: true });
      db.collection.ensureUniqueConstraint(attributeName, { sparse: true });
      db.collection.ensureUniqueConstraint(attributeName1, attributeName2, { sparse: true });

      db.collection.ensureSkiplist(attributeName, { sparse: true });
      db.collection.ensureSkiplist(attributeName1, attributeName2, { sparse: true });
      db.collection.ensureUniqueSkiplist(attributeName, { sparse: true });
      db.collection.ensureUniqueSkiplist(attributeName1, attributeName2, { sparse: true });

  Note that in place of the above specialized index creation commands, it is recommended to use
  the more general index creation command `ensureIndex`:

  ```js
  db.collection.ensureIndex({ type: "hash", sparse: true, unique: true, fields: [ attributeName ] });
  db.collection.ensureIndex({ type: "skiplist", sparse: false, unique: false, fields: [ "a", "b" ] });
  ```

  When not explicitly set, the `sparse` attribute defaults to `false` for new indexes.

  This causes a change in behavior when creating a unique hash index without specifying the
  sparse flag: in 2.4, unique hash indexes were implicitly sparse, always excluding `null` values.
  There was no option to control this behavior, and sparsity was neither supported for non-unique
  hash indexes nor skiplists in 2.4. This implicit sparsity of unique hash indexes was considered
  an inconsistency, and therefore the behavior was cleaned up in 2.5. As of 2.5, indexes will
  only be created sparse if sparsity is explicitly requested. Existing unique hash indexes from 2.4
  or before will automatically be migrated so they are still sparse after the upgrade to 2.5.

  Geo indexes are implicitly sparse, meaning documents without the indexed location attribute or
  containing invalid location coordinate values will be excluded from the index automatically. This
  is also a change when compared to pre-2.5 behavior, when documents with missing or invalid
  coordinate values may have caused errors on insertion when the geo index' `unique` flag was set
  and its `ignoreNull` flag was not.

  This was confusing and has been rectified in 2.5. The method `ensureGeoConstaint()` now does the
  same as `ensureGeoIndex()`. Furthermore, the attributes `constraint`, `unique`, `ignoreNull` and
  `sparse` flags are now completely ignored when creating geo indexes.

  The same is true for fulltext indexes. There is no need to specify non-uniqueness or sparsity for
  geo or fulltext indexes. They will always be non-unique and sparse.

  As sparse indexes may exclude some documents, they cannot be used for every type of query.
  Sparse hash indexes cannot be used to find documents for which at least one of the indexed
  attributes has a value of `null`. For example, the following AQL query cannot use a sparse
  index, even if one was created on attribute `attr`:

      FOR doc In collection
	FILTER doc.attr == null
	RETURN doc

  If the lookup value is non-constant, a sparse index may or may not be used, depending on
  the other types of conditions in the query. If the optimizer can safely determine that
  the lookup value cannot be `null`, a sparse index may be used. When uncertain, the optimizer
  will not make use of a sparse index in a query in order to produce correct results.

  For example, the following queries cannot use a sparse index on `attr` because the optimizer
  will not know beforehand whether the comparison values for `doc.attr` will include `null`:

      FOR doc In collection
	FILTER doc.attr == SOME_FUNCTION(...)
	RETURN doc

      FOR other IN otherCollection
	FOR doc In collection
	  FILTER doc.attr == other.attr
	  RETURN doc

  Sparse skiplist indexes can be used for sorting if the optimizer can safely detect that the
  index range does not include `null` for any of the index attributes.

* inspection of AQL data-modification queries will now detect if the data-modification part
  of the query can run in lockstep with the data retrieval part of the query, or if the data
  retrieval part must be executed before the data modification can start.

  Executing the two in lockstep allows using much smaller buffers for intermediate results
  and starts the actual data-modification operations much earlier than if the two phases
  were executed separately.

* Allow dynamic attribute names in AQL object literals

  This allows using arbitrary expressions to construct attribute names in object
  literals specified in AQL queries. To disambiguate expressions and other unquoted
  attribute names, dynamic attribute names need to be enclosed in brackets (`[` and `]`).
  Example:

      FOR i IN 1..100
	RETURN { [ CONCAT('value-of-', i) ] : i }

* make AQL optimizer rule "use-index-for-sort" remove sort also in case a non-sorted
  index (e.g. a hash index) is used for only equality lookups and all sort attributes
  are covered by the index.

  Example that does not require an extra sort (needs hash index on `value`):

      FOR doc IN collection FILTER doc.value == 1 SORT doc.value RETURN doc

  Another example that does not require an extra sort (with hash index on `value1`, `value2`):

      FOR doc IN collection FILTER doc.value1 == 1 && doc.value2 == 2 SORT doc.value1, doc.value2 RETURN doc

* make AQL optimizer rule "use-index-for-sort" remove sort also in case the sort criteria
  excludes the left-most index attributes, but the left-most index attributes are used
  by the index for equality-only lookups.

  Example that can use the index for sorting (needs skiplist index on `value1`, `value2`):

      FOR doc IN collection FILTER doc.value1 == 1 SORT doc.value2 RETURN doc

* added selectivity estimates for primary index, edge index, and hash index

  The selectivity estimates are returned by the `GET /_api/index` REST API method
  in a sub-attribute `selectivityEstimate` for each index that supports it. This
  attribute will be omitted for indexes that do not provide selectivity estimates.
  If provided, the selectivity estimate will be a numeric value between 0 and 1.

  Selectivity estimates will also be reported in the result of `collection.getIndexes()`
  for all indexes that support this. If no selectivity estimate can be determined for
  an index, the attribute `selectivityEstimate` will be omitted here, too.

  The web interface also shows selectivity estimates for each index that supports this.

  Currently the following index types can provide selectivity estimates:
  - primary index
  - edge index
  - hash index (unique and non-unique)

  No selectivity estimates will be provided when running in cluster mode.

* fixed issue #1226: arangod log issues

* added additional logger if arangod is started in foreground mode on a tty

* added AQL optimizer rule "move-calculations-down"

* use exclusive native SRWLocks on Windows instead of native mutexes

* added AQL functions `MD5`, `SHA1`, and `RANDOM_TOKEN`.

* reduced number of string allocations when parsing certain AQL queries

  parsing numbers (integers or doubles) does not require a string allocation
  per number anymore

* RequestContext#bodyParam now accepts arbitrary joi schemas and rejects invalid (but well-formed) request bodies.

* enforce that AQL user functions are wrapped inside JavaScript function () declarations

  AQL user functions were always expected to be wrapped inside a JavaScript function, but previously
  this was not enforced when registering a user function. Enforcing the AQL user functions to be contained
  inside functions prevents functions from doing some unexpected things that may have led to undefined
  behavior.

* Windows service uninstalling: only remove service if it points to the currently running binary,
  or --force was specified.

* Windows (debug only): print stacktraces on crash and run minidump

* Windows (cygwin): if you run arangosh in a cygwin shell or via ssh we will detect this and use
  the appropriate output functions.

* Windows: improve process management

* fix IPv6 reverse ip lookups - so far we only did IPv4 addresses.

* improve join documentation, add outer join example

* run jslint for unit tests too, to prevent "memory leaks" by global js objects with native code.

* fix error logging for exceptions - we wouldn't log the exception message itself so far.

* improve error reporting in the http client (Windows & *nix)

* improve error reports in cluster

* Standard errors can now contain custom messages.


v2.4.7 (XXXX-XX-XX)
-------------------

* fixed issue #1282: Geo WITHIN_RECTANGLE for nested lat/lng


v2.4.6 (2015-03-18)
-------------------

* added option `--database.ignore-logfile-errors`

  This option controls how collection datafiles with a CRC mismatch are treated.

  If set to `false`, CRC mismatch errors in collection datafiles will lead
  to a collection not being loaded at all. If a collection needs to be loaded
  during WAL recovery, the WAL recovery will also abort (if not forced with
  `--wal.ignore-recovery-errors true`). Setting this flag to `false` protects
  users from unintentionally using a collection with corrupted datafiles, from
  which only a subset of the original data can be recovered.

  If set to `true`, CRC mismatch errors in collection datafiles will lead to
  the datafile being partially loaded. All data up to until the mismatch will
  be loaded. This will enable users to continue with a collection datafiles
  that are corrupted, but will result in only a partial load of the data.
  The WAL recovery will still abort when encountering a collection with a
  corrupted datafile, at least if `--wal.ignore-recovery-errors` is not set to
  `true`.

  The default value is *true*, so for collections with corrupted datafiles
  there might be partial data loads once the WAL recovery has finished. If
  the WAL recovery will need to load a collection with a corrupted datafile,
  it will still stop when using the default values.

* INCOMPATIBLE CHANGE:

  make the arangod server refuse to start if during startup it finds a non-readable
  `parameter.json` file for a database or a collection.

  Stopping the startup process in this case requires manual intervention (fixing
  the unreadable files), but prevents follow-up errors due to ignored databases or
  collections from happening.

* datafiles and `parameter.json` files written by arangod are now created with read and write
  privileges for the arangod process user, and with read and write privileges for the arangod
  process group.

  Previously, these files were created with user read and write permissions only.

* INCOMPATIBLE CHANGE:

  abort WAL recovery if one of the collection's datafiles cannot be opened

* INCOMPATIBLE CHANGE:

  never try to raise the privileges after dropping them, this can lead to a race condition while
  running the recovery

  If you require to run ArangoDB on a port lower than 1024, you must run ArangoDB as root.

* fixed inefficiencies in `remove` methods of general-graph module

* added option `--database.slow-query-threshold` for controlling the default AQL slow query
  threshold value on server start


v2.4.5 (2015-03-16)
-------------------

* added elapsed time to HTTP request logging output (`--log.requests-file`)

* added AQL current and slow query tracking, killing of AQL queries

  This change enables retrieving the list of currently running AQL queries inside the selected database.
  AQL queries with an execution time beyond a certain threshold can be moved to a "slow query" facility
  and retrieved from there. Queries can also be killed by specifying the query id.

  This change adds the following HTTP REST APIs:

  - `GET /_api/query/current`: for retrieving the list of currently running queries
  - `GET /_api/query/slow`: for retrieving the list of slow queries
  - `DELETE /_api/query/slow`: for clearing the list of slow queries
  - `GET /_api/query/properties`: for retrieving the properties for query tracking
  - `PUT /_api/query/properties`: for adjusting the properties for query tracking
  - `DELETE /_api/query/<id>`: for killing an AQL query

  The following JavaScript APIs have been added:

  - require("org/arangodb/aql/queries").current();
  - require("org/arangodb/aql/queries").slow();
  - require("org/arangodb/aql/queries").clearSlow();
  - require("org/arangodb/aql/queries").properties();
  - require("org/arangodb/aql/queries").kill();

* fixed issue #1265: arangod crashed with SIGSEGV

* fixed issue #1241: Wildcards in examples

* fixed comment parsing in Foxx controllers


v2.4.4 (2015-02-24)
-------------------

* fixed the generation template for foxx apps. It now does not create deprecated functions anymore

* add custom visitor functionality for `GRAPH_NEIGHBORS` function, too

* increased default value of traversal option *maxIterations* to 100 times of its previous
  default value


v2.4.3 (2015-02-06)
-------------------

* fix multi-threading with openssl when running under Windows

* fix timeout on socket operations when running under Windows

* Fixed an error in Foxx routing which caused some apps that worked in 2.4.1 to fail with status 500: `undefined is not a function` errors in 2.4.2
  This error was occurring due to seldom internal rerouting introduced by the malformed application handler.


v2.4.2 (2015-01-30)
-------------------

* added custom visitor functionality for AQL traversals

  This allows more complex result processing in traversals triggered by AQL. A few examples
  are shown in [this article](http://jsteemann.github.io/blog/2015/01/28/using-custom-visitors-in-aql-graph-traversals/).

* improved number of results estimated for nodes of type EnumerateListNode and SubqueryNode
  in AQL explain output

* added AQL explain helper to explain arbitrary AQL queries

  The helper function prints the query execution plan and the indexes to be used in the
  query. It can be invoked from the ArangoShell or the web interface as follows:

      require("org/arangodb/aql/explainer").explain(query);

* enable use of indexes for certain AQL conditions with non-equality predicates, in
  case the condition(s) also refer to indexed attributes

  The following queries will now be able to use indexes:

      FILTER a.indexed == ... && a.indexed != ...
      FILTER a.indexed == ... && a.nonIndexed != ...
      FILTER a.indexed == ... && ! (a.indexed == ...)
      FILTER a.indexed == ... && ! (a.nonIndexed == ...)
      FILTER a.indexed == ... && ! (a.indexed != ...)
      FILTER a.indexed == ... && ! (a.nonIndexed != ...)
      FILTER (a.indexed == ... && a.nonIndexed == ...) || (a.indexed == ... && a.nonIndexed == ...)
      FILTER (a.indexed == ... && a.nonIndexed != ...) || (a.indexed == ... && a.nonIndexed != ...)

* Fixed spuriously occurring "collection not found" errors when running queries on local
  collections on a cluster DB server

* Fixed upload of Foxx applications to the server for apps exceeding approx. 1 MB zipped.

* Malformed Foxx applications will now return a more useful error when any route is requested.

  In Production a Foxx app mounted on /app will display an html page on /app/* stating a 503 Service temporarily not available.
  It will not state any information about your Application.
  Before it was a 404 Not Found without any information and not distinguishable from a correct not found on your route.

  In Development Mode the html page also contains information about the error occurred.

* Unhandled errors thrown in Foxx routes are now handled by the Foxx framework itself.

  In Production the route will return a status 500 with a body {error: "Error statement"}.
  In Development the route will return a status 500 with a body {error: "Error statement", stack: "..."}

  Before, it was status 500 with a plain text stack including ArangoDB internal routing information.

* The Applications tab in web interface will now request development apps more often.
  So if you have a fixed a syntax error in your app it should always be visible after reload.


v2.4.1 (2015-01-19)
-------------------

* improved WAL recovery output

* fixed certain OR optimizations in AQL optimizer

* better diagnostics for arangoimp

* fixed invalid result of HTTP REST API method `/_admin/foxx/rescan`

* fixed possible segmentation fault when passing a Buffer object into a V8 function
  as a parameter

* updated AQB module to 1.8.0.


v2.4.0 (2015-01-13)
-------------------

* updated AQB module to 1.7.0.

* fixed V8 integration-related crashes

* make `fs.move(src, dest)` also fail when both `src` and `dest` are
  existing directories. This ensures the same behavior of the move operation
  on different platforms.

* fixed AQL insert operation for multi-shard collections in cluster

* added optional return value for AQL data-modification queries.
  This allows returning the documents inserted, removed or updated with the query, e.g.

      FOR doc IN docs REMOVE doc._key IN docs LET removed = OLD RETURN removed
      FOR doc IN docs INSERT { } IN docs LET inserted = NEW RETURN inserted
      FOR doc IN docs UPDATE doc._key WITH { } IN docs LET previous = OLD RETURN previous
      FOR doc IN docs UPDATE doc._key WITH { } IN docs LET updated = NEW RETURN updated

  The variables `OLD` and `NEW` are automatically available when a `REMOVE`, `INSERT`,
  `UPDATE` or `REPLACE` statement is immediately followed by a `LET` statement.
  Note that the `LET` and `RETURN` statements in data-modification queries are not as
  flexible as the general versions of `LET` and `RETURN`. When returning documents from
  data-modification operations, only a single variable can be assigned using `LET`, and
  the assignment can only be either `OLD` or `NEW`, but not an arbitrary expression. The
  `RETURN` statement also allows using the just-created variable only, and no arbitrary
  expressions.


v2.4.0-beta1 (2014-12-26)
--------------------------

* fixed superstates in FoxxGenerator

* fixed issue #1065: Aardvark: added creation of documents and edges with _key property

* fixed issue #1198: Aardvark: current AQL editor query is now cached

* Upgraded V8 version from 3.16.14 to 3.29.59

  The built-in version of V8 has been upgraded from 3.16.14 to 3.29.59.
  This activates several ES6 (also dubbed *Harmony* or *ES.next*) features in
  ArangoDB, both in the ArangoShell and the ArangoDB server. They can be
  used for scripting and in server-side actions such as Foxx routes, traversals
  etc.

  The following ES6 features are available in ArangoDB 2.4 by default:

  * iterators
  * the `of` operator
  * symbols
  * predefined collections types (Map, Set etc.)
  * typed arrays

  Many other ES6 features are disabled by default, but can be made available by
  starting arangod or arangosh with the appropriate options:

  * arrow functions
  * proxies
  * generators
  * String, Array, and Number enhancements
  * constants
  * enhanced object and numeric literals

  To activate all these ES6 features in arangod or arangosh, start it with
  the following options:

      arangosh --javascript.v8-options="--harmony --harmony_generators"

  More details on the available ES6 features can be found in
  [this blog](https://jsteemann.github.io/blog/2014/12/19/using-es6-features-in-arangodb/).

* Added Foxx generator for building Hypermedia APIs

  A more detailed description is [here](https://www.arangodb.com/2014/12/08/building-hypermedia-apis-foxxgenerator)

* New `Applications` tab in web interface:

  The `applications` tab got a complete redesign.
  It will now only show applications that are currently running on ArangoDB.
  For a selected application, a new detailed view has been created.
  This view provides a better overview of the app:
  * author
  * license
  * version
  * contributors
  * download links
  * API documentation

  To install a new application, a new dialog is now available.
  It provides the features already available in the console application `foxx-manager` plus some more:
  * install an application from Github
  * install an application from a zip file
  * install an application from ArangoDB's application store
  * create a new application from scratch: this feature uses a generator to
    create a Foxx application with pre-defined CRUD methods for a given list
    of collections. The generated Foxx app can either be downloaded as a zip file or
    be installed on the server. Starting with a new Foxx app has never been easier.

* fixed issue #1102: Aardvark: Layout bug in documents overview

  The documents overview was entirely destroyed in some situations on Firefox.
  We replaced the plugin we used there.

* fixed issue #1168: Aardvark: pagination buttons jumping

* fixed issue #1161: Aardvark: Click on Import JSON imports previously uploaded file

* removed configure options `--enable-all-in-one-v8`, `--enable-all-in-one-icu`,
  and `--enable-all-in-one-libev`.

* global internal rename to fix naming incompatibilities with JSON:

  Internal functions with names containing `array` have been renamed to `object`,
  internal functions with names containing `list` have been renamed to `array`.
  The renaming was mainly done in the C++ parts. The documentation has also been
  adjusted so that the correct JSON type names are used in most places.

  The change also led to the addition of a few function aliases in AQL:

  * `TO_LIST` now is an alias of the new `TO_ARRAY`
  * `IS_LIST` now is an alias of the new `IS_ARRAY`
  * `IS_DOCUMENT` now is an alias of the new `IS_OBJECT`

  The changed also renamed the option `mergeArrays` to `mergeObjects` for AQL
  data-modification query options and HTTP document modification API

* AQL: added optimizer rule "remove-filter-covered-by-index"

  This rule removes FilterNodes and CalculationNodes from an execution plan if the
  filter is already covered by a previous IndexRangeNode. Removing the CalculationNode
  and the FilterNode will speed up query execution because the query requires less
  computation.

* AQL: added optimizer rule "remove-sort-rand"

  This rule removes a `SORT RAND()` expression from a query and moves the random
  iteration into the appropriate `EnumerateCollectionNode`. This is more efficient
  than individually enumerating and then sorting randomly.

* AQL: range optimizations for IN and OR

  This change enables usage of indexes for several additional cases. Filters containing
  the `IN` operator can now make use of indexes, and multiple OR- or AND-combined filter
  conditions can now also use indexes if the filters are accessing the same indexed
  attribute.

  Here are a few examples of queries that can now use indexes but couldn't before:

    FOR doc IN collection
      FILTER doc.indexedAttribute == 1 || doc.indexedAttribute > 99
      RETURN doc

    FOR doc IN collection
      FILTER doc.indexedAttribute IN [ 3, 42 ] || doc.indexedAttribute > 99
      RETURN doc

    FOR doc IN collection
      FILTER (doc.indexedAttribute > 2 && doc.indexedAttribute < 10) ||
	     (doc.indexedAttribute > 23 && doc.indexedAttribute < 42)
      RETURN doc

* fixed issue #500: AQL parentheses issue

  This change allows passing subqueries as AQL function parameters without using
  duplicate brackets (e.g. `FUNC(query)` instead of `FUNC((query))`

* added optional `COUNT` clause to AQL `COLLECT`

  This allows more efficient group count calculation queries, e.g.

      FOR doc IN collection
	COLLECT age = doc.age WITH COUNT INTO length
	RETURN { age: age, count: length }

  A count-only query is also possible:

      FOR doc IN collection
	COLLECT WITH COUNT INTO length
	RETURN length

* fixed missing makeDirectory when fetching a Foxx application from a zip file

* fixed issue #1134: Change the default endpoint to localhost

  This change will modify the IP address ArangoDB listens on to 127.0.0.1 by default.
  This will make new ArangoDB installations unaccessible from clients other than
  localhost unless changed. This is a security feature.

  To make ArangoDB accessible from any client, change the server's configuration
  (`--server.endpoint`) to either `tcp://0.0.0.0:8529` or the server's publicly
  visible IP address.

* deprecated `Repository#modelPrototype`. Use `Repository#model` instead.

* IMPORTANT CHANGE: by default, system collections are included in replication and all
  replication API return values. This will lead to user accounts and credentials
  data being replicated from master to slave servers. This may overwrite
  slave-specific database users.

  If this is undesired, the `_users` collection can be excluded from replication
  easily by setting the `includeSystem` attribute to `false` in the following commands:

  * replication.sync({ includeSystem: false });
  * replication.applier.properties({ includeSystem: false });

  This will exclude all system collections (including `_aqlfunctions`, `_graphs` etc.)
  from the initial synchronization and the continuous replication.

  If this is also undesired, it is also possible to specify a list of collections to
  exclude from the initial synchronization and the continuous replication using the
  `restrictCollections` attribute, e.g.:

      replication.applier.properties({
	includeSystem: true,
	restrictType: "exclude",
	restrictCollections: [ "_users", "_graphs", "foo" ]
      });

  The HTTP API methods for fetching the replication inventory and for dumping collections
  also support the `includeSystem` control flag via a URL parameter.

* removed DEPRECATED replication methods:
  * `replication.logger.start()`
  * `replication.logger.stop()`
  * `replication.logger.properties()`
  * HTTP PUT `/_api/replication/logger-start`
  * HTTP PUT `/_api/replication/logger-stop`
  * HTTP GET `/_api/replication/logger-config`
  * HTTP PUT `/_api/replication/logger-config`

* fixed issue #1174, which was due to locking problems in distributed
  AQL execution

* improved cluster locking for AQL avoiding deadlocks

* use DistributeNode for modifying queries with REPLACE and UPDATE, if
  possible


v2.3.6 (2015-XX-XX)
-------------------

* fixed AQL subquery optimization that produced wrong result when multiple subqueries
  directly followed each other and and a directly following `LET` statement did refer
  to any but the first subquery.


v2.3.5 (2015-01-16)
-------------------

* fixed intermittent 404 errors in Foxx apps after mounting or unmounting apps

* fixed issue #1200: Expansion operator results in "Cannot call method 'forEach' of null"

* fixed issue #1199: Cannot unlink root node of plan


v2.3.4 (2014-12-23)
-------------------

* fixed cerberus path for MyArangoDB


v2.3.3 (2014-12-17)
-------------------

* fixed error handling in instantiation of distributed AQL queries, this
  also fixes a bug in cluster startup with many servers

* issue #1185: parse non-fractional JSON numbers with exponent (e.g. `4e-261`)

* issue #1159: allow --server.request-timeout and --server.connect-timeout of 0


v2.3.2 (2014-12-09)
-------------------

* fixed issue #1177: Fix bug in the user app's storage

* fixed issue #1173: AQL Editor "Save current query" resets user password

* fixed missing makeDirectory when fetching a Foxx application from a zip file

* put in warning about default changed: fixed issue #1134: Change the default endpoint to localhost

* fixed issue #1163: invalid fullCount value returned from AQL

* fixed range operator precedence

* limit default maximum number of plans created by AQL optimizer to 256 (from 1024)

* make AQL optimizer not generate an extra plan if an index can be used, but modify
  existing plans in place

* fixed AQL cursor ttl (time-to-live) issue

  Any user-specified cursor ttl value was not honored since 2.3.0.

* fixed segfault in AQL query hash index setup with unknown shapes

* fixed memleaks

* added AQL optimizer rule for removing `INTO` from a `COLLECT` statement if not needed

* fixed issue #1131

  This change provides the `KEEP` clause for `COLLECT ... INTO`. The `KEEP` clause
  allows controlling which variables will be kept in the variable created by `INTO`.

* fixed issue #1147, must protect dispatcher ID for etcd

v2.3.1 (2014-11-28)
-------------------

* recreate password if missing during upgrade

* fixed issue #1126

* fixed non-working subquery index optimizations

* do not restrict summary of Foxx applications to 60 characters

* fixed display of "required" path parameters in Foxx application documentation

* added more optimizations of constants values in AQL FILTER conditions

* fixed invalid or-to-in optimization for FILTERs containing comparisons
  with boolean values

* fixed replication of `_graphs` collection

* added AQL list functions `PUSH`, `POP`, `UNSHIFT`, `SHIFT`, `REMOVE_VALUES`,
  `REMOVE_VALUE`, `REMOVE_NTH` and `APPEND`

* added AQL functions `CALL` and `APPLY` to dynamically call other functions

* fixed AQL optimizer cost estimation for LIMIT node

* prevent Foxx queues from permanently writing to the journal even when
  server is idle

* fixed AQL COLLECT statement with INTO clause, which copied more variables
  than v2.2 and thus lead to too much memory consumption.
  This deals with #1107.

* fixed AQL COLLECT statement, this concerned every COLLECT statement,
  only the first group had access to the values of the variables before
  the COLLECT statement. This deals with #1127.

* fixed some AQL internals, where sometimes too many items were
  fetched from upstream in the presence of a LIMIT clause. This should
  generally improve performance.


v2.3.0 (2014-11-18)
-------------------

* fixed syslog flags. `--log.syslog` is deprecated and setting it has no effect,
  `--log.facility` now works as described. Application name has been changed from
  `triagens` to `arangod`. It can be changed using `--log.application`. The syslog
  will only contain the actual log message. The datetime prefix is omitted.

* fixed deflate in SimpleHttpClient

* fixed issue #1104: edgeExamples broken or changed

* fixed issue #1103: Error while importing user queries

* fixed issue #1100: AQL: HAS() fails on doc[attribute_name]

* fixed issue #1098: runtime error when creating graph vertex

* hide system applications in **Applications** tab by default

  Display of system applications can be toggled by using the *system applications*
  toggle in the UI.

* added HTTP REST API for managing tasks (`/_api/tasks`)

* allow passing character lists as optional parameter to AQL functions `TRIM`,
  `LTRIM` and `RTRIM`

  These functions now support trimming using custom character lists. If no character
  lists are specified, all whitespace characters will be removed as previously:

      TRIM("  foobar\t \r\n ")         // "foobar"
      TRIM(";foo;bar;baz, ", "; ")     // "foo;bar;baz"

* added AQL string functions `LTRIM`, `RTRIM`, `FIND_FIRST`, `FIND_LAST`, `SPLIT`,
  `SUBSTITUTE`

* added AQL functions `ZIP`, `VALUES` and `PERCENTILE`

* made AQL functions `CONCAT` and `CONCAT_SEPARATOR` work with list arguments

* dynamically create extra dispatcher threads if required

* fixed issue #1097: schemas in the API docs no longer show required properties as optional


v2.3.0-beta2 (2014-11-08)
-------------------------

* front-end: new icons for uploading and downloading JSON documents into a collection

* front-end: fixed documents pagination css display error

* front-end: fixed flickering of the progress view

* front-end: fixed missing event for documents filter function

* front-end: jsoneditor: added CMD+Return (Mac) CTRL+Return (Linux/Win) shortkey for
  saving a document

* front-end: added information tooltip for uploading json documents.

* front-end: added database management view to the collapsed navigation menu

* front-end: added collection truncation feature

* fixed issue #1086: arangoimp: Odd errors if arguments are not given properly

* performance improvements for AQL queries that use JavaScript-based expressions
  internally

* added AQL geo functions `WITHIN_RECTANGLE` and `IS_IN_POLYGON`

* fixed non-working query results download in AQL editor of web interface

* removed debug print message in AQL editor query export routine

* fixed issue #1075: Aardvark: user name required even if auth is off #1075

  The fix for this prefills the username input field with the current user's
  account name if any and `root` (the default username) otherwise. Additionally,
  the tooltip text has been slightly adjusted.

* fixed issue #1069: Add 'raw' link to swagger ui so that the raw swagger
  json can easily be retrieved

  This adds a link to the Swagger API docs to an application's detail view in
  the **Applications** tab of the web interface. The link produces the Swagger
  JSON directly. If authentication is turned on, the link requires authentication,
  too.

* documentation updates


v2.3.0-beta1 (2014-11-01)
-------------------------

* added dedicated `NOT IN` operator for AQL

  Previously, a `NOT IN` was only achievable by writing a negated `IN` condition:

      FOR i IN ... FILTER ! (i IN [ 23, 42 ]) ...

  This can now alternatively be expressed more intuitively as follows:

      FOR i IN ... FILTER i NOT IN [ 23, 42 ] ...

* added alternative logical operator syntax for AQL

  Previously, the logical operators in AQL could only be written as:
  - `&&`: logical and
  - `||`: logical or
  - `!`: negation

  ArangoDB 2.3 introduces the alternative variants for these operators:
  - `AND`: logical and
  - `OR`: logical or
  - `NOT`: negation

  The new syntax is just an alternative to the old syntax, allowing easier
  migration from SQL. The old syntax is still fully supported and will be.

* improved output of `ArangoStatement.parse()` and POST `/_api/query`

  If an AQL query can be parsed without problems, The return value of
  `ArangoStatement.parse()` now contains an attribute `ast` with the abstract
  syntax tree of the query (before optimizations). Though this is an internal
  representation of the query and is subject to change, it can be used to inspect
  how ArangoDB interprets a given query.

* improved `ArangoStatement.explain()` and POST `/_api/explain`

  The commands for explaining AQL queries have been improved.

* added command-line option `--javascript.v8-contexts` to control the number of
  V8 contexts created in arangod.

  Previously, the number of V8 contexts was equal to the number of server threads
  (as specified by option `--server.threads`).

  However, it may be sensible to create different amounts of threads and V8
  contexts. If the option is not specified, the number of V8 contexts created
  will be equal to the number of server threads. Thus no change in configuration
  is required to keep the old behavior.

  If you are using the default config files or merge them with your local config
  files, please review if the default number of server threads is okay in your
  environment. Additionally you should verify that the number of V8 contexts
  created (as specified in option `--javascript.v8-contexts`) is okay.

* the number of server.threads specified is now the minimum of threads
  started. There are situation in which threads are waiting for results of
  distributed database servers. In this case the number of threads is
  dynamically increased.

* removed index type "bitarray"

  Bitarray indexes were only half-way documented and integrated in previous versions
  of ArangoDB so their benefit was limited. The support for bitarray indexes has
  thus been removed in ArangoDB 2.3. It is not possible to create indexes of type
  "bitarray" with ArangoDB 2.3.

  When a collection is opened that contains a bitarray index definition created
  with a previous version of ArangoDB, ArangoDB will ignore it and log the following
  warning:

      index type 'bitarray' is not supported in this version of ArangoDB and is ignored

  Future versions of ArangoDB may automatically remove such index definitions so the
  warnings will eventually disappear.

* removed internal "_admin/modules/flush" in order to fix requireApp

* added basic support for handling binary data in Foxx

  Requests with binary payload can be processed in Foxx applications by
  using the new method `res.rawBodyBuffer()`. This will return the unparsed request
  body as a Buffer object.

  There is now also the method `req.requestParts()` available in Foxx to retrieve
  the individual components of a multipart HTTP request.

  Buffer objects can now be used when setting the response body of any Foxx action.
  Additionally, `res.send()` has been added as a convenience method for returning
  strings, JSON objects or buffers from a Foxx action:

      res.send("<p>some HTML</p>");
      res.send({ success: true });
      res.send(new Buffer("some binary data"));

  The convenience method `res.sendFile()` can now be used to easily return the
  contents of a file from a Foxx action:

      res.sendFile(applicationContext.foxxFilename("image.png"));

  `fs.write` now accepts not only strings but also Buffer objects as second parameter:

      fs.write(filename, "some data");
      fs.write(filename, new Buffer("some binary data"));

  `fs.readBuffer` can be used to return the contents of a file in a Buffer object.

* improved performance of insertion into non-unique hash indexes significantly in case
  many duplicate keys are used in the index

* issue #1042: set time zone in log output

  the command-line option `--log.use-local-time` was added to print dates and times in
  the server-local timezone instead of UTC

* command-line options that require a boolean value now validate the
  value given on the command-line

  This prevents issues if no value is specified for an option that
  requires a boolean value. For example, the following command-line would
  have caused trouble in 2.2, because `--server.endpoint` would have been
  used as the value for the `--server.disable-authentication` options
  (which requires a boolean value):

      arangod --server.disable-authentication --server.endpoint tcp://127.0.0.1:8529 data

  In 2.3, running this command will fail with an error and requires to
  be modified to:

      arangod --server.disable-authentication true --server.endpoint tcp://127.0.0.1:8529 data

* improved performance of CSV import in arangoimp

* fixed issue #1027: Stack traces are off-by-one

* fixed issue #1026: Modules loaded in different files within the same app
  should refer to the same module

* fixed issue #1025: Traversal not as expected in undirected graph

* added a _relation function in the general-graph module.

  This deprecated _directedRelation and _undirectedRelation.
  ArangoDB does not offer any constraints for undirected edges
  which caused some confusion of users how undirected relations
  have to be handled. Relation now only supports directed relations
  and the user can actively simulate undirected relations.

* changed return value of Foxx.applicationContext#collectionName:

  Previously, the function could return invalid collection names because
  invalid characters were not replaced in the application name prefix, only
  in the collection name passed.

  Now, the function replaces invalid characters also in the application name
  prefix, which might to slightly different results for application names that
  contained any characters outside the ranges [a-z], [A-Z] and [0-9].

* prevent XSS in AQL editor and logs view

* integrated tutorial into ArangoShell and web interface

* added option `--backslash-escape` for arangoimp when running CSV file imports

* front-end: added download feature for (filtered) documents

* front-end: added download feature for the results of a user query

* front-end: added function to move documents to another collection

* front-end: added sort-by attribute to the documents filter

* front-end: added sorting feature to database, graph management and user management view.

* issue #989: front-end: Databases view not refreshing after deleting a database

* issue #991: front-end: Database search broken

* front-end: added infobox which shows more information about a document (_id, _rev, _key) or
  an edge (_id, _rev, _key, _from, _to). The from and to attributes are clickable and redirect
  to their document location.

* front-end: added edit-mode for deleting multiple documents at the same time.

* front-end: added delete button to the detailed document/edge view.

* front-end: added visual feedback for saving documents/edges inside the editor (error/success).

* front-end: added auto-focusing for the first input field in a modal.

* front-end: added validation for user input in a modal.

* front-end: user defined queries are now stored inside the database and are bound to the current
  user, instead of using the local storage functionality of the browsers. The outcome of this is
  that user defined queries are now independently usable from any device. Also queries can now be
  edited through the standard document editor of the front-end through the _users collection.

* front-end: added import and export functionality for user defined queries.

* front-end: added new keywords and functions to the aql-editor theme

* front-end: applied tile-style to the graph view

* front-end: now using the new graph api including multi-collection support

* front-end: foxx apps are now deletable

* front-end: foxx apps are now installable and updateable through github, if github is their
  origin.

* front-end: added foxx app version control. Multiple versions of a single foxx app are now
  installable and easy to manage and are also arranged in groups.

* front-end: the user-set filter of a collection is now stored until the user navigates to
  another collection.

* front-end: fetching and filtering of documents, statistics, and query operations are now
  handled with asynchronous ajax calls.

* front-end: added progress indicator if the front-end is waiting for a server operation.

* front-end: fixed wrong count of documents in the documents view of a collection.

* front-end: fixed unexpected styling of the manage db view and navigation.

* front-end: fixed wrong handling of select fields in a modal view.

* front-end: fixed wrong positioning of some tooltips.

* automatically call `toJSON` function of JavaScript objects (if present)
  when serializing them into database documents. This change allows
  storing JavaScript date objects in the database in a sensible manner.


v2.2.7 (2014-11-19)
-------------------

* fixed issue #998: Incorrect application URL for non-system Foxx apps

* fixed issue #1079: AQL editor: keyword WITH in UPDATE query is not highlighted

* fix memory leak in cluster nodes

* fixed registration of AQL user-defined functions in Web UI (JS shell)

* fixed error display in Web UI for certain errors
  (now error message is printed instead of 'undefined')

* fixed issue #1059: bug in js module console

* fixed issue #1056: "fs": zip functions fail with passwords

* fixed issue #1063: Docs: measuring unit of --wal.logfile-size?

* fixed issue #1062: Docs: typo in 14.2 Example data


v2.2.6 (2014-10-20)
-------------------

* fixed issue #972: Compilation Issue

* fixed issue #743: temporary directories are now unique and one can read
  off the tool that created them, if empty, they are removed atexit

* Highly improved performance of all AQL GRAPH_* functions.

* Orphan collections in general graphs can now be found via GRAPH_VERTICES
  if either "any" or no direction is defined

* Fixed documentation for AQL function GRAPH_NEIGHBORS.
  The option "vertexCollectionRestriction" is meant to filter the target
  vertices only, and should not filter the path.

* Fixed a bug in GRAPH_NEIGHBORS which enforced only empty results
  under certain conditions


v2.2.5 (2014-10-09)
-------------------

* fixed issue #961: allow non-JSON values in undocument request bodies

* fixed issue 1028: libicu is now statically linked

* fixed cached lookups of collections on the server, which may have caused spurious
  problems after collection rename operations


v2.2.4 (2014-10-01)
-------------------

* fixed accessing `_from` and `_to` attributes in `collection.byExample` and
  `collection.firstExample`

  These internal attributes were not handled properly in the mentioned functions, so
  searching for them did not always produce documents

* fixed issue #1030: arangoimp 2.2.3 crashing, not logging on large Windows CSV file

* fixed issue #1025: Traversal not as expected in undirected graph

* fixed issue #1020

  This requires re-introducing the startup option `--database.force-sync-properties`.

  This option can again be used to force fsyncs of collection, index and database properties
  stored as JSON strings on disk in files named `parameter.json`. Syncing these files after
  a write may be necessary if the underlying storage does not sync file contents by itself
  in a "sensible" amount of time after a file has been written and closed.

  The default value is `true` so collection, index and database properties will always be
  synced to disk immediately. This affects creating, renaming and dropping collections as
  well as creating and dropping databases and indexes. Each of these operations will perform
  an additional fsync on the `parameter.json` file if the option is set to `true`.

  It might be sensible to set this option to `false` for workloads that create and drop a
  lot of collections (e.g. test runs).

  Document operations such as creating, updating and dropping documents are not affected
  by this option.

* fixed issue #1016: AQL editor bug

* fixed issue #1014: WITHIN function returns wrong distance

* fixed AQL shortest path calculation in function `GRAPH_SHORTEST_PATH` to return
  complete vertex objects instead of just vertex ids

* allow changing of attributes of documents stored in server-side JavaScript variables

  Previously, the following did not work:

      var doc = db.collection.document(key);
      doc._key = "abc"; // overwriting internal attributes not supported
      doc.value = 123;  // overwriting existing attributes not supported

  Now, modifying documents stored in server-side variables (e.g. `doc` in the above case)
  is supported. Modifying the variables will not update the documents in the database,
  but will modify the JavaScript object (which can be written back to the database using
  `db.collection.update` or `db.collection.replace`)

* fixed issue #997: arangoimp apparently doesn't support files >2gig on Windows

  large file support (requires using `_stat64` instead of `stat`) is now supported on
  Windows


v2.2.3 (2014-09-02)
-------------------

* added `around` for Foxx controller

* added `type` option for HTTP API `GET /_api/document?collection=...`

  This allows controlling the type of results to be returned. By default, paths to
  documents will be returned, e.g.

      [
	`/_api/document/test/mykey1`,
	`/_api/document/test/mykey2`,
	...
      ]

  To return a list of document ids instead of paths, the `type` URL parameter can be
  set to `id`:

      [
	`test/mykey1`,
	`test/mykey2`,
	...
      ]

  To return a list of document keys only, the `type` URL parameter can be set to `key`:

      [
	`mykey1`,
	`mykey2`,
	...
      ]


* properly capitalize HTTP response header field names in case the `x-arango-async`
  HTTP header was used in a request.

* fixed several documentation issues

* speedup for several general-graph functions, AQL functions starting with `GRAPH_`
  and traversals


v2.2.2 (2014-08-08)
-------------------

* allow storing non-reserved attribute names starting with an underscore

  Previous versions of ArangoDB parsed away all attribute names that started with an
  underscore (e.g. `_test', '_foo', `_bar`) on all levels of a document (root level
  and sub-attribute levels). While this behavior was documented, it was unintuitive and
  prevented storing documents inside other documents, e.g.:

      {
	"_key" : "foo",
	"_type" : "mydoc",
	"references" : [
	  {
	    "_key" : "something",
	    "_rev" : "...",
	    "value" : 1
	  },
	  {
	    "_key" : "something else",
	    "_rev" : "...",
	    "value" : 2
	  }
	]
      }

  In the above example, previous versions of ArangoDB removed all attributes and
  sub-attributes that started with underscores, meaning the embedded documents would lose
  some of their attributes. 2.2.2 should preserve such attributes, and will also allow
  storing user-defined attribute names on the top-level even if they start with underscores
  (such as `_type` in the above example).

* fix conversion of JavaScript String, Number and Boolean objects to JSON.

  Objects created in JavaScript using `new Number(...)`, `new String(...)`, or
  `new Boolean(...)` were not converted to JSON correctly.

* fixed a race condition on task registration (i.e. `require("org/arangodb/tasks").register()`)

  this race condition led to undefined behavior when a just-created task with no offset and
  no period was instantly executed and deleted by the task scheduler, before the `register`
  function returned to the caller.

* changed run-tests.sh to execute all suitable tests.

* switch to new version of gyp

* fixed upgrade button


v2.2.1 (2014-07-24)
-------------------

* fixed hanging write-ahead log recovery for certain cases that involved dropping
  databases

* fixed issue with --check-version: when creating a new database the check failed

* issue #947 Foxx applicationContext missing some properties

* fixed issue with --check-version: when creating a new database the check failed

* added startup option `--wal.suppress-shape-information`

  Setting this option to `true` will reduce memory and disk space usage and require
  less CPU time when modifying documents or edges. It should therefore be turned on
  for standalone ArangoDB servers. However, for servers that are used as replication
  masters, setting this option to `true` will effectively disable the usage of the
  write-ahead log for replication, so it should be set to `false` for any replication
  master servers.

  The default value for this option is `false`.

* added optional `ttl` attribute to specify result cursor expiration for HTTP API method
  `POST /_api/cursor`

  The `ttl` attribute can be used to prevent cursor results from timing out too early.

* issue #947: Foxx applicationContext missing some properties

* (reported by Christian Neubauer):

  The problem was that in Google's V8, signed and unsigned chars are not always declared cleanly.
  so we need to force v8 to compile with forced signed chars which is done by the Flag:
    -fsigned-char
  at least it is enough to follow the instructions of compiling arango on rasperry
  and add "CFLAGS='-fsigned-char'" to the make command of V8 and remove the armv7=0

* Fixed a bug with the replication client. In the case of single document
  transactions the collection was not write locked.


v2.2.0 (2014-07-10)
-------------------

* The replication methods `logger.start`, `logger.stop` and `logger.properties` are
  no-ops in ArangoDB 2.2 as there is no separate replication logger anymore. Data changes
  are logged into the write-ahead log in ArangoDB 2.2, and not separately by the
  replication logger. The replication logger object is still there in ArangoDB 2.2 to
  ensure backwards-compatibility, however, logging cannot be started, stopped or
  configured anymore. Using any of these methods will do nothing.

  This also affects the following HTTP API methods:
  - `PUT /_api/replication/logger-start`
  - `PUT /_api/replication/logger-stop`
  - `GET /_api/replication/logger-config`
  - `PUT /_api/replication/logger-config`

  Using any of these methods is discouraged from now on as they will be removed in
  future versions of ArangoDB.

* INCOMPATIBLE CHANGE: replication of transactions has changed. Previously, transactions
  were logged on a master in one big block and shipped to a slave in one block, too.
  Now transactions will be logged and replicated as separate entries, allowing transactions
  to be bigger and also ensure replication progress.

  This change also affects the behavior of the `stop` method of the replication applier.
  If the replication applier is now stopped manually using the `stop` method and later
  restarted using the `start` method, any transactions that were unfinished at the
  point of stopping will be aborted on a slave, even if they later commit on the master.

  In ArangoDB 2.2, stopping the replication applier manually should be avoided unless the
  goal is to stop replication permanently or to do a full resync with the master anyway.
  If the replication applier still must be stopped, it should be made sure that the
  slave has fetched and applied all pending operations from a master, and that no
  extra transactions are started on the master before the `stop` command on the slave
  is executed.

  Replication of transactions in ArangoDB 2.2 might also lock the involved collections on
  the slave while a transaction is either committed or aborted on the master and the
  change has been replicated to the slave. This change in behavior may be important for
  slave servers that are used for read-scaling. In order to avoid long lasting collection
  locks on the slave, transactions should be kept small.

  The `_replication` system collection is not used anymore in ArangoDB 2.2 and its usage is
  discouraged.

* INCOMPATIBLE CHANGE: the figures reported by the `collection.figures` method
  now only reflect documents and data contained in the journals and datafiles of
  collections. Documents or deletions contained only in the write-ahead log will
  not influence collection figures until the write-ahead log garbage collection
  kicks in. The figures for a collection might therefore underreport the total
  resource usage of a collection.

  Additionally, the attributes `lastTick` and `uncollectedLogfileEntries` have been
  added to the result of the `figures` operation and the HTTP API method
  `PUT /_api/collection/figures`

* added `insert` method as an alias for `save`. Documents can now be inserted into
  a collection using either method:

      db.test.save({ foo: "bar" });
      db.test.insert({ foo: "bar" });

* added support for data-modification AQL queries

* added AQL keywords `INSERT`, `UPDATE`, `REPLACE` and `REMOVE` (and `WITH`) to
  support data-modification AQL queries.

  Unquoted usage of these keywords for attribute names in AQL queries will likely
  fail in ArangoDB 2.2. If any such attribute name needs to be used in a query, it
  should be enclosed in backticks to indicate the usage of a literal attribute
  name.

  For example, the following query will fail in ArangoDB 2.2 with a parse error:

      FOR i IN foo RETURN i.remove

  and needs to be rewritten like this:

      FOR i IN foo RETURN i.`remove`

* disallow storing of JavaScript objects that contain JavaScript native objects
  of type `Date`, `Function`, `RegExp` or `External`, e.g.

      db.test.save({ foo: /bar/ });
      db.test.save({ foo: new Date() });

  will now print

      Error: <data> cannot be converted into JSON shape: could not shape document

  Previously, objects of these types were silently converted into an empty object
  (i.e. `{ }`).

  To store such objects in a collection, explicitly convert them into strings
  like this:

      db.test.save({ foo: String(/bar/) });
      db.test.save({ foo: String(new Date()) });

* The replication methods `logger.start`, `logger.stop` and `logger.properties` are
  no-ops in ArangoDB 2.2 as there is no separate replication logger anymore. Data changes
  are logged into the write-ahead log in ArangoDB 2.2, and not separately by the
  replication logger. The replication logger object is still there in ArangoDB 2.2 to
  ensure backwards-compatibility, however, logging cannot be started, stopped or
  configured anymore. Using any of these methods will do nothing.

  This also affects the following HTTP API methods:
  - `PUT /_api/replication/logger-start`
  - `PUT /_api/replication/logger-stop`
  - `GET /_api/replication/logger-config`
  - `PUT /_api/replication/logger-config`

  Using any of these methods is discouraged from now on as they will be removed in
  future versions of ArangoDB.

* INCOMPATIBLE CHANGE: replication of transactions has changed. Previously, transactions
  were logged on a master in one big block and shipped to a slave in one block, too.
  Now transactions will be logged and replicated as separate entries, allowing transactions
  to be bigger and also ensure replication progress.

  This change also affects the behavior of the `stop` method of the replication applier.
  If the replication applier is now stopped manually using the `stop` method and later
  restarted using the `start` method, any transactions that were unfinished at the
  point of stopping will be aborted on a slave, even if they later commit on the master.

  In ArangoDB 2.2, stopping the replication applier manually should be avoided unless the
  goal is to stop replication permanently or to do a full resync with the master anyway.
  If the replication applier still must be stopped, it should be made sure that the
  slave has fetched and applied all pending operations from a master, and that no
  extra transactions are started on the master before the `stop` command on the slave
  is executed.

  Replication of transactions in ArangoDB 2.2 might also lock the involved collections on
  the slave while a transaction is either committed or aborted on the master and the
  change has been replicated to the slave. This change in behavior may be important for
  slave servers that are used for read-scaling. In order to avoid long lasting collection
  locks on the slave, transactions should be kept small.

  The `_replication` system collection is not used anymore in ArangoDB 2.2 and its usage is
  discouraged.

* INCOMPATIBLE CHANGE: the figures reported by the `collection.figures` method
  now only reflect documents and data contained in the journals and datafiles of
  collections. Documents or deletions contained only in the write-ahead log will
  not influence collection figures until the write-ahead log garbage collection
  kicks in. The figures for a collection might therefore underreport the total
  resource usage of a collection.

  Additionally, the attributes `lastTick` and `uncollectedLogfileEntries` have been
  added to the result of the `figures` operation and the HTTP API method
  `PUT /_api/collection/figures`

* added `insert` method as an alias for `save`. Documents can now be inserted into
  a collection using either method:

      db.test.save({ foo: "bar" });
      db.test.insert({ foo: "bar" });

* added support for data-modification AQL queries

* added AQL keywords `INSERT`, `UPDATE`, `REPLACE` and `REMOVE` (and `WITH`) to
  support data-modification AQL queries.

  Unquoted usage of these keywords for attribute names in AQL queries will likely
  fail in ArangoDB 2.2. If any such attribute name needs to be used in a query, it
  should be enclosed in backticks to indicate the usage of a literal attribute
  name.

  For example, the following query will fail in ArangoDB 2.2 with a parse error:

      FOR i IN foo RETURN i.remove

  and needs to be rewritten like this:

      FOR i IN foo RETURN i.`remove`

* disallow storing of JavaScript objects that contain JavaScript native objects
  of type `Date`, `Function`, `RegExp` or `External`, e.g.

      db.test.save({ foo: /bar/ });
      db.test.save({ foo: new Date() });

  will now print

      Error: <data> cannot be converted into JSON shape: could not shape document

  Previously, objects of these types were silently converted into an empty object
  (i.e. `{ }`).

  To store such objects in a collection, explicitly convert them into strings
  like this:

      db.test.save({ foo: String(/bar/) });
      db.test.save({ foo: String(new Date()) });

* honor startup option `--server.disable-statistics` when deciding whether or not
  to start periodic statistics collection jobs

  Previously, the statistics collection jobs were started even if the server was
  started with the `--server.disable-statistics` flag being set to `true`

* removed startup option `--random.no-seed`

  This option had no effect in previous versions of ArangoDB and was thus removed.

* removed startup option `--database.remove-on-drop`

  This option was used for debugging only.

* removed startup option `--database.force-sync-properties`

  This option is now superfluous as collection properties are now stored in the
  write-ahead log.

* introduced write-ahead log

  All write operations in an ArangoDB server instance are automatically logged
  to the server's write-ahead log. The write-ahead log is a set of append-only
  logfiles, and it is used in case of a crash recovery and for replication.
  Data from the write-ahead log will eventually be moved into the journals or
  datafiles of collections, allowing the server to remove older write-ahead log
  logfiles. Figures of collections will be updated when data are moved from the
  write-ahead log into the journals or datafiles of collections.

  Cross-collection transactions in ArangoDB should benefit considerably by this
  change, as less writes than in previous versions are required to ensure the data
  of multiple collections are atomically and durably committed. All data-modifying
  operations inside transactions (insert, update, remove) will write their
  operations into the write-ahead log directly, making transactions with multiple
  operations also require less physical memory than in previous versions of ArangoDB,
  that required all transaction data to fit into RAM.

  The `_trx` system collection is not used anymore in ArangoDB 2.2 and its usage is
  discouraged.

  The data in the write-ahead log can also be used in the replication context.
  The `_replication` collection that was used in previous versions of ArangoDB to
  store all changes on the server is not used anymore in ArangoDB 2.2. Instead,
  slaves can read from a master's write-ahead log to get informed about most
  recent changes. This removes the need to store data-modifying operations in
  both the actual place and the `_replication` collection.

* removed startup option `--server.disable-replication-logger`

  This option is superfluous in ArangoDB 2.2. There is no dedicated replication
  logger in ArangoDB 2.2. There is now always the write-ahead log, and it is also
  used as the server's replication log. Specifying the startup option
  `--server.disable-replication-logger` will do nothing in ArangoDB 2.2, but the
  option should not be used anymore as it might be removed in a future version.

* changed behavior of replication logger

  There is no dedicated replication logger in ArangoDB 2.2 as there is the
  write-ahead log now. The existing APIs for starting and stopping the replication
  logger still exist in ArangoDB 2.2 for downwards-compatibility, but calling
  the start or stop operations are no-ops in ArangoDB 2.2. When querying the
  replication logger status via the API, the server will always report that the
  replication logger is running. Configuring the replication logger is a no-op
  in ArangoDB 2.2, too. Changing the replication logger configuration has no
  effect. Instead, the write-ahead log configuration can be changed.

* removed MRuby integration for arangod

  ArangoDB had an experimental MRuby integration in some of the publish builds.
  This wasn't continuously developed, and so it has been removed in ArangoDB 2.2.

  This change has led to the following startup options being superfluous:

  - `--ruby.gc-interval`
  - `--ruby.action-directory`
  - `--ruby.modules-path`
  - `--ruby.startup-directory`

  Specifying these startup options will do nothing in ArangoDB 2.2, but the
  options should be avoided from now on as they might be removed in future versions.

* reclaim index memory when last document in collection is deleted

  Previously, deleting documents from a collection did not lead to index sizes being
  reduced. Instead, the already allocated index memory was re-used when a collection
  was refilled.

  Now, index memory for primary indexes and hash indexes is reclaimed instantly when
  the last document from a collection is removed.

* inlined and optimized functions in hash indexes

* added AQL TRANSLATE function

  This function can be used to perform lookups from static lists, e.g.

      LET countryNames = { US: "United States", UK: "United Kingdom", FR: "France" }
      RETURN TRANSLATE("FR", countryNames)

* fixed datafile debugger

* fixed check-version for empty directory

* moved try/catch block to the top of routing chain

* added mountedApp function for foxx-manager

* fixed issue #883: arango 2.1 - when starting multi-machine cluster, UI web
  does not change to cluster overview

* fixed dfdb: should not start any other V8 threads

* cleanup of version-check, added module org/arangodb/database-version,
  added --check-version option

* fixed issue #881: [2.1.0] Bombarded (every 10 sec or so) with
  "WARNING format string is corrupt" when in non-system DB Dashboard

* specialized primary index implementation to allow faster hash table
  rebuilding and reduce lookups in datafiles for the actual value of `_key`.

* issue #862: added `--overwrite` option to arangoimp

* removed number of property lookups for documents during AQL queries that
  access documents

* prevent buffering of long print results in arangosh's and arangod's print
  command

  this change will emit buffered intermediate print results and discard the
  output buffer to quickly deliver print results to the user, and to prevent
  constructing very large buffers for large results

* removed sorting of attribute names for use in a collection's shaper

  sorting attribute names was done on document insert to keep attributes
  of a collection in sorted order for faster comparisons. The sort order
  of attributes was only used in one particular and unlikely case, so it
  was removed. Collections with many different attribute names should
  benefit from this change by faster inserts and slightly less memory usage.

* fixed a bug in arangodump which got the collection name in _from and _to
  attributes of edges wrong (all were "_unknown")

* fixed a bug in arangorestore which did not recognize wrong _from and _to
  attributes of edges

* improved error detection and reporting in arangorestore


v2.1.1 (2014-06-06)
-------------------

* fixed dfdb: should not start any other V8 threads

* signature for collection functions was modified

  The basic change was the substitution of the input parameter of the
  function by an generic options object which can contain multiple
  option parameter of the function.
  Following functions were modified
  remove
  removeBySample
  replace
  replaceBySample
  update
  updateBySample

  Old signature is yet supported but it will be removed in future versions

v2.1.0 (2014-05-29)
-------------------

* implemented upgrade procedure for clusters

* fixed communication issue with agency which prevented reconnect
  after an agent failure

* fixed cluster dashboard in the case that one but not all servers
  in the cluster are down

* fixed a bug with coordinators creating local database objects
  in the wrong order (_system needs to be done first)

* improved cluster dashboard


v2.1.0-rc2 (2014-05-25)
-----------------------

* fixed issue #864: Inconsistent behavior of AQL REVERSE(list) function


v2.1.0-rc1 (XXXX-XX-XX)
-----------------------

* added server-side periodic task management functions:

  - require("org/arangodb/tasks").register(): registers a periodic task
  - require("org/arangodb/tasks").unregister(): unregisters and removes a
    periodic task
  - require("org/arangodb/tasks").get(): retrieves a specific tasks or all
    existing tasks

  the previous undocumented function `internal.definePeriodic` is now
  deprecated and will be removed in a future release.

* decrease the size of some seldom used system collections on creation.

  This will make these collections use less disk space and mapped memory.

* added AQL date functions

* added AQL FLATTEN() list function

* added index memory statistics to `db.<collection>.figures()` function

  The `figures` function will now return a sub-document `indexes`, which lists
  the number of indexes in the `count` sub-attribute, and the total memory
  usage of the indexes in bytes in the `size` sub-attribute.

* added AQL CURRENT_DATABASE() function

  This function returns the current database's name.

* added AQL CURRENT_USER() function

  This function returns the current user from an AQL query. The current user is the
  username that was specified in the `Authorization` HTTP header of the request. If
  authentication is turned off or the query was executed outside a request context,
  the function will return `null`.

* fixed issue #796: Searching with newline chars broken?

  fixed slightly different handling of backslash escape characters in a few
  AQL functions. Now handling of escape sequences should be consistent, and
  searching for newline characters should work the same everywhere

* added OpenSSL version check for configure

  It will report all OpenSSL versions < 1.0.1g as being too old.
  `configure` will only complain about an outdated OpenSSL version but not stop.

* require C++ compiler support (requires g++ 4.8, clang++ 3.4 or Visual Studio 13)

* less string copying returning JSONified documents from ArangoDB, e.g. via
  HTTP GET `/_api/document/<collection>/<document>`

* issue #798: Lower case http headers from arango

  This change allows returning capitalized HTTP headers, e.g.
  `Content-Length` instead of `content-length`.
  The HTTP spec says that headers are case-insensitive, but
  in fact several clients rely on a specific case in response
  headers.
  This change will capitalize HTTP headers if the `X-Arango-Version`
  request header is sent by the client and contains a value of at
  least `20100` (for version 2.1). The default value for the
  compatibility can also be set at server start, using the
  `--server.default-api-compatibility` option.

* simplified usage of `db._createStatement()`

  Previously, the function could not be called with a query string parameter as
  follows:

      db._createStatement(queryString);

  Calling it as above resulted in an error because the function expected an
  object as its parameter. From now on, it's possible to call the function with
  just the query string.

* make ArangoDB not send back a `WWW-Authenticate` header to a client in case the
  client sends the `X-Omit-WWW-Authenticate` HTTP header.

  This is done to prevent browsers from showing their built-in HTTP authentication
  dialog for AJAX requests that require authentication.
  ArangoDB will still return an HTTP 401 (Unauthorized) if the request doesn't
  contain valid credentials, but it will omit the `WWW-Authenticate` header,
  allowing clients to bypass the browser's authentication dialog.

* added REST API method HTTP GET `/_api/job/job-id` to query the status of an
  async job without potentially fetching it from the list of done jobs

* fixed non-intuitive behavior in jobs API: previously, querying the status
  of an async job via the API HTTP PUT `/_api/job/job-id` removed a currently
  executing async job from the list of queryable jobs on the server.
  Now, when querying the result of an async job that is still executing,
  the job is kept in the list of queryable jobs so its result can be fetched
  by a subsequent request.

* use a new data structure for the edge index of an edge collection. This
  improves the performance for the creation of the edge index and in
  particular speeds up removal of edges in graphs. Note however that
  this change might change the order in which edges starting at
  or ending in a vertex are returned. However, this order was never
  guaranteed anyway and it is not sensible to guarantee any particular
  order.

* provide a size hint to edge and hash indexes when initially filling them
  this will lead to less re-allocations when populating these indexes

  this may speed up building indexes when opening an existing collection

* don't requeue identical context methods in V8 threads in case a method is
  already registered

* removed arangod command line option `--database.remove-on-compacted`

* export the sort attribute for graph traversals to the HTTP interface

* add support for arangodump/arangorestore for clusters


v2.0.8 (XXXX-XX-XX)
-------------------

* fixed too-busy iteration over skiplists

  Even when a skiplist query was restricted by a limit clause, the skiplist
  index was queried without the limit. this led to slower-than-necessary
  execution times.

* fixed timeout overflows on 32 bit systems

  this bug has led to problems when select was called with a high timeout
  value (2000+ seconds) on 32bit systems that don't have a forgiving select
  implementation. when the call was made on these systems, select failed
  so no data would be read or sent over the connection

  this might have affected some cluster-internal operations.

* fixed ETCD issues on 32 bit systems

  ETCD was non-functional on 32 bit systems at all. The first call to the
  watch API crashed it. This was because atomic operations worked on data
  structures that were not properly aligned on 32 bit systems.

* fixed issue #848: db.someEdgeCollection.inEdge does not return correct
  value when called the 2nd time after a .save to the edge collection


v2.0.7 (2014-05-05)
-------------------

* issue #839: Foxx Manager missing "unfetch"

* fixed a race condition at startup

  this fixes undefined behavior in case the logger was involved directly at
  startup, before the logger initialization code was called. This should have
  occurred only for code that was executed before the invocation of main(),
  e.g. during ctor calls of statically defined objects.


v2.0.6 (2014-04-22)
-------------------

* fixed issue #835: arangosh doesn't show correct database name



v2.0.5 (2014-04-21)
-------------------

* Fixed a caching problem in IE JS Shell

* added cancelation for async jobs

* upgraded to new gyp for V8

* new Windows installer


v2.0.4 (2014-04-14)
-------------------

* fixed cluster authentication front-end issues for Firefox and IE, there are
  still problems with Chrome


v2.0.3 (2014-04-14)
-------------------

* fixed AQL optimizer bug

* fixed front-end issues

* added password change dialog


v2.0.2 (2014-04-06)
-------------------

* during cluster startup, do not log (somewhat expected) connection errors with
  log level error, but with log level info

* fixed dashboard modals

* fixed connection check for cluster planning front end: firefox does
  not support async:false

* document how to persist a cluster plan in order to relaunch an existing
  cluster later


v2.0.1 (2014-03-31)
-------------------

* make ArangoDB not send back a `WWW-Authenticate` header to a client in case the
  client sends the `X-Omit-WWW-Authenticate` HTTP header.

  This is done to prevent browsers from showing their built-in HTTP authentication
  dialog for AJAX requests that require authentication.
  ArangoDB will still return an HTTP 401 (Unauthorized) if the request doesn't
  contain valid credentials, but it will omit the `WWW-Authenticate` header,
  allowing clients to bypass the browser's authentication dialog.

* fixed isses in arango-dfdb:

  the dfdb was not able to unload certain system collections, so these couldn't be
  inspected with the dfdb sometimes. Additionally, it did not truncate corrupt
  markers from datafiles under some circumstances

* added `changePassword` attribute for users

* fixed non-working "save" button in collection edit view of web interface
  clicking the save button did nothing. one had to press enter in one of the input
  fields to send modified form data

* fixed V8 compile error on MacOS X

* prevent `body length: -9223372036854775808` being logged in development mode for
  some Foxx HTTP responses

* fixed several bugs in web interface dashboard

* fixed issue #783: coffee script not working in manifest file

* fixed issue #783: coffee script not working in manifest file

* fixed issue #781: Cant save current query from AQL editor ui

* bumped version in `X-Arango-Version` compatibility header sent by arangosh and other
  client tools from `1.5` to `2.0`.

* fixed startup options for arango-dfdb, added details option for arango-dfdb

* fixed display of missing error messages and codes in arangosh

* when creating a collection via the web interface, the collection type was always
  "document", regardless of the user's choice


v2.0.0 (2014-03-10)
-------------------

* first 2.0 release


v2.0.0-rc2 (2014-03-07)
-----------------------

* fixed cluster authorization


v2.0.0-rc1 (2014-02-28)
-----------------------

* added sharding :-)

* added collection._dbName attribute to query the name of the database from a collection

  more detailed documentation on the sharding and cluster features can be found in the user
  manual, section **Sharding**

* INCOMPATIBLE CHANGE: using complex values in AQL filter conditions with operators other
  than equality (e.g. >=, >, <=, <) will disable usage of skiplist indexes for filter
  evaluation.

  For example, the following queries will be affected by change:

      FOR doc IN docs FILTER doc.value < { foo: "bar" } RETURN doc
      FOR doc IN docs FILTER doc.value >= [ 1, 2, 3 ] RETURN doc

  The following queries will not be affected by the change:

      FOR doc IN docs FILTER doc.value == 1 RETURN doc
      FOR doc IN docs FILTER doc.value == "foo" RETURN doc
      FOR doc IN docs FILTER doc.value == [ 1, 2, 3 ] RETURN doc
      FOR doc IN docs FILTER doc.value == { foo: "bar" } RETURN doc

* INCOMPATIBLE CHANGE: removed undocumented method `collection.saveOrReplace`

  this feature was never advertised nor documented nor tested.

* INCOMPATIBLE CHANGE: removed undocumented REST API method `/_api/simple/BY-EXAMPLE-HASH`

  this feature was never advertised nor documented nor tested.

* added explicit startup parameter `--server.reuse-address`

  This flag can be used to control whether sockets should be acquired with the SO_REUSEADDR
  flag.

  Regardless of this setting, sockets on Windows are always acquired using the
  SO_EXCLUSIVEADDRUSE flag.

* removed undocumented REST API method GET `/_admin/database-name`

* added user validation API at POST `/_api/user/<username>`

* slightly improved users management API in `/_api/user`:

  Previously, when creating a new user via HTTP POST, the username needed to be
  passed in an attribute `username`. When users were returned via this API,
  the usernames were returned in an attribute named `user`. This was slightly
  confusing and was changed in 2.0 as follows:

  - when adding a user via HTTP POST, the username can be specified in an attribute
  `user`. If this attribute is not used, the API will look into the attribute `username`
  as before and use that value.
  - when users are returned via HTTP GET, the usernames are still returned in an
    attribute `user`.

  This change should be fully downwards-compatible with the previous version of the API.

* added AQL SLICE function to extract slices from lists

* made module loader more node compatible

* the startup option `--javascript.package-path` for arangosh is now deprecated and does
  nothing. Using it will not cause an error, but the option is ignored.

* added coffee script support

* Several UI improvements.

* Exchanged icons in the graphviewer toolbar

* always start networking and HTTP listeners when starting the server (even in
  console mode)

* allow vertex and edge filtering with user-defined functions in TRAVERSAL,
  TRAVERSAL_TREE and SHORTEST_PATH AQL functions:

      // using user-defined AQL functions for edge and vertex filtering
      RETURN TRAVERSAL(friends, friendrelations, "friends/john", "outbound", {
	followEdges: "myfunctions::checkedge",
	filterVertices: "myfunctions::checkvertex"
      })

      // using the following custom filter functions
      var aqlfunctions = require("org/arangodb/aql/functions");
      aqlfunctions.register("myfunctions::checkedge", function (config, vertex, edge, path) {
	return (edge.type !== 'dislikes'); // don't follow these edges
      }, false);

      aqlfunctions.register("myfunctions::checkvertex", function (config, vertex, path) {
	if (vertex.isDeleted || ! vertex.isActive) {
	  return [ "prune", "exclude" ]; // exclude these and don't follow them
	}
	return [ ]; // include everything else
      }, false);

* fail if invalid `strategy`, `order` or `itemOrder` attribute values
  are passed to the AQL TRAVERSAL function. Omitting these attributes
  is not considered an error, but specifying an invalid value for any
  of these attributes will make an AQL query fail.

* issue #751: Create database through API should return HTTP status code 201

  By default, the server now returns HTTP 201 (created) when creating a new
  database successfully. To keep compatibility with older ArangoDB versions, the
  startup parameter `--server.default-api-compatibility` can be set to a value
  of `10400` to indicate API compatibility with ArangoDB 1.4. The compatibility
  can also be enforced by setting the `X-Arango-Version` HTTP header in a
  client request to this API on a per-request basis.

* allow direct access from the `db` object to collections whose names start
  with an underscore (e.g. db._users).

  Previously, access to such collections via the `db` object was possible from
  arangosh, but not from arangod (and thus Foxx and actions). The only way
  to access such collections from these places was via the `db._collection(<name>)`
  workaround.

* allow `\n` (as well as `\r\n`) as line terminator in batch requests sent to
  `/_api/batch` HTTP API.

* use `--data-binary` instead of `--data` parameter in generated cURL examples

* issue #703: Also show path of logfile for fm.config()

* issue #675: Dropping a collection used in "graph" module breaks the graph

* added "static" Graph.drop() method for graphs API

* fixed issue #695: arangosh server.password error

* use pretty-printing in `--console` mode by default

* simplified ArangoDB startup options

  Some startup options are now superfluous or their usage is simplified. The
  following options have been changed:

  * `--javascript.modules-path`: this option has been removed. The modules paths
    are determined by arangod and arangosh automatically based on the value of
    `--javascript.startup-directory`.

    If the option is set on startup, it is ignored so startup will not abort with
    an error `unrecognized option`.

  * `--javascript.action-directory`: this option has been removed. The actions
    directory is determined by arangod automatically based on the value of
    `--javascript.startup-directory`.

    If the option is set on startup, it is ignored so startup will not abort with
    an error `unrecognized option`.

  * `--javascript.package-path`: this option is still available but it is not
    required anymore to set the standard package paths (e.g. `js/npm`). arangod
    will automatically use this standard package path regardless of whether it
    was specified via the options.

    It is possible to use this option to add additional package paths to the
    standard value.

  Configuration files included with arangod are adjusted accordingly.

* layout of the graphs tab adapted to better fit with the other tabs

* database selection is moved to the bottom right corner of the web interface

* removed priority queue index type

  this feature was never advertised nor documented nor tested.

* display internal attributes in document source view of web interface

* removed separate shape collections

  When upgrading to ArangoDB 2.0, existing collections will be converted to include
  shapes and attribute markers in the datafiles instead of using separate files for
  shapes.

  When a collection is converted, existing shapes from the SHAPES directory will
  be written to a new datafile in the collection directory, and the SHAPES directory
  will be removed afterwards.

  This saves up to 2 MB of memory and disk space for each collection
  (savings are higher, the less different shapes there are in a collection).
  Additionally, one less file descriptor per opened collection will be used.

  When creating a new collection, the amount of sync calls may be reduced. The same
  may be true for documents with yet-unknown shapes. This may help performance
  in these cases.

* added AQL functions `NTH` and `POSITION`

* added signal handler for arangosh to save last command in more cases

* added extra prompt placeholders for arangosh:
  - `%e`: current endpoint
  - `%u`: current user

* added arangosh option `--javascript.gc-interval` to control amount of
  garbage collection performed by arangosh

* fixed issue #651: Allow addEdge() to take vertex ids in the JS library

* removed command-line option `--log.format`

  In previous versions, this option did not have an effect for most log messages, so
  it got removed.

* removed C++ logger implementation

  Logging inside ArangoDB is now done using the LOG_XXX() macros. The LOGGER_XXX()
  macros are gone.

* added collection status "loading"


v1.4.16 (XXXX-XX-XX)
--------------------

* fixed too eager datafile deletion

  this issue could have caused a crash when the compaction had marked datafiles as obsolete
  and they were removed while "old" temporary query results still pointed to the old datafile
  positions

* fixed issue #826: Replication fails when a collection's configuration changes


v1.4.15 (2014-04-19)
--------------------

* bugfix for AQL query optimizer

  the following type of query was too eagerly optimized, leading to errors in code-generation:

      LET a = (FOR i IN [] RETURN i) LET b = (FOR i IN [] RETURN i) RETURN 1

  the problem occurred when both lists in the subqueries were empty. In this case invalid code
  was generated and the query couldn't be executed.


v1.4.14 (2014-04-05)
--------------------

* fixed race conditions during shape / attribute insertion

  A race condition could have led to spurious `cannot find attribute #xx` or
  `cannot find shape #xx` (where xx is a number) warning messages being logged
  by the server. This happened when a new attribute was inserted and at the same
  time was queried by another thread.

  Also fixed a race condition that may have occurred when a thread tried to
  access the shapes / attributes hash tables while they were resized. In this
  cases, the shape / attribute may have been hashed to a wrong slot.

* fixed a memory barrier / cpu synchronization problem with libev, affecting
  Windows with Visual Studio 2013 (probably earlier versions are affected, too)

  The issue is described in detail here:
  http://lists.schmorp.de/pipermail/libev/2014q1/002318.html


v1.4.13 (2014-03-14)
--------------------

* added diagnostic output for Foxx application upload

* allow dump & restore from ArangoDB 1.4 with an ArangoDB 2.0 server

* allow startup options `temp-path` and `default-language` to be specified from the arangod
  configuration file and not only from the command line

* fixed too eager compaction

  The compaction will now wait for several seconds before trying to re-compact the same
  collection. Additionally, some other limits have been introduced for the compaction.


v1.4.12 (2014-03-05)
--------------------

* fixed display bug in web interface which caused the following problems:
  - documents were displayed in web interface as being empty
  - document attributes view displayed many attributes with content "undefined"
  - document source view displayed many attributes with name "TYPEOF" and value "undefined"
  - an alert popping up in the browser with message "Datatables warning..."

* re-introduced old-style read-write locks to supports Windows versions older than
  Windows 2008R2 and Windows 7. This should re-enable support for Windows Vista and
  Windows 2008.


v1.4.11 (2014-02-27)
--------------------

* added SHORTEST_PATH AQL function

  this calculates the shortest paths between two vertices, using the Dijkstra
  algorithm, employing a min-heap

  By default, ArangoDB does not know the distance between any two vertices and
  will use a default distance of 1. A custom distance function can be registered
  as an AQL user function to make the distance calculation use any document
  attributes or custom logic:

      RETURN SHORTEST_PATH(cities, motorways, "cities/CGN", "cities/MUC", "outbound", {
	paths: true,
	distance: "myfunctions::citydistance"
      })

      // using the following custom distance function
      var aqlfunctions = require("org/arangodb/aql/functions");
      aqlfunctions.register("myfunctions::distance", function (config, vertex1, vertex2, edge) {
	return Math.sqrt(Math.pow(vertex1.x - vertex2.x) + Math.pow(vertex1.y - vertex2.y));
      }, false);

* fixed bug in Graph.pathTo function

* fixed small memleak in AQL optimizer

* fixed access to potentially uninitialized variable when collection had a cap constraint


v1.4.10 (2014-02-21)
--------------------

* fixed graph constructor to allow graph with some parameter to be used

* added node.js "events" and "stream"

* updated npm packages

* added loading of .json file

* Fixed http return code in graph api with waitForSync parameter.

* Fixed documentation in graph, simple and index api.

* removed 2 tests due to change in ruby library.

* issue #756: set access-control-expose-headers on CORS response

  the following headers are now whitelisted by ArangoDB in CORS responses:
  - etag
  - content-encoding
  - content-length
  - location
  - server
  - x-arango-errors
  - x-arango-async-id


v1.4.9 (2014-02-07)
-------------------

* return a document's current etag in response header for HTTP HEAD requests on
  documents that return an HTTP 412 (precondition failed) error. This allows
  retrieving the document's current revision easily.

* added AQL function `SKIPLIST` to directly access skiplist indexes from AQL

  This is a shortcut method to use a skiplist index for retrieving specific documents in
  indexed order. The function capability is rather limited, but it may be used
  for several cases to speed up queries. The documents are returned in index order if
  only one condition is used.

      /* return all documents with mycollection.created > 12345678 */
      FOR doc IN SKIPLIST(mycollection, { created: [[ '>', 12345678 ]] })
	RETURN doc

      /* return first document with mycollection.created > 12345678 */
      FOR doc IN SKIPLIST(mycollection, { created: [[ '>', 12345678 ]] }, 0, 1)
	RETURN doc

      /* return all documents with mycollection.created between 12345678 and 123456790 */
      FOR doc IN SKIPLIST(mycollection, { created: [[ '>', 12345678 ], [ '<=', 123456790 ]] })
	RETURN doc

      /* return all documents with mycollection.a equal 1 and .b equal 2 */
      FOR doc IN SKIPLIST(mycollection, { a: [[ '==', 1 ]], b: [[ '==', 2 ]] })
	RETURN doc

  The function requires a skiplist index with the exact same attributes to
  be present on the specified collection. All attributes present in the skiplist
  index must be specified in the conditions specified for the `SKIPLIST` function.
  Attribute declaration order is important, too: attributes must be specified in the
  same order in the condition as they have been declared in the skiplist index.

* added command-line option `--server.disable-authentication-unix-sockets`

  with this option, authentication can be disabled for all requests coming
  in via UNIX domain sockets, enabling clients located on the same host as
  the ArangoDB server to connect without authentication.
  Other connections (e.g. TCP/IP) are not affected by this option.

  The default value for this option is `false`.
  Note: this option is only supported on platforms that support Unix domain
  sockets.

* call global arangod instance destructor on shutdown

* issue #755: TRAVERSAL does not use strategy, order and itemOrder options

  these options were not honored when configuring a traversal via the AQL
  TRAVERSAL function. Now, these options are used if specified.

* allow vertex and edge filtering with user-defined functions in TRAVERSAL,
  TRAVERSAL_TREE and SHORTEST_PATH AQL functions:

      // using user-defined AQL functions for edge and vertex filtering
      RETURN TRAVERSAL(friends, friendrelations, "friends/john", "outbound", {
	followEdges: "myfunctions::checkedge",
	filterVertices: "myfunctions::checkvertex"
      })

      // using the following custom filter functions
      var aqlfunctions = require("org/arangodb/aql/functions");
      aqlfunctions.register("myfunctions::checkedge", function (config, vertex, edge, path) {
	return (edge.type !== 'dislikes'); // don't follow these edges
      }, false);

      aqlfunctions.register("myfunctions::checkvertex", function (config, vertex, path) {
	if (vertex.isDeleted || ! vertex.isActive) {
	  return [ "prune", "exclude" ]; // exclude these and don't follow them
	}
	return [ ]; // include everything else
      }, false);

* issue #748: add vertex filtering to AQL's TRAVERSAL[_TREE]() function


v1.4.8 (2014-01-31)
-------------------

* install foxx apps in the web interface

* fixed a segfault in the import API


v1.4.7 (2014-01-23)
-------------------

* issue #744: Add usage example arangoimp from Command line

* issue #738: added __dirname, __filename pseudo-globals. Fixes #733. (@by pluma)

* mount all Foxx applications in system apps directory on startup


v1.4.6 (2014-01-20)
-------------------

* issue #736: AQL function to parse collection and key from document handle

* added fm.rescan() method for Foxx-Manager

* fixed issue #734: foxx cookie and route problem

* added method `fm.configJson` for arangosh

* include `startupPath` in result of API `/_api/foxx/config`


v1.4.5 (2014-01-15)
-------------------

* fixed issue #726: Alternate Windows Install Method

* fixed issue #716: dpkg -P doesn't remove everything

* fixed bugs in description of HTTP API `_api/index`

* fixed issue #732: Rest API GET revision number

* added missing documentation for several methods in HTTP API `/_api/edge/...`

* fixed typos in description of HTTP API `_api/document`

* defer evaluation of AQL subqueries and logical operators (lazy evaluation)

* Updated font in WebFrontend, it now contains a version that renders properly on Windows

* generally allow function return values as call parameters to AQL functions

* fixed potential deadlock in global context method execution

* added override file "arangod.conf.local" (and co)


v1.4.4 (2013-12-24)
-------------------

* uid and gid are now set in the scripts, there is no longer a separate config file for
  arangod when started from a script

* foxx-manager is now an alias for arangosh

* arango-dfdb is now an alias for arangod, moved from bin to sbin

* changed from readline to linenoise for Windows

* added --install-service and --uninstall-service for Windows

* removed --daemon and --supervisor for Windows

* arangosh and arangod now uses the config-file which maps the binary name, i. e. if you
  rename arangosh to foxx-manager it will use the config file foxx-manager.conf

* fixed lock file for Windows

* fixed issue #711, #687: foxx-manager throws internal errors

* added `--server.ssl-protocol` option for client tools
  this allows connecting from arangosh, arangoimp, arangoimp etc. to an ArangoDB
  server that uses a non-default value for `--server.ssl-protocol`. The default
  value for the SSL protocol is 4 (TLSv1). If the server is configured to use a
  different protocol, it was not possible to connect to it with the client tools.

* added more detailed request statistics

  This adds the number of async-executed HTTP requests plus the number of HTTP
  requests per individual HTTP method type.

* added `--force` option for arangorestore
  this option allows continuing a restore operation even if the server reports errors
  in the middle of the restore operation

* better error reporting for arangorestore
  in case the server returned an HTTP error, arangorestore previously reported this
  error as `internal error` without any details only. Now server-side errors are
  reported by arangorestore with the server's error message

* include more system collections in dumps produced by arangodump
  previously some system collections were intentionally excluded from dumps, even if the
  dump was run with `--include-system-collections`. for example, the collections `_aal`,
  `_modules`, `_routing`, and `_users` were excluded. This makes sense in a replication
  context but not always in a dump context.
  When specifying `--include-system-collections`, arangodump will now include the above-
  mentioned collections in the dump, too. Some other system collections are still excluded
  even when the dump is run with `--include-system-collections`, for example `_replication`
  and `_trx`.

* fixed issue #701: ArangoStatement undefined in arangosh

* fixed typos in configuration files


v1.4.3 (2013-11-25)
-------------------

* fixed a segfault in the AQL optimizer, occurring when a constant non-list value was
  used on the right-hand side of an IN operator that had a collection attribute on the
  left-hand side

* issue #662:

  Fixed access violation errors (crashes) in the Windows version, occurring under some
  circumstances when accessing databases with multiple clients in parallel

* fixed issue #681: Problem with ArchLinux PKGBUILD configuration


v1.4.2 (2013-11-20)
-------------------

* fixed issue #669: Tiny documentation update

* ported Windows version to use native Windows API SRWLocks (slim read-write locks)
  and condition variables instead of homemade versions

  MSDN states the following about the compatibility of SRWLocks and Condition Variables:

      Minimum supported client:
      Windows Server 2008 [desktop apps | Windows Store apps]

      Minimum supported server:
      Windows Vista [desktop apps | Windows Store apps]

* fixed issue #662: ArangoDB on Windows hanging

  This fixes a deadlock issue that occurred on Windows when documents were written to
  a collection at the same time when some other thread tried to drop the collection.

* fixed file-based logging in Windows

  the logger complained on startup if the specified log file already existed

* fixed startup of server in daemon mode (`--daemon` startup option)

* fixed a segfault in the AQL optimizer

* issue #671: Method graph.measurement does not exist

* changed Windows condition variable implementation to use Windows native
  condition variables

  This is an attempt to fix spurious Windows hangs as described in issue #662.

* added documentation for JavaScript traversals

* added --code-page command-line option for Windows version of arangosh

* fixed a problem when creating edges via the web interface.

  The problem only occurred if a collection was created with type "document
  collection" via the web interface, and afterwards was dropped and re-created
  with type "edge collection". If the web interface page was not reloaded,
  the old collection type (document) was cached, making the subsequent creation
  of edges into the (seeming-to-be-document) collection fail.

  The fix is to not cache the collection type in the web interface. Users of
  an older version of the web interface can reload the collections page if they
  are affected.

* fixed a caching problem in arangosh: if a collection was created using the web
  interface, and then removed via arangosh, arangosh did not actually drop the
  collection due to caching.

  Because the `drop` operation was not carried out, this caused misleading error
  messages when trying to re-create the collection (e.g. `cannot create collection:
  duplicate name`).

* fixed ALT-introduced characters for arangosh console input on Windows

  The Windows readline port was not able to handle characters that are built
  using CTRL or ALT keys. Regular characters entered using the CTRL or ALT keys
  were silently swallowed and not passed to the terminal input handler.

  This did not seem to cause problems for the US keyboard layout, but was a
  severe issue for keyboard layouts that require the ALT (or ALT-GR) key to
  construct characters. For example, entering the character `{` with a German
  keyboard layout requires pressing ALT-GR + 9.

* fixed issue #665: Hash/skiplist combo madness bit my ass

  this fixes a problem with missing/non-deterministic rollbacks of inserts in
  case of a unique constraint violation into a collection with multiple secondary
  indexes (with at least one of them unique)

* fixed issue #664: ArangoDB installer on Windows requires drive c:

* partly fixed issue #662: ArangoDB on Windows hanging

  This fixes dropping databases on Windows. In previous 1.4 versions on Windows,
  one shape collection file was not unloaded and removed when dropping a database,
  leaving one directory and one shape collection file in the otherwise-dropped
  database directory.

* fixed issue #660: updated documentation on indexes


v1.4.1 (2013-11-08)
-------------------

* performance improvements for skip-list deletes


v1.4.1-rc1 (2013-11-07)
-----------------------

* fixed issue #635: Web-Interface should have a "Databases" Menu for Management

* fixed issue #624: Web-Interface is missing a Database selector

* fixed segfault in bitarray query

* fixed issue #656: Cannot create unique index through web interface

* fixed issue #654: bitarray index makes server down

* fixed issue #653: Slow query

* fixed issue #650: Randomness of any() should be improved

* made AQL `DOCUMENT()` function polymorphic and work with just one parameter.

  This allows using the `DOCUMENT` function like this:

      DOCUMENT('users/john')
      DOCUMENT([ 'users/john', 'users/amy' ])

  in addition to the existing use cases:

      DOCUMENT(users, 'users/john')
      DOCUMENT(users, 'john')
      DOCUMENT(users, [ 'users/john' ])
      DOCUMENT(users, [ 'users/john', 'users/amy' ])
      DOCUMENT(users, [ 'john', 'amy' ])

* simplified usage of ArangoDB batch API

  It is not necessary anymore to send the batch boundary in the HTTP `Content-Type`
  header. Previously, the batch API expected the client to send a Content-Type header
  of`multipart/form-data; boundary=<some boundary value>`. This is still supported in
  ArangoDB 2.0, but clients can now also omit this header. If the header is not
  present in a client request, ArangoDB will ignore the request content type and
  read the MIME boundary from the beginning of the request body.

  This also allows using the batch API with the Swagger "Try it out" feature (which is
  not too good at sending a different or even dynamic content-type request header).

* added API method GET `/_api/database/user`

  This returns the list of databases a specific user can see without changing the
  username/passwd.

* issue #424: Documentation about IDs needs to be upgraded


v1.4.0 (2013-10-29)
-------------------

* fixed issue #648: /batch API is missing from Web Interface API Documentation (Swagger)

* fixed issue #647: Icon tooltips missing

* fixed issue #646: index creation in web interface

* fixed issue #645: Allow jumping from edge to linked vertices

* merged PR for issue #643: Some minor corrections and a link to "Downloads"

* fixed issue #642: Completion of error handling

* fixed issue #639: compiling v1.4 on maverick produces warnings on -Wstrict-null-sentinel

* fixed issue #634: Web interface bug: Escape does not always propagate

* fixed issue #620: added startup option `--server.default-api-compatibility`

  This adds the following changes to the ArangoDB server and clients:
  - the server provides a new startup option `--server.default-api-compatibility`.
    This option can be used to determine the compatibility of (some) server API
    return values. The value for this parameter is a server version number,
    calculated as follows: `10000 * major + 100 * minor` (e.g. `10400` for ArangoDB
    1.3). The default value is `10400` (1.4), the minimum allowed value is `10300`
    (1.3).

    When setting this option to a value lower than the current server version,
    the server might respond with old-style results to "old" clients, increasing
    compatibility with "old" (non-up-to-date) clients.

  - the server will on each incoming request check for an HTTP header
    `x-arango-version`. Clients can optionally set this header to the API
    version number they support. For example, if a client sends the HTTP header
    `x-arango-version: 10300`, the server will pick this up and might send ArangoDB
    1.3-style responses in some situations.

    Setting either the startup parameter or using the HTTP header (or both) allows
    running "old" clients with newer versions of ArangoDB, without having to adjust
    the clients too much.

  - the `location` headers returned by the server for the APIs `/_api/document/...`
    and `/_api/collection/...` will have different values depending on the used API
    version. If the API compatibility is `10300`, the `location` headers returned
    will look like this:

	location: /_api/document/....

    whereas when an API compatibility of `10400` or higher is used, the `location`
    headers will look like this:

	location: /_db/<database name>/_api/document/...

  Please note that even in the presence of this, old API versions still may not
  be supported forever by the server.

* fixed issue #643: Some minor corrections and a link to "Downloads" by @frankmayer

* started issue #642: Completion of error handling

* fixed issue #639: compiling v1.4 on maverick produces warnings on
  -Wstrict-null-sentinel

* fixed issue #621: Standard Config needs to be fixed

* added function to manage indexes (web interface)

* improved server shutdown time by signaling shutdown to applicationserver,
  logging, cleanup and compactor threads

* added foxx-manager `replace` command

* added foxx-manager `installed` command (a more intuitive alias for `list`)

* fixed issue #617: Swagger API is missing '/_api/version'

* fixed issue #615: Swagger API: Some commands have no parameter entry forms

* fixed issue #614: API : Typo in : Request URL /_api/database/current

* fixed issue #609: Graph viz tool - different background color

* fixed issue #608: arangosh config files - eventually missing in the manual

* fixed issue #607: Admin interface: no core documentation

* fixed issue #603: Aardvark Foxx App Manager

* fixed a bug in type-mapping between AQL user functions and the AQL layer

  The bug caused errors like the following when working with collection documents
  in an AQL user function:

      TypeError: Cannot assign to read only property '_id' of #<ShapedJson>

* create less system collections when creating a new database

  This is achieved by deferring collection creation until the collections are actually
  needed by ArangoDB. The following collections are affected by the change:
  - `_fishbowl`
  - `_structures`


v1.4.0-beta2 (2013-10-14)
-------------------------

* fixed compaction on Windows

  The compaction on Windows did not ftruncate the cleaned datafiles to a smaller size.
  This has been fixed so not only the content of the files is cleaned but also files
  are re-created with potentially smaller sizes.

* only the following system collections will be excluded from replication from now on:
  - `_replication`
  - `_trx`
  - `_users`
  - `_aal`
  - `_fishbowl`
  - `_modules`
  - `_routing`

  Especially the following system collections will now be included in replication:
  - `_aqlfunctions`
  - `_graphs`

  In previous versions of ArangoDB, all system collections were excluded from the
  replication.

  The change also caused a change in the replication logger and applier:
  in previous versions of ArangoDB, only a collection's id was logged for an operation.
  This has not caused problems for non-system collections but for system collections
  there ids might differ. In addition to a collection id ArangoDB will now also log the
  name of a collection for each replication event.

  The replication applier will now look for the collection name attribute in logged
  events preferably.

* added database selection to arango-dfdb

* provide foxx-manager, arangodump, and arangorestore in Windows build

* ArangoDB 1.4 will refuse to start if option `--javascript.app-path` is not set.

* added startup option `--server.allow-method-override`

  This option can be set to allow overriding the HTTP request method in a request using
  one of the following custom headers:

  - x-http-method-override
  - x-http-method
  - x-method-override

  This allows bypassing proxies and tools that would otherwise just let certain types of
  requests pass. Enabling this option may impose a security risk, so it should only be
  used in very controlled environments.

  The default value for this option is `false` (no method overriding allowed).

* added "details" URL parameter for bulk import API

  Setting the `details` URL parameter to `true` in a call to POST `/_api/import` will make
  the import return details about non-imported documents in the `details` attribute. If
  `details` is `false` or omitted, no `details` attribute will be present in the response.
  This is the same behavior that previous ArangoDB versions exposed.

* added "complete" option for bulk import API

  Setting the `complete` URL parameter to `true` in a call to POST `/_api/import` will make
  the import completely fail if at least one of documents cannot be imported successfully.

  It defaults to `false`, which will make ArangoDB continue importing the other documents
  from the import even if some documents cannot be imported. This is the same behavior that
  previous ArangoDB versions exposed.

* added missing swagger documentation for `/_api/log`

* calling `/_api/logs` (or `/_admin/logs`) is only permitted from the `_system` database now.

  Calling this API method for/from other database will result in an HTTP 400.

' ported fix from https://github.com/novus/nvd3/commit/0894152def263b8dee60192f75f66700cea532cc

  This prevents JavaScript errors from occurring in Chrome when in the admin interface,
  section "Dashboard".

* show current database name in web interface (bottom right corner)

* added missing documentation for /_api/import in swagger API docs

* allow specification of database name for replication sync command replication applier

  This allows syncing from a master database with a different name than the slave database.

* issue #601: Show DB in prompt

  arangosh now displays the database name as part of the prompt by default.

  Can change the prompt by using the `--prompt` option, e.g.

      > arangosh --prompt "my db is named \"%d\"> "


v1.4.0-beta1 (2013-10-01)
-------------------------

* make the Foxx manager use per-database app directories

  Each database now has its own subdirectory for Foxx applications. Each database
  can thus use different Foxx applications if required. A Foxx app for a specific
  database resides in `<app-path>/databases/<database-name>/<app-name>`.

  System apps are shared between all databases. They reside in `<app-path>/system/<app-name>`.

* only trigger an engine reset in development mode for URLs starting with `/dev/`

  This prevents ArangoDB from reloading all Foxx applications when it is not
  actually necessary.

* changed error code from 10 (bad parameter) to 1232 (invalid key generator) for
  errors that are due to an invalid key generator specification when creating a new
  collection

* automatic detection of content-type / mime-type for Foxx assets based on filenames,
  added possibility to override auto detection

* added endpoint management API at `/_api/endpoint`

* changed HTTP return code of PUT `/_api/cursor` from 400 to 404 in case a
  non-existing cursor is referred to

* issue #360: added support for asynchronous requests

  Incoming HTTP requests with the headers `x-arango-async: true` or
  `x-arango-async: store` will be answered by the server instantly with a generic
  HTTP 202 (Accepted) response.

  The actual requests will be queued and processed by the server asynchronously,
  allowing the client to continue sending other requests without waiting for the
  server to process the actually requested operation.

  The exact point in time when a queued request is executed is undefined. If an
  error occurs during execution of an asynchronous request, the client will not
  be notified by the server.

  The maximum size of the asynchronous task queue can be controlled using the new
  option `--scheduler.maximal-queue-size`. If the queue contains this many number of
  tasks and a new asynchronous request comes in, the server will reject it with an
  HTTP 500 (internal server error) response.

  Results of incoming requests marked with header `x-arango-async: true` will be
  discarded by the server immediately. Clients have no way of accessing the result
  of such asynchronously executed request. This is just _fire and forget_.

  To later retrieve the result of an asynchronously executed request, clients can
  mark a request with the header `x-arango-async: keep`. This makes the server
  store the result of the request in memory until explicitly fetched by a client
  via the `/_api/job` API. The `/_api/job` API also provides methods for basic
  inspection of which pending or already finished requests there are on the server,
  plus ways for garbage collecting unneeded results.

* Added new option `--scheduler.maximal-queue-size`.

* issue #590: Manifest Lint

* added data dump and restore tools, arangodump and arangorestore.

  arangodump can be used to create a logical dump of an ArangoDB database, or
  just dedicated collections. It can be used to dump both a collection's structure
  (properties and indexes) and data (documents).

  arangorestore can be used to restore data from a dump created with arangodump.
  arangorestore currently does not re-create any indexes, and doesn't yet handle
  referenced documents in edges properly when doing just partial restores.
  This will be fixed until 1.4 stable.

* introduced `--server.database` option for arangosh, arangoimp, and arangob.

  The option allows these client tools to use a certain database for their actions.
  In arangosh, the current database can be switched at any time using the command

      db._useDatabase(<name>);

  When no database is specified, all client tools will assume they should use the
  default database `_system`. This is done for downwards-compatibility reasons.

* added basic multi database support (alpha)

  New databases can be created using the REST API POST `/_api/database` and the
  shell command `db._createDatabase(<name>)`.

  The default database in ArangoDB is called `_system`. This database is always
  present and cannot be deleted by the user. When an older version of ArangoDB is
  upgraded to 1.4, the previously only database will automatically become the
  `_system` database.

  New databases can be created with the above commands, and can be deleted with the
  REST API DELETE `/_api/database/<name>` or the shell command `db._dropDatabase(<name>);`.

  Deleting databases is still unstable in ArangoDB 1.4 alpha and might crash the
  server. This will be fixed until 1.4 stable.

  To access a specific database via the HTTP REST API, the `/_db/<name>/` prefix
  can be used in all URLs. ArangoDB will check if an incoming request starts with
  this prefix, and will automatically pick the database name from it. If the prefix
  is not there, ArangoDB will assume the request is made for the default database
  (`_system`). This is done for downwards-compatibility reasons.

  That means, the following URL pathnames are logically identical:

      /_api/document/mycollection/1234
      /_db/_system/document/mycollection/1234

  To access a different database (e.g. `test`), the URL pathname would look like this:

      /_db/test/document/mycollection/1234

  New databases can also be created and existing databases can only be dropped from
  within the default database (`_system`). It is not possible to drop the `_system`
  database itself.

  Cross-database operations are unintended and unsupported. The intention of the
  multi-database feature is to have the possibility to have a few databases managed
  by ArangoDB in parallel, but to only access one database at a time from a connection
  or a request.

  When accessing the web interface via the URL pathname `/_admin/html/` or `/_admin/aardvark`,
  the web interface for the default database (`_system`) will be displayed.
  To access the web interface for a different database, the database name can be
  put into the URLs as a prefix, e.g. `/_db/test/_admin/html` or
  `/_db/test/_admin/aardvark`.

  All internal request handlers and also all user-defined request handlers and actions
  (including Foxx) will only get to see the unprefixed URL pathnames (i.e. excluding
  any database name prefix). This is to ensure downwards-compatibility.

  To access the name of the requested database from any action (including Foxx), use
  use `req.database`.

  For example, when calling the URL `/myapp/myaction`, the content of `req.database`
  will be `_system` (the default database because no database got specified) and the
  content of `req.url` will be `/myapp/myaction`.

  When calling the URL `/_db/test/myapp/myaction`, the content of `req.database` will be
  `test`, and the content of `req.url` will still be `/myapp/myaction`.

* Foxx now excludes files starting with . (dot) when bundling assets

  This mitigates problems with editor swap files etc.

* made the web interface a Foxx application

  This change caused the files for the web interface to be moved from `html/admin` to
  `js/apps/aardvark` in the file system.

  The base URL for the admin interface changed from `_admin/html/index.html` to
  `_admin/aardvark/index.html`.

  The "old" redirection to `_admin/html/index.html` will now produce a 404 error.

  When starting ArangoDB with the `--upgrade` option, this will automatically be remedied
  by putting in a redirection from `/` to `/_admin/aardvark/index.html`, and from
  `/_admin/html/index.html` to `/_admin/aardvark/index.html`.

  This also obsoletes the following configuration (command-line) options:
  - `--server.admin-directory`
  - `--server.disable-admin-interface`

  when using these now obsolete options when the server is started, no error is produced
  for downwards-compatibility.

* changed User-Agent value sent by arangoimp, arangosh, and arangod from "VOC-Agent" to
  "ArangoDB"

* changed journal file creation behavior as follows:

  Previously, a journal file for a collection was always created when a collection was
  created. When a journal filled up and became full, the current journal was made a
  datafile, and a new (empty) journal was created automatically. There weren't many
  intended situations when a collection did not have at least one journal.

  This is changed now as follows:
  - when a collection is created, no journal file will be created automatically
  - when there is a write into a collection without a journal, the journal will be
    created lazily
  - when there is a write into a collection with a full journal, a new journal will
    be created automatically

  From the end user perspective, nothing should have changed, except that there is now
  less disk usage for empty collections. Disk usage of infrequently updated collections
  might also be reduced significantly by running the `rotate()` method of a collection,
  and not writing into a collection subsequently.

* added method `collection.rotate()`

  This allows premature rotation of a collection's current journal file into a (read-only)
  datafile. The purpose of using `rotate()` is to prematurely allow compaction (which is
  performed on datafiles only) on data, even if the journal was not filled up completely.

  Using `rotate()` may make sense in the following scenario:

      c = db._create("test");
      for (i = 0; i < 1000; ++i) {
	c.save(...); // insert lots of data here
      }

      ...
      c.truncate(); // collection is now empty
      // only data in datafiles will be compacted by following compaction runs
      // all data in the current journal would not be compacted

      // calling rotate will make the current journal a datafile, and thus make it
      // eligible for compaction
      c.rotate();

  Using `rotate()` may also be useful when data in a collection is known to not change
  in the immediate future. After having completed all write operations on a collection,
  performing a `rotate()` will reduce the size of the current journal to the actually
  required size (remember that journals are pre-allocated with a specific size) before
  making the journal a datafile. Thus `rotate()` may cause disk space savings, even if
  the datafiles does not qualify for compaction after rotation.

  Note: rotating the journal is asynchronous, so that the actual rotation may be executed
  after `rotate()` returns to the caller.

* changed compaction to merge small datafiles together (up to 3 datafiles are merged in
  a compaction run)

  In the regular case, this should leave less small datafiles stay around on disk and allow
  using less file descriptors in total.

* added AQL MINUS function

* added AQL UNION_DISTINCT function (more efficient than combination of `UNIQUE(UNION())`)

* updated mruby to 2013-08-22

* issue #587: Add db._create() in help for startup arangosh

* issue #586: Share a link on installation instructions in the User Manual

* issue #585: Bison 2.4 missing on Mac for custom build

* issue #584: Web interface images broken in devel

* issue #583: Small documentation update

* issue #581: Parameter binding for attributes

* issue #580: Small improvements (by @guidoreina)

* issue #577: Missing documentation for collection figures in implementor manual

* issue #576: Get disk usage for collections and graphs

  This extends the result of the REST API for /_api/collection/figures with
  the attributes `compactors.count`, `compactors.fileSize`, `shapefiles.count`,
  and `shapefiles.fileSize`.

* issue #575: installing devel version on mac (low prio)

* issue #574: Documentation (POST /_admin/routing/reload)

* issue #558: HTTP cursors, allow count to ignore LIMIT


v1.4.0-alpha1 (2013-08-02)
--------------------------

* added replication. check online manual for details.

* added server startup options `--server.disable-replication-logger` and
  `--server.disable-replication-applier`

* removed action deployment tool, this now handled with Foxx and its manager or
  by kaerus node utility

* fixed a server crash when using byExample / firstExample inside a transaction
  and the collection contained a usable hash/skiplist index for the example

* defineHttp now only expects a single context

* added collection detail dialog (web interface)

  Shows collection properties, figures (datafiles, journals, attributes, etc.)
  and indexes.

* added documents filter (web interface)

  Allows searching for documents based on attribute values. One or many filter
  conditions can be defined, using comparison operators such as '==', '<=', etc.

* improved AQL editor (web interface)

  Editor supports keyboard shortcuts (Submit, Undo, Redo, Select).
  Editor allows saving and reusing of user-defined queries.
  Added example queries to AQL editor.
  Added comment button.

* added document import (web interface)

  Allows upload of JSON-data from files. Files must have an extension of .json.

* added dashboard (web interface)

  Shows the status of replication and multiple system charts, e.g.
  Virtual Memory Size, Request Time, HTTP Connections etc.

* added API method `/_api/graph` to query all graphs with all properties.

* added example queries in web interface AQL editor

* added arango.reconnect(<host>) method for arangosh to dynamically switch server or
  user name

* added AQL range operator `..`

  The `..` operator can be used to easily iterate over a sequence of numeric
  values. It will produce a list of values in the defined range, with both bounding
  values included.

  Example:

      2010..2013

  will produce the following result:

      [ 2010, 2011, 2012, 2013 ]

* added AQL RANGE function

* added collection.first(count) and collection.last(count) document access functions

  These functions allow accessing the first or last n documents in a collection. The order
  is determined by document insertion/update time.

* added AQL INTERSECTION function

* INCOMPATIBLE CHANGE: changed AQL user function namespace resolution operator from `:` to `::`

  AQL user-defined functions were introduced in ArangoDB 1.3, and the namespace resolution
  operator for them was the single colon (`:`). A function call looked like this:

      RETURN mygroup:myfunc()

  The single colon caused an ambiguity in the AQL grammar, making it indistinguishable from
  named attributes or the ternary operator in some cases, e.g.

      { mygroup:myfunc ? mygroup:myfunc }

  The change of the namespace resolution operator from `:` to `::` fixes this ambiguity.

  Existing user functions in the database will be automatically fixed when starting ArangoDB
  1.4 with the `--upgrade` option. However, queries using user-defined functions need to be
  adjusted on the client side to use the new operator.

* allow multiple AQL LET declarations separated by comma, e.g.
  LET a = 1, b = 2, c = 3

* more useful AQL error messages

  The error position (line/column) is more clearly indicated for parse errors.
  Additionally, if a query references a collection that cannot be found, the error
  message will give a hint on the collection name

* changed return value for AQL `DOCUMENT` function in case document is not found

  Previously, when the AQL `DOCUMENT` function was called with the id of a document and
  the document could not be found, it returned `undefined`. This value is not part of the
  JSON type system and this has caused some problems.
  Starting with ArangoDB 1.4, the `DOCUMENT` function will return `null` if the document
  looked for cannot be found.

  In case the function is called with a list of documents, it will continue to return all
  found documents, and will not return `null` for non-found documents. This has not changed.

* added single line comments for AQL

  Single line comments can be started with a double forward slash: `//`.
  They end at the end of the line, or the end of the query string, whichever is first.

* fixed documentation issues #567, #568, #571.

* added collection.checksum(<withData>) method to calculate CRC checksums for
  collections

  This can be used to
  - check if data in a collection has changed
  - compare the contents of two collections on different ArangoDB instances

* issue #565: add description line to aal.listAvailable()

* fixed several out-of-memory situations when double freeing or invalid memory
  accesses could happen

* less msyncing during the creation of collections

  This is achieved by not syncing the initial (standard) markers in shapes collections.
  After all standard markers are written, the shapes collection will get synced.

* renamed command-line option `--log.filter` to `--log.source-filter` to avoid
  misunderstandings

* introduced new command-line option `--log.content-filter` to optionally restrict
  logging to just specific log messages (containing the filter string, case-sensitive).

  For example, to filter on just log entries which contain `ArangoDB`, use:

      --log.content-filter "ArangoDB"

* added optional command-line option `--log.requests-file` to log incoming HTTP
  requests to a file.

  When used, all HTTP requests will be logged to the specified file, containing the
  client IP address, HTTP method, requests URL, HTTP response code, and size of the
  response body.

* added a signal handler for SIGUSR1 signal:

  when ArangoDB receives this signal, it will respond all further incoming requests
  with an HTTP 503 (Service Unavailable) error. This will be the case until another
  SIGUSR1 signal is caught. This will make ArangoDB start serving requests regularly
  again. Note: this is not implemented on Windows.

* limited maximum request URI length to 16384 bytes:

  Incoming requests with longer request URIs will be responded to with an HTTP
  414 (Request-URI Too Long) error.

* require version 1.0 or 1.1 in HTTP version signature of requests sent by clients:

  Clients sending requests with a non-HTTP 1.0 or non-HTTP 1.1 version number will
  be served with an HTTP 505 (HTTP Version Not Supported) error.

* updated manual on indexes:

  using system attributes such as `_id`, `_key`, `_from`, `_to`, `_rev` in indexes is
  disallowed and will be rejected by the server. This was the case since ArangoDB 1.3,
  but was not properly documented.

* issue #563: can aal become a default object?

  aal is now a prefab object in arangosh

* prevent certain system collections from being renamed, dropped, or even unloaded.

  Which restrictions there are for which system collections may vary from release to
  release, but users should in general not try to modify system collections directly
  anyway.

  Note: there are no such restrictions for user-created collections.

* issue #559: added Foxx documentation to user manual

* added server startup option `--server.authenticate-system-only`. This option can be
  used to restrict the need for HTTP authentication to internal functionality and APIs,
  such as `/_api/*` and `/_admin/*`.
  Setting this option to `true` will thus force authentication for the ArangoDB APIs
  and the web interface, but allow unauthenticated requests for other URLs (including
  user defined actions and Foxx applications).
  The default value of this option is `false`, meaning that if authentication is turned
  on, authentication is still required for *all* incoming requests. Only by setting the
  option to `true` this restriction is lifted and authentication becomes required for
  URLs starting with `/_` only.

  Please note that authentication still needs to be enabled regularly by setting the
  `--server.disable-authentication` parameter to `false`. Otherwise no authentication
  will be required for any URLs as before.

* protect collections against unloading when there are still document barriers around.

* extended cap constraints to optionally limit the active data size in a collection to
  a specific number of bytes.

  The arguments for creating a cap constraint are now:
  `collection.ensureCapConstraint(<count>, <byteSize>);`

  It is supported to specify just a count as in ArangoDB 1.3 and before, to specify
  just a fileSize, or both. The first met constraint will trigger the automated
  document removal.

* added `db._exists(doc)` and `collection.exists(doc)` for easy document existence checks

* added API `/_api/current-database` to retrieve information about the database the
  client is currently connected to (note: the API `/_api/current-database` has been
  removed in the meantime. The functionality is accessible via `/_api/database/current`
  now).

* ensure a proper order of tick values in datafiles/journals/compactors.
  any new files written will have the _tick values of their markers in order. for
  older files, there are edge cases at the beginning and end of the datafiles when
  _tick values are not properly in order.

* prevent caching of static pages in PathHandler.
  whenever a static page is requested that is served by the general PathHandler, the
  server will respond to HTTP GET requests with a "Cache-Control: max-age=86400" header.

* added "doCompact" attribute when creating collections and to collection.properties().
  The attribute controls whether collection datafiles are compacted.

* changed the HTTP return code from 400 to 404 for some cases when there is a referral
  to a non-existing collection or document.

* introduced error code 1909 `too many iterations` that is thrown when graph traversals
  hit the `maxIterations` threshold.

* optionally limit traversals to a certain number of iterations
  the limitation can be achieved via the traversal API by setting the `maxIterations`
  attribute, and also via the AQL `TRAVERSAL` and `TRAVERSAL_TREE` functions by setting
  the same attribute. If traversals are not limited by the end user, a server-defined
  limit for `maxIterations` may be used to prevent server-side traversals from running
  endlessly.

* added graph traversal API at `/_api/traversal`

* added "API" link in web interface, pointing to REST API generated with Swagger

* moved "About" link in web interface into "links" menu

* allow incremental access to the documents in a collection from out of AQL
  this allows reading documents from a collection chunks when a full collection scan
  is required. memory usage might be must lower in this case and queries might finish
  earlier if there is an additional LIMIT statement

* changed AQL COLLECT to use a stable sort, so any previous SORT order is preserved

* issue #547: Javascript error in the web interface

* issue #550: Make AQL graph functions support key in addition to id

* issue #526: Unable to escape when an errorneous command is entered into the js shell

* issue #523: Graph and vertex methods for the javascript api

* issue #517: Foxx: Route parameters with capital letters fail

* issue #512: Binded Parameters for LIMIT


v1.3.3 (2013-08-01)
-------------------

* issue #570: updateFishbowl() fails once

* updated and fixed generated examples

* issue #559: added Foxx documentation to user manual

* added missing error reporting for errors that happened during import of edges


v1.3.2 (2013-06-21)
-------------------

* fixed memleak in internal.download()

* made the shape-collection journal size adaptive:
  if too big shapes come in, a shape journal will be created with a big-enough size
  automatically. the maximum size of a shape journal is still restricted, but to a
  very big value that should never be reached in practice.

* fixed a segfault that occurred when inserting documents with a shape size bigger
  than the default shape journal size (2MB)

* fixed a locking issue in collection.truncate()

* fixed value overflow in accumulated filesizes reported by collection.figures()

* issue #545: AQL FILTER unnecessary (?) loop

* issue #549: wrong return code with --daemon


v1.3.1 (2013-05-24)
-------------------

* removed currently unused _ids collection

* fixed usage of --temp-path in aranogd and arangosh

* issue #540: suppress return of temporary internal variables in AQL

* issue #530: ReferenceError: ArangoError is not a constructor

* issue #535: Problem with AQL user functions javascript API

* set --javascript.app-path for test execution to prevent startup error

* issue #532: Graph _edgesCache returns invalid data?

* issue #531: Arangod errors

* issue #529: Really weird transaction issue

* fixed usage of --temp-path in aranogd and arangosh


v1.3.0 (2013-05-10)
-------------------

* fixed problem on restart ("datafile-xxx is not sealed") when server was killed
  during a compaction run

* fixed leak when using cursors with very small batchSize

* issue #508: `unregistergroup` function not mentioned in http interface docs

* issue #507: GET /_api/aqlfunction returns code inside parentheses

* fixed issue #489: Bug in aal.install

* fixed issue 505: statistics not populated on MacOS


v1.3.0-rc1 (2013-04-24)
-----------------------

* updated documentation for 1.3.0

* added node modules and npm packages

* changed compaction to only compact datafiles with more at least 10% of dead
  documents (byte size-wise)

* issue #498: fixed reload of authentication info when using
  `require("org/arangodb/users").reload()`

* issue #495: Passing an empty array to create a document results in a
  "phantom" document

* added more precision for requests statistics figures

* added "sum" attribute for individual statistics results in statistics API
  at /_admin/statistics

* made "limit" an optional parameter in AQL function NEAR().
  limit can now be either omitted completely, or set to 0. If so, an internal
  default value (currently 100) will be applied for the limit.

* issue #481

* added "attributes.count" to output of `collection.figures()`
  this also affects the REST API /_api/collection/<name>/figures

* added IndexedPropertyGetter for ShapedJson objects

* added API for user-defined AQL functions

* issue #475: A better error message for deleting a non-existent graph

* issue #474: Web interface problems with the JS Shell

* added missing documentation for AQL UNION function

* added transaction support.
  This provides ACID transactions for ArangoDB. Transactions can be invoked
  using the `db._executeTransaction()` function, or the `/_api/transaction`
  REST API.

* switched to semantic versioning (at least for alpha & alpha naming)

* added saveOrReplace() for server-side JS

v1.3.alpha1 (2013-04-05)
------------------------

* cleanup of Module, Package, ArangoApp and modules "internal", "fs", "console"

* use Error instead of string in throw to allow stack-trace

* issue #454: error while creation of Collection

* make `collection.count()` not recalculate the number of documents on the fly, but
  use some internal document counters.

* issue #457: invalid string value in web interface

* make datafile id (datafile->_fid) identical to the numeric part of the filename.
  E.g. the datafile `journal-123456.db` will now have a datafile marker with the same
  fid (i.e. `123456`) instead of a different value. This change will only affect
  datafiles that are created with 1.3 and not any older files.
  The intention behind this change is to make datafile debugging easier.

* consistently discard document attributes with reserved names (system attributes)
  but without any known meaning, for example `_test`, `_foo`, ...

  Previously, these attributes were saved with the document regularly in some cases,
  but were discarded in other cases.
  Now these attributes are discarded consistently. "Real" system attributes such as
  `_key`, `_from`, `_to` are not affected and will work as before.

  Additionally, attributes with an empty name (``) are discarded when documents are
  saved.

  Though using reserved or empty attribute names in documents was not really and
  consistently supported in previous versions of ArangoDB, this change might cause
  an incompatibility for clients that rely on this feature.

* added server startup flag `--database.force-sync-properties` to force syncing of
  collection properties on collection creation, deletion and on property update.
  The default value is true to mimic the behavior of previous versions of ArangoDB.
  If set to false, collection properties are written to disk but no call to sync()
  is made.

* added detailed output of server version and components for REST APIs
  `/_admin/version` and `/_api/version`. To retrieve this extended information,
  call the REST APIs with URL parameter `details=true`.

* issue #443: For git-based builds include commit hash in version

* adjust startup log output to be more compact, less verbose

* set the required minimum number of file descriptors to 256.
  On server start, this number is enforced on systems that have rlimit. If the limit
  cannot be enforced, starting the server will fail.
  Note: 256 is considered to be the absolute minimum value. Depending on the use case
  for ArangoDB, a much higher number of file descriptors should be used.

  To avoid checking & potentially changing the number of maximum open files, use the
  startup option `--server.descriptors-minimum 0`

* fixed shapedjson to json conversion for special numeric values (NaN, +inf, -inf).
  Before, "NaN", "inf", or "-inf" were written into the JSONified output, but these
  values are not allowed in JSON. Now, "null" is written to the JSONified output as
  required.

* added AQL functions VARIANCE_POPULATION(), VARIANCE_SAMPLE(), STDDEV_POPULATION(),
  STDDEV_SAMPLE(), AVERAGE(), MEDIAN() to calculate statistical values for lists

* added AQL SQRT() function

* added AQL TRIM(), LEFT() and RIGHT() string functions

* fixed issue #436: GET /_api/document on edge

* make AQL REVERSE() and LENGTH() functions work on strings, too

* disabled DOT generation in `make doxygen`. this speeds up docs generation

* renamed startup option `--dispatcher.report-intervall` to `--dispatcher.report-interval`

* renamed startup option `--scheduler.report-intervall` to `--scheduler.report-interval`

* slightly changed output of REST API method /_admin/log.
  Previously, the log messages returned also contained the date and log level, now
  they will only contain the log message, and no date and log level information.
  This information can be re-created by API users from the `timestamp` and `level`
  attributes of the result.

* removed configure option `--enable-zone-debug`
  memory zone debugging is now automatically turned on when compiling with ArangoDB
  `--enable-maintainer-mode`

* removed configure option `--enable-arangob`
  arangob is now always included in the build


v1.2.3 (XXXX-XX-XX)
-------------------

* added optional parameter `edgexamples` for AQL function EDGES() and NEIGHBORS()

* added AQL function NEIGHBORS()

* added freebsd support

* fixed firstExample() query with `_id` and `_key` attributes

* issue triAGENS/ArangoDB-PHP#55: AQL optimizer may have mis-optimized duplicate
  filter statements with limit


v1.2.2 (2013-03-26)
-------------------

* fixed save of objects with common sub-objects

* issue #459: fulltext internal memory allocation didn't scale well
  This fix improves loading times for collections with fulltext indexes that have
  lots of equal words indexed.

* issue #212: auto-increment support

  The feature can be used by creating a collection with the extra `keyOptions`
  attribute as follows:

      db._create("mycollection", { keyOptions: { type: "autoincrement", offset: 1, increment: 10, allowUserKeys: true } });

  The `type` attribute will make sure the keys will be auto-generated if no
  `_key` attribute is specified for a document.

  The `allowUserKeys` attribute determines whether users might still supply own
  `_key` values with documents or if this is considered an error.

  The `increment` value determines the actual increment value, whereas the `offset`
  value can be used to seed to value sequence with a specific starting value.
  This will be useful later in a multi-master setup, when multiple servers can use
  different auto-increment seed values and thus generate non-conflicting auto-increment values.

  The default values currently are:

  - `allowUserKeys`: `true`
  - `offset`: `0`
  - `increment`: `1`

  The only other available key generator type currently is `traditional`.
  The `traditional` key generator will auto-generate keys in a fashion as ArangoDB
  always did (some increasing integer value, with a more or less unpredictable
  increment value).

  Note that for the `traditional` key generator there is only the option to disallow
  user-supplied keys and give the server the sole responsibility for key generation.
  This can be achieved by setting the `allowUserKeys` property to `false`.

  This change also introduces the following errors that API implementors may want to check
  the return values for:

  - 1222: `document key unexpected`: will be raised when a document is created with
    a `_key` attribute, but the underlying collection was set up with the `keyOptions`
    attribute `allowUserKeys: false`.

  - 1225: `out of keys`: will be raised when the auto-increment key generator runs
    out of keys. This may happen when the next key to be generated is 2^64 or higher.
    In practice, this will only happen if the values for `increment` or `offset` are
    not set appropriately, or if users are allowed to supply own keys, those keys
    are near the 2^64 threshold, and later the auto-increment feature kicks in and
    generates keys that cross that threshold.

    In practice it should not occur with proper configuration and proper usage of the
    collections.

  This change may also affect the following REST APIs:
  - POST `/_api/collection`: the server does now accept the optional `keyOptions`
    attribute in the second parameter
  - GET `/_api/collection/properties`: will return the `keyOptions` attribute as part
    of the collection's properties. The previous optional attribute `createOptions`
    is now gone.

* fixed `ArangoStatement.explain()` method with bind variables

* fixed misleading "cursor not found" error message in arangosh that occurred when
  `count()` was called for client-side cursors

* fixed handling of empty attribute names, which may have crashed the server under
  certain circumstances before

* fixed usage of invalid pointer in error message output when index description could
  not be opened


v1.2.1 (2013-03-14)
-------------------

* issue #444: please darken light color in arangosh

* issue #442: pls update post install info on osx

* fixed conversion of special double values (NaN, -inf, +inf) when converting from
  shapedjson to JSON

* fixed compaction of markers (location of _key was not updated correctly in memory,
  leading to _keys pointing to undefined memory after datafile rotation)

* fixed edge index key pointers to use document master pointer plus offset instead
  of direct _key address

* fixed case when server could not create any more journal or compactor files.
  Previously a wrong status code may have been returned, and not being able to create
  a new compactor file may have led to an infinite loop with error message
  "could not create compactor".

* fixed value truncation for numeric filename parts when renaming datafiles/journals


v1.2.0 (2013-03-01)
-------------------

* by default statistics are now switch off; in order to enable comment out
  the "disable-statistics = yes" line in "arangod.conf"

* fixed issue #435: csv parser skips data at buffer border

* added server startup option `--server.disable-statistics` to turn off statistics
  gathering without recompilation of ArangoDB.
  This partly addresses issue #432.

* fixed dropping of indexes without collection name, e.g.
  `db.xxx.dropIndex("123456");`
  Dropping an index like this failed with an assertion error.

* fixed issue #426: arangoimp should be able to import edges into edge collections

* fixed issue #425: In case of conflict ArangoDB returns HTTP 400 Bad request
  (with 1207 Error) instead of HTTP 409 Conflict

* fixed too greedy token consumption in AQL for negative values:
  e.g. in the statement `RETURN { a: 1 -2 }` the minus token was consumed as part
  of the value `-2`, and not interpreted as the binary arithmetic operator


v1.2.beta3 (2013-02-22)
-----------------------

* issue #427: ArangoDB Importer Manual has no navigation links (previous|home|next)

* issue #319: Documentation missing for Emergency console and incomplete for datafile debugger.

* issue #370: add documentation for reloadRouting and flushServerModules

* issue #393: added REST API for user management at /_api/user

* issue #393, #128: added simple cryptographic functions for user actions in module "crypto":
  * require("org/arangodb/crypto").md5()
  * require("org/arangodb/crypto").sha256()
  * require("org/arangodb/crypto").rand()

* added replaceByExample() Javascript and REST API method

* added updateByExample() Javascript and REST API method

* added optional "limit" parameter for removeByExample() Javascript and REST API method

* fixed issue #413

* updated bundled V8 version from 3.9.4 to 3.16.14.1
  Note: the Windows version used a more recent version (3.14.0.1) and was not updated.

* fixed issue #404: keep original request url in request object


v1.2.beta2 (2013-02-15)
-----------------------

* fixed issue #405: 1.2 compile warnings

* fixed issue #333: [debian] Group "arangodb" is not used when starting vie init.d script

* added optional parameter 'excludeSystem' to GET /_api/collection
  This parameter can be used to disable returning system collections in the list
  of all collections.

* added AQL functions KEEP() and UNSET()

* fixed issue #348: "HTTP Interface for Administration and Monitoring"
  documentation errors.

* fix stringification of specific positive int64 values. Stringification of int64
  values with the upper 32 bits cleared and the 33rd bit set were broken.

* issue #395:  Collection properties() function should return 'isSystem' for
  Javascript and REST API

* make server stop after upgrade procedure when invoked with `--upgrade option`.
  When started with the `--upgrade` option, the server will perfom
  the upgrade, and then exit with a status code indicating the result of the
  upgrade (0 = success, 1 = failure). To start the server regularly in either
  daemon or console mode, the `--upgrade` option must not be specified.
  This change was introduced to allow init.d scripts check the result of
  the upgrade procedure, even in case an upgrade was successful.
  this was introduced as part of issue #391.

* added AQL function EDGES()

* added more crash-protection when reading corrupted collections at startup

* added documentation for AQL function CONTAINS()

* added AQL function LIKE()

* replaced redundant error return code 1520 (Unable to open collection) with error code
  1203 (Collection not found). These error codes have the same meanings, but one of
  them was returned from AQL queries only, the other got thrown by other parts of
  ArangoDB. Now, error 1203 (Collection not found) is used in AQL too in case a
  non-existing collection is used.

v1.2.beta1 (2013-02-01)
-----------------------

* fixed issue #382: [Documentation error] Maschine... should be Machine...

* unified history file locations for arangod, arangosh, and arangoirb.
  - The readline history for arangod (emergency console) is now stored in file
    $HOME/.arangod. It was stored in $HOME/.arango before.
  - The readline history for arangosh is still stored in $HOME/.arangosh.
  - The readline history for arangoirb is now stored in $HOME/.arangoirb. It was
    stored in $HOME/.arango-mrb before.

* fixed issue #381: _users user should have a unique constraint

* allow negative list indexes in AQL to access elements from the end of a list,
  e.g. ```RETURN values[-1]``` will return the last element of the `values` list.

* collection ids, index ids, cursor ids, and document revision ids created and
  returned by ArangoDB are now returned as strings with numeric content inside.
  This is done to prevent some value overrun/truncation in any part of the
  complete client/server workflow.
  In ArangoDB 1.1 and before, these values were previously returned as
  (potentially very big) integer values. This may cause problems (clipping, overrun,
  precision loss) for clients that do not support big integers natively and store
  such values in IEEE754 doubles internally. This type loses precision after about
  52 bits and is thus not safe to hold an id.
  Javascript and 32 bit-PHP are examples for clients that may cause such problems.
  Therefore, ids are now returned by ArangoDB as strings, with the string
  content being the integer value as before.

  Example for documents ("_rev" attribute):
  - Document returned by ArangoDB 1.1: { "_rev": 1234, ... }
  - Document returned by ArangoDB 1.2: { "_rev": "1234", ... }

  Example for collections ("id" attribute / "_id" property):
  - Collection returned by ArangoDB 1.1: { "id": 9327643, "name": "test", ... }
  - Collection returned by ArangoDB 1.2: { "id": "9327643", "name": "test", ... }

  Example for cursors ("id" attribute):
  - Collection returned by ArangoDB 1.1: { "id": 11734292, "hasMore": true, ... }
  - Collection returned by ArangoDB 1.2: { "id": "11734292", "hasMore": true, ... }

* global variables are not automatically available anymore when starting the
  arangod Javascript emergency console (i.e. ```arangod --console```).

  Especially, the variables `db`, `edges`, and `internal` are not available
  anymore. `db` and `internal` can be made available in 1.2 by
  ```var db = require("org/arangodb").db;``` and
  ```var internal = require("internal");```, respectively.
  The reason for this change is to get rid of global variables in the server
  because this will allow more specific inclusion of functionality.

  For convenience, the global variable `db` is still available by default in
  arangosh. The global variable `edges`, which since ArangoDB 1.1 was kind of
  a redundant wrapper of `db`, has been removed in 1.2 completely.
  Please use `db` instead, and if creating an edge collection, use the explicit
  ```db._createEdgeCollection()``` command.

* issue #374: prevent endless redirects when calling admin interface with
  unexpected URLs

* issue #373: TRAVERSAL() `trackPaths` option does not work. Instead `paths` does work

* issue #358: added support for CORS

* honor optional waitForSync property for document removal, replace, update, and
  save operations in arangosh. The waitForSync parameter for these operations
  was previously honored by the REST API and on the server-side, but not when
  the waitForSync parameter was specified for a document operation in arangosh.

* calls to db.collection.figures() and /_api/collection/<collection>/figures now
  additionally return the number of shapes used in the collection in the
  extra attribute "shapes.count"

* added AQL TRAVERSAL_TREE() function to return a hierarchical result from a traversal

* added AQL TRAVERSAL() function to return the results from a traversal

* added AQL function ATTRIBUTES() to return the attribute names of a document

* removed internal server-side AQL functions from global scope.

  Now the AQL internal functions can only be accessed via the exports of the
  ahuacatl module, which can be included via ```require("org/arangodb/ahuacatl")```.
  It shouldn't be necessary for clients to access this module at all, but
  internal code may use this module.

  The previously global AQL-related server-side functions were moved to the
  internal namespace. This produced the following function name changes on
  the server:

     old name              new name
     ------------------------------------------------------
     AHUACATL_RUN       => require("internal").AQL_QUERY
     AHUACATL_EXPLAIN   => require("internal").AQL_EXPLAIN
     AHUACATL_PARSE     => require("internal").AQL_PARSE

  Again, clients shouldn't have used these functions at all as there is the
  ArangoStatement object to execute AQL queries.

* fixed issue #366: Edges index returns strange description

* added AQL function MATCHES() to check a document against a list of examples

* added documentation and tests for db.collection.removeByExample

* added --progress option for arangoimp. This will show the percentage of the input
  file that has been processed by arangoimp while the import is still running. It can
  be used as a rough indicator of progress for the entire import.

* make the server log documents that cannot be imported via /_api/import into the
  logfile using the warning log level. This may help finding illegal documents in big
  import runs.

* check on server startup whether the database directory and all collection directories
  are writable. if not, the server startup will be aborted. this prevents serious
  problems with collections being non-writable and this being detected at some pointer
  after the server has been started

* allow the following AQL constructs: FUNC(...)[...], FUNC(...).attribute

* fixed issue #361: Bug in Admin Interface. Header disappears when clicking new collection

* Added in-memory only collections

  Added collection creation parameter "isVolatile":
  if set to true, the collection is created as an in-memory only collection,
  meaning that all document data of that collection will reside in memory only,
  and will not be stored permanently to disk.
  This means that all collection data will be lost when the collection is unloaded
  or the server is shut down.
  As this collection type does not have datafile disk overhead for the regular
  document operations, it may be faster than normal disk-backed collections. The
  actual performance gains strongly depend on the underlying OS, filesystem, and
  settings though.
  This collection type should be used for caches only and not for any sensible data
  that cannot be re-created otherwise.
  Some platforms, namely Windows, currently do not support this collection type.
  When creating an in-memory collection on such platform, an error message will be
  returned by ArangoDB telling the user the platform does not support it.

  Note: in-memory collections are an experimental feature. The feature might
  change drastically or even be removed altogether in a future version of ArangoDB.

* fixed issue #353: Please include "pretty print" in Emergency Console

* fixed issue #352: "pretty print" console.log
  This was achieved by adding the dump() function for the "internal" object

* reduced insertion time for edges index
  Inserting into the edges index now avoids costly comparisons in case of a hash
  collision, reducing the prefilling/loading timer for bigger edge collections

* added fulltext queries to AQL via FULLTEXT() function. This allows search
  fulltext indexes from an AQL query to find matching documents

* added fulltext index type. This index type allows indexing words and prefixes of
  words from a specific document attribute. The index can be queries using a
  SimpleQueryFull object, the HTTP REST API at /_api/simple/fulltext, or via AQL

* added collection.revision() method to determine whether a collection has changed.
  The revision method returns a revision string that can be used by client programs
  for equality/inequality comparisons. The value returned by the revision method
  should be treated by clients as an opaque string and clients should not try to
  figure out the sense of the revision id. This is still useful enough to check
  whether data in a collection has changed.

* issue #346: adaptively determine NUMBER_HEADERS_PER_BLOCK

* issue #338: arangosh cursor positioning problems

* issue #326: use limit optimization with filters

* issue #325: use index to avoid sorting

* issue #324: add limit optimization to AQL

* removed arango-password script and added Javascript functionality to add/delete
  users instead. The functionality is contained in module `users` and can be invoked
  as follows from arangosh and arangod:
  * require("users").save("name", "passwd");
  * require("users").replace("name", "newPasswd");
  * require("users").remove("name");
  * require("users").reload();
  These functions are intentionally not offered via the web interface.
  This also addresses issue #313

* changed print output in arangosh and the web interface for JSON objects.
  Previously, printing a JSON object in arangosh resulted in the attribute values
  being printed as proper JSON, but attribute names were printed unquoted and
  unescaped. This was fine for the purpose of arangosh, but lead to invalid
  JSON being produced. Now, arangosh will produce valid JSON that can be used
  to send it back to ArangoDB or use it with arangoimp etc.

* fixed issue #300: allow importing documents via the REST /_api/import API
  from a JSON list, too.
  So far, the API only supported importing from a format that had one JSON object
  on each line. This is sometimes inconvenient, e.g. when the result of an AQL
  query or any other list is to be imported. This list is a JSON list and does not
  necessary have a document per line if pretty-printed.
  arangoimp now supports the JSON list format, too. However, the format requires
  arangoimp and the server to read the entire dataset at once. If the dataset is
  too big (bigger than --max-upload-size) then the import will be rejected. Even if
  increased, the entire list must fit in memory on both the client and the server,
  and this may be more resource-intensive than importing individual lines in chunks.

* removed unused parameter --reuse-ids for arangoimp. This parameter did not have
  any effect in 1.2, was never publicly announced and did evil (TM) things.

* fixed issue #297 (partly): added whitespace between command line and
  command result in arangosh, added shell colors for better usability

* fixed issue #296: system collections not usable from AQL

* fixed issue #295: deadlock on shutdown

* fixed issue #293: AQL queries should exploit edges index

* fixed issue #292: use index when filtering on _key in AQL

* allow user-definable document keys
  users can now define their own document keys by using the _key attribute
  when creating new documents or edges. Once specified, the value of _key is
  immutable.
  The restrictions for user-defined key values are:
  * the key must be at most 254 bytes long
  * it must consist of the letters a-z (lower or upper case), the digits 0-9,
    the underscore (_) or dash (-) characters only
  * any other characters, especially multi-byte sequences, whitespace or
    punctuation characters cannot be used inside key values

  Specifying a document key is optional when creating new documents. If no
  document key is specified, ArangoDB will create a document key itself.
  There are no guarantees about the format and pattern of auto-generated document
  keys other than the above restrictions.
  Clients should therefore treat auto-generated document keys as opaque values.
  Keys can be used to look up and reference documents, e.g.:
  * saving a document: `db.users.save({ "_key": "fred", ... })`
  * looking up a document: `db.users.document("fred")`
  * referencing other documents: `edges.relations.save("users/fred", "users/john", ...)`

  This change is downwards-compatible to ArangoDB 1.1 because in ArangoDB 1.1
  users were not able to define their own keys. If the user does not supply a _key
  attribute when creating a document, ArangoDB 1.2 will still generate a key of
  its own as ArangoDB 1.1 did. However, all documents returned by ArangoDB 1.2 will
  include a _key attribute and clients should be able to handle that (e.g. by
  ignoring it if not needed). Documents returned will still include the _id attribute
  as in ArangoDB 1.1.

* require collection names everywhere where a collection id was allowed in
  ArangoDB 1.1 & 1.0
  This change requires clients to use a collection name in place of a collection id
  at all places the client deals with collections.
  Examples:
  * creating edges: the _from and _to attributes must now contain collection names instead
    of collection ids: `edges.relations.save("test/my-key1", "test/my-key2", ...)`
  * retrieving edges: the returned _from and _to attributes now will contain collection
    names instead of ids, too: _from: `test/fred` instead of `1234/3455`
  * looking up documents: db.users.document("fred") or db._document("users/fred")

  Collection names must be used in REST API calls instead of collection ids, too.
  This change is thus not completely downwards-compatible to ArangoDB 1.1. ArangoDB 1.1
  required users to use collection ids in many places instead of collection names.
  This was unintuitive and caused overhead in cases when just the collection name was
  known on client-side but not its id. This overhead can now be avoided so clients can
  work with the collection names directly. There is no need to work with collection ids
  on the client side anymore.
  This change will likely require adjustments to API calls issued by clients, and also
  requires a change in how clients handle the _id value of returned documents. Previously,
  the _id value of returned documents contained the collection id, a slash separator and
  the document number. Since 1.2, _id will contain the collection name, a slash separator
  and the document key. The same applies to the _from and _to attribute values of edges
  that are returned by ArangoDB.

  Also removed (now unnecessary) location header in responses of the collections REST API.
  The location header was previously returned because it was necessary for clients.
  When clients created a collection, they specified the collection name. The collection
  id was generated on the server, but the client needed to use the server-generated
  collection id for further API calls, e.g. when creating edges etc. Therefore, the
  full collection URL, also containing the collection id, was returned by the server in
  responses to the collection API, in the HTTP location header.
  Returning the location header has become unnecessary in ArangoDB 1.2 because users
  can access collections by name and do not need to care about collection ids.


v1.1.3 (2013-XX-XX)
-------------------

* fix case when an error message was looked up for an error code but no error
  message was found. In this case a NULL ptr was returned and not checked everywhere.
  The place this error popped up was when inserting into a non-unique hash index
  failed with a specific, invalid error code.

* fixed issue #381:  db._collection("_users").getIndexes();

* fixed issue #379: arango-password fatal issue javscript.startup-directory

* fixed issue #372: Command-Line Options for the Authentication and Authorization


v1.1.2 (2013-01-20)
-------------------

* upgraded to mruby 2013-01-20 583983385b81c21f82704b116eab52d606a609f4

* fixed issue #357: Some spelling and grammar errors

* fixed issue #355: fix quotes in pdf manual

* fixed issue #351: Strange arangosh error message for long running query

* fixed randomly hanging connections in arangosh on MacOS

* added "any" query method: this returns a random document from a collection. It
  is also available via REST HTTP at /_api/simple/any.

* added deployment tool

* added getPeerVertex

* small fix for logging of long messages: the last character of log messages longer
  than 256 bytes was not logged.

* fixed truncation of human-readable log messages for web interface: the trailing \0
  byte was not appended for messages longer than 256 bytes

* fixed issue #341: ArangoDB crashes when stressed with Batch jobs
  Contrary to the issue title, this did not have anything to do with batch jobs but
  with too high memory usage. The memory usage of ArangoDB is now reduced for cases
   when there are lots of small collections with few documents each

* started with issue #317: Feature Request (from Google Groups): DATE handling

* backported issue #300: Extend arangoImp to Allow importing result set-like
  (list of documents) formatted files

* fixed issue #337: "WaitForSync" on new collection does not work on Win/X64

* fixed issue #336: Collections REST API docs

* fixed issue #335: mmap errors due to wrong memory address calculation

* fixed issue #332: arangoimp --use-ids parameter seems to have no impact

* added option '--server.disable-authentication' for arangosh as well. No more passwd
  prompts if not needed

* fixed issue #330: session logging for arangosh

* fixed issue #329: Allow passing script file(s) as parameters for arangosh to run

* fixed issue #328: 1.1 compile warnings

* fixed issue #327: Javascript parse errors in front end


v1.1.1 (2012-12-18)
-------------------

* fixed issue #339: DELETE /_api/cursor/cursor-identifier return incollect errorNum

  The fix for this has led to a signature change of the function actions.resultNotFound().
  The meaning of parameter #3 for This function has changed from the error message string
  to the error code. The error message string is now parameter #4.
  Any client code that uses this function in custom actions must be adjusted.

* fixed issue #321: Problem upgrading arangodb 1.0.4 to 1.1.0 with Homebrew (OSX 10.8.2)

* fixed issue #230: add navigation and search for online documentation

* fixed issue #315: Strange result in PATH

* fixed issue #323: Wrong function returned in error message of AQL CHAR_LENGTH()

* fixed some log errors on startup / shutdown due to pid file handling and changing
  of directories


v1.1.0 (2012-12-05)
-------------------

* WARNING:
  arangod now performs a database version check at startup. It will look for a file
  named "VERSION" in its database directory. If the file is not present, arangod will
  perform an automatic upgrade of the database directory. This should be the normal
  case when upgrading from ArangoDB 1.0 to ArangoDB 1.1.

  If the VERSION file is present but is from an older version of ArangoDB, arangod
  will refuse to start and ask the user to run a manual upgrade first. A manual upgrade
  can be performed by starting arangod with the option `--upgrade`.

  This upgrade procedure shall ensure that users have full control over when they
  perform any updates/upgrades of their data, and can plan backups accordingly. The
  procedure also guarantees that the server is not run without any required system
  collections or with in incompatible data state.

* added AQL function DOCUMENT() to retrieve a document by its _id value

* fixed issue #311: fixed segfault on unload

* fixed issue #309: renamed stub "import" button from web interface

* fixed issue #307: added WaitForSync column in collections list in in web interface

* fixed issue #306: naming in web interface

* fixed issue #304: do not clear AQL query text input when switching tabs in
  web interface

* fixed issue #303: added documentation about usage of var keyword in web interface

* fixed issue #301: PATCH does not work in web interface

# fixed issue #269: fix make distclean & clean

* fixed issue #296: system collections not usable from AQL

* fixed issue #295: deadlock on shutdown

* added collection type label to web interface

* fixed issue #290: the web interface now disallows creating non-edges in edge collections
  when creating collections via the web interface, the collection type must also be
  specified (default is document collection)

* fixed issue #289: tab-completion does not insert any spaces

* fixed issue #282: fix escaping in web interface

* made AQL function NOT_NULL take any number of arguments. Will now return its
  first argument that is not null, or null if all arguments are null. This is downwards
  compatible.

* changed misleading AQL function name NOT_LIST() to FIRST_LIST() and slightly changed
  the behavior. The function will now return its first argument that is a list, or null
  if none of the arguments are lists.
  This is mostly downwards-compatible. The only change to the previous implementation in
  1.1-beta will happen if two arguments were passed and the 1st and 2nd arguments were
  both no lists. In previous 1.1, the 2nd argument was returned as is, but now null
  will be returned.

* add AQL function FIRST_DOCUMENT(), with same behavior as FIRST_LIST(), but working
  with documents instead of lists.

* added UPGRADING help text

* fixed issue #284: fixed Javascript errors when adding edges/vertices without own
  attributes

* fixed issue #283: AQL LENGTH() now works on documents, too

* fixed issue #281: documentation for skip lists shows wrong example

* fixed AQL optimizer bug, related to OR-combined conditions that filtered on the
  same attribute but with different conditions

* fixed issue #277: allow usage of collection names when creating edges
  the fix of this issue also implies validation of collection names / ids passed to
  the REST edge create method. edges with invalid collection ids or names in the
  "from" or "to" values will be rejected and not saved


v1.1.beta2 (2012-11-13)
-----------------------

* fixed arangoirb compilation

* fixed doxygen


v1.1.beta1 (2012-10-24)
-----------------------

* fixed AQL optimizer bug

* WARNING:
  - the user has changed from "arango" to "arangodb", the start script has changed from
    "arangod" to "arangodb", the database directory has changed from "/var/arangodb" to
    "/var/lib/arangodb" to be compliant with various Linux policies

  - In 1.1, we have introduced types for collections: regular documents go into document
    collections, and edges go into edge collections. The prefixing (db.xxx vs. edges.xxx)
    works slightly different in 1.1: edges.xxx can still be used to access collections,
    however, it will not determine the type of existing collections anymore. To create an
    edge collection 1.1, you can use db._createEdgeCollection() or edges._create().
    And there's of course also db._createDocumentCollection().
    db._create() is also still there and will create a document collection by default,
    whereas edges._create() will create an edge collection.

  - the admin web interface that was previously available via the simple URL suffix /
    is now available via a dedicated URL suffix only: /_admin/html
    The reason for this is that routing and URLs are now subject to changes by the end user,
    and only URLs parts prefixed with underscores (e.g. /_admin or /_api) are reserved
    for ArangoDB's internal usage.

* the server now handles requests with invalid Content-Length header values as follows:
  - if Content-Length is negative, the server will respond instantly with HTTP 411
    (length required)

  - if Content-Length is positive but shorter than the supplied body, the server will
    respond with HTTP 400 (bad request)

  - if Content-Length is positive but longer than the supplied body, the server will
    wait for the client to send the missing bytes. The server allows 90 seconds for this
    and will close the connection if the client does not send the remaining data

  - if Content-Length is bigger than the maximum allowed size (512 MB), the server will
    fail with HTTP 413 (request entity too large).

  - if the length of the HTTP headers is greater than the maximum allowed size (1 MB),
    the server will fail with HTTP 431 (request header fields too large)

* issue #265: allow optional base64 encoding/decoding of action response data

* issue #252: create _modules collection using arango-upgrade (note: arango-upgrade was
  finally replaced by the `--upgrade` option for arangod)

* issue #251: allow passing arbitrary options to V8 engine using new command line option:
  --javascript.v8-options. Using this option, the Harmony features or other settings in
  v8 can be enabled if the end user requires them

* issue #248: allow AQL optimizer to pull out completely uncorrelated subqueries to the
  top level, resulting in less repeated evaluation of the subquery

* upgraded to Doxygen 1.8.0

* issue #247: added AQL function MERGE_RECURSIVE

* issue #246: added clear() function in arangosh

* issue #245: Documentation: Central place for naming rules/limits inside ArangoDB

* reduced size of hash index elements by 50 %, allowing more index elements to fit in
  memory

* issue #235: GUI Shell throws Error:ReferenceError: db is not defined

* issue #229: methods marked as "under construction"

* issue #228: remove unfinished APIs (/_admin/config/*)

* having the OpenSSL library installed is now a prerequisite to compiling ArangoDB
  Also removed the --enable-ssl configure option because ssl is always required.

* added AQL functions TO_LIST, NOT_LIST

* issue #224: add optional Content-Id for batch requests

* issue #221: more documentation on AQL explain functionality. Also added
  ArangoStatement.explain() client method

* added db._createStatement() method on server as well (was previously available
  on the client only)

* issue #219: continue in case of "document not found" error in PATHS() function

* issue #213: make waitForSync overridable on specific actions

* changed AQL optimizer to use indexes in more cases. Previously, indexes might
  not have been used when in a reference expression the inner collection was
  specified last. Example: FOR u1 IN users FOR u2 IN users FILTER u1._id == u2._id
  Previously, this only checked whether an index could be used for u2._id (not
  possible). It was not checked whether an index on u1._id could be used (possible).
  Now, for expressions that have references/attribute names on both sides of the
  above as above, indexes are checked for both sides.

* issue #204: extend the CSV import by TSV and by user configurable
  separator character(s)

* issue #180: added support for batch operations

* added startup option --server.backlog-size
  this allows setting the value of the backlog for the listen() system call.
  the default value is 10, the maximum value is platform-dependent

* introduced new configure option "--enable-maintainer-mode" for
  ArangoDB maintainers. this option replaces the previous compile switches
  --with-boost-test, --enable-bison, --enable-flex and --enable-errors-dependency
  the individual configure options have been removed. --enable-maintainer-mode
  turns them all on.

* removed potentially unused configure option --enable-memfail

* fixed issue #197: HTML web interface calls /_admin/user-manager/session

* fixed issue #195: VERSION file in database directory

* fixed issue #193: REST API HEAD request returns a message body on 404

* fixed issue #188: intermittent issues with 1.0.0
  (server-side cursors not cleaned up in all cases, pthreads deadlock issue)

* issue #189: key store should use ISO datetime format bug

* issue #187: run arango-upgrade on server start (note: arango-upgrade was finally
  replaced by the `--upgrade` option for arangod)n

* fixed issue #183: strange unittest error

* fixed issue #182: manual pages

* fixed issue #181: use getaddrinfo

* moved default database directory to "/var/lib/arangodb" in accordance with
  http://www.pathname.com/fhs/pub/fhs-2.3.html

* fixed issue #179: strange text in import manual

* fixed issue #178: test for aragoimp is missing

* fixed issue #177: a misleading error message was returned if unknown variables
  were used in certain positions in an AQL query.

* fixed issue #176: explain how to use AQL from the arangosh

* issue #175: re-added hidden (and deprecated) option --server.http-port. This
  option is only there to be downwards-compatible to Arango 1.0.

* fixed issue #174: missing Documentation for `within`

* fixed issue #170: add db.<coll_name>.all().toArray() to arangosh help screen

* fixed issue #169: missing argument in Simple Queries

* added program arango-upgrade. This program must be run after installing ArangoDB
  and after upgrading from a previous version of ArangoDB. The arango-upgrade script
  will ensure all system collections are created and present in the correct state.
  It will also perform any necessary data updates.
  Note: arango-upgrade was finally replaced by the `--upgrade` option for arangod.

* issue #153: edge collection should be a flag for a collection
  collections now have a type so that the distinction between document and edge
  collections can now be done at runtime using a collection's type value.
  A collection's type can be queried in Javascript using the <collection>.type() method.

  When new collections are created using db._create(), they will be document
  collections by default. When edge._create() is called, an edge collection will be created.
  To explicitly create a collection of a specific/different type, use the methods
  _createDocumentCollection() or _createEdgeCollection(), which are available for
  both the db and the edges object.
  The Javascript objects ArangoEdges and ArangoEdgesCollection have been removed
  completely.
  All internal and test code has been adjusted for this, and client code
  that uses edges.* should also still work because edges is still there and creates
  edge collections when _create() is called.

  INCOMPATIBLE CHANGE: Client code might still need to be changed in the following aspect:
  Previously, collections did not have a type so documents and edges could be inserted
  in the same collection. This is now disallowed. Edges can only be inserted into
  edge collections now. As there were no collection types in 1.0, ArangoDB will perform
  an automatic upgrade when migrating from 1.0 to 1.1.
  The automatic upgrade will check every collection and determine its type as follows:
  - if among the first 50 documents in the collection there are documents with
    attributes "_from" and "_to", the collection is typed as an edge collection
  - if among the first 50 documents in the collection there are no documents with
    attributes "_from" and "_to", the collection is made as a document collection

* issue #150: call V8 garbage collection on server periodically

* issue #110: added support for partial updates

  The REST API for documents now offers an HTTP PATCH method to partially update
  documents. Overwriting/replacing documents is still available via the HTTP PUT method
  as before. The Javascript API in the shell also offers a new update() method in extension to
  the previously existing replace() method.


v1.0.4 (2012-11-12)
-------------------

* issue #275: strange error message in arangosh 1.0.3 at startup


v1.0.3 (2012-11-08)
-------------------

* fixed AQL optimizer bug

* issue #273: fixed segfault in arangosh on HTTP 40x

* issue #265: allow optional base64 encoding/decoding of action response data

* issue #252: _modules collection not created automatically


v1.0.2 (2012-10-22)
-------------------

* repository CentOS-X.Y moved to CentOS-X, same for Debian

* bugfix for rollback from edges

* bugfix for hash indexes

* bugfix for StringBuffer::erase_front

* added autoload for modules

* added AQL function TO_LIST


v1.0.1 (2012-09-30)
-------------------

* draft for issue #165: front-end application howto

* updated mruby to cf8fdea4a6598aa470e698e8cbc9b9b492319d

* fix for issue #190: install doesn't create log directory

* fix for issue #194: potential race condition between creating and dropping collections

* fix for issue #193: REST API HEAD request returns a message body on 404

* fix for issue #188: intermittent issues with 1.0.0

* fix for issue #163: server cannot create collection because of abandoned files

* fix for issue #150: call V8 garbage collection on server periodically


v1.0.0 (2012-08-17)
-------------------

* fix for issue #157: check for readline and ncurses headers, not only libraries


v1.0.beta4 (2012-08-15)
-----------------------

* fix for issue #152: fix memleak for barriers


v1.0.beta3 (2012-08-10)
-----------------------

* fix for issue #151: Memleak, collection data not removed

* fix for issue #149: Inconsistent port for admin interface

* fix for issue #163: server cannot create collection because of abandoned files

* fix for issue #157: check for readline and ncurses headers, not only libraries

* fix for issue #108: db.<collection>.truncate() inefficient

* fix for issue #109: added startup note about cached collection names and how to
  refresh them

* fix for issue #156: fixed memleaks in /_api/import

* fix for issue #59: added tests for /_api/import

* modified return value for calls to /_api/import: now, the attribute "empty" is
  returned as well, stating the number of empty lines in the input. Also changed the
  return value of the error code attribute ("errorNum") from 1100 ("corrupted datafile")
  to 400 ("bad request") in case invalid/unexpected JSON data was sent to the server.
  This error code is more appropriate as no datafile is broken but just input data is
  incorrect.

* fix for issue #152: Memleak for barriers

* fix for issue #151: Memleak, collection data not removed

* value of --database.maximal-journal-size parameter is now validated on startup. If
  value is smaller than the minimum value (currently 1048576), an error is thrown and
  the server will not start. Before this change, the global value of maximal journal
  size was not validated at server start, but only on collection level

* increased sleep value in statistics creation loop from 10 to 500 microseconds. This
  reduces accuracy of statistics values somewhere after the decimal points but saves
  CPU time.

* avoid additional sync() calls when writing partial shape data (attribute name data)
  to disk. sync() will still be called when the shape marker (will be written after
  the attributes) is written to disk

* issue #147: added flag --database.force-sync-shapes to force synching of shape data
  to disk. The default value is true so it is the same behavior as in version 1.0.
  if set to false, shape data is synched to disk if waitForSync for the collection is
  set to true, otherwise, shape data is not synched.

* fix for issue #145: strange issue on Travis: added epsilon for numeric comparison in
  geo index

* fix for issue #136: adjusted message during indexing

* issue #131: added timeout for HTTP keep-alive connections. The default value is 300
  seconds. There is a startup parameter server.keep-alive-timeout to configure the value.
  Setting it to 0 will disable keep-alive entirely on the server.

* fix for issue #137: AQL optimizer should use indexes for ref accesses with
  2 named attributes


v1.0.beta2 (2012-08-03)
-----------------------

* fix for issue #134: improvements for centos RPM

* fixed problem with disable-admin-interface in config file


v1.0.beta1 (2012-07-29)
-----------------------

* fixed issue #118: We need a collection "debugger"

* fixed issue #126: Access-Shaper must be cached

* INCOMPATIBLE CHANGE: renamed parameters "connect-timeout" and "request-timeout"
  for arangosh and arangoimp to "--server.connect-timeout" and "--server.request-timeout"

* INCOMPATIBLE CHANGE: authorization is now required on the server side
  Clients sending requests without HTTP authorization will be rejected with HTTP 401
  To allow backwards compatibility, the server can be started with the option
  "--server.disable-authentication"

* added options "--server.username" and "--server.password" for arangosh and arangoimp
  These parameters must be used to specify the user and password to be used when
  connecting to the server. If no password is given on the command line, arangosh/
  arangoimp will interactively prompt for a password.
  If no user name is specified on the command line, the default user "root" will be
  used.

* added startup option "--server.ssl-cipher-list" to determine which ciphers to
  use in SSL context. also added SSL_OP_CIPHER_SERVER_PREFERENCE to SSL default
  options so ciphers are tried in server and not in client order

* changed default SSL protocol to TLSv1 instead of SSLv2

* changed log-level of SSL-related messages

* added SSL connections if server is compiled with OpenSSL support. Use --help-ssl

* INCOMPATIBLE CHANGE: removed startup option "--server.admin-port".
  The new endpoints feature (see --server.endpoint) allows opening multiple endpoints
  anyway, and the distinction between admin and "other" endpoints can be emulated
  later using privileges.

* INCOMPATIBLE CHANGE: removed startup options "--port", "--server.port", and
  "--server.http-port" for arangod.
  These options have been replaced by the new "--server.endpoint" parameter

* INCOMPATIBLE CHANGE: removed startup option "--server" for arangosh and arangoimp.
  These options have been replaced by the new "--server.endpoint" parameter

* Added "--server.endpoint" option to arangod, arangosh, and arangoimp.
  For arangod, this option allows specifying the bind endpoints for the server
  The server can be bound to one or multiple endpoints at once. For arangosh
  and arangoimp, the option specifies the server endpoint to connect to.
  The following endpoint syntax is currently supported:
  - tcp://host:port or http@tcp://host:port (HTTP over IPv4)
  - tcp://[host]:port or http@tcp://[host]:port (HTTP over IPv6)
  - ssl://host:port or http@tcp://host:port (HTTP over SSL-encrypted IPv4)
  - ssl://[host]:port or http@tcp://[host]:port (HTTP over SSL-encrypted IPv6)
  - unix:///path/to/socket or http@unix:///path/to/socket (HTTP over UNIX socket)

  If no port is specified, the default port of 8529 will be used.

* INCOMPATIBLE CHANGE: removed startup options "--server.require-keep-alive" and
  "--server.secure-require-keep-alive".
  The server will now behave as follows which should be more conforming to the
  HTTP standard:
  * if a client sends a "Connection: close" header, the server will close the
    connection
  * if a client sends a "Connection: keep-alive" header, the server will not
    close the connection
  * if a client does not send any "Connection" header, the server will assume
    "keep-alive" if the request was an HTTP/1.1 request, and "close" if the
    request was an HTTP/1.0 request

* (minimal) internal optimizations for HTTP request parsing and response header
  handling

* fixed Unicode unescaping bugs for \f and surrogate pairs in BasicsC/strings.c

* changed implementation of TRI_BlockCrc32 algorithm to use 8 bytes at a time

* fixed issue #122: arangod doesn't start if <log.file> cannot be created

* fixed issue #121: wrong collection size reported

* fixed issue #98: Unable to change journalSize

* fixed issue #88: fds not closed

* fixed escaping of document data in HTML admin front end

* added HTTP basic authentication, this is always turned on

* added server startup option --server.disable-admin-interface to turn off the
  HTML admin interface

* honor server startup option --database.maximal-journal-size when creating new
  collections without specific journalsize setting. Previously, these
  collections were always created with journal file sizes of 32 MB and the
  --database.maximal-journal-size setting was ignored

* added server startup option --database.wait-for-sync to control the default
  behavior

* renamed "--unit-tests" to "--javascript.unit-tests"


v1.0.alpha3 (2012-06-30)
------------------------

* fixed issue #116: createCollection=create option doesn't work

* fixed issue #115: Compilation issue under OSX 10.7 Lion & 10.8 Mountain Lion
  (homebrew)

* fixed issue #114: image not found

* fixed issue #111: crash during "make unittests"

* fixed issue #104: client.js -> ARANGO_QUIET is not defined


v1.0.alpha2 (2012-06-24)
------------------------

* fixed issue #112: do not accept document with duplicate attribute names

* fixed issue #103: Should we cleanup the directory structure

* fixed issue #100: "count" attribute exists in cursor response with "count:
  false"

* fixed issue #84 explain command

* added new MRuby version (2012-06-02)

* added --log.filter

* cleanup of command line options:
** --startup.directory => --javascript.startup-directory
** --quite => --quiet
** --gc.interval => --javascript.gc-interval
** --startup.modules-path => --javascript.modules-path
** --action.system-directory => --javascript.action-directory
** --javascript.action-threads => removed (is now the same pool as --server.threads)

* various bug-fixes

* support for import

* added option SKIP_RANGES=1 for make unittests

* fixed several range-related assertion failures in the AQL query optimizer

* fixed AQL query optimizations for some edge cases (e.g. nested subqueries with
  invalid constant filter expressions)


v1.0.alpha1 (2012-05-28)
------------------------

Alpha Release of ArangoDB 1.0<|MERGE_RESOLUTION|>--- conflicted
+++ resolved
@@ -69,27 +69,11 @@
 * agents need to be able to overwrite a compacted state with same _key
 
 
-<<<<<<< HEAD
-v3.4.4 (2019-03-08)
--------------------
-
-* speed up replication of transactions containing updates of existing documents.
- 
-  The replication protocol does not provide any information on whether a document
-  was inserted on the master or updated/replaced. Therefore the slave will always
-  try an insert first, and move to a replace if the insert fails with "unique
-  constraint violation". This case is however very costly in a bigger transaction,
-  as the rollback of the insert will force the underlying RocksDB write batch to be
-  entirely rewritten. To circumvent rewriting entire write batches, we now do a
-  quick check if the target document already exists, and then branch to either
-  insert or replace internally.
-=======
 v3.4.4 (2019-03-12)
 -------------------
 
 * added missing test for success in failed leader: this could lead
   to a crash
->>>>>>> 911c078d
 
 * follow up to fix JWT authentication in arangosh (#7530):
   also fix reconnect
